--- conflicted
+++ resolved
@@ -106,13 +106,8 @@
                                     let _ = sharedContext.accountManager.mediaBox.cachedResourceRepresentation(resource, representation: CachedScaledImageRepresentation(size: CGSize(width: 720.0, height: 720.0), mode: .aspectFit), complete: true, fetch: true).start(completed: {})
                                 }
                                 
-<<<<<<< HEAD
                                 if strongSelf.currentPresentationData?.theme.name == presentationData.theme.name {
-                                    let _ = (updatePresentationThemeSettingsInteractively(postbox: account.postbox, { current in
-=======
-                                if self?.currentPresentationData?.theme.name == presentationData.theme.name {
                                     let _ = (updatePresentationThemeSettingsInteractively(accountManager: sharedContext.accountManager, { current in
->>>>>>> 31106626
                                         let updatedWallpaper: TelegramWallpaper
                                         if let currentSettings = current.chatWallpaper.settings {
                                             updatedWallpaper = wallpaper.withUpdatedSettings(currentSettings)
