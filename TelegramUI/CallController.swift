--- conflicted
+++ resolved
@@ -172,11 +172,7 @@
                 
                 Queue.mainQueue().after(0.5, {
                     let window = strongSelf.window
-<<<<<<< HEAD
-                    let controller = callRatingController(account: strongSelf.account, callId: callId, present: { c, a in
-=======
-                    let controller = callRatingController(sharedContext: strongSelf.sharedContext, account: strongSelf.account, callId: callId, present: { [weak self] c, a in
->>>>>>> 31106626
+                    let controller = callRatingController(sharedContext: strongSelf.sharedContext, account: strongSelf.account, callId: callId, present: { c, a in
                         if let window = window {
                             c.presentationArguments = a
                             window.present(c, on: .root, blockInteraction: false, completion: {})
