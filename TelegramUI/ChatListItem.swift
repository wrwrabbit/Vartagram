--- conflicted
+++ resolved
@@ -755,14 +755,9 @@
             let totalMentionCount = tagSummaryCount - actionsSummaryCount
             if totalMentionCount > 0 {
                 currentMentionBadgeImage = PresentationResourcesChatList.badgeBackgroundMention(item.presentationData.theme)
-<<<<<<< HEAD
+                mentionBadgeContent = .mention
             } else if item.index.pinningIndex != nil && !isAd && !isPeerGroup && currentBadgeBackgroundImage == nil {
-                currentMentionBadgeImage = PresentationResourcesChatList.badgeBackgroundPinned(item.presentationData.theme)
-=======
-                mentionBadgeContent = .mention
-            } else if item.index.pinningIndex != nil && !isAd && currentBadgeBackgroundImage == nil {
                 currentPinnedIconImage = PresentationResourcesChatList.badgeBackgroundPinned(item.presentationData.theme)
->>>>>>> 1c4500fc
             }
             
             if let notificationSettings = notificationSettings as? TelegramPeerNotificationSettings {
