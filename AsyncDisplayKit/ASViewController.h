//
//  ASViewController.h
//  AsyncDisplayKit
//
//  Created by Huy Nguyen on 16/09/15.
//  Copyright (c) 2015 Facebook. All rights reserved.
//

#import <UIKit/UIKit.h>
#import <AsyncDisplayKit/ASDisplayNode.h>

NS_ASSUME_NONNULL_BEGIN

@interface ASViewController : UIViewController

@property (nonatomic, strong, readonly) ASDisplayNode *node;

// AsyncDisplayKit 2.0 BETA: This property is still being tested, but it allows
// blocking as a view controller becomes visible to ensure no placeholders flash onscreen.
// Refer to examples/SynchronousConcurrency, AsyncViewController.m
@property (nonatomic, assign) BOOL neverShowPlaceholders;

- (instancetype)initWithNode:(ASDisplayNode *)node;

<<<<<<< HEAD
@end

NS_ASSUME_NONNULL_END
=======
/**
 * The constrained size used to measure the backing node.
 *
 * @discussion Defaults to providing a size range that uses the view controller view's bounds as
 * both the min and max definitions. Override this method to provide a custom size range to the
 * backing node.
 */
- (ASSizeRange)nodeConstrainedSize;

@end
>>>>>>> 7b112a2d
<|MERGE_RESOLUTION|>--- conflicted
+++ resolved
@@ -22,11 +22,6 @@
 
 - (instancetype)initWithNode:(ASDisplayNode *)node;
 
-<<<<<<< HEAD
-@end
-
-NS_ASSUME_NONNULL_END
-=======
 /**
  * The constrained size used to measure the backing node.
  *
@@ -37,4 +32,5 @@
 - (ASSizeRange)nodeConstrainedSize;
 
 @end
->>>>>>> 7b112a2d
+
+NS_ASSUME_NONNULL_END