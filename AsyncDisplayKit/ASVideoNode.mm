--- conflicted
+++ resolved
@@ -310,15 +310,11 @@
       }
     }
   } else if ([keyPath isEqualToString:kPlaybackLikelyToKeepUpKey]) {
-<<<<<<< HEAD
     self.playerState = ASVideoNodePlayerStatePlaybackLikelyToKeepUpButNotPlaying;
-    if (_shouldBePlaying && [change[NSKeyValueChangeNewKey] boolValue] == true && ASInterfaceStateIncludesVisible(self.interfaceState)) {
-=======
     if (_shouldBePlaying && (_shouldAggressivelyRecoverFromStall || [change[NSKeyValueChangeNewKey] boolValue]) && ASInterfaceStateIncludesVisible(self.interfaceState)) {
       if (self.playerState == ASVideoNodePlayerStateLoading && _delegateFlags.delegateVideoNodeDidRecoverFromStall) {
         [_delegate videoNodeDidRecoverFromStall:self];
       }
->>>>>>> 40369048
       [self play]; // autoresume after buffer catches up
     }
   } else if ([keyPath isEqualToString:kplaybackBufferEmpty]) {
