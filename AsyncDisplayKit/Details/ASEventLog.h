//
//  ASEventLog.h
//  AsyncDisplayKit
//
//  Created by Huy Nguyen on 4/11/16.
//
//  Copyright (c) 2014-present, Facebook, Inc.  All rights reserved.
//  This source code is licensed under the BSD-style license found in the
//  LICENSE file in the root directory of this source tree. An additional grant
//  of patent rights can be found in the PATENTS file in the same directory.
//

#ifndef ASEVENTLOG_CAPACITY
#define ASEVENTLOG_CAPACITY 5
#endif

#ifndef ASEVENTLOG_ENABLE
<<<<<<< HEAD
#define ASEVENTLOG_ENABLE 0
=======
#define ASEVENTLOG_ENABLE DEBUG
>>>>>>> 67cb789f
#endif

NS_ASSUME_NONNULL_BEGIN

@interface ASEventLog : NSObject

/**
 * Create a new event log.
 *
 * @param anObject The object whose events we are logging. This object is not retained.
 */
- (instancetype)initWithObject:(id)anObject;

- (void)logEventWithBacktrace:(nullable NSArray<NSString *> *)backtrace format:(NSString *)format, ... NS_FORMAT_FUNCTION(2, 3);

- (instancetype)init NS_UNAVAILABLE;

@end

NS_ASSUME_NONNULL_END<|MERGE_RESOLUTION|>--- conflicted
+++ resolved
@@ -15,11 +15,7 @@
 #endif
 
 #ifndef ASEVENTLOG_ENABLE
-<<<<<<< HEAD
 #define ASEVENTLOG_ENABLE 0
-=======
-#define ASEVENTLOG_ENABLE DEBUG
->>>>>>> 67cb789f
 #endif
 
 NS_ASSUME_NONNULL_BEGIN
