--- conflicted
+++ resolved
@@ -8,14 +8,9 @@
 //  of patent rights can be found in the PATENTS file in the same directory.
 //
 
-<<<<<<< HEAD
 #ifndef MINIMAL_ASDK
-
-#import "ASCollectionNode.h"
-=======
 #import <AsyncDisplayKit/ASCollectionNode.h>
 
->>>>>>> 404795dc
 @protocol ASCollectionViewLayoutFacilitatorProtocol;
 
 NS_ASSUME_NONNULL_BEGIN
