//
//  ASPagerFlowLayout.m
//  AsyncDisplayKit
//
//  Created by Levi McCallum on 2/12/16.
//
//  Copyright (c) 2014-present, Facebook, Inc.  All rights reserved.
//  This source code is licensed under the BSD-style license found in the
//  LICENSE file in the root directory of this source tree. An additional grant
//  of patent rights can be found in the PATENTS file in the same directory.
//

<<<<<<< HEAD
#ifndef MINIMAL_ASDK

#import "ASPagerFlowLayout.h"
=======
#import <AsyncDisplayKit/ASPagerFlowLayout.h>
>>>>>>> 404795dc

@interface ASPagerFlowLayout () {
  BOOL _didRotate;
  CGRect _cachedCollectionViewBounds;
  NSIndexPath *_currentIndexPath;
}

@end

@implementation ASPagerFlowLayout

- (CGPoint)targetContentOffsetForProposedContentOffset:(CGPoint)proposedContentOffset withScrollingVelocity:(CGPoint)velocity
{
  NSInteger currentPage = ceil(proposedContentOffset.x / self.collectionView.bounds.size.width);
  _currentIndexPath = [NSIndexPath indexPathForItem:currentPage inSection:0];
  
  return [super targetContentOffsetForProposedContentOffset:proposedContentOffset withScrollingVelocity:velocity];
}


- (void)prepareForAnimatedBoundsChange:(CGRect)oldBounds
{
  // Cache the current page if a rotation did happen. This happens before the rotation animation
  // is occuring and the bounds changed so we use this as an opportunity to cache the current index path
  if (_cachedCollectionViewBounds.size.width != self.collectionView.bounds.size.width) {
      _cachedCollectionViewBounds = self.collectionView.bounds;
        
    // Figurring out current page based on the old bounds visible space
    CGRect visibleRect = oldBounds;
           
    CGFloat visibleXCenter = CGRectGetMidX(visibleRect);
    NSArray<UICollectionViewLayoutAttributes *> *layoutAttributes = [self layoutAttributesForElementsInRect:visibleRect];
    for (UICollectionViewLayoutAttributes *attributes in layoutAttributes) {
      if ([attributes representedElementCategory] == UICollectionElementCategoryCell && attributes.center.x == visibleXCenter) {
        _currentIndexPath = attributes.indexPath;
        break;
      }
    }
      
      _didRotate = YES;
    }
    
    [super prepareForAnimatedBoundsChange:oldBounds];
}
- (CGPoint)targetContentOffsetForProposedContentOffset:(CGPoint)proposedContentOffset
{
    // Don't mess around if the user is interacting with the page node. Although if just a rotation happened we should
    // try to use the current index path to not end up setting the target content offset to something in between pages
    if (_didRotate || (!self.collectionView.isDecelerating && !self.collectionView.isTracking)) {
        _didRotate = NO;
        if (_currentIndexPath) {
          return [self _targetContentOffsetForItemAtIndexPath:_currentIndexPath proposedContentOffset:proposedContentOffset];
        }
    }
    
    return [super targetContentOffsetForProposedContentOffset:proposedContentOffset];
}

- (CGPoint)_targetContentOffsetForItemAtIndexPath:(NSIndexPath *)indexPath proposedContentOffset:(CGPoint)proposedContentOffset
{
  if ([self _dataSourceIsEmpty]) {
    return proposedContentOffset;
  }
  
  UICollectionViewLayoutAttributes *attributes = [self layoutAttributesForItemAtIndexPath:_currentIndexPath];
  if (attributes == nil) {
    return proposedContentOffset;
  }
  
  CGFloat xOffset = (CGRectGetWidth(self.collectionView.bounds) - CGRectGetWidth(attributes.frame)) / 2.0;
  return CGPointMake(attributes.frame.origin.x - xOffset, proposedContentOffset.y);
}

- (BOOL)_dataSourceIsEmpty
{
    return ([self.collectionView numberOfSections] == 0 ||
            [self.collectionView numberOfItemsInSection:0] == 0);
}

@end

#endif<|MERGE_RESOLUTION|>--- conflicted
+++ resolved
@@ -10,13 +10,8 @@
 //  of patent rights can be found in the PATENTS file in the same directory.
 //
 
-<<<<<<< HEAD
 #ifndef MINIMAL_ASDK
-
-#import "ASPagerFlowLayout.h"
-=======
 #import <AsyncDisplayKit/ASPagerFlowLayout.h>
->>>>>>> 404795dc
 
 @interface ASPagerFlowLayout () {
   BOOL _didRotate;
