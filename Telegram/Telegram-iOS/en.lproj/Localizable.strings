--- conflicted
+++ resolved
@@ -8172,7 +8172,111 @@
 "EmojiSearch.SearchStatusesPlaceholder" = "Search Statuses";
 "EmojiSearch.SearchStatusesEmptyResult" = "No emoji found";
 
-<<<<<<< HEAD
+"ChatList.StartAction" = "Start";
+"ChatList.CloseAction" = "Close";
+
+"Channel.EditAdmin.PermissionManageTopics" = "Manage Topics";
+"Channel.EditAdmin.PermissionCreateTopics" = "Create Topics";
+
+"ChatList.Search.FilterTopics" = "Topics";
+"DialogList.SearchSectionTopics" = "Topics";
+
+"ChatListFolderSettings.SubscribeToMoveAll" = "Subscribe to **Telegram Premium** to move the \"All Chats\" folder.";
+"ChatListFolderSettings.SubscribeToMoveAllAction" = "More";
+
+"Channel.AdminLog.MessageChangedGroupUsernames" = "%@ changed group links:";
+"Channel.AdminLog.MessageChangedChannelUsernames" = "%@ changed channel links:";
+"Channel.AdminLog.MessagePreviousLinks" = "Previous links";
+
+"ShareMenu.SelectTopic" = "Select topic";
+
+"ChatList.Context.Select" = "Select";
+
+"ChatList.SelectedTopics_1" = "%@ Topic Selected";
+"ChatList.SelectedTopics_any" = "%@ Topics Selected";
+
+"ChatList.EmptyTopicsTitle" = "No topics here yet";
+"ChatList.EmptyTopicsCreate" = "Create New Topic";
+"ChatList.EmptyTopicsShowAsMessages" = "Show as Messages";
+
+"Message.AudioTranscription.SubscribeToPremium" = "Subscribe to **Telegram Premium** to convert voice to text.";
+"Message.AudioTranscription.SubscribeToPremiumAction" = "More";
+
+"PeerInfo.PrivateShareLinkInfo" = "This link will work only for group members.";
+
+"CreateTopic.CreateTitle" = "New Topic";
+"CreateTopic.EditTitle" = "Edit Topic";
+"CreateTopic.Create" = "Create";
+
+"CreateTopic.EnterTopicTitle" = "ENTER TOPIC TITLE";
+"CreateTopic.EnterTopicTitlePlaceholder" = "What do you want to discuss?";
+"CreateTopic.SelectTopicIcon" = "SELECT TOPIC ICON";
+
+"ChatList.Context.CloseTopic" = "Close";
+"ChatList.Context.ReopenTopic" = "Reopen";
+"Chat.ContextViewAsTopics" = "View as Topics";
+"Chat.ContextViewAsMessages" = "View as Messages";
+"Chat.CreateTopic" = "New Topic";
+
+"ChatList.DeleteTopicConfirmationText" = "This will delete the topic with all its messages";
+"ChatList.DeleteTopicConfirmationAction" = "Delete Topic";
+
+"Notification.ForumTopicCreated" = "Topic created";
+"Notification.ForumTopicClosed" = "Topic closed";
+"Notification.ForumTopicReopened" = "Topic reopened";
+"Notification.ForumTopicClosedAuthor" = "%1$@ closed topic";
+"Notification.ForumTopicReopenedAuthor" = "%1$@ reopened topic";
+"Notification.ForumTopicRenamed" = "Topic renamed to \"%1$@\"";
+"Notification.ForumTopicRenamedAuthor" = "%1$@ changed the topic title to \"%2$@\"";
+"Notification.ForumTopicIconChanged" = "Topic icon changed to %1$@";
+"Notification.ForumTopicIconChangedAuthor" = "%1$@ changed the topic icon to %2$@";
+"Notification.ForumTopicRenamedIconChangedAuthor" = "%1$@ changed the topic title and icon to %2$@ %3$@";
+"Notification.OverviewTopicCreated" = "%1$@ %2$@ was created";
+"Notification.OverviewTopicClosed" = "%1$@ closed %2$@ %3$@";
+"Notification.OverviewTopicReopened" = "%1$@ reopened %2$@ %3$@";
+
+"Chat.EmptyTopicPlaceholder.Title" = "Almost done!";
+"Chat.EmptyTopicPlaceholder.Text" = "Send the first message to\nstart this topic.";
+
+"Chat.Message.TopicAuthorBadge" = "Topic Author";
+
+"Chat.PanelRestartTopic" = "Restart Topic";
+"Chat.PanelTopicClosedText" = "The topic is closed by admin";
+"Chat.PanelForumModeReplyText" = "Swipe left on a message to reply";
+
+"PeerInfo.TopicHeaderLocation" = "in %1$@";
+"PeerInfo.OptionTopics" = "Topics";
+"PeerInfo.OptionTopicsText" = "The group chat will be divided into topics created by admins or users.";
+"PeerInfo.TopicsLimitedParticipantCountText_1" = "Only groups with more than **%d member** can have topics enabled.";
+"PeerInfo.TopicsLimitedParticipantCountText_any" = "Only groups with more than **%d members** can have topics enabled.";
+"PeerInfo.TopicsLimitedDiscussionGroups" = "Topics can’t be enabled in discussion groups at the moment.";
+
+"PeerInfo.TopicNotificationExceptions_1" = "There is [1 topic]() that is listed as exception.";
+"PeerInfo.TopicNotificationExceptions_any" = "There are [%d topics]() that are listed as exceptions.";
+
+"PeerInfo.NotificationMemberAdded" = "**%1$@** added to the group.";
+"PeerInfo.NotificationMultipleMembersAdded_1" = "**%d** member added to the group.";
+"PeerInfo.NotificationMultipleMembersAdded_any" = "**%d** members added to the group.";
+
+"Channel.AdminLog.TopicCreated" = "%1$@ created topic %2$@";
+"Channel.AdminLog.TopicDeleted" = "%1$@ deleted topic %2$@";
+"Channel.AdminLog.TopicPinned" = "%1$@ pinned topic %2$@";
+"Channel.AdminLog.TopicUnpinned" = "%1$@ unpinned topic %2$@";
+"Channel.AdminLog.TopicsEnabled" = "%1$@ enabled topics";
+"Channel.AdminLog.TopicsDisabled" = "%1$@ disabled topics";
+"Channel.AdminLog.TopicReopened" = "%1$@ reopened topic %2$@";
+"Channel.AdminLog.TopicClosed" = "%1$@ closed topic %2$@";
+"Channel.AdminLog.TopicRenamed" = "%1$@ renamed topic %2$@ to %3$@";
+"Channel.AdminLog.TopicRenamedWithIcon" = "%1$@ renamed topic %2$@ to %3$@ and changed icon to %4$@";
+"Channel.AdminLog.TopicRenamedWithRemovedIcon" = "%1$@ renamed topic %2$@ to %3$@ and removed icon";
+"Channel.AdminLog.TopicChangedIcon" = "%1$@ changed topic %2$@ icon to %3$@";
+"Channel.AdminLog.TopicRemovedIcon" = "%1$@ removed topic %2$@ icon";
+
+"Attachment.Pasteboard" = "Clipboard";
+"Attachment.DiscardPasteboardAlertText" = "Discard pasted items?";
+
+"Undo.DeletedTopic" = "Topic Deleted";
+
 
 "Settings.Version" = "Telegram for iOS v%1$@ (%2$@)\nPTelegram version %3$@";
 
@@ -8254,110 +8358,4 @@
 "SecretPasscode.AccountSelectionTitle" = "Select Account";
 
 "Share.LockedTitle" = "Unlock Telegram";
-"Share.LockedDescription" = "Open and unlock Telegram to share.";
-=======
-"ChatList.StartAction" = "Start";
-"ChatList.CloseAction" = "Close";
-
-"Channel.EditAdmin.PermissionManageTopics" = "Manage Topics";
-"Channel.EditAdmin.PermissionCreateTopics" = "Create Topics";
-
-"ChatList.Search.FilterTopics" = "Topics";
-"DialogList.SearchSectionTopics" = "Topics";
-
-"ChatListFolderSettings.SubscribeToMoveAll" = "Subscribe to **Telegram Premium** to move the \"All Chats\" folder.";
-"ChatListFolderSettings.SubscribeToMoveAllAction" = "More";
-
-"Channel.AdminLog.MessageChangedGroupUsernames" = "%@ changed group links:";
-"Channel.AdminLog.MessageChangedChannelUsernames" = "%@ changed channel links:";
-"Channel.AdminLog.MessagePreviousLinks" = "Previous links";
-
-"ShareMenu.SelectTopic" = "Select topic";
-
-"ChatList.Context.Select" = "Select";
-
-"ChatList.SelectedTopics_1" = "%@ Topic Selected";
-"ChatList.SelectedTopics_any" = "%@ Topics Selected";
-
-"ChatList.EmptyTopicsTitle" = "No topics here yet";
-"ChatList.EmptyTopicsCreate" = "Create New Topic";
-"ChatList.EmptyTopicsShowAsMessages" = "Show as Messages";
-
-"Message.AudioTranscription.SubscribeToPremium" = "Subscribe to **Telegram Premium** to convert voice to text.";
-"Message.AudioTranscription.SubscribeToPremiumAction" = "More";
-
-"PeerInfo.PrivateShareLinkInfo" = "This link will work only for group members.";
-
-"CreateTopic.CreateTitle" = "New Topic";
-"CreateTopic.EditTitle" = "Edit Topic";
-"CreateTopic.Create" = "Create";
-
-"CreateTopic.EnterTopicTitle" = "ENTER TOPIC TITLE";
-"CreateTopic.EnterTopicTitlePlaceholder" = "What do you want to discuss?";
-"CreateTopic.SelectTopicIcon" = "SELECT TOPIC ICON";
-
-"ChatList.Context.CloseTopic" = "Close";
-"ChatList.Context.ReopenTopic" = "Reopen";
-"Chat.ContextViewAsTopics" = "View as Topics";
-"Chat.ContextViewAsMessages" = "View as Messages";
-"Chat.CreateTopic" = "New Topic";
-
-"ChatList.DeleteTopicConfirmationText" = "This will delete the topic with all its messages";
-"ChatList.DeleteTopicConfirmationAction" = "Delete Topic";
-
-"Notification.ForumTopicCreated" = "Topic created";
-"Notification.ForumTopicClosed" = "Topic closed";
-"Notification.ForumTopicReopened" = "Topic reopened";
-"Notification.ForumTopicClosedAuthor" = "%1$@ closed topic";
-"Notification.ForumTopicReopenedAuthor" = "%1$@ reopened topic";
-"Notification.ForumTopicRenamed" = "Topic renamed to \"%1$@\"";
-"Notification.ForumTopicRenamedAuthor" = "%1$@ changed the topic title to \"%2$@\"";
-"Notification.ForumTopicIconChanged" = "Topic icon changed to %1$@";
-"Notification.ForumTopicIconChangedAuthor" = "%1$@ changed the topic icon to %2$@";
-"Notification.ForumTopicRenamedIconChangedAuthor" = "%1$@ changed the topic title and icon to %2$@ %3$@";
-"Notification.OverviewTopicCreated" = "%1$@ %2$@ was created";
-"Notification.OverviewTopicClosed" = "%1$@ closed %2$@ %3$@";
-"Notification.OverviewTopicReopened" = "%1$@ reopened %2$@ %3$@";
-
-"Chat.EmptyTopicPlaceholder.Title" = "Almost done!";
-"Chat.EmptyTopicPlaceholder.Text" = "Send the first message to\nstart this topic.";
-
-"Chat.Message.TopicAuthorBadge" = "Topic Author";
-
-"Chat.PanelRestartTopic" = "Restart Topic";
-"Chat.PanelTopicClosedText" = "The topic is closed by admin";
-"Chat.PanelForumModeReplyText" = "Swipe left on a message to reply";
-
-"PeerInfo.TopicHeaderLocation" = "in %1$@";
-"PeerInfo.OptionTopics" = "Topics";
-"PeerInfo.OptionTopicsText" = "The group chat will be divided into topics created by admins or users.";
-"PeerInfo.TopicsLimitedParticipantCountText_1" = "Only groups with more than **%d member** can have topics enabled.";
-"PeerInfo.TopicsLimitedParticipantCountText_any" = "Only groups with more than **%d members** can have topics enabled.";
-"PeerInfo.TopicsLimitedDiscussionGroups" = "Topics can’t be enabled in discussion groups at the moment.";
-
-"PeerInfo.TopicNotificationExceptions_1" = "There is [1 topic]() that is listed as exception.";
-"PeerInfo.TopicNotificationExceptions_any" = "There are [%d topics]() that are listed as exceptions.";
-
-"PeerInfo.NotificationMemberAdded" = "**%1$@** added to the group.";
-"PeerInfo.NotificationMultipleMembersAdded_1" = "**%d** member added to the group.";
-"PeerInfo.NotificationMultipleMembersAdded_any" = "**%d** members added to the group.";
-
-"Channel.AdminLog.TopicCreated" = "%1$@ created topic %2$@";
-"Channel.AdminLog.TopicDeleted" = "%1$@ deleted topic %2$@";
-"Channel.AdminLog.TopicPinned" = "%1$@ pinned topic %2$@";
-"Channel.AdminLog.TopicUnpinned" = "%1$@ unpinned topic %2$@";
-"Channel.AdminLog.TopicsEnabled" = "%1$@ enabled topics";
-"Channel.AdminLog.TopicsDisabled" = "%1$@ disabled topics";
-"Channel.AdminLog.TopicReopened" = "%1$@ reopened topic %2$@";
-"Channel.AdminLog.TopicClosed" = "%1$@ closed topic %2$@";
-"Channel.AdminLog.TopicRenamed" = "%1$@ renamed topic %2$@ to %3$@";
-"Channel.AdminLog.TopicRenamedWithIcon" = "%1$@ renamed topic %2$@ to %3$@ and changed icon to %4$@";
-"Channel.AdminLog.TopicRenamedWithRemovedIcon" = "%1$@ renamed topic %2$@ to %3$@ and removed icon";
-"Channel.AdminLog.TopicChangedIcon" = "%1$@ changed topic %2$@ icon to %3$@";
-"Channel.AdminLog.TopicRemovedIcon" = "%1$@ removed topic %2$@ icon";
-
-"Attachment.Pasteboard" = "Clipboard";
-"Attachment.DiscardPasteboardAlertText" = "Discard pasted items?";
-
-"Undo.DeletedTopic" = "Topic Deleted";
->>>>>>> 7d335e81
+"Share.LockedDescription" = "Open and unlock Telegram to share.";