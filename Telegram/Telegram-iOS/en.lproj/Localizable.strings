// Notifications
"PUSH_MESSAGE_TEXT" = "%1$@|%2$@";
"PUSH_MESSAGE_NOTEXT" = "%1$@|sent you a message";
"PUSH_MESSAGE_PHOTO" = "%1$@|sent you a photo";
"PUSH_MESSAGE_PHOTO_SECRET" = "%1$@|sent you a self-destructing photo";
"PUSH_MESSAGE_VIDEO" = "%1$@|sent you a video";
"PUSH_MESSAGE_VIDEO_SECRET" = "%1$@|sent you a self-destructing video";
"PUSH_MESSAGE_ROUND" = "%1$@|sent you a video message";
"PUSH_MESSAGE_CONTACT" = "%1$@|shared a contact %2$@ with you";
"PUSH_MESSAGE_GEO" = "%1$@|sent you a map";
"PUSH_MESSAGE_GEOLIVE" = "%1$@|started sharing their live location";
"PUSH_MESSAGE_DOC" = "%1$@|sent you a file";
"PUSH_MESSAGE_AUDIO" = "%1$@|sent you a voice message";
"PUSH_MESSAGE_GIF" = "%1$@|sent you a GIF";
"PUSH_ENCRYPTED_MESSAGE" = "You have a new message%1$@";
"PUSH_LOCKED_MESSAGE" = "You have a new message%1$@";
"PUSH_MESSAGE_SCREENSHOT" = "%1$@|took a screenshot!";
"PUSH_ENCRYPTION_REQUEST" = "New encryption request%1$@";
"PUSH_ENCRYPTION_ACCEPT" = "Your encryption request was accepted%1$@";

"PUSH_MESSAGE_POLL" = "%1$@|sent you a poll %2$@";
"PUSH_CHANNEL_MESSAGE_POLL" = "%1$@|posted a poll %2$@";
"PUSH_PINNED_POLL" = "%1$@|pinned a poll";

"PUSH_MESSAGE_QUIZ" = "%1$@|sent you a quiz %2$@";
"PUSH_CHANNEL_MESSAGE_QUIZ" = "%1$@|posted a quiz %2$@";
"PUSH_PINNED_QUIZ" = "%1$@|pinned a quiz";

"PUSH_CHAT_MESSAGE_TEXT" = "%2$@|%1$@: %3$@";
"PUSH_CHAT_MESSAGE_NOTEXT" = "%2$@|%1$@ sent a message";
"PUSH_CHAT_MESSAGE_PHOTO" = "%2$@|%1$@ sent a photo";
"PUSH_CHAT_MESSAGE_VIDEO" = "%2$@|%1$@ sent a video";
"PUSH_CHAT_MESSAGE_ROUND" = "%2$@|%1$@ sent a video message";
"PUSH_CHAT_MESSAGE_CONTACT" = "%2$@|%1$@ shared a contact %3$@";
"PUSH_CHAT_MESSAGE_GEO" = "%2$@|%1$@ sent a map";
"PUSH_CHAT_MESSAGE_GEOLIVE" = "%2$@|%1$@ started sharing their live location";
"PUSH_CHAT_MESSAGE_DOC" = "%2$@|%1$@ sent a file";
"PUSH_CHAT_MESSAGE_AUDIO" = "%2$@|%1$@ sent a voice message";
"PUSH_CHAT_MESSAGE_GIF" = "%2$@|%1$@ sent a GIF";
"PUSH_CHAT_CREATED" = "%2$@|%1$@ invited you to the group";
"PUSH_CHAT_TITLE_EDITED" = "%2$@|%1$@ edited the group's name";
"PUSH_CHAT_PHOTO_EDITED" = "%2$@|%1$@ edited the group's photo";
"PUSH_CHAT_ADD_MEMBER" = "%2$@|%1$@ invited %3$@ to the group";
"PUSH_CHAT_ADD_YOU" = "%2$@|%1$@ invited you to the group";
"PUSH_CHAT_DELETE_YOU" = "%2$@|%1$@ removed you from the group";
"PUSH_CHAT_DELETE_MEMBER" = "%2$@|%1$@ removed %3$@ from the group";
"PUSH_CHAT_LEFT" = "%2$@|%1$@ left the group";
"PUSH_CHAT_RETURNED" = "%2$@|%1$@ returned to the group";

"PUSH_MESSAGE_STICKER" = "%1$@|sent you a %2$@sticker";
"PUSH_CHAT_MESSAGE_STICKER" = "%2$@|%1$@ sent a %3$@sticker";

"PUSH_CONTACT_JOINED" = "%1$@|joined Telegram!";

"PUSH_CHANNEL_MESSAGE_TEXT" = "%1$@|%2$@";
"PUSH_CHANNEL_MESSAGE_NOTEXT" = "%1$@|posted a message";
"PUSH_CHANNEL_MESSAGE_PHOTO" = "%1$@|posted a photo";
"PUSH_CHANNEL_MESSAGE_VIDEO" = "%1$@|posted a video";
"PUSH_CHANNEL_MESSAGE_ROUND" = "%1$@|posted a video message";
"PUSH_CHANNEL_MESSAGE_DOC" = "%1$@|posted a document";
"PUSH_CHANNEL_MESSAGE_STICKER" = "%1$@|posted a %2$@sticker";
"PUSH_CHANNEL_MESSAGE_AUDIO" = "%1$@|posted a voice message";
"PUSH_CHANNEL_MESSAGE_CONTACT" = "%1$@|posted a %2$@ contact";
"PUSH_CHANNEL_MESSAGE_GEO" = "%1$@|posted a map";
"PUSH_CHANNEL_MESSAGE_GEOLIVE" = "%1$@|posted a live location";
"PUSH_CHANNEL_MESSAGE_GIF" = "%1$@|posted a GIF";

"PUSH_MESSAGE_GAME" = "%1$@|invited you to play %2$@";
"PUSH_CHANNEL_MESSAGE_GAME" = "%1$@|invited you to play %2$@";
"PUSH_CHAT_MESSAGE_GAME" = "%2$@|%1$@ invited the group to play %3$@";

"PUSH_MESSAGE_TEXT" = "%1$@|%2$@";
"PUSH_MESSAGE_NOTEXT" = "%1$@|sent you a message";
"PUSH_MESSAGE_PHOTO" = "%1$@|sent you a photo";
"PUSH_MESSAGE_PHOTO_SECRET" = "%1$@|sent you a self-destructing photo";
"PUSH_MESSAGE_VIDEO" = "%1$@|sent you a video";
"PUSH_MESSAGE_VIDEO_SECRET" = "%1$@|sent you a self-destructing video";
"PUSH_MESSAGE_SCREENSHOT" = "%1$@|took a screenshot";
"PUSH_MESSAGE_ROUND" = "%1$@|sent you a video message";
"PUSH_MESSAGE_DOC" = "%1$@|sent you a file";
"PUSH_MESSAGE_STICKER" = "%1$@|sent you a %2$@sticker";
"PUSH_MESSAGE_AUDIO" = "%1$@|sent you a voice message";
"PUSH_MESSAGE_CONTACT" = "%1$@|shared a contact with you";
"PUSH_MESSAGE_GEO" = "%1$@|sent you a map";
"PUSH_MESSAGE_GEOLIVE" = "%1$@|started sharing their live location";
"PUSH_MESSAGE_POLL" = "%1$@|sent you a poll";
"PUSH_MESSAGE_QUIZ" = "%1$@|sent you a quiz";
"PUSH_MESSAGE_GIF" = "%1$@|sent you a GIF";
"PUSH_MESSAGE_GAME" = "%1$@|invited you to play %2$@";
"PUSH_MESSAGE_INVOICE" = "%1$@|sent you an invoice for %2$@";
"PUSH_MESSAGE_FWD" = "%1$@|forwarded you a message";
"PUSH_MESSAGE_FWDS_TEXT_1" = "forwarded you a message";
"PUSH_MESSAGE_FWDS_TEXT_any" = "forwarded you %d messages";
"PUSH_MESSAGE_PHOTO" = "%1$@|sent you a photo";
"PUSH_MESSAGE_PHOTOS_TEXT_1" = "sent you a photo";
"PUSH_MESSAGE_PHOTOS_TEXT_any" = "sent you %d photos";
"PUSH_MESSAGE_VIDEO" = "%1$@|sent you a video";
"PUSH_MESSAGE_VIDEOS_TEXT_1" = "sent you a video";
"PUSH_MESSAGE_VIDEOS_TEXT_any" = "sent you %d videos";
"PUSH_MESSAGE_ROUND" = "%1$@|sent you a video message";
"PUSH_MESSAGE" = "%1$@|sent you a message";
"PUSH_MESSAGES_TEXT_1" = "sent you a message";
"PUSH_MESSAGES_TEXT_any" = "sent you %d messages";
"PUSH_ALBUM" = "%1$@|sent you an album";
"PUSH_MESSAGE_FILES_TEXT_1" = "sent you a file";
"PUSH_MESSAGE_FILES_TEXT_any" = "sent you %d files";
"PUSH_MESSAGE_THEME" = "%1$@|changed chat theme to %2$@";
"PUSH_MESSAGE_NOTHEME" = "%1$@|disabled chat theme";

"PUSH_CHANNEL_MESSAGE_TEXT" = "%1$@|%2$@";
"PUSH_CHANNEL_MESSAGE_NOTEXT" = "%1$@|posted a message";
"PUSH_CHANNEL_MESSAGE_PHOTO" = "%1$@|posted a photo";
"PUSH_CHANNEL_MESSAGE_VIDEO" = "%1$@|posted a video";
"PUSH_CHANNEL_MESSAGE_ROUND" = "%1$@|posted a video message";
"PUSH_CHANNEL_MESSAGE_DOC" = "%1$@|posted a file";
"PUSH_CHANNEL_MESSAGE_STICKER" = "%1$@|posted a %2$@sticker";
"PUSH_CHANNEL_MESSAGE_AUDIO" = "%1$@|posted a voice message";
"PUSH_CHANNEL_MESSAGE_CONTACT" = "%1$@|posted a contact";
"PUSH_CHANNEL_MESSAGE_GEO" = "%1$@|posted a map";
"PUSH_CHANNEL_MESSAGE_GEOLIVE" = "%1$@|posted a live location";
"PUSH_CHANNEL_MESSAGE_POLL" = "%1$@|posted a poll";
"PUSH_CHANNEL_MESSAGE_QUIZ" = "%1$@|posted a quiz";
"PUSH_CHANNEL_MESSAGE_GIF" = "%1$@|posted a GIF";
"PUSH_CHANNEL_MESSAGE_GAME" = "%1$@|invited you to play %2$@";
"PUSH_CHANNEL_MESSAGE_FWD" = "%1$@|posted a forwarded message";
"PUSH_CHANNEL_MESSAGE_PHOTO" = "%1$@|posted a photo";
"PUSH_CHANNEL_MESSAGE_PHOTOS_TEXT_1" = "posted a photo";
"PUSH_CHANNEL_MESSAGE_PHOTOS_TEXT_any" = "posted %d photos";
"PUSH_CHANNEL_MESSAGE_VIDEO" = "%1$@|posted a video";
"PUSH_CHANNEL_MESSAGE_VIDEOS_TEXT_1" = "posted a video";
"PUSH_CHANNEL_MESSAGE_VIDEOS_TEXT_any" = "posted %d videos";
"PUSH_CHANNEL_MESSAGE_ROUND" = "%1$@|posted a video message";
"PUSH_CHANNEL_MESSAGE" = "%1$@|posted a message";
"PUSH_CHANNEL_MESSAGES_TEXT_1" = "posted a message";
"PUSH_CHANNEL_MESSAGES_TEXT_any" = "posted %d messages";
"PUSH_CHANNEL_ALBUM" = "%1$@|posted an album";
"PUSH_CHANNEL_MESSAGE_DOCS_TEXT_1" = "posted a file";
"PUSH_CHANNEL_MESSAGE_DOCS_TEXT_any" = "posted %d files";

"PUSH_CHAT_MESSAGE_TEXT" = "%2$@|%1$@:%3$@";
"PUSH_CHAT_MESSAGE_NOTEXT" = "%2$@|%1$@ sent a message to the group";
"PUSH_CHAT_MESSAGE_VIDEO" = "%2$@|%1$@ sent a video ";
"PUSH_CHAT_MESSAGE_ROUND" = "%2$@|%1$@ sent a video message";
"PUSH_CHAT_MESSAGE_DOC" = "%2$@|%1$@ sent a file";
"PUSH_CHAT_MESSAGE_STICKER" = "%2$@|%1$@ sent a %3$@sticker";
"PUSH_CHAT_MESSAGE_AUDIO" = "%2$@|%1$@ sent a voice message";
"PUSH_CHAT_MESSAGE_CONTACT" = "%2$@|%1$@ shared a contact";
"PUSH_CHAT_MESSAGE_GEO" = "%2$@|%1$@ sent a map";
"PUSH_CHAT_MESSAGE_GEOLIVE" = "%2$@|%1$@ started sharing their live location";
"PUSH_CHAT_MESSAGE_POLL" = "%2$@|%1$@ sent a poll %3$@ to the group";
"PUSH_CHAT_MESSAGE_QUIZ" = "%2$@|%1$@ sent a quiz %3$@ to the group";
"PUSH_CHAT_MESSAGE_GIF" = "%2$@|%1$@ sent a GIF";
"PUSH_CHAT_MESSAGE_GAME" = "%2$@|%1$@ invited the group to play %3$@";
"PUSH_CHAT_MESSAGE_INVOICE" = "%2$@|%1$@ sent an invoice for %3$@";
"PUSH_CHAT_CREATED" = "%2$@|%1$@ invited you to the group";
"PUSH_CHAT_TITLE_EDITED" = "%2$@|%1$@ edited the group\'s name";
"PUSH_CHAT_PHOTO_EDITED" = "%2$@|%1$@ edited the group\'s photo";
"PUSH_CHAT_ADD_MEMBER" = "%2$@|%1$@ invited %3$@ to the group";
"PUSH_CHAT_ADD_YOU" = "%2$@|%1$@ invited you to the group";
"PUSH_CHAT_DELETE_MEMBER" = "%2$@|%1$@ kicked %3$@ from the group";
"PUSH_CHAT_DELETE_YOU" = "%2$@|%1$@ kicked you from the group ";
"PUSH_CHAT_LEFT" = "%2$@|%1$@ has left the group";
"PUSH_CHAT_RETURNED" = "%2$@|%1$@ has returned to the group";
"PUSH_CHAT_JOINED" = "%2$@|%1$@ has joined the group";
"PUSH_CHAT_MESSAGE_FWD" = "%2$@|%1$@ forwarded a message";
"PUSH_CHAT_MESSAGE_FWDS_TEXT_1" = "{author} forwarded a message";
"PUSH_CHAT_MESSAGE_FWDS_TEXT_any" = "{author} forwarded %d messages";
"PUSH_CHAT_MESSAGE_PHOTO" = "%2$@|%1$@ sent a photo";
"PUSH_CHAT_MESSAGE_PHOTOS_TEXT_1" = "{author} sent a photo";
"PUSH_CHAT_MESSAGE_PHOTOS_TEXT_any" = "{author} sent %d photos";
"PUSH_CHAT_MESSAGE_VIDEO" = "%2$@|%1$@ sent a video";
"PUSH_CHAT_MESSAGE_VIDEOS_TEXT_1" = "{author} sent a video";
"PUSH_CHAT_MESSAGE_VIDEOS_TEXT_any" = "{author} sent %d videos";
"PUSH_CHAT_MESSAGE_ROUND" = "%2$@|%1$@ sent a video message";
"PUSH_CHAT_MESSAGE" = "%2$@|%1$@ sent a message";
"PUSH_CHAT_MESSAGES_TEXT_1" = "{author} sent a message";
"PUSH_CHAT_MESSAGES_TEXT_any" = "{author} sent %d messages";
"PUSH_CHAT_ALBUM" = "%2$@|%1$@ sent an album";
"PUSH_CHAT_MESSAGE_DOCS_TEXT_1" = "{author} sent a file";
"PUSH_CHAT_MESSAGE_DOCS_TEXT_any" = "{author} sent %d files";
"PUSH_CHAT_MESSAGE_THEME" = "%1$@|set theme to %3$@ in the group %2$@";
"PUSH_CHAT_MESSAGE_NOTHEME" = "%1$@|disabled theme in the group %2$@";
"PUSH_CHAT_REQ_JOINED" = "%1$@ was accepted into the group %2$@";

"PUSH_PINNED_TEXT" = "%1$@|pinned \"%2$@\" ";
"PUSH_PINNED_NOTEXT" = "%1$@|pinned a message";
"PUSH_PINNED_PHOTO" = "%1$@|pinned a photo";
"PUSH_PINNED_VIDEO" = "%1$@|pinned a video";
"PUSH_PINNED_ROUND" = "%1$@|pinned a video message";
"PUSH_PINNED_DOC" = "%1$@|pinned a file";
"PUSH_PINNED_STICKER" = "%1$@|pinned a %2$@sticker";
"PUSH_PINNED_AUDIO" = "%1$@|pinned a voice message";
"PUSH_PINNED_CONTACT" = "%1$@|pinned a %2$@ contact";
"PUSH_PINNED_GEO" = "%1$@|pinned a map";
"PUSH_PINNED_GEOLIVE" = "%1$@|pinned a live location";
"PUSH_PINNED_POLL" = "|%1$@|pinned a poll %2$@";
"PUSH_PINNED_QUIZ" = "|%1$@|pinned a quiz %2$@";
"PUSH_PINNED_GAME" = "%1$@|pinned a game";
"PUSH_PINNED_INVOICE" = "%1$@|pinned an invoice";
"PUSH_PINNED_GIF" = "%1$@|pinned a GIF";

"PUSH_CONTACT_JOINED" = "%1$@|joined Telegram!";

"PUSH_AUTH_UNKNOWN" = "New login|from unrecognized device %1$@";
"PUSH_AUTH_REGION" = "New login|from unrecognized device %1$@, location: %2$@";

"PUSH_PHONE_CALL_REQUEST" = "%1$@|is calling you!";
"PUSH_VIDEO_CALL_REQUEST" = "%1$@|is calling you!";
"PUSH_PHONE_CALL_MISSED" = "%1$@|You missed a call";
"PUSH_VIDEO_CALL_MISSED" = "%1$@|You missed a video call";

"PUSH_MESSAGE_GAME_SCORE" = "%1$@ scored %3$@ in game %2$@";
"PUSH_MESSAGE_VIDEOS" = "%1$@ sent you %2$@ videos";
"PUSH_MESSAGE_CHANNEL_MESSAGE_GAME_SCORE" = "%1$@ scored %3$@ in game %2$@";
"PUSH_CHANNEL_MESSAGE_VIDEOS" = "%1$@ posted %2$@ videos";
"PUSH_PINNED_GAME_SCORE" = "%1$@ pinned a game score";
"PUSH_CHAT_MESSAGE_GAME_SCORE" = "%1$@ scored %4$@ in game %3$@ in the group %2$@";
"PUSH_CHAT_MESSAGE_VIDEOS" = "%1$@ sent %3$@ videos to the group %2$@";

"PUSH_REACT_TEXT" = "%1$@|%2$@ to your %3$@";
"PUSH_REACT_NOTEXT" = "%1$@|%2$@ to your message";
"PUSH_REACT_PHOTO" = "%1$@|%2$@ to your photo";
"PUSH_REACT_VIDEO" = "%1$@|%2$@ to your video";
"PUSH_REACT_ROUND" = "%1$@|%2$@ to your video message";
"PUSH_REACT_DOC" = "%1$@|%2$@ to your file";
"PUSH_REACT_STICKER" = "%1$@|%2$@ to your %3$@sticker";
"PUSH_REACT_AUDIO" = "%1$@|%2$@ to your voice message";
"PUSH_REACT_CONTACT" = "%1$@|%2$@ to your contact %3$@";
"PUSH_REACT_GEO" = "%1$@|%2$@ to your map";
"PUSH_REACT_GEOLIVE" = "%1$@|%2$@ to your live location";
"PUSH_REACT_POLL" = "%1$@|%2$@ to your poll %3$@";
"PUSH_REACT_QUIZ" = "%1$@|%2$@ to your quiz %3$@";
"PUSH_REACT_GAME" = "%1$@|%2$@ to your game";
"PUSH_REACT_INVOICE" = "%1$@|%2$@ to your invoice";
"PUSH_REACT_GIF" = "%1$@|%2$@ to your GIF";

"PUSH_CHAT_REACT_TEXT" = "%2$@|%1$@ %3$@ to your %4$@";
"PUSH_CHAT_REACT_NOTEXT" = "%2$@|%1$@ %3$@ to your message";
"PUSH_CHAT_REACT_PHOTO" = "%2$@|%1$@ %3$@ to your photo";
"PUSH_CHAT_REACT_VIDEO" = "%2$@|%1$@ %3$@ to your video";
"PUSH_CHAT_REACT_ROUND" = "%2$@|%1$@ %3$@ to your video message";
"PUSH_CHAT_REACT_DOC" = "%2$@|%1$@ %3$@ to your file";
"PUSH_CHAT_REACT_STICKER" = "%2$@|%1$@ %3$@ to your %4$@sticker";
"PUSH_CHAT_REACT_AUDIO" = "%2$@|%1$@ %3$@ to your voice message";
"PUSH_CHAT_REACT_CONTACT" = "%2$@|%1$@ %3$@ to your contact %4$@";
"PUSH_CHAT_REACT_GEO" = "%2$@|%1$@ %3$@ to your map";
"PUSH_CHAT_REACT_GEOLIVE" = "%2$@|%1$@ %3$@ to your live location";
"PUSH_CHAT_REACT_POLL" = "%2$@|%1$@ %3$@ to your poll %4$@";
"PUSH_CHAT_REACT_QUIZ" = "%2$@|%1$@ %3$@ to your quiz %4$@";
"PUSH_CHAT_REACT_GAME" = "%2$@|%1$@ %3$@ to your game";
"PUSH_CHAT_REACT_INVOICE" = "%2$@|%1$@ %3$@ to your invoice";
"PUSH_CHAT_REACT_GIF" = "%2$@|%1$@ %3$@ to your GIF";

"PUSH_REMINDER_TITLE" = "🗓 Reminder";
"PUSH_SENDER_YOU" = "📅 You";

"PUSH_CHAT_REQ_JOINED" = "%2$@|%1$@ was accepted into the group";

"LOCAL_MESSAGE_FWDS" = "%1$@ forwarded you %2$d messages";
"LOCAL_CHANNEL_MESSAGE_FWDS" = "%1$@ posted %2$d forwarded messages";
"LOCAL_CHAT_MESSAGE_FWDS" = "%1$@ forwarded %2$d messages";

// Common
"Common.OK" = "OK";
"Common.Cancel" = "Cancel";
"Common.Edit" = "Edit";
"Common.edit" = "edit";
"Common.Done" = "Done";
"Common.Next" = "Next";
"Common.Delete" = "Delete";
"Common.Create" = "Create";
"Common.Back" = "Back";
"Common.Close" = "Close";
"Common.Yes" = "Yes";
"Common.No" = "No";
"Common.TakePhotoOrVideo" = "Take Photo or Video";
"Common.TakePhoto" = "Take Photo";
"Common.ChoosePhoto" = "Choose Photo";
"Common.of" = "of";
"Common.Search" = "Search";
"Common.More" = "More";
"Common.Select" = "Select";
"Items.NOfM" = "%1$@ of %2$@";

// State
"State.Connecting" = "Connecting...";
"State.connecting" = "connecting...";
"State.ConnectingToProxy" = "Connecting to Proxy...";
"State.ConnectingToProxyInfo" = "tap here for settings";
"State.Updating" = "Updating...";
"State.WaitingForNetwork" = "Waiting for network";

"ChatState.Connecting" = "connecting...";
"ChatState.ConnectingToProxy" = "connecting to proxy...";
"ChatState.Updating" = "updating...";
"ChatState.WaitingForNetwork" = "waiting for network...";

// Presence
"Presence.online" = "online";

// Date
"Month.GenJanuary" = "January";
"Month.GenFebruary" = "February";
"Month.GenMarch" = "March";
"Month.GenApril" = "April";
"Month.GenMay" = "May";
"Month.GenJune" = "June";
"Month.GenJuly" = "July";
"Month.GenAugust" = "August";
"Month.GenSeptember" = "September";
"Month.GenOctober" = "October";
"Month.GenNovember" = "November";
"Month.GenDecember" = "December";
"Month.ShortJanuary" = "Jan";
"Month.ShortFebruary" = "Feb";
"Month.ShortMarch" = "Mar";
"Month.ShortApril" = "Apr";
"Month.ShortMay" = "May";
"Month.ShortJune" = "Jun";
"Month.ShortJuly" = "Jul";
"Month.ShortAugust" = "Aug";
"Month.ShortSeptember" = "Sep";
"Month.ShortOctober" = "Oct";
"Month.ShortNovember" = "Nov";
"Month.ShortDecember" = "Dec";
"Weekday.ShortMonday" = "Mon";
"Weekday.ShortTuesday" = "Tue";
"Weekday.ShortWednesday" = "Wed";
"Weekday.ShortThursday" = "Thu";
"Weekday.ShortFriday" = "Fri";
"Weekday.ShortSaturday" = "Sat";
"Weekday.ShortSunday" = "Sun";
"Weekday.Today" = "Today";
"Weekday.Yesterday" = "Yesterday";

"Calendar.ShortMon" = "M";
"Calendar.ShortTue" = "T";
"Calendar.ShortWed" = "W";
"Calendar.ShortThu" = "T";
"Calendar.ShortFri" = "F";
"Calendar.ShortSat" = "S";
"Calendar.ShortSun" = "S";

"Time.TodayAt" = "today at %@";
"Time.YesterdayAt" = "yesterday at %@";

"LastSeen.JustNow" = "last seen just now";
"LastSeen.MinutesAgo_0" = "last seen %@ minutes ago"; //three to ten
"LastSeen.MinutesAgo_1" = "last seen 1 minute ago"; //one
"LastSeen.MinutesAgo_2" = "last seen 2 minutes ago"; //two
"LastSeen.MinutesAgo_3_10" = "last seen %@ minutes ago"; //three to ten
"LastSeen.MinutesAgo_many" = "last seen %@ minutes ago"; // more than ten
"LastSeen.MinutesAgo_any" = "last seen %@ minutes ago"; // more than ten
"LastSeen.HoursAgo_0" = "last seen %@ hours ago";
"LastSeen.HoursAgo_1" = "last seen 1 hour ago";
"LastSeen.HoursAgo_2" = "last seen 2 hours ago";
"LastSeen.HoursAgo_3_10" = "last seen %@ hours ago";
"LastSeen.HoursAgo_any" = "last seen %@ hours ago";
"LastSeen.HoursAgo_many" = "last seen %@ hours ago";
"LastSeen.HoursAgo_0" = "last seen %@ hours ago";
"LastSeen.YesterdayAt" = "last seen yesterday at %@";
"LastSeen.AtDate" = "last seen %@";
"LastSeen.TodayAt" = "last seen today at %@";
"LastSeen.Lately" = "last seen recently";
"LastSeen.WithinAWeek" = "last seen within a week";
"LastSeen.WithinAMonth" = "last seen within a month";
"LastSeen.ALongTimeAgo" = "last seen a long time ago";
"LastSeen.Offline" = "offline";

"Date.DialogDateFormat" = "{month} {day}";
"Date.ChatDateHeader" = "%1$@ %2$@";
"Date.ChatDateHeaderYear" = "%1$@ %2$@, %3$@";

// Tour
"Tour.Title1" = "Telegram";
"Tour.Text1" = "The world's **fastest** messaging app.\nIt is **free** and **secure**.";

"Tour.Title2" = "Fast";
"Tour.Text2" = "**Telegram** delivers messages\nfaster than any other application.";

"Tour.Title3" = "Powerful";
"Tour.Text3" = "**Telegram** has no limits on\nthe size of your chats and media.";

"Tour.Title4" = "Secure";
"Tour.Text4" = "**Telegram** keeps your messages\nsafe from hacker attacks.";

"Tour.Title5" = "Cloud-Based";
"Tour.Text5" = "**Telegram** lets you access your\nmessages from multiple devices.";

"Tour.Title6" = "Free";
"Tour.Text6" = "**Telegram** is free forever. No ads.\nNo subscription fees.";

"Tour.StartButton" = "Start Messaging";

// Login
"Login.PhoneAndCountryHelp" = "Please confirm your country code and enter your phone number.";
"Login.CodeSentInternal" = "We've sent the code to the **Telegram** app on your other device";
"Login.HaveNotReceivedCodeInternal" = "Haven't received the code?";
"Login.CodeSentSms" = "We have sent you an SMS with the code";
"Login.Code" = "Code";
"Login.WillCallYou" = "You can request a voice call in %@";
"Login.CallRequestState2" = "Requesting a call from Telegram...";
"Login.CallRequestState3" = "Telegram dialed your number\n[Didn't get the code?]";
"Login.EmailNotConfiguredError" = "Please set up an email account.";
"Login.EmailCodeSubject" = "%@, no code";
"Login.EmailCodeBody" = "My phone number is:\n%@\nI can't get an activation code for Telegram.";
"Login.UnknownError" = "An error occurred. Please try again later";
"Login.InvalidCodeError" = "You have entered an invalid code. Please try again.";
"Login.NetworkError" = "Please check your internet connection and try again.";
"Login.CodeExpiredError" = "Code expired. Please try again.";
"Login.CodeFloodError" = "Limit exceeded. Please try again later.";
"Login.InvalidPhoneError" = "Invalid phone number. Please try again.";
"Login.InvalidFirstNameError" = "Invalid first name. Please try again.";
"Login.InvalidLastNameError" = "Invalid last name. Please try again.";

"Login.InvalidPhoneEmailSubject" = "Invalid phone number: %@";
"Login.InvalidPhoneEmailBody" = "I'm trying to use my mobile phone number: %1$@\nBut Telegram says it's invalid. Please help.\n\nApp version: %2$@\nOS version: %3$@\nLocale: %4$@\nMNC: %5$@";

"Login.PhoneBannedEmailSubject" = "Banned phone number: %@";
"Login.PhoneBannedEmailBody" = "I'm trying to use my mobile phone number: %1$@\nBut Telegram says it's banned. Please help.\n\nApp version: %2$@\nOS version: %3$@\nLocale: %4$@\nMNC: %5$@";

"Login.PhoneGenericEmailSubject" = "Telegram iOS error: %@";
"Login.PhoneGenericEmailBody" = "I'm trying to use my mobile phone number: %1$@\nBut Telegram shows an error. Please help.\n\nError: %2$@\nApp version: %3$@\nOS version: %4$@\nLocale: %5$@\nMNC: %6$@";


"Login.PhoneTitle" = "Your Phone";
"Login.PhonePlaceholder" = "Your phone number";
"Login.CountryCode" = "Country Code";
"Login.InvalidCountryCode" = "Invalid Country Code";

"Login.InfoTitle" = "Your Info";
"Login.InfoAvatarAdd" = "add";
"Login.InfoAvatarPhoto" = "photo";
"Login.InfoFirstNamePlaceholder" = "First Name";
"Login.InfoLastNamePlaceholder" = "Last Name";
"Login.InfoDeletePhoto" = "Delete Photo";
"Login.InfoHelp" = "Enter your name and add a profile picture.";

// Login.SelectCountry
"Login.SelectCountry.Title" = "Country";

// Dialog List
"DialogList.TabTitle" = "Chats";
"DialogList.Title" = "Chats";
"DialogList.SearchLabel" = "Search for messages or users";
"DialogList.SearchLabelCompact" = "Search";
"DialogList.NoMessagesTitle" = "You have no conversations yet";
"DialogList.NoMessagesText" = "Start messaging by pressing the pencil button in the top right corner or go to the Contacts section.";
"DialogList.SingleTypingSuffix" = "%@ is typing";
"DialogList.SingleRecordingAudioSuffix" = "%@ is recording audio";
"DialogList.SingleUploadingPhotoSuffix" = "%@ is sending photo";
"DialogList.SingleUploadingVideoSuffix" = "%@ is sending video";
"DialogList.SingleRecordingVideoMessageSuffix" = "%@ is recording video";
"DialogList.SingleUploadingFileSuffix" = "%@ is sending file";
"DialogList.MultipleTypingSuffix" = "%d are typing";
"DialogList.Typing" = "typing";
"DialogList.ClearHistoryConfirmation" = "Clear History";
"DialogList.DeleteConversationConfirmation" = "Delete and Exit";
"DialogList.AwaitingEncryption" = "Waiting for %@ to get online...";
"DialogList.EncryptionRejected" = "Secret chat cancelled";
"DialogList.EncryptionProcessing" = "Exchanging encryption keys...";
"DialogList.EncryptedChatStartedOutgoing" = "%@ joined your secret chat.";
"DialogList.EncryptedChatStartedIncoming" = "%@ created a secret chat.";

// Compose
"Compose.TokenListPlaceholder" = "Whom would you like to message?";
"Compose.NewMessage" = "New Message";
"Compose.NewGroup" = "New Group";
"Compose.NewGroupTitle" = "New Group";
"Compose.NewEncryptedChat" = "New Secret Chat";
"Compose.NewEncryptedChatTitle" = "New Secret Chat";
"Compose.Create" = "Create";

// Contacts
"Contacts.TabTitle" = "Contacts";
"Contacts.Title" = "Contacts";
"Contacts.FailedToSendInvitesMessage" = "An error occurred.";
"Contacts.AccessDeniedError" = "Telegram does not have access to your contacts";
"Contacts.AccessDeniedHelpLandscape" = "Please go to your %@ Settings — Privacy — Contacts.\nThen select ON for Telegram.";
"Contacts.AccessDeniedHelpPortrait" = "Please go to your %@ Settings — Privacy — Contacts. Then select ON for Telegram.";
"Contacts.AccessDeniedHelpON" = "ON";
"Contacts.InviteToTelegram" = "Invite to Telegram";
"Contacts.InviteFriends" = "Invite Friends";
"Contacts.SelectAll" = "Select All";

// Conversation
"Conversation.InputTextPlaceholder" = "Message";
"Conversation.typing" = "typing";
"Conversation.MessageDeliveryFailed" = "Your message was not sent. Tap \"Resend\" to send this message.";
"Conversation.MessageDialogEdit" = "Edit";
"Conversation.MessageDialogRetry" = "Resend";
"Conversation.MessageDialogRetryAll" = "Resend %1$d Messages";
"Conversation.MessageDialogDelete" = "Delete";
"Conversation.LinkDialogOpen" = "Open";
"Conversation.LinkDialogCopy" = "Copy";
"Conversation.ForwardTitle" = "Forward";
"Conversation.ForwardChats" = "Chats";
"Conversation.ForwardContacts" = "Contacts";
"Conversation.StatusKickedFromGroup" = "you were removed from the group";
"Conversation.StatusLeftGroup" = "you have left the group";
"Conversation.StatusTyping" = "typing";
"Conversation.Call" = "Call";
"Conversation.Mute" = "Mute";
"ChatList.Mute" = "Mute";
"Conversation.TitleMute" = "Mute";
"Conversation.Unmute" = "Unmute";
"ChatList.Unmute" = "Unmute";
"Conversation.TitleUnmute" = "Unmute";
"Conversation.Edit" = "Edit";
"Conversation.Info" = "Info";
"Conversation.Search" = "Search";
"Conversation.Unblock" = "Unblock";
"Conversation.ClearAll" = "Delete All";
"Conversation.Location" = "Location";
"Conversation.Contact" = "Contact";
"Conversation.BlockUser" = "Block User";
"Conversation.UnblockUser" = "Unblock User";
"Conversation.UnsupportedMedia" = "This message is not supported on your version of Telegram. Update the app to view:\nhttps://telegram.org/update";
"Conversation.EncryptionWaiting" = "Waiting for %@ to get online...";
"Conversation.EncryptionProcessing" = "Exchanging encryption keys...";
"Conversation.EmptyPlaceholder" = "No messages here yet...";
"Conversation.EncryptedPlaceholderTitleIncoming" = "%@ invited you to join a secret chat.";
"Conversation.EncryptedPlaceholderTitleOutgoing" = "You have invited %@ to join a secret chat.";
"Conversation.EncryptedDescriptionTitle" = "Secret chats:";
"Conversation.EncryptedDescription1" = "Use end-to-end encryption";
"Conversation.EncryptedDescription2" = "Leave no trace on our servers";
"Conversation.EncryptedDescription3" = "Have a self-destruct timer";
"Conversation.EncryptedDescription4" = "Do not allow forwarding";
"Conversation.ContextMenuCopy" = "Copy";
"Conversation.ContextMenuDelete" = "Delete";
"Conversation.ContextMenuForward" = "Forward";
"Conversation.ContextMenuMore" = "More...";

"Conversation.StatusMembers_0" = "%@ members";
"Conversation.StatusMembers_1" = "1 member";
"Conversation.StatusMembers_2" = "2 members";
"Conversation.StatusMembers_3_10" = "%@ members";
"Conversation.StatusMembers_many" = "%@ members";
"Conversation.StatusMembers_any" = "%@ members";

"Conversation.StatusOnline_1" = "1 online";
"Conversation.StatusOnline_2" = "2 online";
"Conversation.StatusOnline_3_10" = "%@ online";
"Conversation.StatusOnline_any" = "%@ online";
"Conversation.StatusOnline_many" = "%@ online";
"Conversation.StatusOnline_0" = "%@ online";

"Conversation.UnreadMessages" = "Unread Messages";

// Notification
"Notification.RenamedChat" = "%@ renamed group";
"Notification.RenamedChannel" = "Channel renamed";
"Notification.ChangedGroupPhoto" = "%@ changed group photo";
"Notification.RemovedGroupPhoto" = "%@ removed group photo";
"Notification.JoinedChat" = "%@ joined the group";
"Notification.JoinedChannel" = "%@ joined the channel";
"Notification.Invited" = "%@ invited %@";
"Notification.InvitedMultiple" = "%@ invited %@";
"Notification.LeftChat" = "%@ left the group";
"Notification.LeftChannel" = "%@ left the channel";
"Notification.Kicked" = "%@ removed %@";
"Notification.CreatedChat" = "%@ created a group";
"Notification.CreatedChannel" = "Channel created";
"Notification.CreatedGroup" = "Group created";
"Notification.CreatedChatWithTitle" = "%@ created the group \"%@\" ";
"Notification.Joined" = "%@ joined Telegram";
"Notification.ChangedGroupName" = "%@ changed group name to \"%@\" ";
"Notification.NewAuthDetected" = "%1$@,\nWe detected a login into your account from a new device on %2$@, %3$@ at %4$@\n\nDevice: %5$@\nLocation: %6$@\n\nIf this wasn't you, you can go to Settings — Privacy and Security — Sessions and terminate that session.\n\nIf you think that somebody logged in to your account against your will, you can enable two-step verification in Privacy and Security settings.\n\nSincerely,\nThe Telegram Team";
"Notification.MessageLifetimeChanged" = "%1$@ set the self-destruct timer to %2$@";
"Notification.MessageLifetimeChangedOutgoing" = "You set the self-destruct timer to %1$@";
"Notification.MessageLifetimeRemoved" = "%1$@ disabled the self-destruct timer";
"Notification.MessageLifetimeRemovedOutgoing" = "You disabled the self-destruct timer";
"Notification.MessageLifetime2s" = "2 seconds";
"Notification.MessageLifetime5s" = "5 seconds";
"Notification.MessageLifetime1m" = "1 minute";
"Notification.MessageLifetime1h" = "1 hour";
"Notification.MessageLifetime1d" = "1 day";
"Notification.MessageLifetime1w" = "1 week";

"Notification.Exceptions.AlwaysOn" = "Always On";
"Notification.Exceptions.AlwaysOff" = "Always Off";
"Notification.Exceptions.MutedUntil" = "Muted until %@";

"Notification.Exceptions.AddException" = "Add an Exception";
"Notification.Exceptions.NewException" = "New Exception";
"Notification.Exceptions.NewException.NotificationHeader" = "NOTIFICATIONS";
"Notification.Exceptions.Sound" = "Sound: %@";



// Message
"Message.Photo" = "Photo";
"Message.Video" = "Video";
"Message.Location" = "Location";
"Message.Contact" = "Contact";
"Message.File" = "File";
"Message.Sticker" = "Sticker";
"Message.StickerText" = "Sticker %@";
"Message.Audio" = "Voice Message";
"Message.ForwardedMessage" = "Forwarded Message\nFrom: %@";
"Message.Animation" = "GIF";
"Message.Game" = "Game";

// Conversation Profile
"ConversationProfile.ErrorCreatingConversation" = "An error occurred";
"ConversationProfile.UnknownAddMemberError" = "An unexpected error has occurred. Our wizards have been notified and will fix the problem soon. Sorry.";
"ConversationProfile.UsersTooMuchError" = "Sorry, this group is full. You cannot add any more members here.";

"ConversationProfile.LeaveDeleteAndExit" = "Delete and Exit";
"Group.LeaveGroup" = "Leave Group";
"Group.DeleteGroup" = "Delete Group";

"Conversation.Megabytes" = "%.1f MB";
"Conversation.Kilobytes" = "%d KB";
"Conversation.Bytes" = "%d B";
"Conversation.ShareMyContactInfo" = "Share My Contact Info";
"Conversation.AddContact" = "Add Contact";
"Conversation.SendMessage" = "Send Message";
"Conversation.EncryptionCanceled" = "Secret chat cancelled";
"Conversation.DeleteManyMessages" = "Delete Messages";
"Conversation.SlideToCancel" = "Slide to cancel";
"Conversation.ApplyLocalization" = "Apply Localization";
"Conversation.OpenFile" = "Open File";

// Media Picker
"MediaPicker.Send" = "Send";
"SearchImages.Title" = "Albums";
"MediaPicker.CameraRoll" = "Camera Roll";
"SearchImages.NoImagesFound" = "No images found";

// User Profile
"Profile.CreateEncryptedChatError" = "An error occurred.";
"Profile.CreateEncryptedChatOutdatedError" = "Cannot create a secret chat with %@.\n%@ is using an older version of Telegram and needs to update first.";
"Profile.CreateNewContact" = "Create New Contact";
"Profile.AddToExisting" = "Add to Existing Contact";
"Profile.EncryptionKey" = "Encryption Key";
"Profile.MessageLifetimeForever" = "Off";
"Profile.MessageLifetime2s" = "2s";
"Profile.MessageLifetime5s" = "5s";
"Profile.MessageLifetime1m" = "1m";
"Profile.MessageLifetime1h" = "1h";
"Profile.MessageLifetime1d" = "1d";
"Profile.MessageLifetime1w" = "1w";
"Profile.ShareContactButton" = "Share Contact";

// User Info
"UserInfo.Title" = "Info";
"UserInfo.FirstNamePlaceholder" = "First Name";
"UserInfo.LastNamePlaceholder" = "Last Name";
"UserInfo.GenericPhoneLabel" = "mobile";
"UserInfo.SendMessage" = "Send Message";
"UserInfo.AddContact" = "Add Contact";
"UserInfo.ShareContact" = "Share Contact";
"UserInfo.StartSecretChat" = "Start Secret Chat";
"UserInfo.StartSecretChatConfirmation" = "Are you sure you want to start a secret chat with %@?";
"UserInfo.StartSecretChatStart" = "Start";
"UserInfo.DeleteContact" = "Delete Contact";
"UserInfo.CreateNewContact" = "Create New Contact";
"UserInfo.AddToExisting" = "Add to Existing";
"UserInfo.AddPhone" = "add phone";
"UserInfo.NotificationsEnabled" = "Enabled";
"UserInfo.NotificationsDisabled" = "Disabled";
"UserInfo.NotificationsEnable" = "Enable";
"UserInfo.NotificationsDisable" = "Disable";
"UserInfo.Invite" = "Invite to Telegram";

// New Contact
"NewContact.Title" = "New Contact";

// Phone Label
"PhoneLabel.Title" = "Label";

// Secret Chat
"SecretChat.Title" = "Secret Chat";

// Group Info
"GroupInfo.Title" = "Group Info";
"GroupInfo.GroupNamePlaceholder" = "Group Name";
"GroupInfo.BroadcastListNamePlaceholder" = "List Name";
"GroupInfo.SetGroupPhoto" = "Set Group Photo";
"GroupInfo.SetGroupPhotoStop" = "Stop";
"GroupInfo.SetGroupPhotoDelete" = "Delete Photo";
"GroupInfo.Notifications" = "Notifications";
"GroupInfo.Sound" = "Sound";
"GroupInfo.SetSound" = "Set Sound";
"GroupInfo.SharedMedia" = "Shared Media";
"GroupInfo.SharedMediaNone" = "None";
"GroupInfo.DeleteAndExit" = "Delete and Exit";
"GroupInfo.DeleteAndExitConfirmation" = "You will not be able to join this group again.";
"GroupInfo.ParticipantCount_1" = "1 MEMBER";
"GroupInfo.ParticipantCount_2" = "2 MEMBERS";
"GroupInfo.ParticipantCount_3_10" = "%@ MEMBERS";
"GroupInfo.ParticipantCount_any" = "%@ MEMBERS";
"GroupInfo.ParticipantCount_many" = "%@ MEMBERS";
"GroupInfo.ParticipantCount_0" = "%@ MEMBERS";
"GroupInfo.AddParticipant" = "Add Member";
"GroupInfo.AddParticipantTitle" = "Contacts";
"GroupInfo.AddParticipantConfirmation" = "Add %@ to the group?";
"GroupInfo.LeftStatus" = "You have left the group";

// Encryption Key
"EncryptionKey.Title" = "Encryption Key";
"EncryptionKey.Description" = "This image and text were derived from the encryption key for this secret chat with %1$@.\n\n If they look the same on %2$@'s device, end-to-end encryption is guaranteed.\n\nLearn more at telegram.org";

// Conversation media
"ConversationMedia.Title" = "Media";

// Preview
"Preview.DeletePhoto" = "Delete Photo";
"Preview.SaveToCameraRoll" = "Save to Camera Roll";

// Map
"Map.ChooseLocationTitle" = "Location";
"Map.Map" = "Map";
"Map.Satellite" = "Satellite";
"Map.Hybrid" = "Hybrid";
"Map.GetDirections" = "Get Directions";
"Map.OpenInGoogleMaps" = "Open in Google Maps";

// Web
"Web.Error" = "Couldn't load page";
"Web.OpenExternal" = "Open in Safari";

// Document
"Document.TargetConfirmationFormat" = "Send file ({size}) to {target}?";

// Dialog List
"DialogList.You" = "You";

// Settings
"Settings.SetProfilePhoto" = "Set Profile Photo";
"Settings.Logout" = "Log Out";
"Settings.Title" = "Settings";
"Settings.NotificationsAndSounds" = "Notifications and Sounds";
"Settings.ChatSettings" = "Data and Storage";
"Settings.BlockedUsers" = "Blocked Users";
"Settings.ChatBackground" = "Chat Background";
"Settings.Support" = "Ask a Question";
"Settings.FAQ" = "Telegram FAQ";
"Settings.FAQ_URL" = "https://telegram.org/faq#general";
"Settings.FAQ_Intro" = "Please note that Telegram Support is done by volunteers. We try to respond as quickly as possible, but it may take a while.\n\nPlease take a look at the Telegram FAQ: it has important troubleshooting tips and answers to most questions.";
"Settings.FAQ_Button" = "FAQ";
"Settings.SaveIncomingPhotos" = "Save Incoming Photos";

// Notifications and Sounds
"Notifications.Title" = "Notifications";
"Notifications.MessageNotifications" = "MESSAGE NOTIFICATIONS";
"Notifications.MessageNotificationsAlert" = "Alert";
"Notifications.MessageNotificationsPreview" = "Message Preview";
"Notifications.MessageNotificationsSound" = "Sound";
"Notifications.MessageNotificationsHelp" = "You can set custom notifications for specific users on their Info page.";
"Notifications.MessageNotificationsExceptionsHelp" = "Set custom notifications for specific users.";



"Notifications.GroupNotifications" = "GROUP NOTIFICATIONS";
"Notifications.GroupNotificationsAlert" = "Alert";
"Notifications.GroupNotificationsPreview" = "Message Preview";
"Notifications.GroupNotificationsSound" = "Sound";
"Notifications.GroupNotificationsHelp" = "You can set custom notifications for specific groups on the Group Info page.";
"Notifications.GroupNotificationsExceptionsHelp" = "Set custom notifications for specific groups.";

"Notifications.ChannelNotifications" = "CHANNEL NOTIFICATIONS";
"Notifications.ChannelNotificationsAlert" = "Alert";
"Notifications.ChannelNotificationsPreview" = "Message Preview";
"Notifications.ChannelNotificationsSound" = "Sound";
"Notifications.ChannelNotificationsHelp" = "You can set custom notifications for specific channels on the Channel Info page.";
"Notifications.ChannelNotificationsExceptionsHelp" = "Set custom notifications for specific channels.";

"Notifications.TextTone" = "Text Tone";
"Notifications.AlertTones" = "ALERT TONES";
"Notifications.ClassicTones" = "CLASSIC";

"Notifications.InAppNotifications" = "IN-APP NOTIFICATIONS";
"Notifications.InAppNotificationsSounds" = "In-App Sounds";
"Notifications.InAppNotificationsVibrate" = "In-App Vibrate";
"Notifications.InAppNotificationsPreview" = "In-App Preview";

"Notifications.Reset" = "Reset";
"Notifications.ResetAllNotifications" = "Reset All Notifications";
"Notifications.ResetAllNotificationsHelp" = "Undo all custom notification settings for all your contacts and groups.";

// Chat Settings
"ChatSettings.Title" = "Data and Storage";
"ChatSettings.Appearance" = "APPEARANCE";
"ChatSettings.TextSize" = "Text Size";
"ChatSettings.TextSizeUnits" = "pt";
"ChatSettings.AutomaticPhotoDownload" = "AUTOMATIC PHOTO DOWNLOAD";
"ChatSettings.AutomaticAudioDownload" = "AUTOMATIC AUDIO DOWNLOAD";
"ChatSettings.PrivateChats" = "Private Chats";
"ChatSettings.Groups" = "Groups";
"ChatSettings.Cache" = "Storage Usage";

// Usage
"Cache.Title" = "Storage Usage";
"Cache.ClearCache" = "Clear Cache";
"Cache.KeepMedia" = "Keep Media";
"Cache.Help" = "Photos, videos and other files from cloud chats that you have **not accessed** during this period will be removed from this device to save disk space.\n\nAll media will stay in the Telegram cloud and can be re-downloaded if you need it again.";

// Blocked Users
"BlockedUsers.Title" = "Blocked";
"BlockedUsers.SelectUserTitle" = "Block User";
"BlockedUsers.BlockUser" = "Block User...";
"BlockedUsers.BlockTitle" = "Block";
"BlockedUsers.LeavePrefix" = "Leave ";
"BlockedUsers.Info" = "Blocked users can't send you messages or add you to groups. They will not see your profile pictures, online and last seen status.";
"BlockedUsers.AddNew" = "Add New...";
"BlockedUsers.Unblock" = "Unblock";

// Wallpaper
"Wallpaper.Title" = "Chat Background";
"Wallpaper.PhotoLibrary" = "Photo Library";
"Wallpaper.Set" = "Set";
"Wallpaper.Wallpaper" = "Wallpaper";

"Notification.SecretChatMessageScreenshot" = "%@ took a screenshot!";
"Notification.SecretChatScreenshot" = "Screenshot taken!";

"BroadcastListInfo.AddRecipient" = "Add Recipient";

"Settings.LogoutConfirmationTitle" = "Log out?";
"Settings.LogoutConfirmationText" = "\nNote that you can seamlessly use Telegram on all your devices at once.\n\nRemember, logging out kills all your Secret Chats.";

"Login.PadPhoneHelp" = "\nYou can use your main mobile number to log in to Telegram on all devices.\nDon't use your iPad's SIM number here — we'll need to send you an SMS.\n\nIs this number correct?\n{number}";
"Login.PadPhoneHelpTitle" = "Your Number";

"MessageTimer.Custom" = "Custom";

"MessageTimer.Forever" = "Forever";

"MessageTimer.Seconds_1" = "%@ second";
"MessageTimer.Seconds_2" = "%@ seconds";
"MessageTimer.Seconds_3_10" = "%@ seconds";
"MessageTimer.Seconds_any" = "%@ seconds";
"MessageTimer.Seconds_many" = "%@ seconds";
"MessageTimer.Seconds_0" = "%@ seconds";
"MessageTimer.Minutes_1" = "%@ minute";
"MessageTimer.Minutes_2" = "%@ minutes";
"MessageTimer.Minutes_3_10" = "%@ minutes";
"MessageTimer.Minutes_any" = "%@ minutes";
"MessageTimer.Minutes_many" = "%@ minutes";
"MessageTimer.Minutes_0" = "%@ minutes";
"MessageTimer.Hours_1" = "%@ hour";
"MessageTimer.Hours_2" = "%@ hours";
"MessageTimer.Hours_3_10" = "%@ hours";
"MessageTimer.Hours_any" = "%@ hours";
"MessageTimer.Hours_many" = "%@ hours";
"MessageTimer.Hours_0" = "%@ hours";
"MessageTimer.Days_1" = "%@ day";
"MessageTimer.Days_2" = "%@ days";
"MessageTimer.Days_3_10" = "%@ days";
"MessageTimer.Days_any" = "%@ days";
"MessageTimer.Days_many" = "%@ days";
"MessageTimer.Days_0" = "%@ days";
"MessageTimer.Weeks_1" = "%@ week";
"MessageTimer.Weeks_2" = "%@ weeks";
"MessageTimer.Weeks_3_10" = "%@ weeks";
"MessageTimer.Weeks_any" = "%@ weeks";
"MessageTimer.Weeks_many" = "%@ weeks";
"MessageTimer.Weeks_0" = "%@ weeks";
"MessageTimer.Months_1" = "%@ month";
"MessageTimer.Months_2" = "%@ months";
"MessageTimer.Months_3_10" = "%@ months";
"MessageTimer.Months_any" = "%@ months";
"MessageTimer.Months_many" = "%@ months";
"MessageTimer.Months_0" = "%@ months";
"MessageTimer.Years_1" = "%@ year";
"MessageTimer.Years_2" = "%@ years";
"MessageTimer.Years_3_10" = "%@ years";
"MessageTimer.Years_any" = "%@ years";
"MessageTimer.Months_many" = "%@ years";

"MessageTimer.ShortSeconds_1" = "%@s";
"MessageTimer.ShortSeconds_2" = "%@s";
"MessageTimer.ShortSeconds_3_10" = "%@s";
"MessageTimer.ShortSeconds_any" = "%@s";
"MessageTimer.ShortSeconds_many" = "%@s";
"MessageTimer.ShortSeconds_0" = "%@s";
"MessageTimer.ShortMinutes_1" = "%@m";
"MessageTimer.ShortMinutes_2" = "%@m";
"MessageTimer.ShortMinutes_3_10" = "%@m";
"MessageTimer.ShortMinutes_any" = "%@m";
"MessageTimer.ShortMinutes_many" = "%@m";
"MessageTimer.ShortMinutes_0" = "%@m";
"MessageTimer.ShortHours_1" = "%@h";
"MessageTimer.ShortHours_2" = "%@h";
"MessageTimer.ShortHours_3_10" = "%@h";
"MessageTimer.ShortHours_any" = "%@h";
"MessageTimer.ShortHours_many" = "%@h";
"MessageTimer.ShortHours_0" = "%@h";
"MessageTimer.ShortDays_1" = "%@d";
"MessageTimer.ShortDays_2" = "%@d";
"MessageTimer.ShortDays_3_10" = "%@d";
"MessageTimer.ShortDays_any" = "%@d";
"MessageTimer.ShortDays_many" = "%@d";
"MessageTimer.ShortDays_0" = "%@d";
"MessageTimer.ShortWeeks_1" = "%@w";
"MessageTimer.ShortWeeks_2" = "%@w";
"MessageTimer.ShortWeeks_3_10" = "%@w";
"MessageTimer.ShortWeeks_any" = "%@w";
"MessageTimer.ShortWeeks_many" = "%@w";
"MessageTimer.ShortMonths_1" = "%@mo";
"MessageTimer.ShortMonths_any" = "%@mo";

"Activity.UploadingPhoto" = "sending photo";
"Activity.UploadingVideo" = "sending video";
"Activity.UploadingDocument" = "sending file";
"Activity.RecordingAudio" = "recording audio";
"Activity.RecordingVideoMessage" = "recording video";

"Compatibility.SecretMediaVersionTooLow" = "%@ is using an older version of Telegram, so secret photos will be shown in compatibility mode.\n\nOnce %@ updates Telegram, photos with timers for 1 minute or less will start working in 'Tap and hold to view' mode, and you will be notified whenever the other party takes a screenshot.";

"Contacts.GlobalSearch" = "Global Search";
"Profile.Username" = "username";
"Settings.Username" = "Username";
"Settings.UsernameEmpty" = "Add";

"Username.Title" = "Username";
"Username.Placeholder" = "Your Username";
"Username.Help" = "You can choose a username on **Telegram**. If you do, other people will be able to find you by this username and contact you without knowing your phone number.\n\nYou can use **a-z**, **0-9** and underscores. Minimum length is **5** characters.";
"Username.InvalidTooShort" = "A username must have at least 5 characters.";
"Username.InvalidStartsWithNumber" = "Sorry, a username can't start with a number.";
"Username.InvalidCharacters" = "Sorry, this username is invalid.";
"Username.InvalidTaken" = "Sorry, this username is already taken.";

"Username.CheckingUsername" = "Checking username...";
"Username.UsernameIsAvailable" = "%@ is available.";

"WebSearch.Images" = "Images";
"WebSearch.GIFs" = "GIFs";
"WebSearch.RecentSectionTitle" = "Recent";
"WebSearch.RecentSectionClear" = "Clear";

"Settings.PrivacySettings" = "Privacy and Security";

"UserCount_1" = "1 user";
"UserCount_2" = "2 users";
"UserCount_3_10" = "%@ users";
"UserCount_any" = "%@ users";
"UserCount_many" = "%@ users";
"UserCount_0" = "%@ users";

"PrivacySettings.Title" = "Privacy and Security";

"PrivacySettings.PrivacyTitle" = "PRIVACY";
"PrivacySettings.LastSeen" = "Last Seen";
"PrivacySettings.LastSeenTitle" = "Last Seen";
"PrivacySettings.LastSeenEverybody" = "Everybody";
"PrivacySettings.LastSeenContacts" = "My Contacts";
"PrivacySettings.LastSeenNobody" = "Nobody";

"PrivacySettings.LastSeenEverybodyMinus" = "Everybody (-%@)";
"PrivacySettings.LastSeenContactsPlus" = "My Contacts (+%@)";
"PrivacySettings.LastSeenContactsMinus" = "My Contacts (-%@)";
"PrivacySettings.LastSeenContactsMinusPlus" = "My Contacts (-%@, +%@)";
"PrivacySettings.LastSeenNobodyPlus" = "Nobody (+%@)";

"PrivacySettings.SecurityTitle" = "SECURITY";

"PrivacySettings.DeleteAccountTitle" = "DELETE MY ACCOUNT";
"PrivacySettings.DeleteAccountIfAwayFor" = "If Away For";
"PrivacySettings.DeleteAccountHelp" = "If you do not log in at least once within this period, your account will be deleted along with all groups, messages and contacts.";

"PrivacyLastSeenSettings.Title" = "Last Seen";
"PrivacyLastSeenSettings.CustomHelp" = "Important: you won't be able to see Last Seen times for people with whom you don't share your Last Seen time. Approximate last seen will be shown instead (recently, within a week, within a month).";
"PrivacyLastSeenSettings.AlwaysShareWith" = "Always Share With";
"PrivacyLastSeenSettings.NeverShareWith" = "Never Share With";
"PrivacyLastSeenSettings.CustomShareSettingsHelp" = "These settings will override the values above.";

"PrivacyLastSeenSettings.CustomShareSettings.Delete" = "Delete";
"PrivacyLastSeenSettings.AlwaysShareWith.Title" = "Always Share";
"PrivacyLastSeenSettings.AlwaysShareWith.Placeholder" = "Always share with users...";
"PrivacyLastSeenSettings.NeverShareWith.Title" = "Never Share";
"PrivacyLastSeenSettings.NeverShareWith.Placeholder" = "Never share with users...";
"PrivacyLastSeenSettings.EmpryUsersPlaceholder" = "Add Users";
"PrivacyLastSeenSettings.AddUsers_1" = "Add 1 user to this list?";
"PrivacyLastSeenSettings.AddUsers_2" = "Add 2 users to this list?";
"PrivacyLastSeenSettings.AddUsers_3_10" = "Add %@ users to this list?";
"PrivacyLastSeenSettings.AddUsers_any" = "Add %@ users to this list?";
"PrivacyLastSeenSettings.AddUsers_many" = "Add %@ users to this list?";
"PrivacyLastSeenSettings.AddUsers_0" = "Add %@ users to this list?";

// Photo Editor
"PhotoEditor.DiscardChanges" = "Discard Changes";

"PhotoEditor.Original" = "Original";

"PhotoEditor.CropReset" = "RESET";
"PhotoEditor.CropAuto" = "AUTO";
"PhotoEditor.CropAspectRatioOriginal" = "Original";
"PhotoEditor.CropAspectRatioSquare" = "Square";

"PhotoEditor.EnhanceTool" = "Enhance";
"PhotoEditor.ExposureTool" = "Brightness";
"PhotoEditor.ContrastTool" = "Contrast";
"PhotoEditor.WarmthTool" = "Warmth";
"PhotoEditor.SaturationTool" = "Saturation";
"PhotoEditor.HighlightsTool" = "Highlights";
"PhotoEditor.ShadowsTool" = "Shadows";
"PhotoEditor.VignetteTool" = "Vignette";
"PhotoEditor.GrainTool" = "Grain";
"PhotoEditor.SharpenTool" = "Sharpen";

"PhotoEditor.BlurToolOff" = "Off";
"PhotoEditor.BlurToolRadial" = "Radial";
"PhotoEditor.BlurToolLinear" = "Linear";

"PhotoEditor.Set" = "Set";
"PhotoEditor.Skip" = "Skip";

// Camera
"Camera.PhotoMode" = "PHOTO";
"Camera.VideoMode" = "VIDEO";
"Camera.SquareMode" = "SQUARE";
"Camera.FlashOff" = "Off";
"Camera.FlashOn" = "On";
"Camera.FlashAuto" = "Auto";
"Camera.Retake" = "Retake";

"Settings.PhoneNumber" = "Change Number";

"PhoneNumberHelp.Help" = "You can change your Telegram number here. Your account and all your cloud data — messages, media, contacts, etc. will be moved to the new number.\n\n**Important:** all your Telegram contacts will get your **new number** added to their address book, provided they had your old number and you haven't blocked them in Telegram.";
"PhoneNumberHelp.Alert" = "All your Telegram contacts will get your new number added to their address book, provided they had your old number and you haven't blocked them in Telegram.";
"PhoneNumberHelp.ChangeNumber" = "Change Number";

"ChangePhoneNumberNumber.Title" = "Change Number";
"ChangePhoneNumberNumber.NewNumber" = "NEW NUMBER";
"ChangePhoneNumberNumber.Help" = "We will send an SMS with a confirmation code to your new number.";
"ChangePhoneNumberNumber.NumberPlaceholder" = "Enter your new number";

"ChangePhoneNumberCode.Code" = "YOUR CODE";
"ChangePhoneNumberCode.CodePlaceholder" = "Code";
"ChangePhoneNumberCode.Help" = "We have sent you an SMS with the code";
"ChangePhoneNumberCode.CallTimer" = "Telegram will call you in %@";
"ChangePhoneNumberCode.RequestingACall" = "Requesting a call from Telegram...";
"ChangePhoneNumberCode.Called" = "Telegram dialed your number";

"LoginPassword.Title" = "Your Password";
"LoginPassword.PasswordPlaceholder" = "Password";
"LoginPassword.InvalidPasswordError" = "Invalid password. Please try again.";
"LoginPassword.FloodError" = "Limit exceeded. Please try again later.";
"LoginPassword.ForgotPassword" = "Forgot password?";
"LoginPassword.PasswordHelp" = "Two-Step verification enabled. Your account is protected with an additional password.";
"LoginPassword.ResetAccount" = "Reset Account";

"QuickSend.Photos_1" = "Send 1 Photo";
"QuickSend.Photos_2" = "Send 2 Photos";
"QuickSend.Photos_3_10" = "Send %@ Photos";
"QuickSend.Photos_any" = "Send %@ Photos";
"QuickSend.Photos_many" = "Send %@ Photos";
"QuickSend.Photos_0" = "Send %@ Photos";

"Share.Title" = "Share";
"Forward.ConfirmMultipleFiles_1" = "Send 1 file to {target}?";
"Forward.ConfirmMultipleFiles_2" = "Send 2 files to {target}?";
"Forward.ConfirmMultipleFiles_3_10" = "Send %@ files to {target}?";
"Forward.ConfirmMultipleFiles_any" = "Send %@ files to {target}?";
"Forward.ConfirmMultipleFiles_many" = "Send %@ files to {target}?";
"Forward.ConfirmMultipleFiles_0" = "Send %@ files to {target}?";

"Notification.Reply" = "Reply";
"Notification.Mute1h" = "Mute for 1 hour";
"Notification.Mute1hMin" = "Mute for 1h";
"Conversation.ContextMenuShare" = "Share";
"Conversation.ContextMenuLookUp" = "Look Up";

"SharedMedia.TitleAll" = "Shared Media";

"SharedMedia.Photo_1" = "1 photo";
"SharedMedia.Photo_2" = "2 photos";
"SharedMedia.Photo_3_10" = "%@ photos";
"SharedMedia.Photo_any" = "%@ photos";
"SharedMedia.Photo_many" = "%@ photos";
"SharedMedia.Photo_0" = "%@ photos";

"SharedMedia.Video_1" = "1 video";
"SharedMedia.Video_2" = "2 videos";
"SharedMedia.Video_3_10" = "%@ videos";
"SharedMedia.Video_any" = "%@ videos";
"SharedMedia.Video_many" = "%@ videos";
"SharedMedia.Video_0" = "%@ videos";

"SharedMedia.File_1" = "1 file";
"SharedMedia.File_2" = "2 files";
"SharedMedia.File_3_10" = "%@ files";
"SharedMedia.File_any" = "%@ files";
"SharedMedia.File_many" = "%@ files";
"SharedMedia.File_0" = "%@ files";

"SharedMedia.Generic_1" = "1 media file";
"SharedMedia.Generic_2" = "2 media files";
"SharedMedia.Generic_3_10" = "%@ media files";
"SharedMedia.Generic_any" = "%@ media files";
"SharedMedia.Generic_many" = "%@ media files";
"SharedMedia.Generic_0" = "%@ media files";

"FileSize.B" = "%@ B";
"FileSize.KB" = "%@ KB";
"FileSize.MB" = "%@ MB";
"FileSize.GB" = "%@ GB";

"DownloadingStatus" = "Downloading %@ of %@";

"Time.MonthOfYear_m1" = "January %@";
"Time.MonthOfYear_m2" = "February %@";
"Time.MonthOfYear_m3" = "March %@";
"Time.MonthOfYear_m4" = "April %@";
"Time.MonthOfYear_m5" = "May %@";
"Time.MonthOfYear_m6" = "June %@";
"Time.MonthOfYear_m7" = "July %@";
"Time.MonthOfYear_m8" = "August %@";
"Time.MonthOfYear_m9" = "September %@";
"Time.MonthOfYear_m10" = "October %@";
"Time.MonthOfYear_m11" = "November %@";
"Time.MonthOfYear_m12" = "December %@";

"Time.PreciseDate_m1" = "Jan %1$@, %2$@ at %3$@";
"Time.PreciseDate_m2" = "Feb %1$@, %2$@ at %3$@";
"Time.PreciseDate_m3" = "Mar %1$@, %2$@ at %3$@";
"Time.PreciseDate_m4" = "Apr %1$@, %2$@ at %3$@";
"Time.PreciseDate_m5" = "May %1$@, %2$@ at %3$@";
"Time.PreciseDate_m6" = "Jun %1$@, %2$@ at %3$@";
"Time.PreciseDate_m7" = "Jul %1$@, %2$@ at %3$@";
"Time.PreciseDate_m8" = "Aug %1$@, %2$@ at %3$@";
"Time.PreciseDate_m9" = "Sep %1$@, %2$@ at %3$@";
"Time.PreciseDate_m10" = "Oct %1$@, %2$@ at %3$@";
"Time.PreciseDate_m11" = "Nov %1$@, %2$@ at %3$@";
"Time.PreciseDate_m12" = "Dec %1$@, %2$@ at %3$@";

"Time.MediumDate" = "%1$@ at %2$@";

"MuteFor.Minutes_1" = "Mute for 1 minute";
"MuteFor.Minutes_2" = "Mute for 2 minutes";
"MuteFor.Minutes_3_10" = "Mute for %@ minutes";
"MuteFor.Minutes_any" = "Mute for %@ minutes";
"MuteFor.Minutes_many" = "Mute for %@ minutes";
"MuteFor.Minutes_0" = "Mute for %@ minutes";

"MuteFor.Hours_1" = "Mute for 1 hour";
"MuteFor.Hours_2" = "Mute for 2 hours";
"MuteFor.Hours_3_10" = "Mute for %@ hours";
"MuteFor.Hours_any" = "Mute for %@ hours";
"MuteFor.Hours_many" = "Mute for %@ hours";
"MuteFor.Hours_0" = "Mute for %@ hours";

"MuteFor.Days_1" = "Mute for 1 day";
"MuteFor.Days_2" = "Mute for 2 days";
"MuteFor.Days_3_10" = "Mute for %@ days";
"MuteFor.Days_any" = "Mute for %@ days";
"MuteFor.Days_many" = "Mute for %@ days";
"MuteFor.Days_0" = "Mute for %@ days";

"MuteExpires.Minutes_1" = "in 1 minute";
"MuteExpires.Minutes_2" = "in 2 minutes";
"MuteExpires.Minutes_3_10" = "in %@ minutes";
"MuteExpires.Minutes_any" = "in %@ minutes";
"MuteExpires.Minutes_many" = "in %@ minutes";
"MuteExpires.Minutes_0" = "in %@ minutes";

"MuteExpires.Hours_1" = "in 1 hour";
"MuteExpires.Hours_2" = "in 2 hours";
"MuteExpires.Hours_3_10" = "in %@ hours";
"MuteExpires.Hours_any" = "in %@ hours";
"MuteExpires.Hours_many" = "in %@ hours";
"MuteExpires.Hours_0" = "in %@ hours";

"MuteExpires.Days_1" = "in 1 day";
"MuteExpires.Days_2" = "in 2 days";
"MuteExpires.Days_3_10" = "in %@ days";
"MuteExpires.Days_any" = "in %@ days";
"MuteExpires.Days_many" = "in %@ days";
"MuteExpires.Days_0" = "in %@ days";

"SharedMedia.EmptyTitle" = "No media files yet";
"SharedMedia.EmptyText" = "Share photos and videos in this chat\n — or this paperclip stays unhappy.";
"SharedMedia.EmptyFilesText" = "You can send and receive\nfiles of any type up to 1.5 GB each\nand access them anywhere.";

"ShareFileTip.Title" = "Sharing Files";
"ShareFileTip.Text" = "You can share **uncompressed** media files from your Camera Roll here.\n\nTo share files of any other type, open them on your %@ (e.g. in your browser), tap **Open in...** or the action button and choose Telegram.";
"ShareFileTip.CloseTip" = "Close Tip";

"DialogList.SearchSectionDialogs" = "Chats and Contacts";
"DialogList.SearchSectionChats" = "Chats";
"DialogList.SearchSectionGlobal" = "Global Search";
"DialogList.SearchSectionMessages" = "Messages";

"Username.LinkHint" = "This link opens a chat with you in Telegram:[\nhttps://t.me/%@]";
"Username.LinkCopied" = "Copied link to clipboard";

"SharedMedia.DeleteItemsConfirmation_1" = "Delete media file?";
"SharedMedia.DeleteItemsConfirmation_2" = "Delete 2 media files?";
"SharedMedia.DeleteItemsConfirmation_3_10" = "Delete %@ media files?";
"SharedMedia.DeleteItemsConfirmation_any" = "Delete %@ media files?";
"SharedMedia.DeleteItemsConfirmation_many" = "Delete %@ media files?";
"SharedMedia.DeleteItemsConfirmation_0" = "Delete %@ media files?";

"PrivacySettings.Passcode" = "Passcode Lock";
"PasscodeSettings.Title" = "Passcode Lock";
"PasscodeSettings.TurnPasscodeOn" = "Turn Passcode On";
"PasscodeSettings.TurnPasscodeOff" = "Turn Passcode Off";
"PasscodeSettings.ChangePasscode" = "Change Passcode";
"PasscodeSettings.Help" = "When you set up an additional passcode, a lock icon will appear on the chats page. Tap it to lock and unlock the app.\n\nNote: if you forget the passcode, you'll need to delete and reinstall the app. All secret chats will be lost.";
"PasscodeSettings.UnlockWithTouchId" = "Unlock with Touch ID";
"PasscodeSettings.SimplePasscode" = "Simple Passcode";
"PasscodeSettings.SimplePasscodeHelp" = "A simple passcode is a 4 digit number.";
"PasscodeSettings.EncryptData" = "Encrypt Local Database";
"PasscodeSettings.EncryptDataHelp" = "Experimental feature, use with caution. Encrypt your local Telegram data, using a derivative of your passcode as the key.";

"EnterPasscode.EnterTitle" = "Enter your Telegram Passcode";
"EnterPasscode.ChangeTitle" = "Change Passcode";
"EnterPasscode.EnterPasscode" = "Enter your Telegram Passcode";
"EnterPasscode.EnterNewPasscodeNew" = "Enter a passcode";
"EnterPasscode.EnterNewPasscodeChange" = "Enter your new passcode";
"EnterPasscode.RepeatNewPasscode" = "Re-enter your new passcode";
"EnterPasscode.EnterCurrentPasscode" = "Enter your current passcode";
"EnterPasscode.TouchId" = "Unlock Telegram";

"DialogList.PasscodeLockHelp" = "Tap to lock Telegram";

"PasscodeSettings.AutoLock" = "Auto-Lock";
"PasscodeSettings.AutoLock.Disabled" = "Disabled";
"PasscodeSettings.AutoLock.IfAwayFor_1minute" = "If away for 1 min";
"PasscodeSettings.AutoLock.IfAwayFor_5minutes" = "If away for 5 min";
"PasscodeSettings.AutoLock.IfAwayFor_1hour" = "If away for 1 hour";
"PasscodeSettings.AutoLock.IfAwayFor_5hours" = "If away for 5 hours";

"PasscodeSettings.FailedAttempts_1" = "1 Failed Passcode Attempt";
"PasscodeSettings.FailedAttempts_2" = "2 Failed Passcode Attempts";
"PasscodeSettings.FailedAttempts_3_10" = "%@ Failed Passcode Attempts";
"PasscodeSettings.FailedAttempts_any" = "%@ Failed Passcode Attempt";
"PasscodeSettings.FailedAttempts_many" = "%@ Failed Passcode Attempts";
"PasscodeSettings.FailedAttempts_0" = "%@ Failed Passcode Attempts";
"PasscodeSettings.TryAgainIn1Minute" = "Try again in 1 minute";

"AccessDenied.Title" = "Please Allow Access";

"AccessDenied.Contacts" = "Telegram messaging is based on your existing contact list.\n\nPlease go to Settings > Privacy > Contacts and set Telegram to ON.";

"AccessDenied.VoiceMicrophone" = "Telegram needs access to your microphone to send voice messages.\n\nPlease go to Settings > Privacy > Microphone and set Telegram to ON.";

"AccessDenied.VideoMicrophone" = "Telegram needs access to your microphone to record sound in videos recording.\n\nPlease go to Settings > Privacy > Microphone and set Telegram to ON.";

"AccessDenied.MicrophoneRestricted" = "Microphone access is restricted for Telegram.\n\nPlease go to Settings > General > Restrictions > Microphone and set Telegram to ON.";


"AccessDenied.Camera" = "Telegram needs access to your camera to take photos and videos.\n\nPlease go to Settings > Privacy > Camera and set Telegram to ON.";

"AccessDenied.CameraRestricted" = "Camera access is restricted for Telegram.\n\nPlease go to Settings > General > Restrictions > Camera and set Telegram to ON.";

"AccessDenied.CameraDisabled" = "Camera access is globally restricted on your phone.\n\nPlease go to Settings > General > Restrictions and set Camera to ON";

"AccessDenied.PhotosAndVideos" = "Telegram needs access to your photo library to send photos and videos.\n\nPlease go to Settings > Privacy > Photos and set Telegram to ON.";

"AccessDenied.SaveMedia" = "Telegram needs access to your photo library to save photos and videos.\n\nPlease go to Settings > Privacy > Photos and set Telegram to ON.";

"AccessDenied.PhotosRestricted" = "Photo access is restricted for Telegram.\n\nPlease go to Settings > General > Restrictions > Photos and set Telegram to ON.";

"AccessDenied.LocationDenied" = "Telegram needs access to your location so that you can share it with your contacts.\n\nPlease go to Settings > Privacy > Location Services and set Telegram to ON.";

"AccessDenied.LocationDisabled" = "Telegram needs access to your location so that you can share it with your contacts.\n\nPlease go to Settings > Privacy > Location Services and set it to ON.";

"AccessDenied.LocationTracking" = "Telegram needs access to your location to show you on the map.\n\nPlease go to Settings > Privacy > Location Services and set it to ON.";

"AccessDenied.Settings" = "Settings";

"WebSearch.RecentClearConfirmation" = "Are you sure you want to clear recent images?";

"FeatureDisabled.Oops" = "Oops";

"Conversation.ContextMenuReply" = "Reply";

"ForwardedMessages_1" = "Forwarded message";
"ForwardedMessages_2" = "2 forwarded messages";
"ForwardedMessages_3_10" = "%@ forwarded messages";
"ForwardedMessages_any" = "%@ forwarded messages";
"ForwardedMessages_many" = "%@ forwarded messages";
"ForwardedMessages_0" = "%@ forwarded messages";

"ForwardedFiles_1" = "Forwarded file";
"ForwardedFiles_2" = "2 forwarded files";
"ForwardedFiles_3_10" = "%@ forwarded files";
"ForwardedFiles_any" = "%@ forwarded files";
"ForwardedFiles_many" = "%@ forwarded files";
"ForwardedFiles_0" = "%@ forwarded files";

"ForwardedStickers_1" = "Forwarded sticker";
"ForwardedStickers_2" = "2 forwarded stickers";
"ForwardedStickers_3_10" = "%@ forwarded stickers";
"ForwardedStickers_any" = "%@ forwarded stickers";
"ForwardedStickers_many" = "%@ forwarded stickers";
"ForwardedStickers_0" = "%@ forwarded stickers";

"ForwardedPhotos_1" = "Forwarded photo";
"ForwardedPhotos_2" = "2 forwarded photos";
"ForwardedPhotos_3_10" = "%@ forwarded photos";
"ForwardedPhotos_any" = "%@ forwarded photos";
"ForwardedPhotos_many" = "%@ forwarded photos";
"ForwardedPhotos_0" = "%@ forwarded photos";

"ForwardedVideos_1" = "Forwarded video";
"ForwardedVideos_2" = "2 forwarded videos";
"ForwardedVideos_3_10" = "%@ forwarded videos";
"ForwardedVideos_any" = "%@ forwarded videos";
"ForwardedVideos_many" = "%@ forwarded videos";
"ForwardedVideos_0" = "%@ forwarded videos";

"ForwardedAudios_1" = "Forwarded audio";
"ForwardedAudios_2" = "2 forwarded audios";
"ForwardedAudios_3_10" = "%@ forwarded audios";
"ForwardedAudios_any" = "%@ forwarded audios";
"ForwardedAudios_many" = "%@ forwarded audios";
"ForwardedAudios_0" = "%@ forwarded audios";

"ForwardedLocations_1" = "Forwarded location";
"ForwardedLocations_2" = "2 forwarded locations";
"ForwardedLocations_3_10" = "%@ forwarded locations";
"ForwardedLocations_any" = "%@ forwarded locations";
"ForwardedLocations_many" = "%@ forwarded locations";
"ForwardedLocations_0" = "%@ forwarded locations";

"ForwardedGifs_1" = "Forwarded GIF";
"ForwardedGifs_2" = "2 forwarded GIFs";
"ForwardedGifs_3_10" = "%@ forwarded GIFs";
"ForwardedGifs_any" = "%@ forwarded GIFs";
"ForwardedGifs_many" = "%@ forwarded GIFs";
"ForwardedGifs_0" = "%@ forwarded GIFs";

"ForwardedContacts_1" = "Forwarded contact";
"ForwardedContacts_2" = "2 forwarded contacts";
"ForwardedContacts_3_10" = "%@ forwarded contacts";
"ForwardedContacts_any" = "%@ forwarded contacts";
"ForwardedContacts_many" = "%@ forwarded contacts";
"ForwardedContacts_0" = "%@ forwarded contacts";

"ForwardedAuthors2" = "%@, %@";

"PrivacySettings.TwoStepAuth" = "Two-Step Verification";
"TwoStepAuth.Title" = "Two-Step Verification";
"TwoStepAuth.SetPassword" = "Set Additional Password";
"TwoStepAuth.SetPasswordHelp" = "You can set a password that will be required when you log in on a new device in addition to the code you get in the SMS.";
"TwoStepAuth.SetupPasswordTitle" = "Your Password";

"TwoStepAuth.SetupHintTitle" = "Password Hint";
"TwoStepAuth.SetupHint" = "Please create a hint for your password:";

"TwoStepAuth.ChangePassword" = "Change Password";
"TwoStepAuth.RemovePassword" = "Turn Password Off";
"TwoStepAuth.SetupEmail" = "Set Recovery E-Mail";
"TwoStepAuth.ChangeEmail" = "Change Recovery E-Mail";
"TwoStepAuth.PendingEmailHelp" = "Your recovery e-mail %@ is not yet active and pending confirmation.";
"TwoStepAuth.GenericHelp" = "You have enabled Two-Step verification.\nYou'll need the password you set up here to log in to your Telegram account.";

"TwoStepAuth.ConfirmationTitle" = "Two-Step Verification";
"TwoStepAuth.ConfirmationText" = "Please check your e-mail and click on the validation link to complete Two-Step Verification setup. Be sure to check the spam folder as well.";
"TwoStepAuth.ConfirmationAbort" = "Abort Two-Step Verification Setup";

"TwoStepAuth.SetupPasswordEnterPasswordNew" = "Enter a password:";
"TwoStepAuth.SetupPasswordEnterPasswordChange" = "Please enter your new password:";
"TwoStepAuth.SetupPasswordConfirmPassword" = "Please re-enter your password:";
"TwoStepAuth.SetupPasswordConfirmFailed" = "Passwords don't match. Please try again.";

"TwoStepAuth.EnterPasswordTitle" = "Password";
"TwoStepAuth.EnterPasswordPassword" = "Password";
"TwoStepAuth.EnterPasswordHint" = "Hint: %@";
"TwoStepAuth.EnterPasswordHelp" = "You have enabled Two-Step Verification, so your account is protected with an additional password.";
"TwoStepAuth.EnterPasswordInvalid" = "Invalid password. Please try again.";
"TwoStepAuth.EnterPasswordForgot" = "Forgot password?";

"TwoStepAuth.EmailTitle" = "Recovery E-Mail";
"TwoStepAuth.EmailSkip" = "Skip";
"TwoStepAuth.EmailSkipAlert" = "No, seriously.\n\nIf you forget your password, you will lose access to your Telegram account. There will be no way to restore it.";
"TwoStepAuth.Email" = "E-Mail";
"TwoStepAuth.EmailPlaceholder" = "Your E-Mail";
"TwoStepAuth.EmailHelp" = "Please add your valid e-mail. It is the only way to recover a forgotten password.";
"TwoStepAuth.EmailInvalid" = "Invalid e-mail address. Please try again.";
"TwoStepAuth.EmailSent" = "We have sent you an e-mail to confirm your address.";
"TwoStepAuth.PasswordSet" = "Your password for Two-Step Verification is now active.";
"TwoStepAuth.PasswordRemoveConfirmation" = "Are you sure you want to disable your password?";
"TwoStepAuth.EmailCodeExpired" = "This confirmation code has expired. Please try again.";

"TwoStepAuth.RecoveryUnavailable" = "Since you haven't provided a recovery e-mail when setting up your password, your remaining options are either to remember your password or to reset your account.";
"TwoStepAuth.RecoveryFailed" = "Your remaining options are either to remember your password or to reset your account.";
"TwoStepAuth.ResetAccountHelp" = "You will lose all your chats and messages, along with any media and files you've shared, if you proceed with resetting your account.";
"TwoStepAuth.ResetAccountConfirmation" = "You will lose all your chats and messages, along with any media and files you've shared, if you proceed with resetting your account.";

"TwoStepAuth.RecoveryTitle" = "E-Mail Code";
"TwoStepAuth.RecoveryCode" = "Code";
"TwoStepAuth.RecoveryCodeHelp" = "Please check your e-mail and enter the 6-digit code we've sent there to deactivate your cloud password.";
"TwoStepAuth.RecoveryCodeInvalid" = "Invalid code. Please try again.";
"TwoStepAuth.RecoveryCodeExpired" = "We have sent you a new 6-digit code.";
"TwoStepAuth.RecoveryEmailUnavailable" = "Having trouble accessing your e-mail %@?";

"TwoStepAuth.FloodError" = "Limit exceeded. Please try again later.";

"Conversation.FilePhotoOrVideo" = "Photo or Video";
"Conversation.FileICloudDrive" = "iCloud Drive";
"Conversation.FileDropbox" = "Dropbox";

"Conversation.FileOpenIn" = "Open in...";
"Conversation.FileHowToText" = "To share files of any type, open them on your %@ (e.g. in your browser), tap **Open in...** or the action button and choose Telegram.";

"Map.LocationTitle" = "Location";
"Map.OpenInMaps" = "Open in Maps";
"Map.OpenInHereMaps" = "Open in HERE Maps";
"Map.OpenInYandexMaps" = "Open in Yandex Maps";
"Map.OpenInYandexNavigator" = "Open in Yandex Navigator";
"Map.OpenIn" = "Open In";

"Map.SendThisLocation" = "Send This Location";
"Map.SendMyCurrentLocation" = "Send My Current Location";
"Map.Locating" = "Locating...";
"Map.ChooseAPlace" = "Or choose a place";
"Map.AccurateTo" = "Accurate to %@";
"Map.Search" = "Search places nearby";
"Map.ShowPlaces" = "Show places";
"Map.LoadError" = "An error occurred. Please try again.";
"Map.LocatingError" = "Failed to locate";
"Map.Unknown" = "Unknown location";

"Map.DistanceAway" = "%@ away";
"Map.ETAMinutes_0" = "%@ min";
"Map.ETAMinutes_1" = "%@ min";
"Map.ETAMinutes_2" = "%@ min";
"Map.ETAMinutes_3_10" = "%@ min";
"Map.ETAMinutes_any" = "%@ min";
"Map.ETAMinutes_many" = "%@ min";
"Map.ETAMinutes_0" = "%@ min";
"Map.ETAHours_1" = "%@ h";
"Map.ETAHours_2" = "%@ h";
"Map.ETAHours_3_10" = "%@ h";
"Map.ETAHours_any" = "%@ h";
"Map.ETAHours_many" = "%@ h";

"ChangePhone.ErrorOccupied" = "The number %@ is already connected to a Telegram account. Please delete that account before migrating to the new number.";

"AccessDenied.LocationTracking" = "Telegram needs access to your location to show you on the map.\n\nPlease go to Settings > Privacy > Location Services and set it to ON.";

"PrivacySettings.AuthSessions" = "Active Sessions";
"AuthSessions.Title" = "Active Sessions";
"AuthSessions.CurrentSession" = "CURRENT SESSION";
"AuthSessions.TerminateOtherSessions" = "Terminate all other sessions";
"AuthSessions.TerminateOtherSessionsHelp" = "Logs out all devices except for this one.";
"AuthSessions.TerminateSession" = "Terminate session";
"AuthSessions.OtherSessions" = "ACTIVE SESSIONS";
"AuthSessions.EmptyTitle" = "No other sessions";
"AuthSessions.EmptyText" = "You can log in to Telegram from other mobile, tablet and desktop devices, using the same phone number. All your data will be instantly synchronized.";
"AuthSessions.AppUnofficial" = "(ID: %@)";

"WebPreview.GettingLinkInfo" = "Getting Link Info...";

"Preview.OpenInInstagram" = "Open in Instagram";

"MediaPicker.AddCaption" = "Add a caption...";

"GroupInfo.InviteByLink" = "Invite to Group via Link";

"GroupInfo.InviteLink.Title" = "Invite Link";
"GroupInfo.InviteLink.LinkSection" = "LINK";
"GroupInfo.InviteLink.Help" = "Anyone who has Telegram installed will be able to join your group by following this link.";
"GroupInfo.InviteLink.CopyLink" = "Copy Link";
"GroupInfo.InviteLink.RevokeLink" = "Revoke Link";
"GroupInfo.InviteLink.ShareLink" = "Share Link";
"GroupInfo.InviteLink.RevokeAlert.Text" = "Are you sure you want to revoke this link? Once you do, no one will be able to join the group using it.";
"GroupInfo.InviteLink.RevokeAlert.Revoke" = "Revoke";
"GroupInfo.InviteLink.RevokeAlert.Success" = "The previous invite link is now inactive. A new invite link has just been generated.";
"GroupInfo.InviteLink.CopyAlert.Success" = "Link copied to clipboard.";

"UserInfo.ShareMyContactInfo" = "Share My Contact Info";

"GroupInfo.InvitationLinkAcceptChannel" = "Do you want to join the channel \"%@\"?";
"GroupInfo.InvitationLinkDoesNotExist" = "Sorry, this group does not seem to exist.";
"GroupInfo.InvitationLinkGroupFull" = "Sorry, this group is already full.";

"Core.ServiceUserStatus" = "Service Notifications";

"Notification.JoinedGroupByLink" = "%@ joined the group via invite link";

"ChatSettings.Other" = "OTHER";
"ChatSettings.Stickers" = "Stickers";

"StickerPacksSettings.Title" = "Stickers";
"StickerPacksSettings.ShowStickersButton" = "Show Stickers Tab";
"StickerPacksSettings.ShowStickersButtonHelp" = "A sticker icon will appear in the input field.";

"StickerPacksSettings.StickerPacksSection" = "STICKER SETS";
"StickerPacksSettings.ManagingHelp" = "Artists are welcome to add their own sticker sets using our @stickers bot.\n\nTap on a sticker to view and add the whole set.";

"StickerPack.BuiltinPackName" = "Great Minds";
"StickerPack.StickerCount_1" = "1 sticker";
"StickerPack.StickerCount_2" = "2 stickers";
"StickerPack.StickerCount_3_10" = "%@ stickers";
"StickerPack.StickerCount_any" = "%@ stickers";
"StickerPack.StickerCount_many" = "%@ stickers";
"StickerPack.StickerCount_0" = "%@ stickers";

"StickerPack.AddStickerCount_1" = "Add 1 Sticker";
"StickerPack.AddStickerCount_2" = "Add 2 Stickers";
"StickerPack.AddStickerCount_3_10" = "Add %@ Stickers";
"StickerPack.AddStickerCount_any" = "Add %@ Stickers";
"StickerPack.AddStickerCount_many" = "Add %@ Stickers";
"StickerPack.AddStickerCount_0" = "Add %@ Stickers";

"Conversation.ContextMenuStickerPackAdd" = "Add Stickers";
"Conversation.ContextMenuStickerPackInfo" = "Info";

"MediaPicker.Nof" = "%@ of";

"UserInfo.ShareBot" = "Share";
"UserInfo.InviteBotToGroup" = "Add To Group";
"Profile.BotInfo" = "about";

"Target.SelectGroup" = "Choose Group";
"Target.InviteToGroupConfirmation" = "Add the bot to \"%@\"?";
"Target.InviteToGroupErrorAlreadyInvited" = "The bot is already a member of the group.";
"Bot.GenericBotStatus" = "bot";
"Bot.GenericSupportStatus" = "support";
"Bot.DescriptionTitle" = "What can this bot do?";
"Bot.GroupStatusReadsHistory" = "has access to messages";
"Bot.GroupStatusDoesNotReadHistory" = "has no access to messages";
"Bot.Start" = "Start";
"UserInfo.BotSettings" = "Settings";
"UserInfo.BotHelp" = "Help";

"Contacts.SearchLabel" = "Search for contacts or usernames";
"ChatSearch.SearchPlaceholder" = "Search";

"WatchRemote.NotificationText" = "Open this notification on your phone to view the message from your Apple Watch";
"WatchRemote.AlertTitle" = "Message from your Apple Watch";
"WatchRemote.AlertText" = "Open the message here?";
"WatchRemote.AlertOpen" = "Open";

"Conversation.SearchPlaceholder" = "Search this chat";
"Conversation.SearchNoResults" = "No Results";

"GroupInfo.AddUserLeftError" = "Sorry, if a person left a group, only a mutual contact can bring them back (they need to have your phone number, and you need theirs).";

"DialogList.SearchSectionRecent" = "Recent";

"DialogList.DeleteBotConfirmation" = "Delete";
"DialogList.DeleteBotConversationConfirmation" = "Delete and Stop";
"Bot.Stop" = "Stop Bot";
"Bot.Unblock" = "Restart Bot";

"Login.PhoneNumberHelp" = "Help";
"Login.EmailPhoneSubject" = "Invalid number %@";
"Login.EmailPhoneBody" = "I'm trying to use my mobile phone number: %@\nBut Telegram says it's invalid. Please help.\nAdditional Info: %@, %@.";

"SharedMedia.TitleLink" = "Shared Links";
"SharedMedia.EmptyLinksText" = "All links shared in this chat will appear here.";

"SharedMedia.Link_1" = "1 link";
"SharedMedia.Link_2" = "2 links";
"SharedMedia.Link_3_10" = "%@ links";
"SharedMedia.Link_any" = "%@ links";
"SharedMedia.Link_many" = "%@ links";
"SharedMedia.Link_0" = "%@ links";

"Compose.NewChannel" = "New Channel";
"GroupInfo.ChannelListNamePlaceholder" = "Channel Name";

"Channel.MessagePhotoUpdated" = "Channel photo updated";
"Channel.MessagePhotoRemoved" = "Channel photo removed";
"Channel.MessageTitleUpdated" = "Channel renamed to \"%@\" ";
"Channel.TitleInfo" = "Channel Info";

"Channel.UpdatePhotoItem" = "Set Channel Photo";

"Channel.LinkItem" = "share link";
"Channel.Edit.AboutItem" = "Description";
"Channel.Edit.LinkItem" = "Link";

"Channel.Username.Title" = "Link";
"Channel.Username.Help" = "You can choose a channel name on **Telegram**. If you do, other people will be able to find your channel by this name.\n\nYou can use **a-z**, **0-9** and underscores. Minimum length is **5** characters.";
"Channel.Username.LinkHint" = "This link opens your channel in Telegram:[\nhttps://t.me/%@]";
"Channel.Username.InvalidTooShort" = "Channel names must have at least 5 characters.";
"Channel.Username.InvalidStartsWithNumber" = "Channel names can't start with a number.";
"Channel.Username.InvalidCharacters" = "Sorry, this name is invalid.";
"Channel.Username.InvalidTaken" = "Sorry, this name is already taken.";
"Channel.Username.CheckingUsername" = "Checking name...";
"Channel.Username.UsernameIsAvailable" = "%@ is available.";

"Channel.LeaveChannel" = "Leave Channel";

"Channel.About.Title" = "Description";

"Channel.About.Placeholder" = "Description (Optional)";
"Channel.About.Help" = "You can provide an optional description for your channel.";
"Group.About.Help" = "You can provide an optional description for your group.";

"Channel.Status" = "channel";
"Group.Status" = "group";

"Compose.NewChannel.Members" = "MEMBERS";

"ChannelInfo.ConfirmLeave" = "Leave Channel";
"Channel.JoinChannel" = "Join";
"Forward.ChannelReadOnly" = "Sorry, you can't post to this channel.";

"Channel.ErrorAccessDenied" = "Sorry, this channel is private.";
"Group.ErrorAccessDenied" = "Sorry, this group is private.";
"CommentsGroup.ErrorAccessDenied" = "Sorry, you can't access this chat because you were banned by an admin.";
"Conversation.InputTextBroadcastPlaceholder" = "Broadcast";

"Channel.NotificationLoading" = "Loading...";

"Compose.ChannelTokenListPlaceholder" = "Search for contacts or usernames";
"Compose.GroupTokenListPlaceholder" = "Search for contacts or usernames";

"Compose.ChannelMembers" = "Members";

"Channel.Setup.TypeHeader" = "CHANNEL TYPE";
"Channel.Setup.TypePrivate" = "Private";
"Channel.Setup.TypePublic" = "Public";
"Channel.Setup.TypePublicHelp" = "Public channels can be found in search, anyone can join them.";
"Channel.Setup.TypePrivateHelp" = "Private channels can only be joined via an invite link.";

"Channel.Setup.Title" = "Channel";

"Channel.Username.CreatePublicLinkHelp" = "People can share this link with others and find your channel using Telegram search.";
"Channel.Username.CreatePrivateLinkHelp" = "People can join your channel by following this link. You can revoke the link at any time.";

"Channel.Setup.PublicNoLink" = "Please choose a link for your public channel, so that people can find it in search and share with others.\n\nIf you're not interested, we suggest creating a private channel instead.";

"Channel.Edit.PrivatePublicLinkAlert" = "Please note that if you choose a public link for your channel, anyone will be able to find it in search and join.\n\nDo not create this link if you want your channel to stay private.";

"Channel.Info.Description" = "description";

"Channel.Info.Management" = "Admins";
"Channel.Info.Banned" = "Blacklist";
"Channel.Info.Members" = "Members";

"Channel.Members.AddMembers" = "Add Subscribers";
"Channel.Members.AddMembersHelp" = "Only channel admins can see this list.";
"Channel.Members.Title" = "Members";
"Channel.BlackList.Title" = "Blacklist";
"Channel.Management.Title" = "Admins";
"Channel.Management.LabelCreator" = "Creator";
"Channel.Management.LabelEditor" = "Admin";

"Channel.Management.AddModerator" = "Add Admin";
"Channel.Management.AddModeratorHelp" = "You can add admins to help you manage your channel.";

"Channel.Members.InviteLink" = "Invite via Link";

"Channel.Management.ErrorNotMember" = "%@ hasn't joined the channel yet. Do you want to invite them?";

"Channel.Moderator.AccessLevelRevoke" = "Dismiss Admin";

"Channel.Moderator.Title" = "Admin";

"Notification.ChannelInviter" = "%@ invited you to this channel";
"Notification.ChannelInviterSelf" = "You joined this channel";

"Notification.GroupInviter" = "%@ invited you to this group";
"Notification.GroupInviterSelf" = "You joined this group";

"ChannelInfo.DeleteChannel" = "Delete Channel";
"ChannelInfo.DeleteChannelConfirmation" = "Wait! Deleting this channel will remove all members and all messages will be lost. Delete the channel anyway?";

"ChannelInfo.ChannelForbidden" = "Sorry, the channel \"%@\" is no longer accessible.";
"ChannelInfo.AddParticipantConfirmation" = "Add %@ to the channel?";

"PhotoEditor.FadeTool" = "Fade";
"PhotoEditor.TintTool" = "Tint";
"PhotoEditor.ShadowsTint" = "Shadows";
"PhotoEditor.HighlightsTint" = "Highlights";
"PhotoEditor.CurvesTool" = "Curves";
"PhotoEditor.CurvesAll" = "All";
"PhotoEditor.CurvesRed" = "Red";
"PhotoEditor.CurvesGreen" = "Green";
"PhotoEditor.CurvesBlue" = "Blue";

"Channel.ErrorAddBlocked" = "Sorry, you can't add this user to channels.";
"Channel.ErrorAddTooMuch" = "Sorry, you can only add the first 200 members to a channel. Note that an unlimited number of people may join via the channel's link.";

"ChannelIntro.Title" = "What is a Channel?";
"ChannelIntro.Text" = "Channels are a new tool for\nbroadcasting your messages\nto large audiences.";
"ChannelIntro.CreateChannel" = "Create Channel";

"ShareMenu.Send" = "Send";

"Conversation.ReportSpam" = "Report Spam";
"Conversation.ReportSpamAndLeave" = "Report Spam and Leave";
"Conversation.ReportSpamConfirmation" = "Are you sure you want to report spam from this user?";
"Conversation.ReportSpamGroupConfirmation" = "Are you sure you want to report spam from this group?";
"Conversation.ReportSpamChannelConfirmation" = "Are you sure you want to report spam from this channel?";
"SharedMedia.EmptyMusicText" = "All music shared in this chat will appear here.";

"ChatSettings.AutoPlayAnimations" = "Autoplay GIFs";

"GroupInfo.ChatAdmins" = "Add Admins";

"ChatAdmins.Title" = "Chat Admins";
"ChatAdmins.AllMembersAreAdmins" = "All Members Are Admins";
"ChatAdmins.AllMembersAreAdminsOnHelp" = "All members can add new members, edit name and photo of the group.";
"ChatAdmins.AllMembersAreAdminsOffHelp" = "Only admins can add and remove members, edit name and photo of the group.";
"ChatAdmins.AdminLabel" = "admin";

"Group.MessagePhotoUpdated" = "Group photo updated";
"Group.MessagePhotoRemoved" = "Group photo removed";

"Group.UpgradeNoticeHeader" = "MEMBERS LIMIT REACHED";

"Group.UpgradeNoticeText1" = "To go over the limit and get additional features, upgrade to a supergroup:";
"Group.UpgradeNoticeText2" = "•  Supergroups can get up to {supergroup_member_limit} members\n•  New members see the entire chat history\n•  Admins delete messages for everyone\n•  Notifications are muted by default";
"GroupInfo.UpgradeButton" = "Upgrade to supergroup";
"Group.UpgradeConfirmation" = "Warning: this action is irreversible. It is not possible to downgrade a supergroup to a regular group.";

"Notification.GroupActivated" = "Group deactivated";

"GroupInfo.DeactivatedStatus" = "Group Deactivated";

"Notification.RenamedGroup" = "Group renamed";

"Group.ErrorAddTooMuchBots" = "Sorry, you've reached the maximum number of bots for this group.";
"Group.ErrorAddTooMuchAdmins" = "Sorry, you've reached the maximum number of admins for this group.";
"Group.ErrorAddBlocked" = "Sorry, you can't add this user to groups.";
"Group.ErrorNotMutualContact" = "Sorry, you can only add mutual contacts to groups at the moment.";

"Conversation.SendMessageErrorFlood" = "Sorry, you can only send messages to mutual contacts at the moment.";
"Generic.ErrorMoreInfo" = "More Info";

"ChannelInfo.DeleteGroup" = "Delete Group";
"ChannelInfo.DeleteGroupConfirmation" = "Wait! Deleting this group will remove all members and all messages will be lost. Delete the group anyway?";

"ReportPeer.Report" = "Report";

"ReportPeer.ReasonSpam" = "Spam";
"ReportPeer.ReasonViolence" = "Violence";
"ReportPeer.ReasonPornography" = "Pornography";
"ReportPeer.ReasonChildAbuse" = "Child Abuse";
"ReportPeer.ReasonOther" = "Other";

"ReportPeer.AlertSuccess" = "Thank you!\nYour report will be reviewed by our team very soon.";

"Login.TermsOfServiceLabel" = "By signing up,\nyou agree to the [Terms of Service].";
"Login.TermsOfServiceHeader" = "Terms of Service";

"ReportPeer.ReasonOther.Placeholder" = "Description";
"ReportPeer.ReasonOther.Title" = "Report";
"ReportPeer.ReasonOther.Send" = "Send";

"Group.Management.AddModeratorHelp" = "You can add admins to help you manage your group.";

"Watch.AppName" = "Telegram";
"Watch.Compose.AddContact" = "Choose Contact";
"Watch.Compose.CreateMessage" = "Create Message";
"Watch.Compose.CurrentLocation" = "Current Location";
"Watch.Compose.Send" = "Send";
"Watch.Contacts.NoResults" = "No matching\ncontacts found";
"Watch.ChatList.NoConversationsTitle" = "No Conversations";
"Watch.ChatList.NoConversationsText" = "To start messaging,\npress firmly, then tap\nNew Message";
"Watch.ChatList.Compose" = "New Message";

"Watch.Conversation.Reply" = "Reply";
"Watch.Conversation.Unblock" = "Unblock";
"Watch.Conversation.UserInfo" = "Info";
"Watch.Conversation.GroupInfo" = "Group Info";
"Watch.Bot.Restart" = "Restart";

"Watch.UserInfo.Title" = "Info";
"Watch.UserInfo.Service" = "service notifications";

"Watch.UserInfo.Block" = "Block";
"Watch.UserInfo.Unblock" = "Unblock";
"Watch.UserInfo.Mute_1" = "Mute for 1 hour";
"Watch.UserInfo.Mute_2" = "Mute for 2 hours";
"Watch.UserInfo.Mute_3_10" = "Mute for %@ hours";
"Watch.UserInfo.Mute_any" = "Mute for %@ hours";
"Watch.UserInfo.Mute_many" = "Mute for %@ hours";
"Watch.UserInfo.Mute_0" = "Mute for %@ hours";
"Watch.UserInfo.MuteTitle" = "Mute";
"Watch.UserInfo.Unmute" = "Unmute";

"Watch.GroupInfo.Title" = "Group Info";
"Watch.ChannelInfo.Title" = "Channel Info";

"Watch.Message.ForwardedFrom" = "Forwarded from";

"Watch.Notification.Joined" = "Joined Telegram";

"Watch.MessageView.Title" = "Message";
"Watch.MessageView.Forward" = "Forward";
"Watch.MessageView.Reply" = "Reply";
"Watch.MessageView.ViewOnPhone" = "View On Phone";

"Watch.PhotoView.Title" = "Photo";

"Watch.Stickers.Recents" = "Recents";
"Watch.Stickers.RecentPlaceholder" = "Your most frequently used stickers will appear here";
"Watch.Stickers.StickerPacks" = "Sticker Sets";

"Watch.Location.Current" = "Current Location";
"Watch.Location.Access" = "Allow Telegram to access location on your phone";

"Watch.AuthRequired" = "Log in to Telegram on your phone to get started";

"Watch.NoConnection" = "No Connection";
"Watch.ConnectionDescription" = "Your Watch needs to be connected for the app to work";

"Watch.Time.ShortTodayAt" = "Today %@";
"Watch.Time.ShortYesterdayAt" = "Yesterday %@";
"Watch.Time.ShortWeekdayAt" = "%1$@ %2$@";
"Watch.Time.ShortFullAt" = "%1$@ %2$@";

"Watch.LastSeen.JustNow" = "just now";
"Watch.LastSeen.MinutesAgo_1" = "1 minute ago";
"Watch.LastSeen.MinutesAgo_2" = "2 minutes ago";
"Watch.LastSeen.MinutesAgo_3_10" = "%@ minutes ago";
"Watch.LastSeen.MinutesAgo_any" = "%@ minutes ago";
"Watch.LastSeen.MinutesAgo_many" = "%@ minutes ago";
"Watch.LastSeen.MinutesAgo_0" = "%@ minutes ago";
"Watch.LastSeen.HoursAgo_1" = "1 hour ago";
"Watch.LastSeen.HoursAgo_2" = "2 hours ago";
"Watch.LastSeen.HoursAgo_3_10" = "%@ hours ago";
"Watch.LastSeen.HoursAgo_any" = "%@ hours ago";
"Watch.LastSeen.HoursAgo_many" = "%@ hours ago";
"Watch.LastSeen.HoursAgo_0" = "%@ hours ago";
"Watch.LastSeen.YesterdayAt" = "yesterday at %@";
"Watch.LastSeen.AtDate" = "%@";
"Watch.LastSeen.Lately" = "recently";
"Watch.LastSeen.WithinAWeek" = "within a week";
"Watch.LastSeen.WithinAMonth" = "within a month";
"Watch.LastSeen.ALongTimeAgo" = "a long time ago";

"Watch.Suggestion.OK" = "OK";
"Watch.Suggestion.Thanks" = "Thanks!";
"Watch.Suggestion.WhatsUp" = "What's up?";
"Watch.Suggestion.TalkLater" = "Talk later?";
"Watch.Suggestion.CantTalk" = "Can't talk now...";
"Watch.Suggestion.HoldOn" = "Hold on a sec...";
"Watch.Suggestion.BRB" = "BRB";
"Watch.Suggestion.OnMyWay" = "I'm on my way.";
"Cache.Photos" = "Photos";
"Cache.Videos" = "Videos";
"Cache.Music" = "Music";
"Cache.Files" = "Files";
"Cache.Clear" = "Clear (%@)";
"Cache.ClearNone" = "Clear";
"Cache.ClearProgress" = "Please Wait...";
"Cache.ClearEmpty" = "Empty";
"Cache.ByPeerHeader" = "CHATS";
"Cache.Indexing" = "Telegram is calculating current cache size.\nThis can take a few minutes.";

"ExplicitContent.AlertTitle" = "Sorry";
"ExplicitContent.AlertChannel" = "You can't access this channel because it violates App Store rules.";

"StickerSettings.ContextHide" = "Archive";

"Conversation.LinkDialogSave" = "Save";
"Conversation.GifTooltip" = "Tap here to access saved GIFs";

"AttachmentMenu.PhotoOrVideo" = "Photo or Video";
"AttachmentMenu.File" = "File";

"AttachmentMenu.SendPhoto_1" = "Send 1 Photo";
"AttachmentMenu.SendPhoto_2" = "Send 2 Photos";
"AttachmentMenu.SendPhoto_3_10" = "Send %@ Photos";
"AttachmentMenu.SendPhoto_any" = "Send %@ Photos";
"AttachmentMenu.SendPhoto_many" = "Send %@ Photos";
"AttachmentMenu.SendPhoto_0" = "Send %@ Photos";

"AttachmentMenu.SendVideo_1" = "Send 1 Video";
"AttachmentMenu.SendVideo_2" = "Send 2 Videos";
"AttachmentMenu.SendVideo_3_10" = "Send %@ Videos";
"AttachmentMenu.SendVideo_any" = "Send %@ Videos";
"AttachmentMenu.SendVideo_many" = "Send %@ Videos";
"AttachmentMenu.SendVideo_0" = "Send %@ Videos";

"AttachmentMenu.SendGif_1" = "Send 1 GIF";
"AttachmentMenu.SendGif_2" = "Send 2 GIFs";
"AttachmentMenu.SendGif_3_10" = "Send %@ GIFs";
"AttachmentMenu.SendGif_any" = "Send %@ GIFs";
"AttachmentMenu.SendGif_many" = "Send %@ GIFs";
"AttachmentMenu.SendGif_0" = "Send %@ GIFs";

"AttachmentMenu.SendItem_1" = "Send 1 Item";
"AttachmentMenu.SendItem_2" = "Send 2 Items";
"AttachmentMenu.SendItem_3_10" = "Send %@ Items";
"AttachmentMenu.SendItem_any" = "Send %@ Items";
"AttachmentMenu.SendItem_many" = "Send %@ Items";
"AttachmentMenu.SendItem_0" = "Send %@ Items";

"AttachmentMenu.SendAsFile" = "Send as File";
"AttachmentMenu.SendAsFiles" = "Send as Files";

"Conversation.Processing" = "Processing...";

"Conversation.MessageViaUser" = "via %@";

"CreateGroup.SoftUserLimitAlert" = "You will be able to add more users after you finish creating the group and convert it to a supergroup.";

"Privacy.GroupsAndChannels" = "Groups";
"Privacy.GroupsAndChannels.WhoCanAddMe" = "WHO CAN ADD ME TO GROUP CHATS";
"Privacy.GroupsAndChannels.CustomHelp" = "You can restrict who can add you to groups and channels with granular precision.";
"Privacy.GroupsAndChannels.AlwaysAllow" = "Always Allow";
"Privacy.GroupsAndChannels.NeverAllow" = "Never Allow";
"Privacy.GroupsAndChannels.CustomShareHelp" = "These users will or will not be able to add you to groups and channels regardless of the settings above.";

"Privacy.GroupsAndChannels.AlwaysAllow.Title" = "Always Allow";
"Privacy.GroupsAndChannels.AlwaysAllow.Placeholder" = "Always allow...";
"Privacy.GroupsAndChannels.NeverAllow.Title" = "Never Allow";
"Privacy.GroupsAndChannels.NeverAllow.Placeholder" = "Never allow...";

"Privacy.GroupsAndChannels.InviteToGroupError" = "Sorry, you cannot add %@ to groups because of %@'s privacy settings.";
"Privacy.GroupsAndChannels.InviteToChannelError" = "Sorry, you cannot add %@ to channels because of %@'s privacy settings.";
"Privacy.GroupsAndChannels.InviteToChannelMultipleError" = "Sorry, you can't create a group with these users due to their privacy settings.";

"ChannelMembers.WhoCanAddMembers" = "Who can add members";
"ChannelMembers.WhoCanAddMembers.AllMembers" = "All Members";
"ChannelMembers.WhoCanAddMembers.Admins" = "Only Admins";
"ChannelMembers.WhoCanAddMembersAllHelp" = "Everybody can add new members.";
"ChannelMembers.WhoCanAddMembersAdminsHelp" = "Only admins can add new members.";

"ChannelMembers.GroupAdminsTitle" = "GROUP ADMINS";
"ChannelMembers.ChannelAdminsTitle" = "CHANNEL ADMINS";
"MusicPlayer.VoiceNote" = "Voice Message";

"PrivacyLastSeenSettings.WhoCanSeeMyTimestamp" = "WHO CAN SEE MY TIMESTAMP";

"PrivacyLastSeenSettings.GroupsAndChannelsHelp" = "Change who can add you to groups and channels.";
"MusicPlayer.VoiceNote" = "Voice Message";

"Watch.Microphone.Access" = "Allow Telegram to access the microphone on your phone";

"Settings.AppleWatch" = "Apple Watch";
"AppleWatch.Title" = "Apple Watch";
"AppleWatch.ReplyPresets" = "REPLY PRESETS";
"AppleWatch.ReplyPresetsHelp" = "You can select one of these default replies when you compose or reply to a message, or you can change them to anything you like.";

"KeyCommand.FocusOnInputField" = "Write Message";
"KeyCommand.Find" = "Search";
"KeyCommand.ScrollUp" = "Scroll Up";
"KeyCommand.ScrollDown" = "Scroll Down";
"KeyCommand.NewMessage" = "New Message";
"KeyCommand.JumpToPreviousChat" = "Jump to Previous Chat";
"KeyCommand.JumpToNextChat" = "Jump to Next Chat";
"KeyCommand.JumpToPreviousUnreadChat" = "Jump to Previous Unread Chat";
"KeyCommand.JumpToNextUnreadChat" = "Jump to Next Unread Chat";
"KeyCommand.SendMessage" = "Send Message";
"KeyCommand.ChatInfo" = "Chat Info";

"Conversation.SecretLinkPreviewAlert" = "Would you like to enable extended link previews in Secret Chats? Note that link previews are generated on Telegram servers.";
"Conversation.SecretChatContextBotAlert" = "Please note that inline bots are provided by third-party developers. For the bot to work, the symbols you type after the bot's username are sent to the respective developer.";

"Map.OpenInWaze" = "Open in Waze";

"ShareMenu.CopyShareLink" = "Copy Link";

"Channel.SignMessages" = "Sign Messages";
"Channel.SignMessages.Help" = "Add names of the admins to the messages they post.";

"Channel.EditMessageErrorGeneric" = "Sorry, you can't edit this message.";

"Conversation.InputTextSilentBroadcastPlaceholder" = "Silent Broadcast";
"Conversation.SilentBroadcastTooltipOn" = "Members will be notified when you post";
"Conversation.SilentBroadcastTooltipOff" = "Members will not be notified when you post";

"Settings.About" = "Bio";
"GroupInfo.LabelAdmin" = "admin";

"Conversation.Pin" = "Pin";
"Conversation.Unpin" = "Unpin";
"Conversation.Report" = "Report Spam";
"Conversation.PinnedMessage" = "Pinned Message";
"Conversation.PinnedPreviousMessage" = "Previous Message";

"Conversation.Moderate.Delete" = "Delete Message";
"Conversation.Moderate.Ban" = "Ban User";
"Conversation.Moderate.Report" = "Report Spam";
"Conversation.Moderate.DeleteAllMessages" = "Delete All From %@";

"Group.Username.InvalidTooShort" = "Group names must have at least 5 characters.";
"Group.Username.InvalidStartsWithNumber" = "Group names can't start with a number.";

"Notification.PinnedTextMessage" = "%@ pinned \"%@\" ";
"Notification.PinnedPhotoMessage" = "%@ pinned a photo";
"Notification.PinnedVideoMessage" = "%@ pinned a video";
"Notification.PinnedRoundMessage" = "%@ pinned a video message";
"Notification.PinnedAudioMessage" = "%@ pinned a voice message";
"Notification.PinnedDocumentMessage" = "%@ pinned a file";
"Notification.PinnedAnimationMessage" = "%@ pinned a GIF";
"Notification.PinnedStickerMessage" = "%@ pinned a sticker";
"Notification.PinnedLocationMessage" = "%@ pinned a map";
"Notification.PinnedContactMessage" = "%@ pinned a contact";
"Notification.PinnedDeletedMessage" = "%@ pinned deleted message";
"Notification.PinnedPollMessage" = "%@ pinned a poll";
"Notification.PinnedQuizMessage" = "%@ pinned a quiz";

"Message.PinnedTextMessage" = "pinned \"%@\" ";
"Message.PinnedPhotoMessage" = "pinned photo";
"Message.PinnedVideoMessage" = "pinned video";
"Message.PinnedAudioMessage" = "pinned voice message";
"Message.PinnedDocumentMessage" = "pinned file";
"Message.PinnedAnimationMessage" = "pinned GIF";
"Message.PinnedStickerMessage" = "pinned sticker";
"Message.PinnedLocationMessage" = "pinned location";
"Message.PinnedContactMessage" = "pinned contact";
"Message.PinnedGenericMessage" = "%@ pinned a message";

"Notification.PinnedMessage" = "pinned message";

"GroupInfo.ConvertToSupergroup" = "Convert to Supergroup";

"ConvertToSupergroup.Title" = "Supergroup";
"ConvertToSupergroup.HelpTitle" = "**In supergroups:**";
"ConvertToSupergroup.HelpText" = "• New members can see the full message history\n• Deleted messages will disappear for all members\n• Admins can pin important messages\n• Creator can set a public link for the group";

"ConvertToSupergroup.Note" = "**Note**: this action can't be undone.";

"GroupInfo.GroupType" = "Group Type";

"Group.Setup.TypeHeader" = "GROUP TYPE";
"Group.Setup.TypePublicHelp" = "Public groups can be found in search, chat history is available to everyone and anyone can join.";
"Group.Setup.TypePrivateHelp" = "Private groups can only be joined if you were invited or have an invite link.";

"Group.Username.CreatePublicLinkHelp" = "People can share this link with others and find your group using Telegram search.";
"Group.Username.CreatePrivateLinkHelp" = "People can join your group by following this link. You can revoke the link at any time.";

"Conversation.PinMessageAlertGroup" = "Pin this message and notify all members of the group?";
"Conversation.PinMessageAlert.OnlyPin" = "Only Pin";
"Conversation.PinMessageAlert.PinAndNotifyMembers" = "Pin and notify all members";

"Conversation.UnpinMessageAlert" = "Would you like to unpin this message?";

"Settings.About.Title" = "Bio";
"Settings.About.Help" = "Any details such as age, occupation or city.\nExample: 23 y.o. designer from San Francisco.";

"Profile.About" = "bio";

"Conversation.StatusKickedFromChannel" = "you were removed from the channel";

"Generic.OpenHiddenLinkAlert" = "Open %@?";

"Resolve.ErrorNotFound" = "Sorry, this user doesn't seem to exist.";

"StickerPack.Share" = "Share";
"StickerPack.Send" = "Send Sticker";

"StickerPack.RemoveStickerCount_1" = "Remove 1 Sticker";
"StickerPack.RemoveStickerCount_2" = "Remove 2 Stickers";
"StickerPack.RemoveStickerCount_3_10" = "Remove %@ Stickers";
"StickerPack.RemoveStickerCount_any" = "Remove %@ Stickers";
"StickerPack.RemoveStickerCount_many" = "Remove %@ Stickers";
"StickerPack.RemoveStickerCount_0" = "Remove %@ Stickers";

"StickerPack.HideStickers" = "Hide Stickers";
"StickerPack.ShowStickers" = "Show Stickers";

"ShareMenu.ShareTo" = "Share to";
"ShareMenu.SelectChats" = "Select chats";
"ShareMenu.Comment" = "Add a comment...";

"MediaPicker.Videos" = "Videos";

"Coub.TapForSound" = "Tap for sound";

"Preview.SaveGif" = "Save GIF";
"Preview.DeleteGif" = "Delete GIF";
"Preview.CopyAddress" = "Copy Address";

"Conversation.ShareBotLocationConfirmationTitle" = "Share Your Location?";
"Conversation.ShareBotLocationConfirmation" = "This will send your current location to the bot.";

"Conversation.ShareBotContactConfirmationTitle" = "Share Your Phone Number?";
"Conversation.ShareBotContactConfirmation" = "The bot will know your phone number. This can be useful for integration with other services.";

"Conversation.ShareInlineBotLocationConfirmation" = "This bot would like to know your location each time you send it a request. This can be used to provide location-specific results.";

"StickerPack.ErrorNotFound" = "Sorry, this sticker set doesn't seem to exist.";

"Camera.TapAndHoldForVideo" = "Tap and hold for video";

"DialogList.RecentTitlePeople" = "People";

"Conversation.MessageEditedLabel" = "edited";
"Conversation.EditingMessagePanelTitle" = "Edit Message";

"DialogList.Draft" = "Draft";
"Embed.PlayingInPIP" = "This video is playing in Picture in Picture";

"StickerPacksSettings.FeaturedPacks" = "Trending Stickers";
"FeaturedStickerPacks.Title" = "Trending Stickers";

"Invitation.JoinGroup" = "Join Group";
"Invitation.Members_1" = "1 member:";
"Invitation.Members_2" = "2 members:";
"Invitation.Members_3_10" = "%@ members:";
"Invitation.Members_any" = "%@ members:";
"Invitation.Members_many" = "%@ members:";
"Invitation.Members_0" = "%@ members:";

"StickerPacksSettings.ArchivedPacks" = "Archived Stickers";
"StickerPacksSettings.ArchivedPacks.Info" = "You can have up to 200 sticker sets installed.\nUnused stickers are archived when you add more.";

"Conversation.CloudStorageInfo.Title" = "Your Cloud Storage";
"Conversation.ClousStorageInfo.Description1" = "• Forward messages here to save them";
"Conversation.ClousStorageInfo.Description2" = "• Send media and files to store them";
"Conversation.ClousStorageInfo.Description3" = "• Access this chat from any device";
"Conversation.ClousStorageInfo.Description4" = "• Use search to quickly find things";

"Conversation.CloudStorage.ChatStatus" = "chat with yourself";

"ArchivedPacksAlert.Title" = "Some of your older sticker sets have been archived. You can reactivate them in the Sticker Settings.";

"StickerSettings.ContextInfo" = "If you archive a sticker set, you can quickly restore it later from the Archived Stickers section.";

"Contacts.TopSection" = "CONTACTS";

"Login.ResetAccountProtected.Title" = "Reset Account";
"Login.ResetAccountProtected.Text" = "Since the account %@ is active and protected by a password, we will delete it in 1 week for security purposes.\n\nYou can cancel this process at any time.";
"Login.ResetAccountProtected.TimerTitle" = "You'll be able to reset your account in:";
"Login.ResetAccountProtected.Reset" = "Reset";
"Login.ResetAccountProtected.LimitExceeded" = "Your recent attempts to reset this account have been cancelled by its active user. Please try again in 7 days.";

"Login.CodeSentCall" = "We are calling your phone to dictate a code.";

"Login.WillSendSms" = "You can request an SMS in %@";
"Login.SmsRequestState2" = "Requesting an SMS from Telegram...";
"Login.SmsRequestState3" = "Telegram sent you an SMS\n[Didn't get the code?]";

"CancelResetAccount.Title" = "Cancel Account Reset";
"CancelResetAccount.TextSMS" = "Somebody with access to your phone number %@ has requested to delete your Telegram account and reset your 2-Step Verification password.\n\nIf it wasn't you, please enter the code we've just sent you via SMS to your number.";

"CancelResetAccount.Success" = "The deletion process was cancelled for your account %@.";
"MediaPicker.MomentsDateRangeSameMonthYearFormat" = "{month} {day1} – {day2}, {year}";

"Paint.Clear" = "Clear All";
"Paint.ClearConfirm" = "Clear Painting";
"Paint.Delete" = "Delete";
"Paint.Edit" = "Edit";
"Paint.Duplicate" = "Duplicate";
"Paint.Stickers" = "Stickers";
"Paint.RecentStickers" = "Recent";
"Paint.Masks" = "Masks";

"Paint.Outlined" = "Outlined";
"Paint.Regular" = "Regular";

"MediaPicker.VideoMuteDescription" = "Sound is now muted, so the video will autoplay and loop like a GIF.";


"Group.Username.RemoveExistingUsernamesInfo" = "Sorry, you have reserved too many public usernames. You can revoke the link from one of your older groups or channels, or create a private entity instead.";

"ServiceMessage.GameScoreExtended_1" = "{name} scored %@ in {game}";
"ServiceMessage.GameScoreExtended_2" = "{name} scored %@ in {game}";
"ServiceMessage.GameScoreExtended_3_10" = "{name} scored %@ in {game}";
"ServiceMessage.GameScoreExtended_any" = "{name} scored %@ in {game}";
"ServiceMessage.GameScoreExtended_many" = "{name} scored %@ in {game}";
"ServiceMessage.GameScoreExtended_0" = "{name} scored %@ in {game}";

"ServiceMessage.GameScoreSelfExtended_1" = "You scored %@ in {game}";
"ServiceMessage.GameScoreSelfExtended_2" = "You scored %@ in {game}";
"ServiceMessage.GameScoreSelfExtended_3_10" = "You scored %@ in {game}";
"ServiceMessage.GameScoreSelfExtended_any" = "You scored %@ in {game}";
"ServiceMessage.GameScoreSelfExtended_many" = "You scored %@ in {game}";
"ServiceMessage.GameScoreSelfExtended_0" = "You scored %@ in {game}";

"ServiceMessage.GameScoreSimple_1" = "{name} scored %@";
"ServiceMessage.GameScoreSimple_2" = "{name} scored %@";
"ServiceMessage.GameScoreSimple_3_10" = "{name} scored %@";
"ServiceMessage.GameScoreSimple_any" = "{name} scored %@";
"ServiceMessage.GameScoreSimple_many" = "{name} scored %@";
"ServiceMessage.GameScoreSimple_0" = "{name} scored %@";

"ServiceMessage.GameScoreSelfSimple_1" = "You scored %@";
"ServiceMessage.GameScoreSelfSimple_2" = "You scored %@";
"ServiceMessage.GameScoreSelfSimple_3_10" = "You scored %@";
"ServiceMessage.GameScoreSelfSimple_any" = "You scored %@";
"ServiceMessage.GameScoreSelfSimple_many" = "You scored %@";
"ServiceMessage.GameScoreSelfSimple_0" = "You scored %@";

"Notification.GameScoreExtended_1" = "scored %@ in {game}";
"Notification.GameScoreExtended_2" = "scored %@ in {game}";
"Notification.GameScoreExtended_3_10" = "scored %@ in {game}";
"Notification.GameScoreExtended_any" = "scored %@ in {game}";
"Notification.GameScoreExtended_many" = "scored %@ in {game}";
"Notification.GameScoreExtended_0" = "scored %@ in {game}";

"Notification.GameScoreSelfExtended_1" = "scored %@ in {game}";
"Notification.GameScoreSelfExtended_2" = "scored %@ in {game}";
"Notification.GameScoreSelfExtended_3_10" = "scored %@ in {game}";
"Notification.GameScoreSelfExtended_any" = "scored %@ in {game}";
"Notification.GameScoreSelfExtended_many" = "scored %@ in {game}";
"Notification.GameScoreSelfExtended_0" = "scored %@ in {game}";

"Notification.GameScoreSimple_1" = "scored %@";
"Notification.GameScoreSimple_2" = "scored %@";
"Notification.GameScoreSimple_3_10" = "scored %@";
"Notification.GameScoreSimple_any" = "scored %@";
"Notification.GameScoreSimple_many" = "scored %@";
"Notification.GameScoreSimple_0" = "scored %@";

"Notification.GameScoreSelfSimple_1" = "scored %@";
"Notification.GameScoreSelfSimple_2" = "scored %@";
"Notification.GameScoreSelfSimple_3_10" = "scored %@";
"Notification.GameScoreSelfSimple_any" = "scored %@";
"Notification.GameScoreSelfSimple_many" = "scored %@";
"Notification.GameScoreSelfSimple_0" = "scored %@";

"Stickers.Install" = "ADD";
"Stickers.Installed" = "ADDED";

"MaskStickerSettings.Title" = "Masks";
"MaskStickerSettings.Info" = "You can add masks to photos and videos you send. To do this, open the photo editor before sending a photo or video.";

"StickerPack.Add" = "Add";
"StickerPack.AddMaskCount_1" = "Add 1 Mask";
"StickerPack.AddMaskCount_2" = "Add 2 Masks";
"StickerPack.AddMaskCount_3_10" = "Add %@ Masks";
"StickerPack.AddMaskCount_any" = "Add %@ Masks";
"StickerPack.AddMaskCount_many" = "Add %@ Masks";
"StickerPack.AddMaskCount_0" = "Add %@ Masks";

"StickerPack.RemoveMaskCount_1" = "Remove 1 Mask";
"StickerPack.RemoveMaskCount_2" = "Remove 2 Masks";
"StickerPack.RemoveMaskCount_3_10" = "Remove %@ Masks";
"StickerPack.RemoveMaskCount_any" = "Remove %@ Masks";
"StickerPack.RemoveMaskCount_many" = "Remove %@ Masks";
"StickerPack.RemoveMaskCount_0" = "Remove %@ Masks";

"Conversation.BotInteractiveUrlAlert" = "Allow %@ to pass your Telegram name and id (not your phone number) to pages you open with this bot?";
"StickerPacksSettings.ArchivedMasks" = "Archived Masks";
"StickerSettings.MaskContextInfo" = "If you archive a set of masks, you can quickly restore it later from the Archived Masks section.";
"StickerPacksSettings.ArchivedMasks.Info" = "You can have up to 200 sets of masks.
Unused sets are archived when you add more.";

"CloudStorage.Title" = "Cloud Storage";

"Widget.AuthRequired" = "Log in to Telegram";
"Widget.NoUsers" = "Start messaging to see your friends here";
"Widget.GalleryTitle" = "Telegram";
"Widget.GalleryDescription" = "Select chats";

"ShareMenu.CopyShareLinkGame" = "Copy link to game";

"Message.PinnedGame" = "pinned a game";
"Message.AuthorPinnedGame" = "%@ pinned a game";

"Target.ShareGameConfirmationPrivate" = "Share the game with %@?";
"Target.ShareGameConfirmationGroup" = "Share the game with \"%@\"?";

"Activity.PlayingGame" = "playing game";
"Activity.UploadingVideoMessage" = "sending video";

"DialogList.SinglePlayingGameSuffix" = "%@ is playing a game";

"UserInfo.GroupsInCommon" = "Groups In Common";
"Conversation.InstantPagePreview" = "INSTANT VIEW";

"StickerPack.ViewPack" = "View Sticker Set";
"InstantPage.AuthorAndDateTitle" = "By %1$@ • %2$@";
"InstantPage.FeedbackButton" = "Leave feedback about this preview";
"Conversation.JumpToDate" = "Jump To Date";
"Conversation.AddToReadingList" = "Add to Reading List";

"AccessDenied.CallMicrophone" = "Telegram needs access to your microphone for voice calls.\n\nPlease go to Settings > Privacy > Microphone and set Telegram to ON.";

"Call.EncryptionKey.Title" = "Encryption Key";

"Application.Name" = "Telegram";
"DialogList.Pin" = "Pin";
"DialogList.Unpin" = "Unpin";
"DialogList.PinLimitError" = "Sorry, you can pin no more than %@ chats to the top.";
"DialogList.UnknownPinLimitError" = "Sorry, you can't pin any more chats to the top.";

"Conversation.DeleteMessagesForMe" = "Delete for me";
"Conversation.DeleteMessagesFor" = "Delete for me and %@";
"Conversation.DeleteMessagesForEveryone" = "Delete for everyone";

"NetworkUsageSettings.Title" = "Network Usage";
"NetworkUsageSettings.Cellular" = "Cellular";
"NetworkUsageSettings.Wifi" = "Wi-Fi";

"NetworkUsageSettings.GeneralDataSection" = "MESSAGES";
"NetworkUsageSettings.MediaImageDataSection" = "PHOTOS";
"NetworkUsageSettings.MediaVideoDataSection" = "VIDEOS";
"NetworkUsageSettings.MediaAudioDataSection" = "AUDIO";
"NetworkUsageSettings.MediaDocumentDataSection" = "DOCUMENTS";
"NetworkUsageSettings.TotalSection" = "TOTAL BYTES";
"NetworkUsageSettings.BytesSent" = "Bytes Sent";
"NetworkUsageSettings.BytesReceived" = "Bytes Received";

"NetworkUsageSettings.ResetStats" = "Reset Statistics";
"NetworkUsageSettings.ResetStatsConfirmation" = "Do you want to reset your usage statistics?";
"NetworkUsageSettings.CellularUsageSince" = "Cellular usage since %@";
"NetworkUsageSettings.WifiUsageSince" = "Wi-Fi usage since %@";

"Settings.CallSettings" = "Voice Calls";

"Calls.TabTitle" = "Calls";
"Calls.All" = "All";
"Calls.Missed" = "Missed";

"CallSettings.Title" = "Voice Calls";
"CallSettings.RecentCalls" = "Recent Calls";
"CallSettings.TabIcon" = "Show Calls Tab";
"CallSettings.TabIconDescription" = "A call icon will appear in the tab bar.";
"CallSettings.UseLessData" = "Use Less Data";
"CallSettings.Never" = "Never";
"CallSettings.OnMobile" = "On Mobile Network";
"CallSettings.Always" = "Always";
"CallSettings.UseLessDataLongDescription" = "Using less data may improve your experience on bad networks, but will slightly decrease audio quality.";

"Calls.CallTabTitle" = "Calls Tab";
"Calls.CallTabDescription" = "You can add a Calls Tab to the tab bar.";
"Calls.NotNow" = "Not Now";
"Calls.AddTab" = "Add Tab";
"Calls.NewCall" = "New Call";

"Calls.RatingTitle" = "Please rate the quality\nof your Telegram call";
"Calls.SubmitRating" = "Submit";

"Call.Seconds_1" = "%@ second";
"Call.Seconds_2" = "%@ seconds";
"Call.Seconds_3_10" = "%@ seconds";
"Call.Seconds_any" = "%@ seconds";
"Call.Seconds_many" = "%@ seconds";
"Call.Seconds_0" = "%@ seconds";
"Call.Minutes_1" = "%@ minute";
"Call.Minutes_2" = "%@ minutes";
"Call.Minutes_3_10" = "%@ minutes";
"Call.Minutes_any" = "%@ minutes";
"Call.Minutes_many" = "%@ minutes";
"Call.Minutes_0" = "%@ minutes";
"Call.Hours_1" = "%@ hour";
"Call.Hours_2" = "%@ hours";
"Call.Hours_3_10" = "%@ hours";
"Call.Hours_any" = "%@ hours";
"Call.Hours_many" = "%@ hours";
"Call.Hours_0" = "%@ hours";
"Call.Days_1" = "%@ day";
"Call.Days_2" = "%@ days";
"Call.Days_3_10" = "%@ days";
"Call.Days_any" = "%@ days";
"Call.Days_many" = "%@ days";
"Call.Days_0" = "%@ days";


"Call.ShortSeconds_1" = "%@ sec";
"Call.ShortSeconds_2" = "%@ sec";
"Call.ShortSeconds_3_10" = "%@ sec";
"Call.ShortSeconds_any" = "%@ sec";
"Call.ShortSeconds_many" = "%@ sec";
"Call.ShortSeconds_0" = "%@ sec";
"Call.ShortMinutes_1" = "%@ min";
"Call.ShortMinutes_2" = "%@ min";
"Call.ShortMinutes_3_10" = "%@ min";
"Call.ShortMinutes_any" = "%@ min";
"Call.ShortMinutes_many" = "%@ min";
"Call.ShortMinutes_0" = "%@ min";

"Notification.CallTimeFormat" = "%1$@ (%2$@)"; // 1 - type, 2 - duration
"Notification.CallOutgoing" = "Outgoing Call";
"Notification.VideoCallOutgoing" = "Outgoing Video Call";
"Notification.CallIncoming" = "Incoming Call";
"Notification.VideoCallIncoming" = "Incoming Video Call";
"Notification.CallMissed" = "Missed Call";
"Notification.VideoCallMissed" = "Missed Video Call";
"Notification.CallCanceled" = "Cancelled Call";
"Notification.VideoCallCanceled" = "Cancelled Video Call";
"Notification.CallOutgoingShort" = "Outgoing";
"Notification.CallIncomingShort" = "Incoming";
"Notification.CallMissedShort" = "Missed";
"Notification.CallCanceledShort" = "Cancelled";
"Notification.CallFormat" = "%1$@, %2$@"; // 1 - time, 2 - duration

"Call.ConnectionErrorTitle" = "Unable to Call";
"Call.ConnectionErrorMessage" = "Please check your internet connection and try again.";

"Call.CallAgain" = "Call Again";

"Login.PhoneFloodError" = "Sorry, you have deleted and re-created your account too many times recently. Please wait for a few days before signing up again.";

"Checkout.Title" = "Checkout";
"Checkout.TotalAmount" = "Total";
"Checkout.TotalPaidAmount" = "Total Paid";
"Checkout.PaymentMethod" = "Payment Method";
"Checkout.ShippingMethod" = "Shipping Method";
"Checkout.ShippingAddress" = "Shipping Information";
"Checkout.Name" = "Name";
"Checkout.Email" = "E-Mail";
"Checkout.Phone" = "Phone";
"Checkout.PayPrice" = "Pay %@";
"Checkout.PayNone" = "Pay";

"Checkout.PaymentMethod.Title" = "Payment Method";
"Checkout.PaymentMethod.New" = "New Card...";

"Checkout.NewCard.Title" = "New Card";
"Checkout.NewCard.PaymentCard" = "PAYMENT CARD";
"Checkout.NewCard.SaveInfo" = "Save Payment Information";
"Checkout.NewCard.SaveInfoEnableHelp" = "You can save your payment information for future use.\nPlease [turn on Two-Step Verification] to enable this.";
"Checkout.NewCard.SaveInfoHelp" = "You can save your payment information for future use.";
"Checkout.NewCard.CardholderNameTitle" = "CARDHOLDER";
"Checkout.NewCard.CardholderNamePlaceholder" = "Cardholder Name";
"Checkout.NewCard.PostcodeTitle" = "BILLING ADDRESS";
"Checkout.NewCard.PostcodePlaceholder" = "Zip Code";

"Checkout.ShippingOption.Title" = "Shipping Method";

"Checkout.ErrorProviderAccountInvalid" = "This bot can't accept payments at the moment. Please try again later.";
"Checkout.ErrorProviderAccountTimeout" = "This bot can't process payments at the moment. Please try again later.";
"Checkout.ErrorInvoiceAlreadyPaid" = "You have already paid for this item.";

"Checkout.ErrorGeneric" = "An error occurred while processing your payment. Your card has not been billed.";
"Checkout.ErrorPaymentFailed" = "Payment failed. Your card has not been billed.";
"Checkout.ErrorPrecheckoutFailed" = "The bot couldn't process your payment. Your card has not been billed.";

"CheckoutInfo.Title" = "Shipping Information";
"CheckoutInfo.ShippingInfoTitle" = "SHIPPING ADDRESS";
"CheckoutInfo.ShippingInfoAddress1" = "Address 1";
"CheckoutInfo.ShippingInfoAddress1Placeholder" = "Address";
"CheckoutInfo.ShippingInfoAddress2" = "Address 2";
"CheckoutInfo.ShippingInfoAddress2Placeholder" = "Address";
"CheckoutInfo.ShippingInfoState" = "State";
"CheckoutInfo.ShippingInfoStatePlaceholder" = "State";
"CheckoutInfo.ShippingInfoCity" = "City";
"CheckoutInfo.ShippingInfoCityPlaceholder" = "City";
"CheckoutInfo.ShippingInfoCountry" = "Country";
"CheckoutInfo.ShippingInfoCountryPlaceholder" = "Country";
"CheckoutInfo.ShippingInfoPostcode" = "Postcode";
"CheckoutInfo.ShippingInfoPostcodePlaceholder" = "Postcode";
"CheckoutInfo.ReceiverInfoTitle" = "RECEIVER";
"CheckoutInfo.ReceiverInfoName" = "Name";
"CheckoutInfo.ReceiverInfoNamePlaceholder" = "Name Surname";
"CheckoutInfo.ReceiverInfoEmail" = "Email";
"CheckoutInfo.ReceiverInfoEmailPlaceholder" = "Email";
"CheckoutInfo.ReceiverInfoPhone" = "Phone";
"CheckoutInfo.SaveInfo" = "Save Info";
"CheckoutInfo.SaveInfoHelp" = "You can save your shipping information for future use.";
"CheckoutInfo.Pay" = "Pay";

"Checkout.Receipt.Title" = "Receipt";

"Message.ReplyActionButtonShowReceipt" = "Show Receipt";
"Message.InvoiceLabel" = "INVOICE";

"CheckoutInfo.ErrorShippingNotAvailable" = "Shipping to the selected country is not available.";
"CheckoutInfo.ErrorPostcodeInvalid" = "Please enter a valid postcode.";
"CheckoutInfo.ErrorStateInvalid" = "Please enter a valid state.";
"CheckoutInfo.ErrorCityInvalid" = "Please enter a valid city.";
"CheckoutInfo.ErrorNameInvalid" = "Please enter a valid name.";
"CheckoutInfo.ErrorEmailInvalid" = "Please enter a valid e-mail address.";
"CheckoutInfo.ErrorPhoneInvalid" = "Please enter a valid phone number.";

"Checkout.WebConfirmation.Title" = "Complete Payment";
"Checkout.PasswordEntry.Title" = "Payment Confirmation";
"Checkout.PasswordEntry.Pay" = "Pay";
"Checkout.PasswordEntry.Text" = "Your card %@ is on file. To pay with this card, please enter your 2-Step-Verification password.";

"Checkout.SavePasswordTimeout" = "Would you like to save your password for %@?";
"Checkout.SavePasswordTimeoutAndTouchId" = "Would you like to save your password for %@ and use Touch ID instead?";
"Checkout.PayWithTouchId" = "Pay with Touch ID";
"Checkout.EnterPassword" = "Enter Password";

"Your_card_has_expired" = "Your card has expired.";

/* Error when the card was declined by the credit card networks */
"Your_card_was_declined" = "Your card was declined.";

/* Error when the card's expiration month is not valid */
"Your_cards_expiration_month_is_invalid" ="You've entered an invalid expiration month.";

/* Error when the card's expiration year is not valid */
"Your_cards_expiration_year_is_invalid" ="You've entered an invalid expiration year.";

/* Error when the card number is not valid */
"Your_cards_number_is_invalid" = "You've entered an invalid card number.";

/* Error when the card's CVC is not valid */
"Your_cards_security_code_is_invalid" = "You've entered an invalid security code.";

"MESSAGE_INVOICE" = "%1$@ sent you an invoice for %2$@";
"CHAT_MESSAGE_INVOICE" = "%1$@ sent an invoice for %3$@ to the group %2$@";
"PINNED_INVOICE" = "%1$@ pinned an invoice";

"Message.PinnedInvoice" = "pinned an invoice";

"User.DeletedAccount" = "Deleted Account";

"Settings.SaveEditedPhotos" = "Save Edited Photos";

"Message.PaymentSent" = "Payment: %@";
"Notification.PaymentSent" = "You have just successfully transferred {amount} to {name} for {title}";

"Common.NotNow" = "Not Now";

"Calls.RatingFeedback" = "Write a comment...";

"Call.StatusIncoming" = "Telegram Audio...";
"Call.IncomingVoiceCall" = "Incoming Voice Call";
"Call.IncomingVideoCall" = "Incoming Video Call";
"Call.StatusRequesting" = "Contacting...";
"Call.StatusWaiting" = "Waiting...";
"Call.StatusRinging" = "Ringing...";
"Call.StatusConnecting" = "Connecting...";
"Call.StatusOngoing" = "Telegram Audio %@";
"Call.StatusEnded" = "Call Ended";
"Call.StatusFailed" = "Call Failed";
"Call.StatusBusy" = "Busy";
"Call.Accept" = "Accept";
"Call.Decline" = "Decline";

"Call.StatusBar" = "Touch to return to call %@";

"Call.ParticipantVersionOutdatedError" = "%@'s app does not support calls. They need to update their app before you can call them.";
"Call.ParticipantVideoVersionOutdatedError" = "%@'s app does not support video calls. They need to update their app before you can call them.";

"Privacy.Calls" = "Voice Calls";

"Privacy.Calls.WhoCanCallMe" = "WHO CAN CALL ME";
"Privacy.Calls.CustomHelp" = "You can restrict who can call you with granular precision.";
"Privacy.Calls.AlwaysAllow" = "Always Allow";
"Privacy.Calls.NeverAllow" = "Never Allow";
"Privacy.Calls.CustomShareHelp" = "These users will or will not be able to call you regardless of the settings above.";

"Privacy.Calls.AlwaysAllow.Title" = "Always Allow";
"Privacy.Calls.AlwaysAllow.Placeholder" = "Always allow...";
"Privacy.Calls.NeverAllow.Title" = "Never Allow";
"Privacy.Calls.NeverAllow.Placeholder" = "Never allow...";

"PhotoEditor.QualityTool" = "Quality";
"PhotoEditor.QualityVeryLow" = "Very Low";
"PhotoEditor.QualityLow" = "Low";
"PhotoEditor.QualityMedium" = "Medium";
"PhotoEditor.QualityHigh" = "High";
"PhotoEditor.QualityVeryHigh" = "Very High";

"Settings.SaveEditedPhotos" = "Save Edited Photos";

"Calls.NoCallsPlaceholder" = "Your recent calls will appear here";
"Calls.NoMissedCallsPlacehoder" = "You have no missed calls";

"Call.CallInProgressTitle" = "Call in Progress";
"Call.CallInProgressMessage" = "Finish call with %1$@ and start a new one with %2$@?";
"Call.CallInProgressVoiceChatMessage" = "Finish call with %1$@ and start a voice chat with %2$@?";
"Call.CallInProgressLiveStreamMessage" = "Finish call with %1$@ and start a live stream with %2$@?";
"Call.ExternalCallInProgressMessage" = "Please finish the current call first.";

"Call.VoiceChatInProgressTitle" = "Voice Chat in Progress";
"Call.LiveStreamInProgressTitle" = "Live Stream in Progress";
"Call.VoiceChatInProgressMessage" = "Leave voice chat in %1$@ and start a new one with %2$@?";
"Call.LiveStreamInProgressMessage" = "Leave live stream in %1$@ and start a new one with %2$@?";
"Call.VoiceChatInProgressCallMessage" = "Leave voice chat in %1$@ and start a call with %2$@?";
"Call.LiveStreamInProgressCallMessage" = "Leave live stream in %1$@ and start a call with %2$@?";

"Call.Message" = "Message";

"UserInfo.TapToCall" = "Tap to make an end-to-end encrypted call";
"Call.GroupFormat" = "%1$@ (%2$@)";

"NetworkUsageSettings.CallDataSection" = "CALLS";

"Call.PrivacyErrorMessage" = "Sorry, %@ doesn't accept calls.";

"Notification.CallBack" = "Call Back";

"Call.AudioRouteSpeaker" = "Speaker";
"Call.AudioRouteHeadphones" = "Headphones";
"Call.AudioRouteHide" = "Hide";

"Call.PhoneCallInProgressMessage" = "You can’t place a Telegram call if you’re already on a phone call.";
"Call.RecordingDisabledMessage" = "Please end your call before recording a voice message.";

"Call.EmojiDescription" = "If these emoji are the same on %@'s screen, this call is 100%% secure.";

"Message.VideoMessage" = "Video Message";

"Conversation.HoldForAudio" = "Hold to record audio. Tap to switch to video.";
"Conversation.HoldForVideo" = "Hold to record video. Tap to switch to audio.";

"UserInfo.TelegramCall" = "Telegram Call";
"UserInfo.PhoneCall" = "Phone Call";

"SharedMedia.CategoryMedia" = "Media";
"SharedMedia.CategoryDocs" = "Docs";
"SharedMedia.CategoryLinks" = "Links";
"SharedMedia.CategoryOther" = "Audio";

"AccessDenied.VideoMessageCamera" = "Telegram needs access to your camera to send video messages.\n\nPlease go to Settings > Privacy > Camera and set Telegram to ON.";
"AccessDenied.VideoMessageMicrophone" = "Telegram needs access to your microphone to send video messages.\n\nPlease go to Settings > Privacy > Microphone and set Telegram to ON.";

"ChatSettings.AutomaticVideoMessageDownload" = "AUTOMATIC VIDEO MESSAGE DOWNLOAD";

"ForwardedVideoMessages_1" = "Forwarded video message";
"ForwardedVideoMessages_2" = "2 forwarded video messages";
"ForwardedVideoMessages_3_10" = "%@ forwarded video messages";
"ForwardedVideoMessages_any" = "%@ forwarded video messages";
"ForwardedVideoMessages_many" = "%@ forwarded video messages";
"ForwardedVideoMessages_0" = "%@ forwarded video messages";

"Conversation.DiscardVoiceMessageTitle" = "Discard Voice Message";
"Conversation.DiscardVoiceMessageDescription" = "Are you sure you want to stop recording and discard\nyour voice message?";
"Conversation.DiscardVoiceMessageAction" = "Discard";

"Message.ForwardedMessageShort" = "Forwarded From\n%@";

"Checkout.LiabilityAlertTitle" = "Warning";

"Settings.AppLanguage" = "Language";
"Settings.AppLanguage.Unofficial" = "UNOFFICIAL";

"InstantPage.AutoNightTheme" = "Auto-Night Theme";

"Privacy.PaymentsTitle" = "PAYMENTS";
"Privacy.PaymentsClearInfo" = "Clear payment & shipping info";
"Privacy.PaymentsClearInfoHelp" = "You can delete your shipping info and instruct all payment providers to remove your saved credit cards. Note that Telegram never stores your credit card data.";
"Privacy.PaymentsClear.PaymentInfo" = "Payment Info";
"Privacy.PaymentsClear.ShippingInfo" = "Shipping Info";

"Channel.EditAdmin.PermissionsHeader" = "WHAT CAN THIS ADMIN DO?";
"Channel.EditAdmin.PermissionChangeInfo" = "Change Channel Info";
"Group.EditAdmin.PermissionChangeInfo" = "Change Group Info";
"Channel.EditAdmin.PermissionPostMessages" = "Post Messages";
"Channel.EditAdmin.PermissionEditMessages" = "Edit Messages";
"Channel.EditAdmin.PermissionDeleteMessages" = "Delete Messages";
"Channel.EditAdmin.PermissionBanUsers" = "Ban Users";
"Channel.EditAdmin.PermissionInviteSubscribers" = "Add Subscribers";
"Channel.EditAdmin.PermissionInviteMembers" = "Add Members";
"Channel.EditAdmin.PermissionInviteViaLink" = "Invite Users via Link";
"Channel.EditAdmin.PermissionPinMessages" = "Pin Messages";
"Channel.EditAdmin.PermissionAddAdmins" = "Add New Admins";

"Channel.EditAdmin.PermissinAddAdminOn" = "This Admin will be able to add new admins with the same (or more limited) permissions.";
"Channel.EditAdmin.PermissinAddAdminOff" = "This Admin will not be able to add new admins.";

"Login.ContinueWithLocalization" = "Continue with English";
"Localization.LanguageName" = "English";
"Localization.ChooseLanguage" = "Choose Your Language";
"Localization.EnglishLanguageName" = "English";
"Localization.LanguageOther" = "Other";
"Localization.LanguageCustom" = "Custom";

"Channel.BanUser.Title" = "Ban User";
"Channel.BanUser.PermissionsHeader" = "User Restrictions";
"Channel.BanUser.PermissionReadMessages" = "Can Read Messages";
"Channel.BanUser.PermissionSendMessages" = "Can Send Messages";
"Channel.BanUser.PermissionSendMedia" = "Can Send Media";
"Channel.BanUser.PermissionSendStickersAndGifs" = "Can Send Stickers & GIFs";
"Channel.BanUser.PermissionEmbedLinks" = "Can Embed Links";
"Channel.BanUser.PermissionSendPolls" = "Send Polls";
"Channel.BanUser.PermissionChangeGroupInfo" = "Change Group Info";
"Channel.BanUser.PermissionAddMembers" = "Add Members";
"Channel.BanUser.Unban" = "Unban";

"Channel.BanUser.BlockFor" = "Block For";

"Channel.BanList.BlockedTitle" = "BLOCKED";
"Channel.BanList.RestrictedTitle" = "RESTRICTED";

"Group.Info.AdminLog" = "Recent Actions";
"Channel.AdminLog.InfoPanelTitle" = "What Is This?";
"Channel.AdminLog.InfoPanelAlertTitle" = "What is the event log?";
"Channel.AdminLog.InfoPanelAlertText" = "This is a list of all service actions taken by the group's members and admins in the last 48 hours.";
"Channel.AdminLog.InfoPanelChannelAlertText" = "This is a list of all service actions taken by the channel's admins in the last 48 hours.";

"Channel.AdminLog.BanReadMessages" = "Read Messages";
"Channel.AdminLog.BanSendMessages" = "Send Messages";
"Channel.AdminLog.BanSendMedia" = "Send Media";
"Channel.AdminLog.BanSendStickersAndGifs" = "Send Stickers & GIFs";
"Channel.AdminLog.BanEmbedLinks" = "Embed Links";
"Channel.AdminLog.MessageRestricted" = "%@ changed restrictions for %@ (%@)";
"Channel.AdminLog.MessageAdmin" = "%@ changed privileges for %@ (%@)";
"Channel.AdminLog.ChangeInfo" = "Change Info";
"Channel.AdminLog.PinMessages" = "Pin Messages";
"Channel.AdminLog.AddMembers" = "Add Members";
"Channel.AdminLog.SendPolls" = "Send Polls";

"Channel.AdminLog.CanChangeInfo" = "Change Info";
"Channel.AdminLog.CanSendMessages" = "Post Messages";
"Channel.AdminLog.CanDeleteMessages" = "Delete Messages";
"Channel.AdminLog.CanBanUsers" = "Ban Users";
"Channel.AdminLog.CanInviteUsers" = "Add Users";
"Channel.AdminLog.CanPinMessages" = "Pin Messages";
"Channel.AdminLog.CanAddAdmins" = "Add New Admins";
"Channel.AdminLog.CanBeAnonymous" = "Remain Anonymous";
"Channel.AdminLog.CanEditMessages" = "Edit Messages";
"Channel.AdminLog.CanManageCalls" = "Manage Voice Chats";
"Channel.AdminLog.CanManageLiveStreams" = "Manage Live Streams";

"Channel.AdminLog.MessageToggleInvitesOn" = "%@ enabled group invites";
"Channel.AdminLog.MessageToggleInvitesOff" = "%@ disabled group invites";

"Channel.AdminLog.MessageUnpinned" = "%@ unpinned message";

"Channel.AdminLog.MessageToggleSignaturesOn" = "%@ enabled signatures";
"Channel.AdminLog.MessageToggleSignaturesOff" = "%@ disabled signatures";

"Channel.AdminLog.MessageChangedGroupUsername" = "%@ changed group link:";
"Channel.AdminLog.MessageChangedChannelUsername" = "%@ changed channel link:";
"Channel.AdminLog.MessageRemovedGroupUsername" = "%@ removed group link";
"Channel.AdminLog.MessageRemovedChannelUsername" = "%@ removed channel link";

"Channel.AdminLog.MessageChangedGroupAbout" = "%@ edited group description";
"Channel.AdminLog.MessageChangedChannelAbout" = "%@ edited channel description";

"Channel.AdminLog.MessageEdited" = "%@ edited message:";
"Channel.AdminLog.CaptionEdited" = "%@ edited caption:";
"Channel.AdminLog.MessageDeleted" = "%@ deleted message:";
"Channel.AdminLog.MessagePinned" = "%@ pinned message:";
"Channel.AdminLog.MessageUnpinnedExtended" = "%@ unpinned message:";

"Channel.AdminLog.MessageInvitedName" = "invited %1$@";
"Channel.AdminLog.MessageInvitedNameUsername" = "invited %1$@ (%2$@)";
"Channel.AdminLog.MessageKickedName" = "banned %1$@";
"Channel.AdminLog.MessageKickedNameUsername" = "banned %1$@ (%2$@)";
"Channel.AdminLog.MessageUnkickedName" = "unbanned %1$@";
"Channel.AdminLog.MessageUnkickedNameUsername" = "unbanned %1$@ (%2$@)";
"Channel.AdminLog.MessageRestrictedName" = "changed restrictions for %1$@";
"Channel.AdminLog.MessageRestrictedNameUsername" = "changed restrictions for %1$@ (%2$@)";
"Channel.AdminLog.MessagePromotedName" = "changed privileges for %1$@";
"Channel.AdminLog.MessagePromotedNameUsername" = "changed privileges for %1$@ (%2$@)";
"Channel.AdminLog.MessageRestrictedUntil" = "until %@";
"Channel.AdminLog.MessageRestrictedForever" = "indefinitely";
"Channel.AdminLog.MessageRestrictedNewSetting" = "now: %@";

"Channel.AdminLog.MessagePreviousMessage" = "Original message";
"Channel.AdminLog.MessagePreviousCaption" = "Original caption";
"Channel.AdminLog.MessagePreviousLink" = "Previous link";
"Channel.AdminLog.MessagePreviousDescription" = "Previous description";

"Contacts.MemberSearchSectionTitleGroup" = "Group Members";

"Channel.AdminLog.TitleAllEvents" = "All Actions";
"Channel.AdminLog.TitleSelectedEvents" = "Selected Actions";
"Channel.AdminLogFilter.Title" = "Filter";
"Channel.AdminLogFilter.EventsTitle" = "ACTIONS";
"Channel.AdminLogFilter.EventsAll" = "All Actions";
"Channel.AdminLogFilter.EventsRestrictions" = "New Restrictions";
"Channel.AdminLogFilter.EventsAdmins" = "New Admins";
"Channel.AdminLogFilter.EventsNewMembers" = "New Members";
"Channel.AdminLogFilter.EventsInfo" = "Group Info";
"Channel.AdminLogFilter.ChannelEventsInfo" = "Channel Info";
"Channel.AdminLogFilter.EventsDeletedMessages" = "Deleted Messages";
"Channel.AdminLogFilter.EventsEditedMessages" = "Edited Messages";
"Channel.AdminLogFilter.EventsPinned" = "Pinned Messages";
"Channel.AdminLogFilter.EventsLeaving" = "Members Removed";
"Channel.AdminLogFilter.EventsCalls" = "Voice Chats";
"Channel.AdminLogFilter.EventsLiveStreams" = "Live Streams";
"Channel.AdminLogFilter.EventsInviteLinks" = "Invite Links";
"Channel.AdminLogFilter.AdminsTitle" = "ADMINS";
"Channel.AdminLogFilter.AdminsAll" = "All Admins";

"Group.ErrorSendRestrictedStickers" = "Sorry, the admins of this group have restricted you from sending stickers.";
"Group.ErrorSendRestrictedMedia" = "Sorry, the admins of this group have restricted you from sending media.";

"SharedMedia.ViewInChat" = "View in Chat";

"Channel.Info.BlackList" = "Blacklist";

"Channel.Management.PromotedBy" = "Promoted by %@";
"DialogList.LanguageTooltip" = "You can change the language later in Settings";

"Contacts.PhoneNumber" = "Phone Number";
"Contacts.AddPhoneNumber" = "Add %@";
"Contacts.ShareTelegram" = "Share Telegram";

"Conversation.ViewChannel" = "VIEW CHANNEL";
"Conversation.ViewGroup" = "VIEW GROUP";
"Conversation.ViewBot" = "VIEW BOT";

"GroupInfo.ActionPromote" = "Promote";
"GroupInfo.ActionRestrict" = "Restrict";

"Conversation.RestrictedTextTimed" = "The admins of this group have restricted you from writing here until %@.";
"Conversation.RestrictedText" = "The admins of this group have restricted you from writing here.";
"Conversation.DefaultRestrictedText" = "Writing messages isn’t allowed in this group.";

"Conversation.RestrictedInlineTimed" = "The admins of this group have restricted you from posting inline content here until %@.";
"Conversation.RestrictedInline" = "The admins of this group have restricted you from posting inline content here.";
"Conversation.DefaultRestrictedInline" = "Posting inline content isn’t allowed in this group.";

"Conversation.RestrictedMediaTimed" = "The admins of this group have restricted you from posting media content here until %@.";
"Conversation.RestrictedMedia" = "The admins of this group have restricted you from posting media content here.";
"Conversation.DefaultRestrictedMedia" = "Posting media content isn’t allowed in this group.";

"Conversation.RestrictedStickersTimed" = "The admins of this group have restricted you from posting stickers here until %@.";
"Conversation.RestrictedStickers" = "The admins of this group have restricted you from posting stickers here.";
"Conversation.DefaultRestrictedStickers" = "Posting stickers isn’t allowed in this group.";

"ChatSettings.ConnectionType.Title" = "CONNECTION TYPE";
"ChatSettings.ConnectionType.UseProxy" = "Use Proxy";
"ChatSettings.ConnectionType.UseSocks5" = "SOCKS5";

"SocksProxySetup.Title" = "Proxy";

"SocksProxySetup.TypeNone" = "Disabled";
"SocksProxySetup.TypeSocks" = "SOCKS5";

"SocksProxySetup.Connection" = "CONNECTION";
"SocksProxySetup.Hostname" = "Server";
"SocksProxySetup.Port" = "Port";

"SocksProxySetup.Credentials" = "CREDENTIALS (OPTIONAL)";
"SocksProxySetup.Username" = "Username";
"SocksProxySetup.Password" = "Password";

"Channel.AdminLog.EmptyTitle" = "No actions here yet";
"Channel.AdminLog.EmptyText" = "No service actions were taken by the channel members and admins in the last 48 hours.";
"Group.AdminLog.EmptyText" = "No service actions were taken by the group's members and admins in the last 48 hours.";
"Broadcast.AdminLog.EmptyText" = "No service actions were taken by the channel's admins in the last 48 hours.";

"Channel.AdminLog.EmptyFilterTitle" = "No actions found";
"Channel.AdminLog.EmptyFilterQueryText" = "No recent actions that contain '%@' have been found.";
"Channel.AdminLog.EmptyFilterText" = "No recent actions that match your query have been found.";

"Channel.AdminLog.EmptyMessageText" = "Empty";

"Camera.Title" = "Take Photo or Video";

"Channel.Members.AddAdminErrorNotAMember" = "Sorry, you can't add this user as an admin because they are not a member of this group and you are not allowed to invite them.";

"Channel.Members.AddAdminErrorBlacklisted" = "Sorry, you can't add this user as an admin because they are in the blacklist and you can't unban them.";

"Channel.Members.AddBannedErrorAdmin" = "Sorry, you can't ban this user because they are an admin in this group and you are not allowed to demote them.";

"Group.Members.AddMemberBotErrorNotAllowed" = "Sorry, you don't have the necessary permissions to add bots to this group.";

"Privacy.Calls.P2P" = "Peer-to-Peer";
"Privacy.Calls.P2PHelp" = "Disabling peer-to-peer will relay all calls through Telegram servers to avoid revealing your IP address, but will slightly decrease audio quality.";

"Privacy.Calls.Integration" = "iOS Call Integration";
"Privacy.Calls.IntegrationHelp" = "iOS Call Integration shows Telegram calls on the lock screen and in the system's call history. If iCloud sync is enabled, your call history is shared with Apple.";

"Call.ReportPlaceholder" = "What went wrong?";
"Call.ReportIncludeLog" = "Send technical information";
"Call.ReportIncludeLogDescription" = "This won't reveal the contents of your conversation, but will help us fix the issue sooner.";
"Call.ReportSkip" = "Skip";
"Call.ReportSend" = "Send";

"Channel.EditAdmin.CannotEdit" = "You cannot edit the rights of this admin.";
"Call.RateCall" = "Rate This Call";
"Call.ShareStats" = "Share Statistics";

"Settings.ApplyProxyAlert" = "Are you sure you want to enable this proxy?\nServer: %1$@\nPort: %2$@\n\nYou can change your proxy server later it in the Settings (Data and Storage).";
"Settings.ApplyProxyAlertCredentials" = "Are you sure you want to enable this proxy?\nServer: %1$@\nPort: %2$@\nUsername: %3$@\nPassword: %4$@\n\nYou can change your proxy server later it in the Settings (Data and Storage).";
"Settings.ApplyProxyAlertEnable" = "Enable";

"Channel.Management.RestrictedBy" = "Restricted by %@";

"Stickers.FrequentlyUsed" = "Recently Used";

"Contacts.ImportersCount_1" = "1 contact on Telegram";
"Contacts.ImportersCount_2" = "2 contacts on Telegram";
"Contacts.ImportersCount_3_10" = "%@ contacts on Telegram";
"Contacts.ImportersCount_any" = "%@ contacts on Telegram";
"Contacts.ImportersCount_many" = "%@ contacts on Telegram";
"Contacts.ImportersCount_0" = "%@ contacts on Telegram";

"Conversation.ContextMenuBan" = "Restrict";

"SocksProxySetup.UseForCalls" = "Use for calls";
"SocksProxySetup.UseForCallsHelp" = "Proxy servers may degrade the quality of your calls.";

"InviteText.URL" = "https://telegram.org/dl";
"InviteText.SingleContact" = "Hey, I'm using Telegram to chat. Join me! Download it here: %@";
"InviteText.ContactsCountText_1" = "Hey, I'm using Telegram to chat. Join me! Download it here: {url}";
"InviteText.ContactsCountText_2" = "Hey, I'm using Telegram to chat – and so are 2 of our other contacts. Join us! Download it here: {url}";
"InviteText.ContactsCountText_3_10" = "Hey, I'm using Telegram to chat – and so are %@ of our other contacts. Join us! Download it here: {url}";
"InviteText.ContactsCountText_any" = "Hey, I'm using Telegram to chat – and so are %@ of our other contacts. Join us! Download it here: {url}";
"InviteText.ContactsCountText_many" = "Hey, I'm using Telegram to chat – and so are %@ of our other contacts. Join us! Download it here: {url}";
"InviteText.ContactsCountText_0" = "Hey, I'm using Telegram to chat. Join me! Download it here: {url}";

"Invite.LargeRecipientsCountWarning" = "Please note that it may take some time for your device to send all of these invitations";

"Contacts.InviteSearchLabel" = "Search for contacts";

"Message.ImageExpired" = "Photo has expired";
"Message.VideoExpired" = "Video has expired";

"SecretImage.Title" = "Disappearing Photo";
"SecretVideo.Title" = "Disappearing Video";
"SecretGif.Title" = "Disappearing GIF";
"SecretTimer.ImageDescription" = "If you set a timer, the photo will self-destruct after it was viewed.";
"SecretTimer.VideoDescription" = "If you set a timer, the video will self-destruct after it was viewed.";

"PhotoEditor.TiltShift" = "Tilt Shift";

"Notification.SecretChatMessageScreenshotSelf" = "You took a screenshot!";

"Settings.AboutEmpty" = "Add";

"SecretImage.NotViewedYet" = "%@ hasn't opened this photo yet";
"SecretVideo.NotViewedYet" = "%@ hasn't played this video yet";
"SecretGIF.NotViewedYet" = "%@ hasn't played this GIF yet";

"UserInfo.About.Placeholder" = "Bio";

"Call.StatusNoAnswer" = "No Answer";

"Conversation.SearchByName.Prefix" = "from: ";
"Conversation.SearchByName.Placeholder" = "Search Members";

"Login.PhoneBannedError" = "Your phone was banned.";

"Clipboard.SendPhoto" = "Send Photo";

"HashtagSearch.AllChats" = "All Chats";

"Stickers.AddToFavorites" = "Add to Favorites";
"Stickers.RemoveFromFavorites" = "Remove from Favorites";

"Channel.Info.Stickers" = "Group Sticker Set";
"Channel.Stickers.Placeholder" = "stickerset";
"Channel.Stickers.YourStickers" = "CHOOSE FROM YOUR STICKERS";

"Stickers.FavoriteStickers" = "Favorite Stickers";
"Stickers.GroupStickers" = "Group Stickers";
"Stickers.GroupChooseStickerPack" = "CHOOSE STICKER SET";
"Stickers.GroupStickersHelp" = "You can choose a set that will be available to all group members when they are chatting in this group.";

"Channel.AdminLog.MessageChangedGroupStickerPack" = "%@ changed group sticker set";
"Channel.AdminLog.MessageRemovedGroupStickerPack" = "%@ removed group sticker set";

"Conversation.ContextMenuCopyLink" = "Copy Link";

"Channel.Stickers.Searching" = "Searching...";
"Channel.Stickers.NotFound" = "No such sticker set found";
"Channel.Stickers.NotFoundHelp" = "Try again or choose from the list below";
"Channel.Stickers.CreateYourOwn" = "You can create your own custom sticker set using @stickers bot.";

"MediaPicker.TimerTooltip" = "You can now set a self-destruct timer";

"UserInfo.BlockConfirmation" = "Block %@?";

"FastTwoStepSetup.Title" = "Password & Email";
"FastTwoStepSetup.PasswordSection" = "PASSWORD";
"FastTwoStepSetup.PasswordPlaceholder" = "Enter a password";
"FastTwoStepSetup.PasswordConfirmationPlaceholder" = "Re-enter your password";
"FastTwoStepSetup.PasswordHelp" = "Please create a password to protect your payment info. You'll be asked to enter it when you log in.";
"FastTwoStepSetup.EmailSection" = "RECOVERY E-MAIL";
"FastTwoStepSetup.EmailPlaceholder" = "Your E-Mail";
"FastTwoStepSetup.EmailHelp" = "Please add your valid e-mail. It is the only way to recover a forgotten password.";

"Conversation.ViewMessage" = "VIEW MESSAGE";
"Conversation.ViewPost" = "VIEW POST";

"GroupInfo.GroupHistory" = "History For New Members";
"GroupInfo.GroupHistoryVisible" = "Visible";
"GroupInfo.GroupHistoryHidden" = "Hidden";

"Group.Setup.HistoryTitle" = "Chat History Settings";
"Group.Setup.HistoryHeader" = "HISTORY FOR NEW MEMBERS";
"Group.Setup.HistoryVisible" = "Visible";
"Group.Setup.HistoryHidden" = "Hidden";

"Group.Setup.HistoryVisibleHelp" = "New members will see messages that were sent before they joined.";
"Group.Setup.HistoryHiddenHelp" = "New members won't see earlier messages.";
"Group.Setup.BasicHistoryHiddenHelp" = "New members won't see more than 100 previous messages.";


"Channel.AdminLog.MessageGroupPreHistoryVisible" = "%@ made the group history visible for new members";
"Channel.AdminLog.MessageGroupPreHistoryHidden" = "%@ made the group history hidden from new members";

"Map.PullUpForPlaces" = "PULL UP TO SEE PLACES NEARBY";
"Map.ShareLiveLocation" = "Share My Live Location for...";
"Map.ShareLiveLocationHelp" = "Updated in real time as you move";
"Map.StopLiveLocation" = "Stop Sharing Location";
"Map.Directions" = "Directions";
"Map.DirectionsDriveEta" = "%@ drive";
"Map.Location" = "Location";
"Map.YouAreHere" = "you are here";
"Map.LiveLocationShowAll" = "Show All";

"Map.LiveLocationTitle" = "Live Location";
"Map.LiveLocationPrivateDescription" = "Choose for how long %@ will see your accurate location.";
"Map.LiveLocationGroupDescription" = "Choose for how long people in this chat will see your accurate location.";
"Map.LiveLocationFor15Minutes" = "for 15 minutes";
"Map.LiveLocationFor1Hour" = "for 1 hour";
"Map.LiveLocationFor8Hours" = "for 8 hours";
"Map.LiveLocationShortHour" = "%@h";

"Message.LiveLocation" = "Live Location";
"Conversation.LiveLocation" = "Live Location";

"Conversation.LiveLocationYou" = "You";
"Conversation.LiveLocationYouAnd" = "*You* and %@";
"Conversation.LiveLocationMembersCount_1" = "1 member";
"Conversation.LiveLocationMembersCount_2" = "2 members";
"Conversation.LiveLocationMembersCount_3_10" = "%@ members";
"Conversation.LiveLocationMembersCount_any" = "%@ members";
"Conversation.LiveLocationMembersCount_many" = "%@ members";
"Conversation.LiveLocationMembersCount_0" = "%@ members";

"Conversation.Admin" = "admin";

"LiveLocationUpdated.JustNow" = "updated just now";
"LiveLocationUpdated.MinutesAgo_0" = "updated %@ minutes ago"; //three to ten
"LiveLocationUpdated.MinutesAgo_1" = "updated 1 minute ago"; //one
"LiveLocationUpdated.MinutesAgo_2" = "updated 2 minutes ago"; //two
"LiveLocationUpdated.MinutesAgo_3_10" = "updated %@ minutes ago"; //three to ten
"LiveLocationUpdated.MinutesAgo_many" = "updated %@ minutes ago"; // more than ten
"LiveLocationUpdated.MinutesAgo_any" = "updated %@ minutes ago"; // more than ten
"LiveLocationUpdated.TodayAt" = "updated at %@";
"LiveLocationUpdated.YesterdayAt" = "updated yesterday at %@";

"LiveLocation.MenuChatsCount_1" = "You are sharing Live Location with 1 chat.";
"LiveLocation.MenuChatsCount_2" = "You are sharing Live Location with 2 chats.";
"LiveLocation.MenuChatsCount_3_10" = "You are sharing Live Location with %@ chats.";
"LiveLocation.MenuChatsCount_any" = "You are sharing Live Location with %@ chats.";
"LiveLocation.MenuChatsCount_many" = "You are sharing Live Location with %@ chats.";
"LiveLocation.MenuChatsCount_0" = "You are sharing Live Location with %@ chats.";
"LiveLocation.MenuStopAll" = "Stop All";

"DialogList.LiveLocationSharingTo" = "sharing with %@";
"DialogList.LiveLocationChatsCount_1" = "sharing with 1 chat";
"DialogList.LiveLocationChatsCount_2" = "sharing with 2 chats";
"DialogList.LiveLocationChatsCount_3_10" = "sharing with %@ chats";
"DialogList.LiveLocationChatsCount_any" = "sharing with %@ chats";
"DialogList.LiveLocationChatsCount_many" = "sharing with %@ chats";
"DialogList.LiveLocationChatsCount_0" = "sharing with %@ chats";

"Notification.PinnedLiveLocationMessage" = "%@ pinned a live location";
"Message.PinnedLiveLocationMessage" = "pinned live location";

"NotificationSettings.ContactJoined" = "New Contacts";

"AccessDenied.LocationAlwaysDenied" = "If you'd like to share your Live Location with friends, Telegram needs location access when the app is in the background.\n\nPlease go to Settings > Privacy > Location Services and set Telegram to Always.";

"UserInfo.UnblockConfirmation" = "Unblock %@?";

"Login.BannedPhoneSubject" = "Banned phone number: %@";
"Login.BannedPhoneBody" = "I'm trying to use my mobile phone number: %@\nBut Telegram says it's banned. Please help.";

"Conversation.StopLiveLocation" = "Stop Sharing";

"Settings.SavedMessages" = "Saved Messages";
"Conversation.SavedMessages" = "Saved Messages";
"DialogList.SavedMessages" = "Saved Messages";

"MediaPicker.TapToUngroupDescription" = "Tap to send media separately";
"MediaPicker.GroupDescription" = "Group media into one message";
"MediaPicker.UngroupDescription" = "Show media as separate messages";

"EditProfile.Title" = "Edit Profile";
"EditProfile.NameAndPhotoHelp" = "Enter your name and add an optional profile photo.";

"Settings.SetUsername" = "Set Username";

"DialogList.SearchSubtitleFormat" = "%1$@, %2$@";

"Media.ShareThisPhoto" = "This Photo";
"Media.SharePhoto_1" = "%@ Photo";
"Media.SharePhoto_2" = "All %@ Photos";
"Media.SharePhoto_3_10" = "All %@ Photos";
"Media.SharePhoto_any" = "All %@ Photos";
"Media.SharePhoto_many" = "All %@ Photos";
"Media.SharePhoto_0" = "All %@ Photos";

"Media.ShareThisVideo" = "This Video";
"Media.ShareVideo_1" = "%@ Video";
"Media.ShareVideo_2" = "All %@ Videos";
"Media.ShareVideo_3_10" = "All %@ Videos";
"Media.ShareVideo_any" = "All %@ Videos";
"Media.ShareVideo_many" = "All %@ Videos";
"Media.ShareVideo_0" = "All %@ Videos";

"Media.ShareItem_1" = "%@ Item";
"Media.ShareItem_2" = "All %@ Items";
"Media.ShareItem_3_10" = "All %@ Items";
"Media.ShareItem_any" = "All %@ Items";
"Media.ShareItem_many" = "All %@ Items";
"Media.ShareItem_0" = "All %@ Items";

"Settings.ViewPhoto" = "View Photo";

"DialogList.SavedMessagesTooltip" = "You can find your Saved Messages in Settings";

"PasscodeSettings.UnlockWithFaceId" = "Unlock with Face ID";
"Checkout.SavePasswordTimeoutAndFaceId" = "Would you like to save your password for %@ and use Face ID instead?";
"Checkout.PayWithFaceId" = "Pay with Face ID";

"Conversation.StatusSubscribers_0" = "%@ subscribers";
"Conversation.StatusSubscribers_1" = "%@ subscriber";
"Conversation.StatusSubscribers_2" = "%@ subscribers";
"Conversation.StatusSubscribers_3_10" = "%@ subscribers";
"Conversation.StatusSubscribers_many" = "%@ subscribers";
"Conversation.StatusSubscribers_any" = "%@ subscribers";

"DialogList.SavedMessagesHelp" = "Forward messages here for quick access";

"PrivacySettings.PasscodeAndTouchId" = "Passcode & Touch ID";
"PrivacySettings.PasscodeAndFaceId" = "Passcode & Face ID";

"TwoStepAuth.AdditionalPassword" = "Additional Password";

"PasscodeSettings.HelpTop" = "When you set up an additional passcode, a lock icon will appear on the chats page. Tap it to lock and unlock the app.";
"PasscodeSettings.HelpBottom" = "Note: if you forget the passcode, you'll need to delete and reinstall the app. All secret chats will be lost.";

"Channel.Setup.TypePublicHelp" = "Public channels can be found in search, channel history is available to everyone and anyone can join.";
"Channel.Setup.TypePrivateHelp" = "Private channels can only be joined if you were invited or have an invite link.";
"Group.Username.InvalidTooShort" = "Group names must have at least 5 characters.";
"Group.Username.InvalidStartsWithNumber" = "Group names can't start with a number.";
"Group.Username.CreatePublicLinkHelp" = "People can share this link with others and find your group using Telegram search.";
"Channel.TypeSetup.Title" = "Channel Type";

"Group.Setup.TypePrivate" = "Private";
"Group.Setup.TypePublic" = "Public";

"Channel.Info.Subscribers" = "Subscribers";
"Channel.Subscribers.Title" = "Subscribers";
"Conversation.InfoGroup" = "Group";

"Privacy.PaymentsClearInfoDoneHelp" = "Payment & shipping info cleared.";

"InfoPlist.NSContactsUsageDescription" = "Telegram will continuously upload your contacts to its heavily encrypted cloud servers to let you connect with your friends across all your devices.";
"InfoPlist.NSLocationWhenInUseUsageDescription" = "When you send your location to your friends, Telegram needs access to show them a map.";
"InfoPlist.NSCameraUsageDescription" = "We need this so that you can take and share photos and videos, as well as make video calls.";
"InfoPlist.NSPhotoLibraryUsageDescription" = "We need this so that you can share photos and videos from your photo library.";
"InfoPlist.NSPhotoLibraryAddUsageDescription" = "We need this so that you can save photos and videos to your photo library.";
"InfoPlist.NSMicrophoneUsageDescription" = "We need this so that you can record and share voice messages and videos with sound.";
"InfoPlist.NSSiriUsageDescription" = "You can use Siri to send messages.";
"InfoPlist.NSLocationAlwaysAndWhenInUseUsageDescription" = "When you choose to share your Live Location with friends in a chat, Telegram needs background access to your location to keep them updated for the duration of the live sharing.";
"InfoPlist.NSLocationAlwaysUsageDescription" = "When you choose to share your live location with friends in a chat, Telegram needs background access to your location to keep them updated for the duration of the live sharing. You also need this to send locations from an Apple Watch.";
"InfoPlist.NSLocationWhenInUseUsageDescription" = "When you send your location to your friends, Telegram needs access to show them a map.";
"InfoPlist.NSFaceIDUsageDescription" = "You can use Face ID to unlock the app.";

"Privacy.Calls.P2PNever" = "Never";
"Privacy.Calls.P2PContacts" = "My Contacts";
"Privacy.Calls.P2PAlways" = "Always";

"ChatSettings.AutoDownloadTitle" = "AUTO-DOWNLOAD MEDIA";
"ChatSettings.AutoDownloadEnabled" = "Auto-Download Media";
"ChatSettings.AutoDownloadPhotos" = "Photos";
"ChatSettings.AutoDownloadVideos" = "Videos";
"ChatSettings.AutoDownloadDocuments" = "Documents";
"ChatSettings.AutoDownloadVoiceMessages" = "Voice Messages";
"ChatSettings.AutoDownloadVideoMessages" = "Video Messages";
"ChatSettings.AutoDownloadReset" = "Reset Auto-Download Settings";

"AutoDownloadSettings.Title" = "Auto-Download";

"AutoDownloadSettings.PhotosTitle" = "Photos";
"AutoDownloadSettings.VideosTitle" = "Videos";
"AutoDownloadSettings.DocumentsTitle" = "Documents";
"AutoDownloadSettings.VoiceMessagesTitle" = "Voice Messages";
"AutoDownloadSettings.VideoMessagesTitle" = "Video Messages";

"AutoDownloadSettings.Cellular" = "CELLULAR";
"AutoDownloadSettings.WiFi" = "WI-FI";
"AutoDownloadSettings.Contacts" = "Contacts";
"AutoDownloadSettings.PrivateChats" = "Other Private Chats";
"AutoDownloadSettings.GroupChats" = "Group Chats";
"AutoDownloadSettings.Channels" = "Channels";
"AutoDownloadSettings.LimitBySize" = "LIMIT BY SIZE";
"AutoDownloadSettings.UpTo" = "up to %@";
"AutoDownloadSettings.Unlimited" = "unlimited";

"AutoDownloadSettings.Reset" = "Reset";
"AutoDownloadSettings.ResetHelp" = "Undo all custom auto-download settings.";

"SaveIncomingPhotosSettings.Title" = "Save Incoming Photos";
"SaveIncomingPhotosSettings.From" = "SAVE INCOMING PHOTOS FROM";

"Channel.AdminLog.ChannelEmptyText" = "No service actions were taken by the channel's subscribers and admins in the last 48 hours.";
"Channel.AdminLogFilter.EventsNewSubscribers" = "New Subscribers";
"Channel.AdminLogFilter.EventsLeavingSubscribers" = "Subscribers Removed";

"Conversation.ClearPrivateHistory" = "This will delete all messages and media in this chat from your Telegram cloud. Your chat partner will still have them.";
"Conversation.ClearGroupHistory" = "This will delete all messages and media in this chat from your Telegram cloud. Other members of the group will still have them.";
"Conversation.ClearSecretHistory" = "This will delete all messages and media in this chat for both you and your chat partner.";
"Conversation.ClearSelfHistory" = "This will delete all messages and media in this chat from your Telegram cloud.";

"MediaPicker.LivePhotoDescription" = "The live photo will be sent as a GIF.";

"Settings.Appearance" = "Appearance";
"Appearance.Title" = "Appearance";
"Appearance.Preview" = "CHAT PREVIEW";
"Appearance.ColorTheme" = "COLOR THEME";
"Appearance.ThemeDayClassic" = "Day Classic";
"Appearance.ThemeDay" = "Day";
"Appearance.ThemeNight" = "Night";
"Appearance.ThemeNightBlue" = "Night Blue";
"Appearance.PreviewReplyAuthor" = "Lucio";
"Appearance.PreviewReplyText" = "Reinhardt, we need to find you some...";
"Appearance.PreviewIncomingText" = "Ah you kids today with techno music! Enjoy the classics, like Hasselhoff!";
"Appearance.PreviewOutgoingText" = "I can't take you seriously right now. Sorry..";
"Appearance.AccentColor" = "Accent Color";
"Appearance.PickAccentColor" = "Pick an Accent Color";

"Appearance.AutoNightTheme" = "Auto-Night Theme";
"Appearance.AutoNightThemeDisabled" = "Disabled";

"AutoNightTheme.Title" = "Auto-Night Theme";
"AutoNightTheme.Disabled" = "Disabled";
"AutoNightTheme.Scheduled" = "Scheduled";
"AutoNightTheme.Automatic" = "Automatic";

"AutoNightTheme.ScheduleSection" = "SCHEDULE";
"AutoNightTheme.UseSunsetSunrise" = "Use Location Sunset & Sunrise";
"AutoNightTheme.ScheduledFrom" = "From";
"AutoNightTheme.ScheduledTo" = "To";

"AutoNightTheme.UpdateLocation" = "Update Location";
"AutoNightTheme.LocationHelp" = "Calculating sunset & sunrise times requires a one-time check of your approximate location. Note that this location is stored locally on your device only.\n\nSunset: %@\nSunrise: %@";
"AutoNightTheme.NotAvailable" = "N/A";

"AutoNightTheme.AutomaticSection" = "BRIGHTNESS THRESHOLD";
"AutoNightTheme.AutomaticHelp" = "Switch to night theme when brightness is %@%% or less. Auto-brightness should be enabled for this feature to work correctly.";

"AutoNightTheme.PreferredTheme" = "PREFERRED THEME";

"AuthSessions.Sessions" = "Sessions";
"AuthSessions.LoggedIn" = "Websites";
"AuthSessions.LogOutApplications" = "Disconnect All Websites";
"AuthSessions.LogOutApplicationsHelp" = "You can log in on websites that support signing in with Telegram.";
"AuthSessions.LoggedInWithTelegram" = "CONNECTED WEBSITES";
"AuthSessions.LogOut" = "Disconnect";
"AuthSessions.Message" = "You allowed this bot to message you when you logged in on %@.";

"Conversation.ContextMenuReport" = "Report";

"Stickers.Search" = "Search Stickers";
"Stickers.NoStickersFound" = "No Stickers Found";

"Camera.Discard" = "Discard All";

"Stickers.SuggestStickers" = "Suggest Stickers by Emoji";
"Stickers.SuggestAll" = "All Sets";
"Stickers.SuggestAdded" = "My Sets";
"Stickers.SuggestNone" = "None";

"Settings.Proxy" = "Proxy";
"Settings.ProxyDisabled" = "Disabled";
"Settings.ProxyConnecting" = "Connecting...";
"Settings.ProxyConnected" = "Connected";

"SocksProxySetup.UseProxy" = "Use Proxy";
"SocksProxySetup.SavedProxies" = "SAVED PROXIES";
"SocksProxySetup.AddProxy" = "Add Proxy";
"SocksProxySetup.SaveProxy" = "Save Proxy";
"SocksProxySetup.ConnectAndSave" = "Connect Proxy";
"SocksProxySetup.AddProxyTitle" = "Add Proxy";
"SocksProxySetup.ProxyDetailsTitle" = "Proxy Details";
"SocksProxySetup.ProxyStatusChecking" = "checking...";
"SocksProxySetup.ProxyStatusPing" = "%@ ms ping";
"SocksProxySetup.ProxyStatusUnavailable" = "unavailable";
"SocksProxySetup.ProxyStatusConnecting" = "connecting";
"SocksProxySetup.ProxyStatusConnected" = "connected";

"SocksProxySetup.ProxyType" = "TYPE";
"SocksProxySetup.ProxySocks5" = "SOCKS5";
"SocksProxySetup.ProxyTelegram" = "MTProto";
"SocksProxySetup.HostnamePlaceholder" = "Server";
"SocksProxySetup.PortPlaceholder" = "Port";
"SocksProxySetup.UsernamePlaceholder" = "Username";
"SocksProxySetup.PasswordPlaceholder" = "Password";
"SocksProxySetup.Secret" = "Secret";
"SocksProxySetup.SecretPlaceholder" = "Secret";
"SocksProxySetup.RequiredCredentials" = "CREDENTIALS";

"SocksProxySetup.Connecting" = "Connecting...";
"SocksProxySetup.FailedToConnect" = "Failed to connect";

"SocksProxySetup.ProxyEnabled" = "Proxy\nEnabled";

"DialogList.AdLabel" = "Proxy Sponsor";
"DialogList.AdNoticeAlert" = "The proxy you are using displays a sponsored channel in your chat list.";
"SocksProxySetup.AdNoticeHelp" = "This proxy may display a sponsored channel in your chat list. This doesn't reveal your Telegram traffic.";

"SocksProxySetup.ShareProxyList" = "Share Proxy List";

"Privacy.SecretChatsTitle" = "SECRET CHATS";
"Privacy.SecretChatsLinkPreviews" = "Link Previews";
"Privacy.SecretChatsLinkPreviewsHelp" = "Link previews will be generated on Telegram servers. We do not store data about the links you send.";

"Privacy.ContactsTitle" = "CONTACTS";
"Privacy.ContactsSync" = "Sync Contacts";
"Privacy.ContactsSyncHelp" = "Turn on to continuously sync contacts from this device with your account.";
"Privacy.ContactsReset" = "Delete Synced Contacts";
"Privacy.ContactsResetConfirmation" = "This will remove your contacts from the Telegram servers.\nIf 'Sync Contacts' is enabled, contacts will be re-synced.";

"Login.TermsOfServiceDecline" = "Decline";
"Login.TermsOfServiceAgree" = "Agree & Continue";

"Login.TermsOfService.ProceedBot" = "Please agree and proceed to %@.";

"Login.TermsOfServiceSignupDecline" = "We're very sorry, but this means you can't sign up for Telegram.\n\nUnlike others, we don't use your data for ad targeting or other commercial purposes. Telegram only stores the information it needs to function as a feature-rich cloud service. You can adjust how we use your data (e.g., delete synced contacts) in Privacy & Security settings.\n\nBut if you're generally not OK with Telegram's modest needs, it won't be possible for us to provide this service.";

"UserInfo.BotPrivacy" = "Privacy Policy";

"PrivacyPolicy.Title" = "Privacy Policy and Terms of Service";
"PrivacyPolicy.Decline" = "Decline";
"PrivacyPolicy.Accept" = "Agree & Continue";

"PrivacyPolicy.AgeVerificationTitle" = "Age Verification";
"PrivacyPolicy.AgeVerificationMessage" = "Tap Agree to confirm that you are %@ or over.";
"PrivacyPolicy.AgeVerificationAgree" = "Agree";

"PrivacyPolicy.DeclineTitle" = "Decline";
"PrivacyPolicy.DeclineMessage" = "We're very sorry, but this means we must part ways here. Unlike others, we don't use your data for ad targeting or other commercial purposes. Telegram only stores the information it needs to function as a feature-rich cloud service. You can adjust how we use your data (e.g., delete synced contacts) in Privacy & Security settings.\n\nBut if you're generally not OK with Telegram's modest needs, it won't be possible for us to provide this service.";
"PrivacyPolicy.DeclineDeclineAndDelete" = "Decline and Delete";

"PrivacyPolicy.DeclineLastWarning" = "Warning, this will irreversibly delete your Telegram account along with all the data you store in the Telegram cloud.\n\nWe will provide a tool to download your data before June, 23 – so you may want to wait a little before deleting.";
"PrivacyPolicy.DeclineDeleteNow" = "Delete Now";

"Settings.Passport" = "Telegram Passport";

"Passport.Title" = "Passport";

"Passport.RequestHeader" = "%@ requests access to your personal data to sign you up for their services.";

"Passport.InfoTitle" = "What is Telegram Passport?";
"Passport.InfoText" = "With **Telegram Passport** you can easily sign up for websites and services that require identity verification.\n\nYour information, personal data, and documents are protected by end-to-end encryption. Nobody, including Telegram, can access them without your permission.";
"Passport.InfoLearnMore" = "Learn More";
"Passport.InfoFAQ_URL" = "https://telegram.org/faq#passport";

"Passport.PassportInformation" = "PASSPORT INFORMATION";
"Passport.RequestedInformation" = "REQUESTED INFORMATION";
"Passport.FieldIdentity" = "Identity Document";
"Passport.FieldIdentityDetailsHelp" = "Fill in your personal details";
"Passport.FieldIdentityUploadHelp" = "Upload a scan of your passport or other ID";
"Passport.FieldIdentitySelfieHelp" = "Take a selfie with your document";
"Passport.FieldAddress" = "Residential Address";
"Passport.FieldAddressHelp" = "Please provide your address";
"Passport.FieldAddressUploadHelp" = "Upload proof of your address";
"Passport.FieldPhone" = "Phone Number";
"Passport.FieldPhoneHelp" = "Provide your contact phone number";
"Passport.FieldEmail" = "Email Address";
"Passport.FieldEmailHelp" = "Provide your contact email address";
"Passport.PrivacyPolicy" = "You accept the [%1$@ Privacy Policy] and allow their @%2$@ to send you messages.";
"Passport.AcceptHelp" = "You are sending your documents directly to %1$@ and allowing their @%2$@ to send you messages.";
"Passport.Authorize" = "Authorize";

"Passport.DeletePassport" = "Delete Telegram Passport";
"Passport.DeletePassportConfirmation" = "Are you sure you want to delete your Telegram Passport? All details will be lost.";

"Passport.PasswordHelp" = "Please enter your Telegram Password\nto decrypt your data";
"Passport.PasswordPlaceholder" = "Enter your password";
"Passport.InvalidPasswordError" = "Invalid password. Please try again.";
"Passport.FloodError" = "Limit exceeded. Please try again later.";
"Passport.UpdateRequiredError" = "Sorry, your Telegram app is out of date and can’t handle this request. Please update Telegram.";

"Passport.ForgottenPassword" = "Forgotten Password";
"Passport.PasswordReset" = "All documents uploaded to your Telegram Passport will be lost. You will be able to upload new documents.";

"Passport.PasswordDescription" = "Please create a password to secure your personal data with end-to-end encryption.\n\nThis password will also be required whenever you log in to Telegram on a new device.";
"Passport.PasswordCreate" = "Create a Password";
"Passport.PasswordCompleteSetup" = "Complete Password Setup";
"Passport.PasswordNext" = "Next";

"Passport.DeletePersonalDetails" = "Delete Personal Details";
"Passport.DeletePersonalDetailsConfirmation" = "Are you sure you want to delete personal details?";

"Passport.DeleteAddress" = "Delete Address";
"Passport.DeleteAddressConfirmation" = "Are you sure you want to delete address?";

"Passport.DeleteDocument" = "Delete Document";
"Passport.DeleteDocumentConfirmation" = "Are you sure you want to delete this document? All details will be lost.";

"Passport.ScansHeader" = "SCANS";
"Passport.Scans.Upload" = "Upload Scan";
"Passport.Scans.UploadNew" = "Upload Additional Scan";
"Passport.Scans.ScanIndex" = "Scan %@";

"Passport.Identity.TypePersonalDetails" = "Personal Details";
"Passport.Identity.TypePassport" = "Passport";
"Passport.Identity.TypePassportUploadScan" = "Upload a scan of your passport";
"Passport.Identity.TypeInternalPassport" = "Internal Passport";
"Passport.Identity.TypeInternalPassportUploadScan" = "Upload a scan of your internal passport";
"Passport.Identity.TypeIdentityCard" = "Identity Card";
"Passport.Identity.TypeIdentityCardUploadScan" = "Upload a scan of your identity card";
"Passport.Identity.TypeDriversLicense" = "Driver's License";
"Passport.Identity.TypeDriversLicenseUploadScan" = "Upload a scan of your driver's license";

"Passport.Identity.AddPersonalDetails" = "Add Personal Details";
"Passport.Identity.AddPassport" = "Add Passport";
"Passport.Identity.AddInternalPassport" = "Add Internal Passport";
"Passport.Identity.AddIdentityCard" = "Add Identity Card";
"Passport.Identity.AddDriversLicense" = "Add Driver's License";

"Passport.Identity.EditPersonalDetails" = "Edit Personal Details";
"Passport.Identity.EditPassport" = "Edit Passport";
"Passport.Identity.EditInternalPassport" = "Edit Internal Passport";
"Passport.Identity.EditIdentityCard" = "Edit Identity Card";
"Passport.Identity.EditDriversLicense" = "Edit Driver's License";

"Passport.Identity.DocumentDetails" = "DOCUMENT DETAILS";
"Passport.Identity.Name" = "First Name";
"Passport.Identity.NamePlaceholder" = "First Name";
"Passport.Identity.MiddleName" = "Middle Name";
"Passport.Identity.MiddleNamePlaceholder" = "Middle Name";
"Passport.Identity.Surname" = "Last Name";
"Passport.Identity.SurnamePlaceholder" = "Last Name";
"Passport.Identity.DateOfBirth" = "Date of Birth";
"Passport.Identity.DateOfBirthPlaceholder" = "Date of Birth";
"Passport.Identity.Gender" = "Gender";
"Passport.Identity.GenderPlaceholder" = "Gender";
"Passport.Identity.GenderMale" = "Male";
"Passport.Identity.GenderFemale" = "Female";
"Passport.Identity.Country" = "Citizenship";
"Passport.Identity.CountryPlaceholder" = "Citizenship";
"Passport.Identity.ResidenceCountry" = "Residence";
"Passport.Identity.ResidenceCountryPlaceholder" = "Residence";
"Passport.Identity.DocumentNumber" = "Document #";
"Passport.Identity.DocumentNumberPlaceholder" = "Document Number";
"Passport.Identity.IssueDate" = "Issue Date";
"Passport.Identity.IssueDatePlaceholder" = "Issue Date";
"Passport.Identity.ExpiryDate" = "Expiry Date";
"Passport.Identity.ExpiryDatePlaceholder" = "Expiry Date";
"Passport.Identity.ExpiryDateNone" = "None";
"Passport.Identity.DoesNotExpire" = "Does Not Expire";

"Passport.Identity.FilesTitle" = "REQUESTED FILES";
"Passport.Identity.ScansHelp" = "The document must contain your photograph, first and last name, date of birth, document number, country of issue, and expiry date.";
"Passport.Identity.FilesView" = "View";
"Passport.Identity.FilesUploadNew" = "Upload New";
"Passport.Identity.MainPage" = "Main Page";
"Passport.Identity.MainPageHelp" = "Upload a main page photo of the document";
"Passport.Identity.FrontSide" = "Front Side";
"Passport.Identity.FrontSideHelp" = "Upload a front side photo of the document";
"Passport.Identity.ReverseSide" = "Reverse Side";
"Passport.Identity.ReverseSideHelp" = "Upload a reverse side photo of the document";
"Passport.Identity.Selfie" = "Selfie";
"Passport.Identity.SelfieHelp" = "Upload a selfie holding this document";
"Passport.Identity.Translation" = "Translation";
"Passport.Identity.TranslationHelp" = "Upload a translation of this document";

"Passport.Address.TypeResidentialAddress" = "Residential Address";
"Passport.Address.TypePassportRegistration" = "Passport Registration";
"Passport.Address.TypeUtilityBill" = "Utility Bill";
"Passport.Address.TypeBankStatement" = "Bank Statement";
"Passport.Address.TypeRentalAgreement" = "Tenancy Agreement";
"Passport.Address.TypeTemporaryRegistration" = "Temporary Registration";

"Passport.Address.AddResidentialAddress" = "Add Residential Address";
"Passport.Address.AddPassportRegistration" = "Add Passport Registration";
"Passport.Address.AddUtilityBill" = "Add Utility Bill";
"Passport.Address.AddBankStatement" = "Add Bank Statement";
"Passport.Address.AddRentalAgreement" = "Add Tenancy Agreement";
"Passport.Address.AddTemporaryRegistration" = "Add Temporary Registration";

"Passport.Address.EditResidentialAddress" = "Edit Residential Address";
"Passport.Address.EditPassportRegistration" = "Edit Passport Registration";
"Passport.Address.EditUtilityBill" = "Edit Utility Bill";
"Passport.Address.EditBankStatement" = "Edit Bank Statement";
"Passport.Address.EditRentalAgreement" = "Edit Tenancy Agreement";
"Passport.Address.EditTemporaryRegistration" = "Edit Temporary Registration";

"Passport.Address.Address" = "ADDRESS";
"Passport.Address.Street" = "Street";
"Passport.Address.Street1Placeholder" = "Street and number, P.O. box";
"Passport.Address.Street2Placeholder" = "Apt., suite, unit, building, floor";
"Passport.Address.Postcode" = "Postcode";
"Passport.Address.PostcodePlaceholder" = "Postcode";
"Passport.Address.City" = "City";
"Passport.Address.CityPlaceholder" = "City";
"Passport.Address.Region" = "Region";
"Passport.Address.RegionPlaceholder" = "State / Province / Region";
"Passport.Address.Country" = "Country";
"Passport.Address.CountryPlaceholder" = "Country";

"Passport.Address.ScansHelp" = "The document must contain your first and last name, your residential address, a stamp / barcode / QR code / logo, and issue date, no more than 3 months ago.";

"Passport.Phone.Title" = "Phone Number";
"Passport.Phone.UseTelegramNumber" = "Use %@";
"Passport.Phone.UseTelegramNumberHelp" = "Use the same phone number as on Telegram.";
"Passport.Phone.EnterOtherNumber" = "OR ENTER NEW PHONE NUMBER";
"Passport.Phone.Help" = "Note: You will receive a confirmation code on the phone number you provide.";
"Passport.Phone.Delete" = "Delete Phone Number";

"Passport.Email.Title" = "Email";
"Passport.Email.UseTelegramEmail" = "Use %@";
"Passport.Email.UseTelegramEmailHelp" = "Use the same address as on Telegram.";
"Passport.Email.EnterOtherEmail" = "OR ENTER NEW EMAIL ADDRESS";
"Passport.Email.EmailPlaceholder" = "Enter your email address";
"Passport.Email.Help" = "Note: You will receive a confirmation code to the email address you provide.";
"Passport.Email.Delete" = "Delete Email Address";
"Passport.Email.CodeHelp" = "Please enter the confirmation code we've just sent to %@";

"Notification.PassportValuesSentMessage" = "%1$@ received the following documents: %2$@";
"Notification.PassportValuePersonalDetails" = "personal details";
"Notification.PassportValueProofOfIdentity" = "proof of identity";
"Notification.PassportValueAddress" = "your address";
"Notification.PassportValueProofOfAddress" = "proof of address";
"Notification.PassportValuePhone" = "phone number";
"Notification.PassportValueEmail" = "email address";

"FastTwoStepSetup.HintSection" = "HINT";
"FastTwoStepSetup.HintPlaceholder" = "Enter a hint";
"FastTwoStepSetup.HintHelp" = "Please create an optional hint for your password.";

"Passport.DiscardMessageTitle" = "Discard Changes";
"Passport.DiscardMessageDescription" = "Are you sure you want to discard all changes?";
"Passport.DiscardMessageAction" = "Discard";

"Passport.ScanPassport" = "Scan Your Passport";
"Passport.ScanPassportHelp" = "Scan your passport or identity card with machine-readable zone to fill personal details automatically.";

"TwoStepAuth.PasswordRemovePassportConfirmation" = "Are you sure you want to disable your password?\n\nWarning! All data saved in your Telegram Passport will be lost!";

"Application.Update" = "Update";

"Conversation.EditingMessagePanelMedia" = "Tap to edit media";
"Conversation.EditingMessageMediaChange" = "Change Photo or Video";
"Conversation.EditingMessageMediaEditCurrentPhoto" = "Edit Current Photo";
"Conversation.EditingMessageMediaEditCurrentVideo" = "Edit Current Video";

"Conversation.InputTextCaptionPlaceholder" = "Caption";

"Conversation.ViewContactDetails" = "VIEW CONTACT";

"DialogList.Read" = "Read";
"DialogList.Unread" = "Unread";

"ContactInfo.Title" = "Contact Info";
"ContactInfo.PhoneLabelHome" = "home";
"ContactInfo.PhoneLabelWork" = "work";
"ContactInfo.PhoneLabelMobile" = "mobile";
"ContactInfo.PhoneLabelMain" = "main";
"ContactInfo.PhoneLabelHomeFax" = "home fax";
"ContactInfo.PhoneLabelWorkFax" = "work fax";
"ContactInfo.PhoneLabelPager" = "pager";
"ContactInfo.PhoneLabelOther" = "other";
"ContactInfo.URLLabelHomepage" = "homepage";
"ContactInfo.BirthdayLabel" = "birthday";
"ContactInfo.Job" = "job";

"UserInfo.NotificationsDefault" = "Default";
"UserInfo.NotificationsDefaultSound" = "Default (%@)";

"DialogList.ProxyConnectionIssuesTooltip" = "Can’t connect to your preferred proxy.\nTap to change settings.";

"Conversation.TapAndHoldToRecord" = "Tap and hold to record";

"Privacy.TopPeers" = "Suggest Frequent Contacts";
"Privacy.TopPeersHelp" = "Display people you message frequently at the top of the search section for quick access.";
"Privacy.TopPeersWarning" = "This will delete all data about the people you message frequently as well the inline bots you are likely to use.";
"Privacy.TopPeersDelete" = "Delete";

"Conversation.EditingCaptionPanelTitle" = "Edit Caption";

"Passport.CorrectErrors" = "Tap to correct errors";

"Passport.NotLoggedInMessage" = "Please log in to your account to use Telegram Passport";

"Update.Title" = "Telegram Update";
"Update.AppVersion" = "Telegram %@";
"Update.UpdateApp" = "Update Telegram";
"Update.Skip" = "Skip";

"ReportPeer.ReasonCopyright" = "Copyright";

"PrivacySettings.DataSettings" = "Data Settings";
"PrivacySettings.DataSettingsHelp" = "Control which of your data is stored in the cloud and used by Telegram to enable advanced features.";

"PrivateDataSettings.Title" = "Data Settings";
"Privacy.ChatsTitle" = "CHATS";
"Privacy.DeleteDrafts" = "Delete All Cloud Drafts";

"UserInfo.NotificationsDefaultEnabled" = "Default (Enabled)";
"UserInfo.NotificationsDefaultDisabled" = "Default (Disabled)";

"Notifications.MessageNotificationsExceptions" = "Exceptions";
"Notifications.GroupNotificationsExceptions" = "Exceptions";

"Notifications.ExceptionsNone" = "None";
"Notifications.Exceptions_1" = "%@ chat";
"Notifications.Exceptions_2" = "%@ chats";
"Notifications.Exceptions_3_10" = "%@ chats";
"Notifications.Exceptions_any" = "%@ chats";
"Notifications.Exceptions_many" = "%@ chats";
"Notifications.Exceptions_0" = "%@ chats";

"Notifications.ExceptionMuteExpires.Minutes_1" = "In 1 minute";
"Notifications.ExceptionMuteExpires.Minutes_2" = "In 2 minutes";
"Notifications.ExceptionMuteExpires.Minutes_3_10" = "In %@ minutes";
"Notifications.ExceptionMuteExpires.Minutes_any" = "In %@ minutes";
"Notifications.ExceptionMuteExpires.Minutes_many" = "In %@ minutes";
"Notifications.ExceptionMuteExpires.Minutes_0" = "In %@ minutes";

"Notifications.ExceptionMuteExpires.Hours_1" = "In 1 hour";
"Notifications.ExceptionMuteExpires.Hours_2" = "In 2 hours";
"Notifications.ExceptionMuteExpires.Hours_3_10" = "In %@ hours";
"Notifications.ExceptionMuteExpires.Hours_any" = "In %@ hours";
"Notifications.ExceptionMuteExpires.Hours_many" = "In %@ hours";
"Notifications.ExceptionMuteExpires.Hours_0" = "In %@ hours";

"Notifications.ExceptionMuteExpires.Days_1" = "In 1 day";
"Notifications.ExceptionMuteExpires.Days_2" = "In 2 days";
"Notifications.ExceptionMuteExpires.Days_3_10" = "In %@ days";
"Notifications.ExceptionMuteExpires.Days_any" = "In %@ days";
"Notifications.ExceptionMuteExpires.Days_many" = "In %@ days";
"Notifications.ExceptionMuteExpires.Days_0" = "In %@ days";

"Notifications.ExceptionsTitle" = "Exceptions";
"Notifications.ExceptionsChangeSound" = "Change Sound (%@)";
"Notifications.ExceptionsDefaultSound" = "Default";
"Notifications.ExceptionsMuted" = "Muted";
"Notifications.ExceptionsUnmuted" = "Unmuted";
"Notifications.AddExceptionTitle" = "Add Exception";

"Notifications.ExceptionsMessagePlaceholder" = "This section will list all private chats with non-default notification settings.";
"Notifications.ExceptionsGroupPlaceholder" = "This section will list all groups and channels with non-default notification settings.";

"Passport.Identity.LatinNameHelp" = "Enter your name using the Latin alphabet";
"Passport.Identity.NativeNameTitle" = "YOUR NAME IN %@";
"Passport.Identity.NativeNameGenericTitle" = "NAME IN DOCUMENT LANGUAGE";
"Passport.Identity.NativeNameHelp" = "Your name in the language of the country that issued the document.";
"Passport.Identity.NativeNameGenericHelp" = "Your name in the language of the country (%@) that issued the document.";

"Passport.Identity.Translations" = "TRANSLATION";
"Passport.Identity.TranslationsHelp" = "Upload scans of verified translation of the document.";
"Passport.FieldIdentityTranslationHelp" = "Upload a translation of your document";
"Passport.FieldAddressTranslationHelp" = "Upload a translation of your document";

"Passport.FieldOneOf.Or" = "%1$@ or %2$@";
"Passport.Identity.UploadOneOfScan" = "Upload a scan of your %@";
"Passport.Address.UploadOneOfScan" = "Upload a scan of your %@";

"Passport.Address.TypeUtilityBillUploadScan" = "Upload a scan of your utiliity bill";
"Passport.Address.TypeBankStatementUploadScan" = "Upload a scan of your bank statement";
"Passport.Address.TypeRentalAgreementUploadScan" = "Upload a scan of your tenancy agreement";
"Passport.Address.TypePassportRegistrationUploadScan" = "Upload a scan of your passport registration";
"Passport.Address.TypeTemporaryRegistrationUploadScan" = "Upload a scan of your temporary registration";

"Passport.Identity.OneOfTypePassport" = "passport";
"Passport.Identity.OneOfTypeInternalPassport" = "internal passport";
"Passport.Identity.OneOfTypeIdentityCard" = "identity card";
"Passport.Identity.OneOfTypeDriversLicense" = "driver's license";

"Passport.Address.OneOfTypePassportRegistration" = "passport registration";
"Passport.Address.OneOfTypeUtilityBill" = "utility bill";
"Passport.Address.OneOfTypeBankStatement" = "bank statement";
"Passport.Address.OneOfTypeRentalAgreement" = "tenancy agreement";
"Passport.Address.OneOfTypeTemporaryRegistration" = "temporary registration";

"Passport.FieldOneOf.Delimeter" = ", ";
"Passport.FieldOneOf.FinalDelimeter" = " or ";

"Passport.Scans_1" = "%@ scan";
"Passport.Scans_2" = "%@ scans";
"Passport.Scans_3_10" = "%@ scans";
"Passport.Scans_any" = "%@ scans";
"Passport.Scans_many" = "%@ scans";
"Passport.Scans_0" = "%@ scans";

"NotificationsSound.None" = "None";
"NotificationsSound.Note" = "Note";
"NotificationsSound.Aurora" = "Aurora";
"NotificationsSound.Bamboo" = "Bamboo";
"NotificationsSound.Chord" = "Chord";
"NotificationsSound.Circles" = "Circles";
"NotificationsSound.Complete" = "Complete";
"NotificationsSound.Hello" = "Hello";
"NotificationsSound.Input" = "Input";
"NotificationsSound.Keys" = "Keys";
"NotificationsSound.Popcorn" = "Popcorn";
"NotificationsSound.Pulse" = "Pulse";
"NotificationsSound.Synth" = "Synth";

"NotificationsSound.Tritone" = "Tri-tone";
"NotificationsSound.Tremolo" = "Tremolo";
"NotificationsSound.Alert" = "Alert";
"NotificationsSound.Bell" = "Bell";
"NotificationsSound.Calypso" = "Calypso";
"NotificationsSound.Chime" = "Chime";
"NotificationsSound.Glass" = "Glass";
"NotificationsSound.Telegraph" = "Telegraph";

"Settings.CopyPhoneNumber" = "Copy Phone Number";
"Settings.CopyUsername" = "Copy Username";

"Passport.Language.ar" = "Arabic";
"Passport.Language.az" = "Azerbaijani";
"Passport.Language.bg" = "Bulgarian";
"Passport.Language.bn" = "Bangla";
"Passport.Language.cs" = "Czech";
"Passport.Language.da" = "Danish";
"Passport.Language.de" = "German";
"Passport.Language.dv" = "Divehi";
"Passport.Language.dz" = "Dzongkha";
"Passport.Language.el" = "Greek";
"Passport.Language.en" = "English";
"Passport.Language.es" = "Spanish";
"Passport.Language.et" = "Estonian";
"Passport.Language.fa" = "Persian";
"Passport.Language.fr" = "French";
"Passport.Language.he" = "Hebrew";
"Passport.Language.hr" = "Croatian";
"Passport.Language.hu" = "Hungarian";
"Passport.Language.hy" = "Armenian";
"Passport.Language.id" = "Indonesian";
"Passport.Language.is" = "Icelandic";
"Passport.Language.it" = "Italian";
"Passport.Language.ja" = "Japanese";
"Passport.Language.ka" = "Georgian";
"Passport.Language.km" = "Khmer";
"Passport.Language.ko" = "Korean";
"Passport.Language.lo" = "Lao";
"Passport.Language.lt" = "Lithuanian";
"Passport.Language.lv" = "Latvian";
"Passport.Language.mk" = "Macedonian";
"Passport.Language.mn" = "Mongolian";
"Passport.Language.ms" = "Malay";
"Passport.Language.my" = "Burmese";
"Passport.Language.ne" = "Nepali";
"Passport.Language.nl" = "Dutch";
"Passport.Language.pl" = "Polish";
"Passport.Language.pt" = "Portuguese";
"Passport.Language.ro" = "Romanian";
"Passport.Language.ru" = "Russian";
"Passport.Language.sk" = "Slovak";
"Passport.Language.sl" = "Slovenian";
"Passport.Language.th" = "Thai";
"Passport.Language.tk" = "Turkmen";
"Passport.Language.tr" = "Turkish";
"Passport.Language.uk" = "Ukrainian";
"Passport.Language.uz" = "Uzbek";
"Passport.Language.vi" = "Vietnamese";

"Conversation.EmptyGifPanelPlaceholder" = "You have no saved GIFs yet.\nEnter @gif to search.";
"DialogList.MultipleTyping" = "%@ and %@";
"Contacts.NotRegisteredSection" = "Phonebook";

"SocksProxySetup.PasteFromClipboard" = "Paste From Clipboard";

"Share.AuthTitle" = "Log in to Telegram";
"Share.AuthDescription" = "Open Telegram and log in to share.";

"Notifications.DisplayNamesOnLockScreen" = "Names on lock-screen";
"Notifications.DisplayNamesOnLockScreenInfoWithLink" = "Display names in notifications when the device is locked. To disable, make sure that \"Show Previews\" is also set to \"When Unlocked\" or \"Never\" in [iOS Settings]";

"Notifications.Badge" = "BADGE COUNTER";
"Notifications.Badge.IncludeMutedChats" = "Include Muted Chats";
"Notifications.Badge.IncludePublicGroups" = "Include Public Groups";
"Notifications.Badge.IncludeChannels" = "Include Channels";
"Notifications.Badge.CountUnreadMessages" = "Count Unread Messages";
"Notifications.Badge.CountUnreadMessages.InfoOff" = "Switch on to show the number of unread messages instead of chats.";
"Notifications.Badge.CountUnreadMessages.InfoOn" = "Switch off to show the number of unread chats instead of messages.";

"Appearance.ReduceMotion" = "Reduce Motion";
"Appearance.ReduceMotionInfo" = "Disable animations in message bubbles and in the chats list.";

"Appearance.Animations" = "ANIMATIONS";

"Weekday.Monday" = "Monday";
"Weekday.Tuesday" = "Tuesday";
"Weekday.Wednesday" = "Wednesday";
"Weekday.Thursday" = "Thursday";
"Weekday.Friday" = "Friday";
"Weekday.Saturday" = "Saturday";
"Weekday.Sunday" = "Sunday";

"Watch.Message.Call" = "Call";
"Watch.Message.Game" = "Game";
"Watch.Message.Invoice" = "Invoice";
"Watch.Message.Poll" = "Poll";
"Watch.Message.Unsupported" = "Unsupported Message";

"Notifications.ExceptionsResetToDefaults" = "Reset to Defaults";

"AuthSessions.IncompleteAttempts" = "INCOMPLETE LOGIN ATTEMPTS";
"AuthSessions.IncompleteAttemptsInfo" = "These devices have no access to your account. The code was entered correctly, but no correct password was given.";

"AuthSessions.Terminate" = "Terminate";

"ApplyLanguage.ChangeLanguageAlreadyActive" = "The language %1$@ is already active.";
"ApplyLanguage.ChangeLanguageTitle" = "Change Language?";
"ApplyLanguage.ChangeLanguageUnofficialText" = "You are about to apply a custom language pack **%1$@** that is %2$@% complete.\n\nThis will translate the entire interface. You can suggest corrections in the [translation panel]().\n\nYou can change your language back at any time in Settings.";
"ApplyLanguage.ChangeLanguageOfficialText" = "You are about to apply a language pack **%1$@**.\n\nThis will translate the entire interface. You can suggest corrections in the [translation panel]().\n\nYou can change your language back at any time in Settings.";
"ApplyLanguage.ChangeLanguageAction" = "Change";
"ApplyLanguage.ApplyLanguageAction" = "Change";
"ApplyLanguage.UnsufficientDataTitle" = "Insufficient Data";
"ApplyLanguage.UnsufficientDataText" = "Unfortunately, this custom language pack (%1$@) doesn't contain data for Telegram iOS. You can contribute to this language pack using the [translations platform]()";
"ApplyLanguage.LanguageNotSupportedError" = "Sorry, this language doesn't seem to exist.";
"ApplyLanguage.ApplySuccess" = "Language changed";

"TextFormat.Bold" = "Bold";
"TextFormat.Italic" = "Italic";
"TextFormat.Monospace" = "Monospace";

"TwoStepAuth.SetupPasswordTitle" = "Create a Password";
"TwoStepAuth.SetupPasswordDescription" = "Please create a password which will be used to protect your data.";
"TwoStepAuth.ChangePassword" = "Change Password";
"TwoStepAuth.ChangePasswordDescription" = "Please enter a new password which will be used to protect your data.";
"TwoStepAuth.ReEnterPasswordTitle" = "Re-enter your Password";
"TwoStepAuth.ReEnterPasswordDescription" = "Please confirm your password.";
"TwoStepAuth.AddHintTitle" = "Add a Hint";
"TwoStepAuth.AddHintDescription" = "You can create an optional hint for your password.";
"TwoStepAuth.HintPlaceholder" = "Hint";
"TwoStepAuth.RecoveryEmailTitle" = "Recovery Email";
"TwoStepAuth.RecoveryEmailAddDescription" = "Please add your valid e-mail. It is the only way to recover a forgotten password.";
"TwoStepAuth.RecoveryEmailChangeDescription" = "Please enter your new recovery email. It is the only way to recover a forgotten password.";
"TwoStepAuth.ChangeEmail" = "Change Email";
"TwoStepAuth.ConfirmEmailDescription" = "Please enter the code we've just emailed at %1$@.";
"TwoStepAuth.ConfirmEmailCodePlaceholder" = "Code";
"TwoStepAuth.ConfirmEmailResendCode" = "Resend Code";

"TwoStepAuth.SetupPendingEmail" = "Your recovery email %@ needs to be confirmed and is not yet active.\n\nPlease check your email and enter the confirmation code to complete Two-Step Verification setup. Be sure to check the spam folder as well.";
"TwoStepAuth.SetupResendEmailCode" = "Resend Code";
"TwoStepAuth.SetupResendEmailCodeAlert" = "The code has been sent. Please check your e-mail. Be sure to check the spam folder as well.";
"TwoStepAuth.EnterEmailCode" = "Enter Code";

"TwoStepAuth.EnabledSuccess" = "Two-Step verification\nis enabled.";
"TwoStepAuth.DisableSuccess" = "Two-Step verification\nis disabled.";
"TwoStepAuth.PasswordChangeSuccess" = "Your password\nhas been changed.";
"TwoStepAuth.EmailAddSuccess" = "Your recovery e-mail\nhas been added.";
"TwoStepAuth.EmailChangeSuccess" = "Your recovery e-mail\nhas been changed.";

"Conversation.SendMessageErrorGroupRestricted" = "Sorry, you are currently restricted from posting to public groups.";

"InstantPage.TapToOpenLink" = "Tap to open the link:";
"InstantPage.RelatedArticleAuthorAndDateTitle" = "%1$@ • %2$@";

"AuthCode.Alert" = "Your login code is %@. Enter it in the Telegram app where you are trying to log in.\n\nDo not give this code to anyone.";
"Login.CheckOtherSessionMessages" = "Check your Telegram messages";
"Login.SendCodeViaSms" = "Get the code via SMS";
"Login.SendCodeViaCall" = "Call me to dictate the code";
"Login.SendCodeViaFlashCall" = "Get the code via phone call";
"Login.CancelPhoneVerification" = "Do you want to stop the phone number verification process?";
"Login.CancelPhoneVerificationStop" = "Stop";
"Login.CancelPhoneVerificationContinue" = "Continue";
"Login.CodeExpired" = "Code expired, please login again.";
"Login.CancelSignUpConfirmation" = "Do you want to stop the registration process?";

"Passcode.AppLockedAlert" = "Telegram\nLocked";

"ChatList.ReadAll" = "Read All";
"ChatList.Read" = "Read";
"ChatList.DeleteConfirmation_1" = "Delete";
"ChatList.DeleteConfirmation_2" = "Delete 2 Chats";
"ChatList.DeleteConfirmation_3_10" = "Delete %@ Chats";
"ChatList.DeleteConfirmation_any" = "Delete %@ Chats";
"ChatList.DeleteConfirmation_many" = "Delete %@ Chats";
"ChatList.DeleteConfirmation_0" = "Delete %@ Chats";

"Username.TooManyPublicUsernamesError" = "Sorry, you have reserved too many public usernames.";
"Group.Username.RevokeExistingUsernamesInfo" = "You can revoke the link from one of your older groups or channels, or create a private group instead.";
"Channel.Username.RevokeExistingUsernamesInfo" = "You can revoke the link from one of your older groups or channels, or create a private channel instead.";

"InstantPage.Reference" = "Reference";

"Permissions.Skip" = "Skip";

"Permissions.ContactsTitle.v0" = "Sync Your Contacts";
"Permissions.ContactsText.v0" = "See who's on Telegram and switch seamlessly, without having to \"add\" your friends.";
"Permissions.ContactsAllow.v0" = "Allow Access";
"Permissions.ContactsAllowInSettings.v0" = "Allow in Settings";

"Permissions.NotificationsTitle.v0" = "Turn ON Notifications";
"Permissions.NotificationsText.v0" = "Don't miss important messages from your friends and coworkers.";
"Permissions.NotificationsUnreachableText.v0" = "Please note that you partly disabled message notifications in your Settings.";
"Permissions.NotificationsAllow.v0" = "Turn Notifications ON";
"Permissions.NotificationsAllowInSettings.v0" = "Turn ON in Settings";

"Permissions.CellularDataTitle.v0" = "Enable Cellular Data";
"Permissions.CellularDataText.v0" = "Don't worry, Telegram keeps network usage to a minimum. You can further control this in Settings > Data and Storage.";
"Permissions.CellularDataAllowInSettings.v0" = "Turn ON in Settings";

"Permissions.SiriTitle.v0" = "Turn ON Siri";
"Permissions.SiriText.v0" = "Use Siri to send messages and make calls.";
"Permissions.SiriAllow.v0" = "Turn Siri ON";
"Permissions.SiriAllowInSettings.v0" = "Turn ON in Settings";

"Permissions.PrivacyPolicy" = "Privacy Policy";

"Contacts.PermissionsTitle" = "Access to Contacts";
"Contacts.PermissionsText" = "Please allow Telegram access to your phonebook to seamlessly find all your friends.";
"Contacts.PermissionsAllow" = "Allow Access";
"Contacts.PermissionsAllowInSettings" = "Allow in Settings";
"Contacts.PermissionsSuppressWarningTitle" = "Keep contacts disabled?";
"Contacts.PermissionsSuppressWarningText" = "You won't know when your friends join Telegram and become available to chat. We recommend enabling access to contacts in Settings.";
"Contacts.PermissionsKeepDisabled" = "Keep Disabled";
"Contacts.PermissionsEnable" = "Enable";

"Notifications.PermissionsTitle" = "Turn ON Notifications";
"Notifications.PermissionsText" = "Don't miss important messages from your friends and coworkers.";
"Notifications.PermissionsUnreachableTitle" = "Check Notification Settings";
"Notifications.PermissionsUnreachableText" = "Please note that you partly disabled message notifications in your Settings.";
"Notifications.PermissionsAllow" = "Turn Notifications ON";
"Notifications.PermissionsAllowInSettings" = "Turn ON in Settings";
"Notifications.PermissionsOpenSettings" = "Open Settings";
"Notifications.PermissionsSuppressWarningTitle" = "Keep notifications disabled?";
"Notifications.PermissionsSuppressWarningText" = "You may miss important messages on Telegram due to your current settings.\n\nFor better results, enable alerts or banners and try muting certain chats or chat types in Telegram settings.";
"Notifications.PermissionsKeepDisabled" = "Keep Disabled";
"Notifications.PermissionsEnable" = "Enable";

"ChatSettings.DownloadInBackground" = "Background Download";
"ChatSettings.DownloadInBackgroundInfo" = "The app will continue downloading media files for a limited time.";

"Cache.ServiceFiles" = "Service Files";

"SharedMedia.SearchNoResults" = "No Results";
"SharedMedia.SearchNoResultsDescription" = "There were no results for \"%@\".\nTry a new search.";

"MessagePoll.LabelAnonymous" = "Anonymous Poll";
"MessagePoll.LabelClosed" = "Final Results";
"MessagePoll.NoVotes" = "No votes";
"MessagePoll.VotedCount_0" = "%@ votes";
"MessagePoll.VotedCount_1" = "1 vote";
"MessagePoll.VotedCount_2" = "2 votes";
"MessagePoll.VotedCount_3_10" = "%@ votes";
"MessagePoll.VotedCount_many" = "%@ votes";
"MessagePoll.VotedCount_any" = "%@ votes";
"AttachmentMenu.Poll" = "Poll";
"Conversation.PinnedPoll" = "Pinned Poll";
"Conversation.PinnedQuiz" = "Pinned Quiz";

"CreatePoll.Title" = "New Poll";
"CreatePoll.Create" = "Send";
"CreatePoll.TextHeader" = "QUESTION";
"CreatePoll.TextPlaceholder" = "Ask a question";
"CreatePoll.OptionsHeader" = "POLL OPTIONS";
"CreatePoll.OptionPlaceholder" = "Option";
"CreatePoll.AddOption" = "Add an Option";

"CreatePoll.AddMoreOptions_0" = "You can add %@ more options.";
"CreatePoll.AddMoreOptions_1" = "You can add 1 more option.";
"CreatePoll.AddMoreOptions_2" = "You can add 2 more options.";
"CreatePoll.AddMoreOptions_3_10" = "You can add %@ more options.";
"CreatePoll.AddMoreOptions_many" = "You can add %@ more options.";
"CreatePoll.AddMoreOptions_any" = "You can add %@ more options.";
"CreatePoll.AllOptionsAdded" = "You have added the maximum number of options.";

"CreatePoll.CancelConfirmation" = "Are you sure you want to discard this poll?";

"ForwardedPolls_1" = "Forwarded poll";
"ForwardedPolls_2" = "2 forwarded polls";
"ForwardedPolls_3_10" = "%@ forwarded polls";
"ForwardedPolls_any" = "%@ forwarded polls";
"ForwardedPolls_many" = "%@ forwarded polls";
"ForwardedPolls_0" = "%@ forwarded polls";

"Conversation.UnvotePoll" = "Retract Vote";
"Conversation.StopPoll" = "Stop Poll";
"Conversation.StopPollConfirmationTitle" = "If you stop this poll now, nobody will be able to vote in it anymore. This action cannot be undone.";
"Conversation.StopPollConfirmation" = "Stop Poll";

"AttachmentMenu.WebSearch" = "Web Search";

"Conversation.UnsupportedMediaPlaceholder" = "This message is not supported on your version of Telegram. Please update to the latest version.";
"Conversation.UpdateTelegram" = "UPDATE TELEGRAM";

"Cache.LowDiskSpaceText" = "Your phone has run out of available storage. Please free some space to download or upload media.";

"Contacts.SortBy" = "Sort by:";
"Contacts.SortByName" = "Name";
"Contacts.SortByPresence" = "Last Seen Time";
"Contacts.SortedByName" = "Sorted by Name";
"Contacts.SortedByPresence" = "Sorted by Last Seen Time";

"NotificationSettings.ContactJoinedInfo" = "Receive push notifications when one of your contacts becomes available on Telegram.";

"GroupInfo.Permissions" = "Permissions";
"GroupInfo.Permissions.Title" = "Permissions";
"GroupInfo.Permissions.SectionTitle" = "WHAT CAN MEMBERS OF THIS GROUP DO?";
"GroupInfo.Permissions.Removed" = "Removed Users";
"GroupInfo.Permissions.Exceptions" = "EXCEPTIONS";
"GroupInfo.Permissions.AddException" = "Add Exception";
"GroupInfo.Permissions.SearchPlaceholder" = "Search Exceptions";

"GroupInfo.Administrators" = "Administrators";
"GroupInfo.Administrators.Title" = "Administrators";

"GroupPermission.NoSendMessages" = "no messages";
"GroupPermission.NoSendMedia" = "no media";
"GroupPermission.NoSendGifs" = "no GIFs";
"GroupPermission.NoSendPolls" = "no polls";
"GroupPermission.NoSendLinks" = "no links";
"GroupPermission.NoChangeInfo" = "no info";
"GroupPermission.NoAddMembers" = "no add";
"GroupPermission.NoPinMessages" = "no pin";

"GroupPermission.Title" = "Exception";
"GroupPermission.NewTitle" = "New Exception";
"GroupPermission.SectionTitle" = "WHAT CAN THIS MEMBER DO?";
"GroupPermission.Duration" = "Duration";
"GroupPermission.AddedInfo" = "Exception added by %1$@ %2$@";
"GroupPermission.Delete" = "Delete Exception";
"GroupPermission.ApplyAlertText" = "You have changed this user's rights in %@.\nApply Changes?";
"GroupPermission.ApplyAlertAction" = "Apply";
"GroupPermission.AddSuccess" = "Exception Added";
"GroupPermission.NotAvailableInPublicGroups" = "This permission is not available in public groups.";
"GroupPermission.AddMembersNotAvailable" = "You don't have persmission to add members.";

"Channel.EditAdmin.PermissionEnabledByDefault" = "This option is permitted for all members in Group Permissions.";

"GroupPermission.EditingDisabled" = "You cannot edit restrictions of this user.";
"GroupPermission.PermissionDisabledByDefault" = "This option is disabled for all members in Group Permissions.";

"Channel.Management.RemovedBy" = "Removed by %@";

"GroupRemoved.Title" = "Removed Users";
"GroupRemoved.Remove" = "Remove User";
"GroupRemoved.RemoveInfo" = "Users removed from the group by admins cannot rejoin it via invite links.";
"ChannelRemoved.RemoveInfo" = "Users removed from the channel by admins cannot rejoin it via invite links.";
"GroupRemoved.UsersSectionTitle" = "REMOVED USERS";
"GroupRemoved.ViewUserInfo" = "View User Info";
"GroupRemoved.AddToGroup" = "Add To Group";
"GroupRemoved.DeleteUser" = "Delete";

"EmptyGroupInfo.Title" = "You have created a group";
"EmptyGroupInfo.Subtitle" = "Groups can have:";
"EmptyGroupInfo.Line1" = "Up to %@ members";
"EmptyGroupInfo.Line2" = "Persistent chat history";
"EmptyGroupInfo.Line3" = "Public links such as t.me/title";
"EmptyGroupInfo.Line4" = "Admins with different rights";

"WallpaperPreview.Title" = "Background Preview";
"WallpaperPreview.PreviewTopText" = "Press Set to apply the background";
"WallpaperPreview.PreviewBottomText" = "Enjoy the view";

"WallpaperPreview.SwipeTopText" = "Swipe left or right to preview more backgrounds";
"WallpaperPreview.SwipeBottomText" = "Backgrounds for the god of backgrounds!";
"WallpaperPreview.SwipeColorsTopText" = "Swipe left or right to see more colors";
"WallpaperPreview.SwipeColorsBottomText" = "Salmon is a fish, not a color";
"WallpaperPreview.CustomColorTopText" = "Use sliders to adjust color";
"WallpaperPreview.CustomColorBottomText" = "Something to match your curtains";
"WallpaperPreview.CropTopText" = "Pinch and pan to adjust background";
"WallpaperPreview.CropBottomText" = "Pinch me, I'm dreaming";
"WallpaperPreview.Motion" = "Motion";
"WallpaperPreview.Blurred" = "Blurred";
"WallpaperPreview.Pattern" = "Pattern";

"Wallpaper.Search" = "Search Backgrounds";
"Wallpaper.SearchShort" = "Search";
"Wallpaper.SetColor" = "Set a Color";
"Wallpaper.SetCustomBackground" = "Choose from Gallery";
"Wallpaper.SetCustomBackgroundInfo" = "You can set a custom background image and share it with your friends.";

"Wallpaper.DeleteConfirmation_1" = "Delete Background";
"Wallpaper.DeleteConfirmation_2" = "Delete 2 Backgrounds";
"Wallpaper.DeleteConfirmation_3_10" = "Delete %@ Backgrounds";
"Wallpaper.DeleteConfirmation_any" = "Delete %@ Backgrounds";
"Wallpaper.DeleteConfirmation_many" = "Delete %@ Backgrounds";
"Wallpaper.DeleteConfirmation_0" = "Delete %@ Backgrounds";

"WallpaperColors.Title" = "Set a Color";
"WallpaperColors.SetCustomColor" = "Set Custom Color";

"WallpaperSearch.ColorTitle" = "SEARCH BY COLOR";
"WallpaperSearch.Recent" = "RECENT";
"WallpaperSearch.ColorPrefix" = "color: ";
"WallpaperSearch.ColorBlue" = "Blue";
"WallpaperSearch.ColorRed" = "Red";
"WallpaperSearch.ColorOrange" = "Orange";
"WallpaperSearch.ColorYellow" = "Yellow";
"WallpaperSearch.ColorGreen" = "Green";
"WallpaperSearch.ColorTeal" = "Teal";
"WallpaperSearch.ColorPurple" = "Purple";
"WallpaperSearch.ColorPink" = "Pink";
"WallpaperSearch.ColorBrown" = "Brown";
"WallpaperSearch.ColorBlack" = "Black";
"WallpaperSearch.ColorGray" = "Gray";
"WallpaperSearch.ColorWhite" = "White";

"Channel.AdminLog.DefaultRestrictionsUpdated" = "changed default permissions";
"Channel.AdminLog.PollStopped" = "%@ stopped poll";

"ChatList.DeleteChat" = "Delete Chat";
"ChatList.DeleteChatConfirmation" = "Are you sure you want to delete chat\nwith %@?";
"ChatList.DeleteSecretChatConfirmation" = "Are you sure you want to delete secret chat\nwith %@?";
"ChatList.LeaveGroupConfirmation" = "Are you sure you want to leave %@?";
"ChatList.DeleteAndLeaveGroupConfirmation" = "Are you sure you want to leave and delete %@?";
"ChatList.DeleteSavedMessagesConfirmation" = "Are you sure you want to delete\nSaved Messages?";

"Undo.Undo" = "Undo";
"Undo.ChatDeleted" = "Chat deleted";
"Undo.ChatCleared" = "Chat cleared";
"Undo.ChatClearedForBothSides" = "Chat cleared for both sides";
"Undo.SecretChatDeleted" = "Secret Chat deleted";
"Undo.LeftChannel" = "Left channel";
"Undo.LeftGroup" = "Left group";
"Undo.DeletedChannel" = "Deleted channel";
"Undo.DeletedGroup" = "Deleted group";

"AccessDenied.Wallpapers" = "Telegram needs access to your photo library to set a custom chat background.\n\nPlease go to Settings > Privacy > Photos and set Telegram to ON.";

"Conversation.ChatBackground" = "Chat Background";
"Conversation.ViewBackground" = "VIEW BACKGROUND";

"SocksProxySetup.ShareQRCodeInfo" = "Your friends can add this proxy by scanning this code with phone or in-app camera.";
"SocksProxySetup.ShareQRCode" = "Share QR Code";
"SocksProxySetup.ShareLink" = "Share Lisnk";

"CallFeedback.Title" = "Call Feedback";
"CallFeedback.WhatWentWrong" = "WHAT WENT WRONG?";
"CallFeedback.ReasonEcho" = "I heard my own voice";
"CallFeedback.ReasonNoise" = "I heard background noise";
"CallFeedback.ReasonInterruption" = "The other side kept disappearing";
"CallFeedback.ReasonDistortedSpeech" = "Speech was distorted";
"CallFeedback.ReasonSilentLocal" = "I couldn't hear the other side";
"CallFeedback.ReasonSilentRemote" = "The other side couldn't hear me";
"CallFeedback.ReasonDropped" = "Call ended unexpectedly";
"CallFeedback.VideoReasonDistorted" = "Video was distorted";
"CallFeedback.VideoReasonLowQuality" = "Video was pixelated";
"CallFeedback.AddComment" = "Add an optional comment";
"CallFeedback.IncludeLogs" = "Include technical information";
"CallFeedback.IncludeLogsInfo" = "This won't reveal the contents of your conversation, but will help us fix the issue sooner.";
"CallFeedback.Send" = "Send";
"CallFeedback.Success" = "Thanks for\nyour feedback";

"Settings.AddAccount" = "Add Account";
"WebSearch.SearchNoResults" = "No Results";
"WebSearch.SearchNoResultsDescription" = "There were no results for \"%@\".\nTry a new search.";

"WallpaperPreview.PatternIntensity" = "Pattern Intensity";

"Message.Wallpaper" = "Chat Background";

"Wallpaper.ResetWallpapers" = "Reset Chat Backgrounds";
"Wallpaper.ResetWallpapersInfo" = "Remove all uploaded chat backgrounds and restore pre-installed backgrounds for all themes.";
"Wallpaper.ResetWallpapersConfirmation" = "Reset Chat Backgrounds";

"Proxy.TooltipUnavailable" = "The proxy may be unavailable. Try selecting another one.";

"SocksProxySetup.Status" = "Status";
"Login.PhoneNumberAlreadyAuthorized" = "This account is already logged in from this app.";

"Login.PhoneNumberAlreadyAuthorizedSwitch" = "Switch";

"Call.AnsweringWithAccount" = "Answering as %@";

"AutoDownloadSettings.CellularTitle" = "Using Cellular";
"AutoDownloadSettings.WifiTitle" = "Using Wi-Fi";
"AutoDownloadSettings.AutoDownload" = "Auto-Download Media";
"AutoDownloadSettings.MediaTypes" = "TYPES OF MEDIA";
"AutoDownloadSettings.Photos" = "Photos";
"AutoDownloadSettings.Videos" = "Videos";
"AutoDownloadSettings.Files" = "Files";
"AutoDownloadSettings.VoiceMessagesInfo" = "Voice messages are tiny and always downloaded automatically.";
"AutoDownloadSettings.ResetSettings" = "Reset Auto-Download Settings";
"AutoDownloadSettings.AutodownloadPhotos" = "AUTO-DOWNLOAD PHOTOS";
"AutoDownloadSettings.AutodownloadVideos" = "AUTO-DOWNLOAD VIDEOS AND GIFS";
"AutoDownloadSettings.AutodownloadFiles" = "AUTO-DOWNLOAD FILES AND MUSIC";
"AutoDownloadSettings.MaxVideoSize" = "MAXIMUM VIDEO SIZE";
"AutoDownloadSettings.MaxFileSize" = "MAXIMUM FILE SIZE";
"AutoDownloadSettings.DataUsage" = "DATA USAGE";
"AutoDownloadSettings.DataUsageLow" = "Low";
"AutoDownloadSettings.DataUsageMedium" = "Medium";
"AutoDownloadSettings.DataUsageHigh" = "High";
"AutoDownloadSettings.DataUsageCustom" = "Custom";
"AutoDownloadSettings.OnForAll" = "On for all chats";
"AutoDownloadSettings.OnFor" = "On for %@";
"AutoDownloadSettings.TypeContacts" = "Contacts";
"AutoDownloadSettings.TypePrivateChats" = "PM";
"AutoDownloadSettings.TypeGroupChats" = "Groups";
"AutoDownloadSettings.TypeChannels" = "Channels";
"AutoDownloadSettings.UpToForAll" = "Up to %@ for all chats";
"AutoDownloadSettings.UpToFor" = "Up to %1$@ for %2$@";
"AutoDownloadSettings.OffForAll" = "Off for all chats";
"AutoDownloadSettings.Delimeter" = ", ";
"AutoDownloadSettings.LastDelimeter" = " and ";
"AutoDownloadSettings.PreloadVideo" = "Preload Larger Videos";
"AutoDownloadSettings.PreloadVideoInfo" = "Preload first seconds of videos larger than %@ for instant playback.";

"ChatSettings.AutoDownloadUsingCellular" = "Using Cellular";
"ChatSettings.AutoDownloadUsingWiFi" = "Using Wi-Fi";
"ChatSettings.AutoPlayTitle" = "AUTO-PLAY MEDIA";
"ChatSettings.AutoPlayGifs" = "GIFs";
"ChatSettings.AutoPlayVideos" = "Videos";

"ChatSettings.AutoDownloadSettings.TypePhoto" = "Photos";
"ChatSettings.AutoDownloadSettings.TypeVideo" = "Videos (%@)";
"ChatSettings.AutoDownloadSettings.TypeMedia" = "Media (%@)";
"ChatSettings.AutoDownloadSettings.TypeFile" = "Files (%@)";
"ChatSettings.AutoDownloadSettings.OffForAll" = "Disabled";
"ChatSettings.AutoDownloadSettings.Delimeter" = ", ";

"LogoutOptions.Title" = "Log out";
"LogoutOptions.AlternativeOptionsSection" = "ALTERNATIVE OPTIONS";
"LogoutOptions.AddAccountTitle" = "Add another account";
"LogoutOptions.AddAccountText" = "Set up multiple phone numbers and easily switch between them.";
"LogoutOptions.SetPasscodeTitle" = "Set a Passcode";
"LogoutOptions.SetPasscodeText" = "Lock the app with a passcode so that others can't open it.";
"LogoutOptions.ClearCacheTitle" = "Clear Cache";
"LogoutOptions.ClearCacheText" = "Free up disk space on your device; your media will stay in the cloud.";
"LogoutOptions.ChangePhoneNumberTitle" = "Change Phone Number";
"LogoutOptions.ChangePhoneNumberText" = "Move your contacts, groups, messages and media to a new number.";
"LogoutOptions.ContactSupportTitle" = "Contact Support";
"LogoutOptions.ContactSupportText" = "Tell us about any issues; logging out doesn't usually help.";
"LogoutOptions.LogOut" = "Log Out";
"LogoutOptions.LogOutInfo" = "Remember, logging out kills all your Secret Chats.";

"GroupPermission.PermissionGloballyDisabled" = "This permission is disabled in this group.";

"ChannelInfo.Stats" = "View Statistics";

"Conversation.PressVolumeButtonForSound" = "Press volume button\nto unmute the video";

"ChatList.SelectedChats_1" = "%@ Chat Selected";
"ChatList.SelectedChats_2" = "%@ Chats Selected";
"ChatList.SelectedChats_3_10" = "%@ Chats Selected";
"ChatList.SelectedChats_any" = "%@ Chats Selected";
"ChatList.SelectedChats_many" = "%@ Chats Selected";
"ChatList.SelectedChats_0" = "%@ Chats Selected";

"NotificationSettings.ShowNotificationsFromAccountsSection" = "SHOW NOTIFICATIONS FROM";
"NotificationSettings.ShowNotificationsAllAccounts" = "All Accounts";
"NotificationSettings.ShowNotificationsAllAccountsInfoOn" = "Turn this off if you want to receive notifications only from your active account.";
"NotificationSettings.ShowNotificationsAllAccountsInfoOff" = "Turn this on if you want to receive notifications from all your accounts.";

"Gif.Search" = "Search GIFs";
"Gif.NoGifsFound" = "No GIFs Found";
"Gif.NoGifsPlaceholder" = "You have no saved GIFs yet.";

"Privacy.ProfilePhoto" = "Profile Photo";
"Privacy.Forwards" = "Forwarded Messages";

"Privacy.ProfilePhoto.WhoCanSeeMyPhoto" = "WHO CAN SEE MY PROFILE PHOTO";
"Privacy.ProfilePhoto.CustomHelp" = "You can restrict who can see your profile photo with granular precision.";
"Privacy.ProfilePhoto.AlwaysShareWith.Title" = "Always Share With";
"Privacy.ProfilePhoto.NeverShareWith.Title" = "Never Share With";

"Privacy.Forwards.WhoCanForward" = "WHO CAN ADD LINK TO MY ACCOUNT WHEN FORWARDING MY MESSAGES";
"Privacy.Forwards.CustomHelp" = "When forwarded to other chats, messages you send will not link back to your account.";
"Privacy.Forwards.AlwaysAllow.Title" = "Always Allow";
"Privacy.Forwards.NeverAllow.Title" = "Never Allow";

"Conversation.ContextMenuCancelSending" = "Cancel Sending";

"Conversation.ForwardAuthorHiddenTooltip" = "The account was hidden by the user";

"Privacy.Forwards.Preview" = "PREVIEW";
"Privacy.Forwards.PreviewMessageText" = "Reinhardt, we need to find you some new music.";
"Privacy.Forwards.AlwaysLink" = "Link to your account";
"Privacy.Forwards.LinkIfAllowed" = "Link if allowed by settings below";
"Privacy.Forwards.NeverLink" = "Not a link to your account";

"Chat.UnsendMyMessagesAlertTitle" = "Unsending will also delete messages you sent on %@'s side.";
"Chat.UnsendMyMessages" = "Unsend My Messages";

"Chat.DeleteMessagesConfirmation_1" = "Delete message";
"Chat.DeleteMessagesConfirmation_any" = "Delete %@ messages";

"Settings.Search" = "Search Settings";

"SettingsSearch.FAQ" = "FAQ";

"SettingsSearch.Synonyms.EditProfile.Title" = " ";
"SettingsSearch.Synonyms.EditProfile.Bio" = " ";
"SettingsSearch.Synonyms.EditProfile.PhoneNumber" = " ";
"SettingsSearch.Synonyms.EditProfile.Username" = " ";
"SettingsSearch.Synonyms.EditProfile.AddAccount" = " ";
"SettingsSearch.Synonyms.EditProfile.Logout" = " ";

"SettingsSearch.Synonyms.Calls.Title" = " ";
"SettingsSearch.Synonyms.Calls.CallTab" = " ";

"SettingsSearch.Synonyms.Stickers.Title" = " ";
"SettingsSearch.Synonyms.Stickers.SuggestStickers" = " ";
"SettingsSearch.Synonyms.Stickers.FeaturedPacks" = " ";
"SettingsSearch.Synonyms.Stickers.ArchivedPacks" = " ";
"SettingsSearch.Synonyms.Stickers.Masks" = " ";

"SettingsSearch.Synonyms.Notifications.Title" = " ";
"SettingsSearch.Synonyms.Notifications.MessageNotificationsAlert" = " ";
"SettingsSearch.Synonyms.Notifications.MessageNotificationsPreview" = " ";
"SettingsSearch.Synonyms.Notifications.MessageNotificationsSound" = " ";
"SettingsSearch.Synonyms.Notifications.MessageNotificationsExceptions" = " ";
"SettingsSearch.Synonyms.Notifications.GroupNotificationsAlert" = " ";
"SettingsSearch.Synonyms.Notifications.GroupNotificationsPreview" = " ";
"SettingsSearch.Synonyms.Notifications.GroupNotificationsSound" = " ";
"SettingsSearch.Synonyms.Notifications.GroupNotificationsExceptions" = " ";
"SettingsSearch.Synonyms.Notifications.ChannelNotificationsAlert" = " ";
"SettingsSearch.Synonyms.Notifications.ChannelNotificationsPreview" = " ";
"SettingsSearch.Synonyms.Notifications.ChannelNotificationsSound" = " ";
"SettingsSearch.Synonyms.Notifications.ChannelNotificationsExceptions" = " ";
"SettingsSearch.Synonyms.Notifications.InAppNotificationsSound" = " ";
"SettingsSearch.Synonyms.Notifications.InAppNotificationsVibrate" = " ";
"SettingsSearch.Synonyms.Notifications.InAppNotificationsPreview" = " ";
"SettingsSearch.Synonyms.Notifications.DisplayNamesOnLockScreen" = " ";
"SettingsSearch.Synonyms.Notifications.BadgeIncludeMutedChats" = " ";
"SettingsSearch.Synonyms.Notifications.BadgeIncludeMutedPublicGroups" = " ";
"SettingsSearch.Synonyms.Notifications.BadgeIncludeMutedChannels" = " ";
"SettingsSearch.Synonyms.Notifications.BadgeCountUnreadMessages" = " ";
"SettingsSearch.Synonyms.Notifications.ContactJoined" = " ";
"SettingsSearch.Synonyms.Notifications.ResetAllNotifications" = " ";

"SettingsSearch.Synonyms.Privacy.Title" = " ";
"SettingsSearch.Synonyms.Privacy.BlockedUsers" = " ";
"SettingsSearch.Synonyms.Privacy.LastSeen" = " ";
"SettingsSearch.Synonyms.Privacy.ProfilePhoto" = " ";
"SettingsSearch.Synonyms.Privacy.Forwards" = " ";
"SettingsSearch.Synonyms.Privacy.Calls" = " ";
"SettingsSearch.Synonyms.Privacy.GroupsAndChannels" = " ";
"SettingsSearch.Synonyms.Privacy.Passcode" = " ";
"SettingsSearch.Synonyms.Privacy.PasscodeAndTouchId" = " ";
"SettingsSearch.Synonyms.Privacy.PasscodeAndFaceId" = " ";
"SettingsSearch.Synonyms.Privacy.TwoStepAuth" = "Password";
"SettingsSearch.Synonyms.Privacy.AuthSessions" = " ";
"SettingsSearch.Synonyms.Privacy.DeleteAccountIfAwayFor" = " ";

"SettingsSearch.Synonyms.Privacy.Data.Title" = " ";
"SettingsSearch.Synonyms.Privacy.Data.ContactsReset" = " ";
"SettingsSearch.Synonyms.Privacy.Data.ContactsSync" = " ";
"SettingsSearch.Synonyms.Privacy.Data.TopPeers" = " ";
"SettingsSearch.Synonyms.Privacy.Data.DeleteDrafts" = " ";
"SettingsSearch.Synonyms.Privacy.Data.ClearPaymentsInfo" = " ";
"SettingsSearch.Synonyms.Privacy.Data.SecretChatLinkPreview" = " ";

"SettingsSearch.Synonyms.Data.Title" = " ";
"SettingsSearch.Synonyms.Data.Storage.Title" = "Cache";
"SettingsSearch.Synonyms.Data.Storage.KeepMedia" = " ";
"SettingsSearch.Synonyms.Data.Storage.ClearCache" = " ";
"SettingsSearch.Synonyms.Data.NetworkUsage" = " ";
"SettingsSearch.Synonyms.Data.AutoDownloadUsingCellular" = " ";
"SettingsSearch.Synonyms.Data.AutoDownloadUsingWifi" = " ";
"SettingsSearch.Synonyms.Data.AutoDownloadReset" = " ";
"SettingsSearch.Synonyms.Data.AutoplayGifs" = " ";
"SettingsSearch.Synonyms.Data.AutoplayVideos" = " ";
"SettingsSearch.Synonyms.Data.CallsUseLessData" = " ";
"SettingsSearch.Synonyms.Data.SaveIncomingPhotos" = " ";
"SettingsSearch.Synonyms.Data.SaveEditedPhotos" = " ";
"SettingsSearch.Synonyms.Data.DownloadInBackground" = " ";

"SettingsSearch.Synonyms.Proxy.Title" = "SOCKS5\nMTProto";
"SettingsSearch.Synonyms.Proxy.AddProxy" = " ";
"SettingsSearch.Synonyms.Proxy.UseForCalls" = " ";

"SettingsSearch.Synonyms.Appearance.Title" = " ";
"SettingsSearch.Synonyms.Appearance.TextSize" = " ";
"SettingsSearch.Synonyms.Appearance.ChatBackground" = "Wallpaper";
"SettingsSearch.Synonyms.Appearance.ChatBackground.SetColor" = " ";
"SettingsSearch.Synonyms.Appearance.ChatBackground.Custom" = " ";
"SettingsSearch.Synonyms.Appearance.AutoNightTheme" = " ";
"SettingsSearch.Synonyms.Appearance.ColorTheme" = " ";
"SettingsSearch.Synonyms.Appearance.LargeEmoji" = " ";
"SettingsSearch.Synonyms.Appearance.Animations" = "Animations";

"SettingsSearch.Synonyms.SavedMessages" = " ";
"SettingsSearch.Synonyms.AppLanguage" = " ";
"SettingsSearch.Synonyms.Passport" = " ";
"SettingsSearch.Synonyms.Watch" = "Apple Watch";
"SettingsSearch.Synonyms.Support" = "Support";
"SettingsSearch.Synonyms.FAQ" = " ";

"ChatList.DeleteForCurrentUser" = "Delete just for me";
"ChatList.DeleteForEveryone" = "Delete for me and %@";
"ChatList.DeleteForEveryoneConfirmationTitle" = "Warning!";
"ChatList.DeleteForEveryoneConfirmationText" = "This will **delete all messages** in this chat for **both participants**.";
"ChatList.DeleteForEveryoneConfirmationAction" = "Delete All";
"ChatList.DeleteForAllMembers" = "Delete for all members";
"ChatList.DeleteForAllSubscribers" = "Delete for all subscribers";
"ChatList.DeleteForAllMembersConfirmationText" = "This will **delete all messages** in this chat for **all participants**.";
"ChatList.DeleteForAllSubscribersConfirmationText" = "This will **delete all messages** in this channel for **all subscribers**.";

"ChatList.DeleteSavedMessagesConfirmationTitle" = "Warning!";
"ChatList.DeleteSavedMessagesConfirmationText" = "This will **delete all messages** in this chat.";
"ChatList.DeleteSavedMessagesConfirmationAction" = "Delete All";

"ChatList.ClearChatConfirmation" = "Are you sure you want to delete all\nmessages in the chat with %@?";

"Settings.CheckPhoneNumberTitle" = "Is %@ still your number?";
"Settings.CheckPhoneNumberText" = "Keep your number up to date to ensure you can always log in to Telegram. [Learn more]()";
"Settings.KeepPhoneNumber" = "Keep %@";
"Settings.ChangePhoneNumber" = "Change Number";
"Settings.CheckPhoneNumberFAQAnchor" = "q-i-have-a-new-phone-number-what-do-i-do";

"Undo.ChatDeletedForBothSides" = "Chat deleted for both sides";

"AppUpgrade.Running" = "Optimizing Telegram...
This may take a while, depending on the size of the database. Please keep the app open until the process is finished.

Sorry for the inconvenience.";

"Call.Mute" = "mute";
"Call.Camera" = "camera";
"Call.Flip" = "flip";
"Call.End" = "end";
"Call.Speaker" = "speaker";

"MemberSearch.BotSection" = "BOTS";

"Conversation.PrivateMessageLinkCopied" = "This link will only work for members of this chat.";
"Conversation.ErrorInaccessibleMessage" = "Unfortunately, you can't access this message. You are not a member of the chat where it was posted.";

"Stickers.ClearRecent" = "Clear Recent Stickers";

"Appearance.Other" = "Other";
"Appearance.LargeEmoji" = "Large Emoji";

"ChatList.ArchiveAction" = "Archive";
"ChatList.UnarchiveAction" = "Unarchive";
"ChatList.HideAction" = "Hide";
"ChatList.UnhideAction" = "Pin";

"ChatList.UndoArchiveTitle" = "Chat archived";
"ChatList.UndoArchiveMultipleTitle" = "Chats archived";
"ChatList.UndoArchiveText1" = "Hide the archive by swiping left on it.";
"ChatList.UndoArchiveHiddenTitle" = "Archive hidden";
"ChatList.UndoArchiveHiddenText" = "Swipe down to see archive.";
"ChatList.UndoArchiveRevealedTitle" = "Archive pinned";
"ChatList.UndoArchiveRevealedText" = "Swipe left on the archive to hide it.";
"ChatList.ArchivedChatsTitle" = "Archived Chats";

"PasscodeSettings.PasscodeOptions" = "Passcode Options";
"PasscodeSettings.DoNotMatch" = "Passcodes don't match. Please try again.";

"Conversation.PrivateChannelTooltip" = "This channel is private";

"PasscodeSettings.PasscodeOptions" = "Passcode Options";
"PasscodeSettings.AlphanumericCode" = "Custom Alphanumeric Code";
"PasscodeSettings.4DigitCode" = "4-Digit Numeric Code";
"PasscodeSettings.6DigitCode" = "6-Digit Numeric Code";

"Conversation.ScamWarning" = "⚠️ Warning: Many users reported this account as a scam. Please be careful, especially if it asks you for money.";

"Conversation.ClearChatConfirmation" = "Warning, this will delete your **entire chat history** with %@.";

"ArchivedChats.IntroTitle1" = "This is your archive";
"ArchivedChats.IntroText1" = "Chats with enabled notifications get unarchived when new notifications arrive.";
"ArchivedChats.IntroTitle2" = "Muted Chats";
"ArchivedChats.IntroText2" = "Muted chats stay archived when new messages arrive.";
"ArchivedChats.IntroTitle3" = "Pinned Chats";
"ArchivedChats.IntroText3" = "You can pin up to 100 archived chats to the top.";

"UserInfo.ScamUserWarning" = "⚠️ Warning: Many users reported this user as a scam. Please be careful, especially if it asks you for money.";
"UserInfo.ScamBotWarning" = "⚠️ Warning: Many users reported this user as a scam. Please be careful, especially if it asks you for money.";
"ChannelInfo.ScamChannelWarning" = "⚠️ Warning: Many users reported this channel as a scam. Please be careful, especially if it asks you for money.";
"GroupInfo.ScamGroupWarning" = "⚠️ Warning: Many users reported this group as a scam. Please be careful, especially if it asks you for money.";

"Privacy.AddNewPeer" = "Add Users or Groups";
"PrivacyPhoneNumberSettings.WhoCanSeeMyPhoneNumber" = "WHO CAN SEE MY PHONE NUMBER";
"PrivacyPhoneNumberSettings.CustomHelp" = "Users who already have your number saved in the contacts will also see it on Telegram.";
"PrivacyPhoneNumberSettings.CustomDisabledHelp" = "Users who add your number to their contacts will see it on Telegram only if they are your contacts.";

"PrivacyPhoneNumberSettings.DiscoveryHeader" = "WHO CAN FIND ME BY MY NUMBER";

"Privacy.PhoneNumber" = "Phone Number";
"PrivacySettings.PhoneNumber" = "Phone Number";
"Contacts.SearchUsersAndGroupsLabel" = "Search for users and groups";

"PrivacySettings.PasscodeOff" = "Off";
"PrivacySettings.PasscodeOn" = "On";

"UserInfo.BlockConfirmationTitle" = "Do you want to block %@ from messaging and calling you on Telegram?";
"UserInfo.BlockActionTitle" = "Block %@";
"ReportSpam.DeleteThisChat" = "Delete this Chat";

"PrivacySettings.BlockedPeersEmpty" = "None";

"Channel.DiscussionGroup" = "Discussion";
"Group.LinkedChannel" = "Linked Channel";
"Channel.DiscussionGroupAdd" = "Add";
"Channel.DiscussionGroupInfo" = "Add group chat for comments.";
"Channel.DiscussionGroup.Header" = "Select a group chat for discussion that will be displayed in your channel.";
"Channel.DiscussionGroup.HeaderSet" = "A link to %@ is shown to all subscribers in the bottom panel.";
"Channel.DiscussionGroup.HeaderGroupSet" = "%@ is linking the group as it's discussion board.";
"Channel.DiscussionGroup.HeaderLabel" = "Discuss";
"Channel.DiscussionGroup.Create" = "Create New Group";
"Channel.DiscussionGroup.PrivateGroup" = "private group";
"Channel.DiscussionGroup.PrivateChannel" = "private channel";
"Channel.DiscussionGroup.Info" = "Everything you post in the channel will be forwarded to this group.";
"Channel.DiscussionGroup.LinkGroup" = "Link Group";
"Channel.DiscussionGroup.UnlinkGroup" = "Unlink Group";
"Channel.DiscussionGroup.UnlinkChannel" = "Unlink Channel";
"Channel.DiscussionGroup.PublicChannelLink" = "Do you want to make %1$@ the discussion board for %2$@?";
"Channel.DiscussionGroup.PrivateChannelLink" = "Do you want to make %1$@ the discussion board for %2$@?\n\nAny member of this group will be able to see messages in the channel.";
"Channel.DiscussionGroup.MakeHistoryPublic" = "Warning: If you set this private group as the disccussion group for your channel, all channel subscribers will be able to access the group. \"Chat history for new members\" will be switched to Visible.";
"Channel.DiscussionGroup.MakeHistoryPublicProceed" = "Proceed";

"Channel.DiscussionGroup.SearchPlaceholder" = "Search";

"Channel.AdminLog.MessageChangedLinkedGroup" = "%1$@ made %2$@ the discussion group for this channel.";
"Channel.AdminLog.MessageChangedLinkedChannel" = "%1$@ linked this group to %2$@";
"Channel.AdminLog.MessageChangedUnlinkedGroup" = "%1$@ removed the discussion group %2$@";
"Channel.AdminLog.MessageChangedUnlinkedChannel" = "%1$@ unlinked this group from %2$@";

"Conversation.OpenBotLinkTitle" = "Open Link";
"Conversation.OpenBotLinkText" = "Do you want to open\n**%@**?";
"Conversation.OpenBotLinkLogin" = "Log in to **%1$@** as %2$@";
"Conversation.OpenBotLinkAllowMessages" = "Allow **%@** to send me messages";
"Conversation.OpenBotLinkOpen" = "Open";

"TextFormat.Link" = "Link";
"TextFormat.Strikethrough" = "Strikethrough";
"TextFormat.Underline" = "Underline";

"TextFormat.AddLinkTitle" = "Add Link";
"TextFormat.AddLinkText" = "The link will be displayed as \"%@\".";
"TextFormat.AddLinkPlaceholder" = "URL";

"Channel.AddBotErrorHaveRights" = "Bots can only be added as administrators.";
"Channel.AddBotAsAdmin" = "Make Admin";
"Channel.AddBotErrorNoRights" = "Sorry, bots can only be added to channels as administrators.";

"Appearance.AppIcon" = "App Icon";
"Appearance.AppIconDefault" = "Default";
"Appearance.AppIconDefaultX" = "Default X";
"Appearance.AppIconClassic" = "Classic";
"Appearance.AppIconClassicX" = "Classic X";
"Appearance.AppIconFilled" = "Filled";
"Appearance.AppIconFilledX" = "Filled X";
"Appearance.AppIconNew1" = "Sunset";
"Appearance.AppIconNew2" = "Aqua";

"Appearance.ThemeCarouselClassic" = "Classic";
"Appearance.ThemeCarouselDay" = "Day";
"Appearance.ThemeCarouselNightBlue" = "Night Blue";
"Appearance.ThemeCarouselNight" = "Monochrome";

"Notification.Exceptions.DeleteAll" = "Delete All";
"Notification.Exceptions.DeleteAllConfirmation" = "Are you sure you want to delete all exceptions?";
"Notification.Exceptions.Add" = "Add";
"Exceptions.AddToExceptions" = "ADD TO EXCEPTIONS";

"Notification.Exceptions.NewException.MessagePreviewHeader" = "MESSAGE PREVIEW";
"Notification.Exceptions.PreviewAlwaysOn" = "Show Preview";
"Notification.Exceptions.PreviewAlwaysOff" = "Hide Preview";
"Notification.Exceptions.RemoveFromExceptions" = "Remove from Exceptions";
"Conversation.Block" = "Block";
"Conversation.BlockUser" = "Block User";
"Conversation.ShareMyPhoneNumber" = "Share My Phone Number";
"Conversation.ShareMyPhoneNumberConfirmation" = "Are you sure you want to share your phone number %1$@ with %2$@?";
"Conversation.AddToContacts" = "Add to Contacts";
"Conversation.AddNameToContacts" = "Add %@ to Contacts";

"AddContact.ContactWillBeSharedAfterMutual" = "Phone number will be visible once %1$@ adds you as a contact.";
"AddContact.SharedContactException" = "Share My Phone Number";
"AddContact.SharedContactExceptionInfo" = "You can make your phone visible to %@.";
"AddContact.StatusSuccess" = "%@ is now in your contacts list.";
"Conversation.ShareMyPhoneNumber.StatusSuccess" = "%@ can now see your phone number.";

"Group.EditAdmin.TransferOwnership" = "Transfer Group Ownership";
"Channel.EditAdmin.TransferOwnership" = "Transfer Channel Ownership";

"OwnershipTransfer.SecurityCheck" = "Security Check";
"OwnershipTransfer.SecurityRequirements" = "Ownership transfers are available if:\n\n• 2-Step verification was enabled for your account more than **7 days** ago.\n\n• You have logged in on this device more than **24 hours** ago.";
"OwnershipTransfer.ComeBackLater" = "\n\nPlease come back later.";
"OwnershipTransfer.SetupTwoStepAuth" = "Enable 2-Step Verification";

"Channel.OwnershipTransfer.Title" = "Transfer Channel Ownership";
"Channel.OwnershipTransfer.DescriptionInfo" = "This will transfer the full **owner rights** for **%1$@** to **%2$@**.\n\nYou will no longer be considered the creator of the channel. The new owner will be free to remove any of your admin privileges or even ban you.";
"Group.OwnershipTransfer.Title" = "Transfer Group Ownership";
"Group.OwnershipTransfer.DescriptionInfo" = "This will transfer the full **owner rights** for **%1$@** to **%2$@**.\n\nYou will no longer be considered the creator of the group. The new owner will be free to remove any of your admin privileges or even ban you.";
"Channel.OwnershipTransfer.ChangeOwner" = "Change Owner";

"Channel.OwnershipTransfer.ErrorPublicChannelsTooMuch" = "Sorry, the target user has too many public groups or channels already. Please ask them to make one of their existing groups or channels private first.";
"Group.OwnershipTransfer.ErrorLocatedGroupsTooMuch" = "Sorry, the target user has too many location-based groups already. Please ask them to delete or transfer one of their existing ones first.";

"Group.OwnershipTransfer.ErrorAdminsTooMuch" = "Sorry, this group has too many admins and the new owner can't be added. Please remove one of the existing admins first.";
"Channel.OwnershipTransfer.ErrorAdminsTooMuch" = "Sorry, this channel has too many admins and the new owner can't be added. Please remove one of the existing admins first.";

"Group.OwnershipTransfer.ErrorPrivacyRestricted" = "Sorry, this user is not a member of this group and their privacy settings prevent you from adding them manually.";
"Channel.OwnershipTransfer.ErrorPrivacyRestricted" = "Sorry, this user is not a member of this channel and their privacy settings prevent you from adding them manually.";

"Channel.OwnershipTransfer.EnterPassword" = "Enter Password";
"Channel.OwnershipTransfer.EnterPasswordText" = "Please enter your 2-Step Verification password to complete the transfer.";
"Channel.OwnershipTransfer.PasswordPlaceholder" = "Password";

"Channel.OwnershipTransfer.TransferCompleted" = "**%1$@** is now the owner of **%2$@**";

"Contacts.AddPeopleNearby" = "Add People Nearby";

"PeopleNearby.Title" = "People Nearby";
"PeopleNearby.Description" = "Ask your friend nearby to open this page to exchange phone numbers.";
"PeopleNearby.Users" = "People Nearby";
"PeopleNearby.UsersEmpty" = "Looking for users around you...";
"PeopleNearby.Groups" = "Groups Nearby";
"PeopleNearby.CreateGroup" = "Create a Group Here";
"PeopleNearby.NoMembers" = "no members";

"Channel.Management.LabelOwner" = "Owner";
"Channel.Management.LabelAdministrator" = "Administrator";
"ContactInfo.PhoneNumberHidden" = "Hidden";

"Common.ActionNotAllowedError" = "Sorry, you are not allowed to do this.";

"Group.Location.Title" = "Location";
"Group.Location.ChangeLocation" = "Change Location";
"Group.Location.Info" = "People can find your group using People Nearby section.";

"Channel.AdminLog.MessageTransferedName" = "transferred ownership to %1$@";
"Channel.AdminLog.MessageTransferedNameUsername" = "transferred ownership to %1$@ (%2$@)";

"Channel.AdminLog.MessageChangedGroupGeoLocation" = "changed group location to \"%@\"";

"Map.SetThisLocation" = "Set This Location";

"Permissions.PeopleNearbyTitle.v0" = "People Nearby";
"Permissions.PeopleNearbyText.v0" = "Use this section to quickly add people near you and discover nearby group chats.\n\nPlease allow location access\nto start using this feature.";
"Permissions.PeopleNearbyAllow.v0" = "Allow Access";
"Permissions.PeopleNearbyAllowInSettings.v0" = "Allow in Settings";

"Conversation.ReportGroupLocation" = "Group unrelated to location?";
"ReportGroupLocation.Title" = "Report Unrelated Group";
"ReportGroupLocation.Text" = "Please tell us if this group is not related to this location.";
"ReportGroupLocation.Report" = "Report";

"LocalGroup.Title" = "Create a Local Group";
"LocalGroup.Text" = "Anyone close to this location (neighbors, co-workers, fellow students, event attendees, visitors of a venue) will see your group in the People Nearby section.";
"LocalGroup.ButtonTitle" = "Start Group";
"LocalGroup.IrrelevantWarning" = "If you start an unrelated group at this location, you may get restricted in creating new location-based groups.";

"GroupInfo.Location" = "Location";
"GroupInfo.PublicLink" = "Public Link";
"GroupInfo.PublicLinkAdd" = "Add";

"Group.PublicLink.Title" = "Public Link";
"Group.PublicLink.Placeholder" = "link";
"Group.PublicLink.Info" = "People can share this link with others and find your group using Telegram search.\n\nYou can use **a-z**, **0-9** and underscores. Minimum length is **5** characters.";

"CreateGroup.ErrorLocatedGroupsTooMuch" = "Sorry, you have too many location-based groups already. Please delete one of your existing ones first.";

"GroupInfo.LabelOwner" = "owner";

"Activity.RemindAboutGroup" = "Send message to %@";
"Activity.RemindAboutUser" = "Send message to %@";
"Activity.RemindAboutChannel" = "Read %@";

"CreateGroup.ChannelsTooMuch" = "Sorry, you are a member of too many groups and channels. Please leave some before creating a new one.";
"Join.ChannelsTooMuch" = "Sorry, you are a member of too many groups and channels. Please leave some before joining one.";
"Invite.ChannelsTooMuch" = "Sorry, the target user is a member of too many groups and channels. Please ask them to leave some first.";

"Appearance.TintAllColors" = "Tint All Colors";

"Contacts.DeselectAll" = "Deselect All";

"Channel.TooMuchBots" = "Sorry, there are already too many bots in this group. Please remove some of the bots you're not using first.";
"Channel.BotDoesntSupportGroups" = "Sorry, this bot is telling us it doesn't want to be added to groups. You can't add this bot unless its developers change their mind.";

"StickerPacksSettings.AnimatedStickers" = "Loop Animated Stickers";
"StickerPacksSettings.AnimatedStickersInfo" = "Animated stickers will play in chat continuously.";
"GroupInfo.Permissions.SlowmodeHeader" = "SLOWMODE";
"GroupInfo.Permissions.SlowmodeInfo" = "Members will be restricted to send one message per this interval.";
"Channel.AdminLog.DisabledSlowmode" = "%@ disabled slowmode";
"Channel.AdminLog.SetSlowmode" = "%1$@ set slowmode to %2$@";

"GroupInfo.Permissions.EditingDisabled" = "You cannot edit this permission.";

"Chat.SlowmodeTooltip" = "Slowmode is enabled. You can send\nyour next message in %@.";
"Chat.SlowmodeTooltipPending" = "Slowmode is enabled. You can't send more than one message at once.";
"Chat.AttachmentLimitReached" = "You can't select more items.";
"Chat.SlowmodeAttachmentLimitReached" = "Slowmode is enabled. You can't select more items.";
"Chat.AttachmentMultipleFilesDisabled" = "Slowmode is enabled. You can't send multiple files at once.";
"Chat.AttachmentMultipleForwardDisabled" = "Slowmode is enabled. You can't forward multiple messages at once.";
"Chat.MultipleTextMessagesDisabled" = "Slowmode is enabled. You can't send multiple messages at once.";
"Share.MultipleMessagesDisabled" = "Slowmode is enabled. You can't send multiple messages at once.";
"Chat.SlowmodeSendError" = "Slowmode is enabled.";
"StickerPacksSettings.AnimatedStickersInfo" = "Animated stickers in a chat will play continuously.";

"Conversation.Owner" = "owner";

"Group.EditAdmin.RankTitle" = "CUSTOM TITLE";
"Group.EditAdmin.RankInfo" = "A title that will be shown instead of '%@'.";
"Group.EditAdmin.RankOwnerPlaceholder" = "owner";
"Group.EditAdmin.RankAdminPlaceholder" = "admin";

"Conversation.SendMessage.SendSilently" = "Send Without Sound";
"Conversation.SendMessage.ScheduleMessage" = "Schedule Message";

"Appearance.ThemeCarouselTintedNight" = "Tinted Night";
"Appearance.ThemeCarouselNewNight" = "Night";

"Channel.AdminLog.MessageRankName" = "changed custom title for %1$@:\n%2$@";
"Channel.AdminLog.MessageRankUsername" = "changed custom title for %1$@ (%2$@):\n%3$@";
"Channel.AdminLog.MessageRank" = "changed custom title:\n%1$@";

"VoiceOver.Editing.ClearText" = "Clear text";
"VoiceOver.Recording.StopAndPreview" = "Stop and preview";
"VoiceOver.Media.PlaybackRate" = "Playback rate";
"VoiceOver.Media.PlaybackRateNormal" = "Normal";
"VoiceOver.Media.PlaybackRateFast" = "Fast";
"VoiceOver.Media.PlaybackRateChange" = "Double tap to change";
"VoiceOver.Media.PlaybackStop" = "Stop playback";
"VoiceOver.Media.PlaybackPlay" = "Play";
"VoiceOver.Media.PlaybackPause" = "Pause";
"VoiceOver.Navigation.Compose" = "Compose";
"VoiceOver.Navigation.Search" = "Search";
"VoiceOver.Navigation.ProxySettings" = "Proxy settings";
"VoiceOver.DiscardPreparedContent" = "Discard";
"VoiceOver.AttachMedia" = "Send media";
"VoiceOver.Chat.RecordPreviewVoiceMessage" = "Preview voice message";
"VoiceOver.Chat.RecordModeVoiceMessage" = "Voice message";
"VoiceOver.Chat.RecordModeVoiceMessageInfo" = "Double tap and hold to record voice message. Slide up to pin recording, slide left to cancel. Double tap to switch to video.";
"VoiceOver.Chat.RecordModeVideoMessage" = "Video message";
"VoiceOver.Chat.RecordModeVideoMessageInfo" = "Double tap and hold to record video message. Slide up to pin recording, slide left to cancel. Double tap to switch to audio.";
"VoiceOver.Chat.Message" = "Message";
"VoiceOver.Chat.YourMessage" = "Your message";
"VoiceOver.Chat.ReplyFrom" = "Reply to message from: %@";
"VoiceOver.Chat.Reply" = "Reply to message";
"VoiceOver.Chat.ReplyToYourMessage" = "Reply to your message";
"VoiceOver.Chat.ForwardedFrom" = "Forwarded from: %@";
"VoiceOver.Chat.ForwardedFromYou" = "Forwarded from you";
"VoiceOver.Chat.PhotoFrom" = "Photo, from: %@";
"VoiceOver.Chat.Photo" = "Photo";
"VoiceOver.Chat.YourPhoto" = "Your photo";
"VoiceOver.Chat.VoiceMessageFrom" = "Voice message, from: %@";
"VoiceOver.Chat.VoiceMessage" = "Voice message";
"VoiceOver.Chat.YourVoiceMessage" = "Your voice message";
"VoiceOver.Chat.MusicFrom" = "Music file, from: %@";
"VoiceOver.Chat.Music" = "Music message";
"VoiceOver.Chat.YourMusic" = "Your music message";
"VoiceOver.Chat.VideoFrom" = "Video, from: %@";
"VoiceOver.Chat.Video" = "Video";
"VoiceOver.Chat.YourVideo" = "Your video";
"VoiceOver.Chat.VideoMessageFrom" = "Video message, from: %@";
"VoiceOver.Chat.VideoMessage" = "Video message";
"VoiceOver.Chat.YourVideoMessage" = "Your video message";
"VoiceOver.Chat.FileFrom" = "File, from: %@";
"VoiceOver.Chat.File" = "File";
"VoiceOver.Chat.YourFile" = "Your file";
"VoiceOver.Chat.StickerFrom" = "Sticker, from: %@";
"VoiceOver.Chat.Sticker" = "Sticker";
"VoiceOver.Chat.YourSticker" = "Your sticker";
"VoiceOver.Chat.AnimatedStickerFrom" = "Animated sticker, from: %@";
"VoiceOver.Chat.AnimatedSticker" = "Animated sticker";
"VoiceOver.Chat.YourAnimatedSticker" = "Your animated sticker";
"VoiceOver.Chat.ContactFrom" = "Shared contact, from: %@";
"VoiceOver.Chat.Contact" = "Shared contact";
"VoiceOver.Chat.ContactPhoneNumberCount_1" = "%@ phone number";
"VoiceOver.Chat.ContactPhoneNumberCount_any" = "%@ phone numbers";
"VoiceOver.Chat.ContactPhoneNumber" = "Phone number";
"VoiceOver.Chat.ContactEmailCount_1" = "%@ email address";
"VoiceOver.Chat.ContactEmailCount_any" = "%@ email addresses";
"VoiceOver.Chat.ContactEmail" = "Email";
"VoiceOver.Chat.ContactOrganization" = "Organization: %@";
"VoiceOver.Chat.YourContact" = "Your shared contact";
"VoiceOver.Chat.AnonymousPollFrom" = "Anonymous poll, from: %@";
"VoiceOver.Chat.AnonymousPoll" = "Anonymous poll";
"VoiceOver.Chat.YourAnonymousPoll" = "Your Anonymous poll";
"VoiceOver.Chat.PollOptionCount_1" = "%@ option:";
"VoiceOver.Chat.PollOptionCount_any" = "%@ options:";
"VoiceOver.Chat.PollVotes_1" = "%@ vote";
"VoiceOver.Chat.PollVotes_any" = "%@ votes";
"VoiceOver.Chat.PollNoVotes" = "No votes";
"VoiceOver.Chat.PollFinalResults" = "Final results";
"VoiceOver.Chat.OptionSelected" = "selected";
"VoiceOver.Chat.PagePreview" = "Page preview";
"VoiceOver.Chat.Title" = "Title: %@";
"VoiceOver.Chat.Caption" = "Caption: %@";
"VoiceOver.Chat.Duration" = "Duration: %@";
"VoiceOver.Chat.Size" = "Size: %@";
"VoiceOver.Chat.MusicTitle" = "%1$@, by %2$@";
"VoiceOver.Chat.PlayHint" = "Double tap to play";
"VoiceOver.Chat.OpenHint" = "Double tap to open";
"VoiceOver.Chat.OpenLinkHint" = "Double tap to open link";
"VoiceOver.Chat.SeenByRecipient" = "Seen by recipient";
"VoiceOver.Chat.SeenByRecipients" = "Seen by recipients";
"VoiceOver.Chat.Selected" = "Selected";
"VoiceOver.MessageContextDelete" = "Delete";
"VoiceOver.MessageContextReport" = "Report";
"VoiceOver.MessageContextForward" = "Forward";
"VoiceOver.MessageContextShare" = "Share";
"VoiceOver.MessageContextSend" = "Send";
"VoiceOver.MessageContextReply" = "Reply";
"VoiceOver.MessageContextOpenMessageMenu" = "Open message menu";

"VoiceOver.Keyboard" = "Keyboard";
"VoiceOver.Stickers" = "Stickers";
"VoiceOver.ScheduledMessages" = "Scheduled Messages";
"VoiceOver.BotCommands" = "Bot Commands";
"VoiceOver.BotKeyboard" = "Bot Keyboard";
"VoiceOver.SilentPostOn" = "Silent Broadcast On";
"VoiceOver.SilentPostOff" = "Silent Broadcast Off";
"VoiceOver.SelfDestructTimerOn" = "Self-destruct Timer: %@";
"VoiceOver.SelfDestructTimerOff" = "Self-destruct Timer Off";

"ProxyServer.VoiceOver.Active" = "Active";

"Conversation.ScheduleMessage.Title" = "Schedule Message";
"Conversation.ScheduleMessage.SendToday" = "Send today at %@";
"Conversation.ScheduleMessage.SendTomorrow" = "Send tomorrow at %@";
"Conversation.ScheduleMessage.SendOn" = "Send on %@ at %@";

"Conversation.SetReminder.Title" = "Set a Reminder";
"Conversation.SetReminder.RemindToday" = "Remind today at %@";
"Conversation.SetReminder.RemindTomorrow" = "Remind tomorrow at %@";
"Conversation.SetReminder.RemindOn" = "Remind on %@ at %@";

"ScheduledMessages.Title" = "Scheduled Messages";
"ScheduledMessages.RemindersTitle" = "Reminders";
"ScheduledMessages.ScheduledDate" = "Scheduled for %@";
"ScheduledMessages.ScheduledToday" = "Scheduled for today";
"ScheduledMessages.SendNow" = "Send Now";
"ScheduledMessages.EditTime" = "Reschedule";
"ScheduledMessages.ClearAll" = "Clear All";
"ScheduledMessages.ClearAllConfirmation" = "Clear Scheduled Messages";
"ScheduledMessages.Delete" = "Delete Scheduled Message";
"ScheduledMessages.DeleteMany" = "Delete Scheduled Messages";
"ScheduledMessages.EmptyPlaceholder" = "No scheduled messages here yet...";
"ScheduledMessages.BotActionUnavailable" = "This action will become available after the message is published.";
"ScheduledMessages.PollUnavailable" = "Voting will become available after the message is published.";
"ScheduledMessages.ReminderNotification" = "📅 Reminder";

"Conversation.SendMessage.SetReminder" = "Set a Reminder";

"Conversation.SelectedMessages_1" = "%@ Selected";
"Conversation.SelectedMessages_2" = "%@ Selected";
"Conversation.SelectedMessages_3_10" = "%@ Selected";
"Conversation.SelectedMessages_any" = "%@ Selected";
"Conversation.SelectedMessages_many" = "%@ Selected";
"Conversation.SelectedMessages_0" = "%@ Selected";

"AccentColor.Title" = "Accent Color";

"Appearance.ThemePreview.ChatList.1.Name" = "Alicia Torreaux";
"Appearance.ThemePreview.ChatList.1.Text" = "Bob says hi. 😊 ❤️ 😱";
"Appearance.ThemePreview.ChatList.2.Name" = "Roberto";
"Appearance.ThemePreview.ChatList.2.Text" = "Say hello to Alice 👋";
"Appearance.ThemePreview.ChatList.3.Name" = "Campus Public Chat";
"Appearance.ThemePreview.ChatList.3.AuthorName" = "Jennie Alpha";
"Appearance.ThemePreview.ChatList.3.Text" = "We just reached 2,500 members! WOO!";
"Appearance.ThemePreview.ChatList.4.Name" = "Veronica";
"Appearance.ThemePreview.ChatList.4.Text" = "Table for four, 2PM. Be there.";
"Appearance.ThemePreview.ChatList.5.Name" = "Animal Videos";
"Appearance.ThemePreview.ChatList.5.Text" = "Vote now! Moar cat videos in this channel?";
"Appearance.ThemePreview.ChatList.6.Name" = "Little Sister";
"Appearance.ThemePreview.ChatList.6.Text" = "Don't tell mom yet, but I got the job! I'm going to ROME!";
"Appearance.ThemePreview.ChatList.7.Name" = "Jennie Alpha";
"Appearance.ThemePreview.ChatList.7.Text" = "🖼 Check these out";

"Appearance.ThemePreview.Chat.1.Text" = "Does he want me to, to turn from the right or turn from the left? 🤔";
"Appearance.ThemePreview.Chat.2.ReplyName" = "Bob Harris";
"Appearance.ThemePreview.Chat.2.Text" = "Right side. And, uh, with intensity.";
"Appearance.ThemePreview.Chat.3.Text" = "Is that everything? It seemed like he said quite a bit more than that. 😯";
"Appearance.ThemePreview.Chat.3.TextWithLink" = "Is that everything? It seemed like he said [quite a bit more] than that. 😯";

"Appearance.ThemePreview.Chat.4.Text" = "For relaxing times, make it Suntory time. 😎";
"Appearance.ThemePreview.Chat.5.Text" = "He wants you to turn, look in camera. O.K.?";
"Appearance.ThemePreview.Chat.6.Text" = "That’s all he said?";
"Appearance.ThemePreview.Chat.7.Text" = "Yes, turn to camera.";

"GroupInfo.Permissions.SlowmodeValue.Off" = "Off";

"Undo.ScheduledMessagesCleared" = "Scheduled messages cleared";

"Appearance.CreateTheme" = "Create New Theme";
"Appearance.EditTheme" = "Edit Theme";
"Appearance.ShareTheme" = "Share";
"Appearance.RemoveTheme" = "Remove";
"Appearance.RemoveThemeConfirmation" = "Remove Theme";

"Conversation.Theme" = "Color Theme";
"Conversation.ViewTheme" = "VIEW THEME";

"Message.Theme" = "Color Theme";

"EditTheme.CreateTitle" = "Create Theme";
"EditTheme.EditTitle" = "Edit Theme";
"EditTheme.Title" = "Theme Name";
"EditTheme.ShortLink" = "link";
"EditTheme.Preview" = "CHAT PREVIEW";
"EditTheme.UploadNewTheme" = "Create from File...";
"EditTheme.UploadEditedTheme" = "Update from File...";
"EditTheme.ThemeTemplateAlertTitle" = "New Theme Added";
"EditTheme.ThemeTemplateAlertText" = "Press and hold on your theme to edit it or get a sharing link. Users who install your theme will get automatic updates each time you change it.\n\nFor advanced editing purposes, you can find a file with your theme in Saved Messages.";
"EditTheme.FileReadError" = "Invalid theme file";

"EditTheme.Create.TopInfo" = "The theme will be based on your currently selected colors and wallpaper.";
"EditTheme.Create.BottomInfo" = "You can also use a manually edited custom theme file.";

"EditTheme.Expand.TopInfo" = "The theme will be based on your currently selected colors and wallpaper.";
"EditTheme.Expand.BottomInfo" = "You can also use a manually edited custom theme file.";

"EditTheme.Edit.TopInfo" = "Your theme will be updated for all users each time you change it. Anyone can install it using this link.\n\nTheme links must be at least **5** characters long and can use **a-z**, **0-9** and underscores.";
"EditTheme.Edit.BottomInfo" = "You can select a new file to update the theme. It will be updated for all users.";

"EditTheme.Create.Preview.IncomingReplyName" = "Bob";
"EditTheme.Create.Preview.IncomingReplyText" = "How does it work?";
"EditTheme.Create.Preview.IncomingText" = "Use your current colors";
"EditTheme.Create.Preview.OutgoingText" = "Or upload a theme file";

"EditTheme.Expand.Preview.IncomingReplyName" = "Bob";
"EditTheme.Expand.Preview.IncomingReplyText" = "How does it work?";
"EditTheme.Expand.Preview.IncomingText" = "Use your current colors";
"EditTheme.Expand.Preview.OutgoingText" = "Or upload a theme file";

"EditTheme.Edit.Preview.IncomingReplyName" = "Bob";
"EditTheme.Edit.Preview.IncomingReplyText" = "How does it work?";
"EditTheme.Edit.Preview.IncomingText" = "Use your current colors";
"EditTheme.Edit.Preview.OutgoingText" = "Or upload a theme file";

"EditTheme.ErrorLinkTaken" = "Sorry, this link is already taken";
"EditTheme.ErrorInvalidCharacters" = "Sorry, this link is invalid.";

"Wallpaper.ErrorNotFound" = "Sorry, this chat background doesn't seem to exist.";
"Theme.ErrorNotFound" = "Sorry, this color theme doesn't seem to exist.";
"Theme.Unsupported" = "Sorry, this color theme doesn't support your device yet.";

"Theme.UsersCount_1" = "%@ person is using this theme";
"Theme.UsersCount_2" = "%@ people are using this theme";
"Theme.UsersCount_3_10" = "%@ people are using this theme";
"Theme.UsersCount_any" = "%@ people are using this theme";
"Theme.UsersCount_many" = "%@ people are using this theme";
"Theme.UsersCount_0" = "%@ people are using this theme";

"Conversation.SendMessageErrorTooMuchScheduled" = "Sorry, you can not schedule more than 100 messages.";

"ChatList.Context.MarkAllAsRead" = "Mark All as Read";
"ChatList.Context.HideArchive" = "Hide Above the List";
"ChatList.Context.UnhideArchive" = "Pin in the list";
"ChatList.Context.RemoveFromRecents" = "Clear from Recents";
"ChatList.Context.AddToContacts" = "Add to Contacts";
"ChatList.Context.MarkAsRead" = "Mark as Read";
"ChatList.Context.MarkAsUnread" = "Mark as Unread";
"ChatList.Context.Archive" = "Archive";
"ChatList.Context.Unarchive" = "Unarchive";
"ChatList.Context.Pin" = "Pin";
"ChatList.Context.Unpin" = "Unpin";
"ChatList.Context.Mute" = "Mute";
"ChatList.Context.Unmute" = "Unmute";
"ChatList.Context.JoinChannel" = "Join Channel";
"ChatList.Context.JoinChat" = "Join Chat";
"ChatList.Context.Delete" = "Delete";

"ContactList.Context.SendMessage" = "Send Message";
"ContactList.Context.StartSecretChat" = "Start Secret Chat";
"ContactList.Context.Call" = "Call";
"ContactList.Context.VideoCall" = "Video Call";

"Theme.Context.Apply" = "Apply";

"Settings.Context.Logout" = "Logout";

"Channel.EditAdmin.PermissionDeleteMessagesOfOthers" = "Delete Messages of Others";
"Channel.AdminLog.CanDeleteMessagesOfOthers" = "Delete Messages of Others";

"ChatSearch.ResultsTooltip" = "Tap to view as a list.";

"Conversation.ClearCache" = "Clear Cache";
"ClearCache.Description" = "Media files will be deleted from your phone, but available for re-downloading when necessary.";
"ClearCache.FreeSpaceDescription" = "If you want to save space on your device, you don't need to delete anything.\n\nYou can use cache settings to remove unnecessary media — and re-download files if you need them again.";
"ClearCache.FreeSpace" = "Free Space";
"ClearCache.Success" = "**%@** freed on your %@!";
"ClearCache.StorageUsage" = "Storage Usage";

"Conversation.ScheduleMessage.SendWhenOnline" = "Send When Online";
"ScheduledMessages.ScheduledOnline" = "Scheduled until online";

"Conversation.SwipeToReplyHintTitle" = "Swipe To Reply";
"Conversation.SwipeToReplyHintText" = "Swipe left on any message to reply to it.";

"TwoFactorSetup.Intro.Title" = "Additional Password";
"TwoFactorSetup.Intro.Text" = "You can set a password that will be\nrequired when you log in on a new device in addition to the code you get via SMS.";
"TwoFactorSetup.Intro.Action" = "Set Additional Password";

"TwoFactorSetup.Password.Title" = "Create Password";
"TwoFactorSetup.Password.PlaceholderPassword" = "Password";
"TwoFactorSetup.Password.PlaceholderConfirmPassword" = "Re-enter Password";
"TwoFactorSetup.Password.Action" = "Create Password";

"TwoFactorSetup.Email.Title" = "Recovery Email";
"TwoFactorSetup.Email.Text" = "You can set a recovery email to be able to reset you password and restore access to your Telegram account.";
"TwoFactorSetup.Email.Placeholder" = "Your email address";
"TwoFactorSetup.Email.Action" = "Continue";
"TwoFactorSetup.Email.SkipAction" = "Skip setting email";
"TwoFactorSetup.Email.SkipConfirmationTitle" = "No, seriously.";
"TwoFactorSetup.Email.SkipConfirmationText" = "If you forget your password, you will lose access to your Telegram account. There will be no way to restore it.";
"TwoFactorSetup.Email.SkipConfirmationSkip" = "Skip";

"TwoFactorSetup.EmailVerification.Title" = "Recovery Email";
"TwoFactorSetup.EmailVerification.Text" = "Please enter code we've just emailed at %@";
"TwoFactorSetup.EmailVerification.Placeholder" = "Code";
"TwoFactorSetup.EmailVerification.Action" = "Continue";
"TwoFactorSetup.EmailVerification.ChangeAction" = "Change Email";
"TwoFactorSetup.EmailVerification.ResendAction" = "Re-send Code";

"TwoFactorSetup.Hint.Title" = "Hint";
"TwoFactorSetup.Hint.Text" = "You can create an optional hint for\nyour password.";
"TwoFactorSetup.Hint.Placeholder" = "Hint (optional)";
"TwoFactorSetup.Hint.Action" = "Continue";
"TwoFactorSetup.Hint.SkipAction" = "Skip setting hint";

"TwoFactorSetup.Done.Title" = "Password Set!";
"TwoFactorSetup.Done.Text" = "This password will be required when you log in on a new device in addition to the code you get via SMS.";
"TwoFactorSetup.Done.Action" = "Return to Settings";

"AutoNightTheme.System" = "System";

"ChatSettings.OpenLinksIn" = "Open Links in";
"SettingsSearch.Synonyms.ChatSettings.OpenLinksIn" = "Browser";

"WebBrowser.Title" = "Web Browser";
"WebBrowser.DefaultBrowser" = "DEFAULT WEB BROWSER";
"WebBrowser.InAppSafari" = "In-App Safari";

"Widget.ApplicationLocked" = "Unlock the app to use the widget";

"Group.ErrorSupergroupConversionNotPossible" = "Sorry, you are a member of too many groups and channels. Please leave some before creating a new one.";

"ClearCache.StorageTitle" = "%@ STORAGE";
"ClearCache.StorageCache" = "Telegram Cache";
"ClearCache.StorageServiceFiles" = "Telegram Service Files";
"ClearCache.StorageOtherApps" = "Other Apps";
"ClearCache.StorageFree" = "Free";
"ClearCache.ClearCache" = "Clear Telegram Cache";
"ClearCache.Clear" = "Clear";
"ClearCache.Forever" = "Forever";

"ChatList.DeletedChats_1" = "Deleted 1 chat";
"ChatList.DeletedChats_any" = "Deleted %@ chats";

"Appearance.ColorThemeNight" = "COLOR THEME — AUTO-NIGHT MODE";

"UserInfo.StartSecretChatConfirmation" = "Are you sure you want to start a secret chat with\n%@?";
"UserInfo.StartSecretChatStart" = "Start";

"GroupInfo.ShowMoreMembers_0" = "%@ more";
"GroupInfo.ShowMoreMembers_1" = "%@ more";
"GroupInfo.ShowMoreMembers_2" = "%@ more";
"GroupInfo.ShowMoreMembers_3_10" = "%@ more";
"GroupInfo.ShowMoreMembers_many" = "%@ more";
"GroupInfo.ShowMoreMembers_any" = "%@ more";

"ContactInfo.Note" = "note";

"Group.Location.CreateInThisPlace" = "Create a group in this place";

"Theme.Colors.Accent" = "Accent";
"Theme.Colors.Background" = "Background";
"Theme.Colors.Messages" = "Messages";
"Theme.Colors.ColorWallpaperWarning" = "Are you sure you want to change your chat wallpaper to a color?";
"Theme.Colors.ColorWallpaperWarningProceed" = "Proceed";

"ChatSettings.IntentsSettings" = "Share Sheet";
"IntentsSettings.Title" = "Share Sheet";
"IntentsSettings.MainAccount" = "Main Account";
"IntentsSettings.MainAccountInfo" = "Choose an account for Siri and share suggestions.";
"IntentsSettings.SuggestedChats" = "Suggested Chats";
"IntentsSettings.SuggestedChatsContacts" = "Contacts";
"IntentsSettings.SuggestedChatsSavedMessages" = "Saved Messages";
"IntentsSettings.SuggestedChatsPrivateChats" = "Private Chats";
"IntentsSettings.SuggestedChatsGroups" = "Groups";
"IntentsSettings.SuggestedChatsInfo" = "Archived chats will not be suggested.";
"IntentsSettings.SuggestedAndSpotlightChatsInfo" = "Suggestions will appear in the Share Sheet and Spotlight search results. Archived chats will not be suggested.";
"IntentsSettings.SuggestBy" = "Suggest By";
"IntentsSettings.SuggestByAll" = "All Sent Messages";
"IntentsSettings.SuggestByShare" = "Only Shared Messages";
"IntentsSettings.ResetAll" = "Reset All Share Suggestions";
"IntentsSettings.Reset" = "Reset";

"Conversation.SendingOptionsTooltip" = "Hold this button to schedule your message\nor send it without sound.";

"Appearance.TextSizeSetting" = "Text Size";
"Appearance.TextSize.Automatic" = "System";
"Appearance.TextSize.Title" = "Text Size";
"Appearance.TextSize.UseSystem" = "User System Text Size";
"Appearance.TextSize.Apply" = "Set";

"Shortcut.SwitchAccount" = "Switch Account";

"Settings.Devices" = "Devices";
"Settings.AddDevice" = "Scan QR";
"AuthSessions.DevicesTitle" = "Devices";
"AuthSessions.AddDevice" = "Scan QR";
"AuthSessions.AddDevice.ScanInfo" = "Scan a QR code to log into\nthis account on another device.";
"AuthSessions.AddDevice.ScanTitle" = "Scan QR Code";
"AuthSessions.AddDevice.InvalidQRCode" = "Invalid QR Code";
"AuthSessions.AddDeviceIntro.Title" = "Log in by QR Code";
"AuthSessions.AddDeviceIntro.Text1" = "Download Telegram on your computer from [desktop.telegram.org]()";
"AuthSessions.AddDeviceIntro.Text2" = "Run Telegram on your computer to get the QR code";
"AuthSessions.AddDeviceIntro.Text3" = "Scan the QR code to connect your account";
"AuthSessions.AddDeviceIntro.Action" = "Scan QR Code";
"AuthSessions.AddedDeviceTitle" = "Login Successful";
"AuthSessions.AddedDeviceTerminate" = "Terminate";

"Map.SendThisPlace" = "Send This Place";
"Map.SetThisPlace" = "Set This Place";
"Map.AddressOnMap" = "Address On Map";
"Map.PlacesNearby" = "Places Nearby";
"Map.Home" = "Home";
"Map.Work" = "Work";
"Map.HomeAndWorkTitle" = "Home & Work Addresses";
"Map.HomeAndWorkInfo" = "Telegram uses the Home and Work addresses from your Contact Card.\n\nKeep your Contact Card up to date for quick access to sending Home and Work addresses.";
"Map.SearchNoResultsDescription" = "There were no results for \"%@\".\nTry a new search.";

"ChatList.Search.ShowMore" = "Show more";
"ChatList.Search.ShowLess" = "Show less";

"AuthSessions.OtherDevices" = "The official Telegram App is available for iPhone, iPad, Android, macOS, Windows and Linux. [Learn More]()";

"MediaPlayer.UnknownArtist" = "Unknown Artist";
"MediaPlayer.UnknownTrack" = "Unknown Track";

"Contacts.InviteContacts_1" = "Invite %@ Contact";
"Contacts.InviteContacts_2" = "Invite %@ Contacts";
"Contacts.InviteContacts_3_10" = "Invite %@ Contacts";
"Contacts.InviteContacts_any" = "Invite %@ Contacts";
"Contacts.InviteContacts_many" = "Invite %@ Contacts";
"Contacts.InviteContacts_0" = "Invite %@ Contacts";

"Theme.Context.ChangeColors" = "Change Colors";

"EditTheme.ChangeColors" = "Change Colors";

"Theme.Colors.Proceed" = "Proceed";

"AuthSessions.AddDevice.UrlLoginHint" = "This code can be used to allow someone to log in to your Telegram account.\n\nTo confirm Telegram login, please go to Settings > Devices > Scan QR and scan the code.";

"Appearance.RemoveThemeColor" = "Remove";
"Appearance.RemoveThemeColorConfirmation" = "Remove Color";

"WallpaperPreview.PatternTitle" = "Choose Pattern";
"WallpaperPreview.PatternPaternDiscard" = "Discard";
"WallpaperPreview.PatternPaternApply" = "Apply";

"ChatContextMenu.TextSelectionTip" = "Hold a word, then move cursor to select more| text to copy.";

"OldChannels.Title" = "Limit Reached";
"OldChannels.NoticeTitle" = "Too Many Groups and Channels";
"OldChannels.NoticeText" = "Sorry, you are member of too many groups and channels.\nPlease leave some before joining new one.";
"OldChannels.NoticeCreateText" = "Sorry, you are member of too many groups and channels.\nPlease leave some before creating a new one.";
"OldChannels.NoticeUpgradeText" = "Sorry, you are a member of too many groups and channels.\nFor technical reasons, you need to leave some first before changing this setting in your groups.";
"OldChannels.ChannelsHeader" = "MOST INACTIVE";
"OldChannels.Leave_1" = "Leave %@ Chat";
"OldChannels.Leave_any" = "Leave %@ Chats";

"OldChannels.ChannelFormat" = "channel, ";
"OldChannels.GroupEmptyFormat" = "group, ";
"OldChannels.GroupFormat_1" = "%@ member ";
"OldChannels.GroupFormat_any" = "%@ members ";

"OldChannels.InactiveWeek_1" = "inactive %@ week";
"OldChannels.InactiveWeek_any" = "inactive %@ weeks";

"OldChannels.InactiveMonth_1" = "inactive %@ month";
"OldChannels.InactiveMonth_any" = "inactive %@ months";

"OldChannels.InactiveYear_1" = "inactive %@ year";
"OldChannels.InactiveYear_any" = "inactive %@ years";

"PrivacySettings.WebSessions" = "Active Websites";

"Appearance.ShareThemeColor" = "Share";

"Theme.ThemeChanged" = "Color Theme Changed";
"Theme.ThemeChangedText" = "You can change it back in\n[Settings > Appearance]().";

"StickerPackActionInfo.AddedTitle" = "Stickers Added";
"StickerPackActionInfo.AddedText" = "%@ has been added to your stickers.";
"StickerPackActionInfo.RemovedTitle" = "Stickers Removed";
"StickerPackActionInfo.ArchivedTitle" = "Stickers Archived";
"StickerPackActionInfo.RemovedText" = "%@ is no longer in your stickers.";

"Conversation.ContextMenuCancelEditing" = "Cancel Editing";

"Map.NoPlacesNearby" = "There are no known places nearby.\nTry a different location.";

"CreatePoll.QuizTitle" = "New Quiz";
"CreatePoll.QuizOptionsHeader" = "QUIZ ANSWERS";
"CreatePoll.Anonymous" = "Anonymous Voting";
"CreatePoll.MultipleChoice" = "Multiple Choice";
"CreatePoll.MultipleChoiceQuizAlert" = "A quiz has one correct answer.";
"CreatePoll.Quiz" = "Quiz Mode";
"CreatePoll.QuizInfo" = "Polls in Quiz Mode have one correct answer. Users can't revoke their answers.";
"CreatePoll.QuizTip" = "Tap to choose the correct answer";

"MessagePoll.LabelPoll" = "Public Poll";
"MessagePoll.LabelAnonymousQuiz" = "Anonymous Quiz";
"MessagePoll.LabelQuiz" = "Quiz";
"MessagePoll.SubmitVote" = "Vote";
"MessagePoll.ViewResults" = "View Results";
"MessagePoll.QuizNoUsers" = "Nobody answered yet";
"MessagePoll.QuizCount_0" = "%@ answered";
"MessagePoll.QuizCount_1" = "1 answered";
"MessagePoll.QuizCount_2" = "2 answered";
"MessagePoll.QuizCount_3_10" = "%@ answered";
"MessagePoll.QuizCount_many" = "%@ answered";
"MessagePoll.QuizCount_any" = "%@ answered";

"PollResults.Title" = "Poll Results";
"PollResults.Collapse" = "COLLAPSE";
"PollResults.ShowMore_1" = "Show More (%@)";
"PollResults.ShowMore_any" = "Show More (%@)";

"Conversation.StopQuiz" = "Stop Quiz";
"Conversation.StopQuizConfirmationTitle" = "If you stop this quiz now, nobody will be able to submit answers. This action cannot be undone.";
"Conversation.StopQuizConfirmation" = "Stop Quiz";

"Forward.ErrorDisabledForChat" = "Sorry, you can't forward messages to this chat.";
"Forward.ErrorPublicPollDisabledInChannels" = "Sorry, public polls can’t be forwarded to channels.";
"Forward.ErrorPublicQuizDisabledInChannels" = "Sorry, public polls can’t be forwarded to channels.";

"Map.PlacesInThisArea" = "Places In This Area";

"Appearance.BubbleCornersSetting" = "Message Corners";
"Appearance.BubbleCorners.Title" = "Message Corners";
"Appearance.BubbleCorners.AdjustAdjacent" = "Adjust Adjacent Corners";
"Appearance.BubbleCorners.Apply" = "Set";

"Conversation.LiveLocationYouAndOther" = "**You** and %@";

"PeopleNearby.MakeVisible" = "Make Myself Visible";
"PeopleNearby.MakeInvisible" = "Stop Showing Me";

"PeopleNearby.ShowMorePeople_0" = "Show %@ More People";
"PeopleNearby.ShowMorePeople_1" = "Show %@ More People";
"PeopleNearby.ShowMorePeople_2" = "Show %@ More People";
"PeopleNearby.ShowMorePeople_3_10" = "Show %@ More People";
"PeopleNearby.ShowMorePeople_many" = "Show %@ More People";
"PeopleNearby.ShowMorePeople_any" = "Show %@ More People";

"PeopleNearby.VisibleUntil" = "visible until %@";

"PeopleNearby.MakeVisibleTitle" = "Make Myself Visible";
"PeopleNearby.MakeVisibleDescription" = "Users nearby will be able to view your profile and send you messages. This may help you find new friends, but could also attract excessive attention. You can stop sharing your profile at any time.\n\nYour phone number will remain hidden.";

"PeopleNearby.DiscoverDescription" = "Exchange contact info with people nearby\nand find new friends.";

"Time.TomorrowAt" = "tomorrow at %@";

"PeerInfo.ButtonMessage" = "Message";
"PeerInfo.ButtonDiscuss" = "Discuss";
"PeerInfo.ButtonCall" = "Call";
"PeerInfo.ButtonVideoCall" = "Video";
"PeerInfo.ButtonMute" = "Mute";
"PeerInfo.ButtonUnmute" = "Unmute";
"PeerInfo.ButtonMore" = "More";
"PeerInfo.ButtonAddMember" = "Add Members";
"PeerInfo.ButtonSearch" = "Search";
"PeerInfo.ButtonLeave" = "Leave";

"PeerInfo.PaneMedia" = "Media";
"PeerInfo.PaneFiles" = "Files";
"PeerInfo.PaneLinks" = "Links";
"PeerInfo.PaneVoiceAndVideo" = "Voice";
"PeerInfo.PaneAudio" = "Audio";
"PeerInfo.PaneGroups" = "Groups";
"PeerInfo.PaneMembers" = "Members";
"PeerInfo.PaneGifs" = "GIFs";

"PeerInfo.AddToContacts" = "Add to Contacts";

"PeerInfo.BioExpand" = "more";

"External.OpenIn" = "Open in %@";

"ChatList.EmptyChatList" = "You have no\nconversations yet.";
"ChatList.EmptyChatListFilterTitle" = "Folder is empty.";
"ChatList.EmptyChatListFilterText" = "No chats currently match this folder.";

"ChatList.EmptyChatListNewMessage" = "New Message";
"ChatList.EmptyChatListEditFilter" = "Edit Folder";

"ChatListFilter.AddChatsTitle" = "Add Chats...";

"Stats.Overview" = "OVERVIEW";
"Stats.Followers" = "Followers";
"Stats.EnabledNotifications" = "Enabled Notifications";
"Stats.ViewsPerPost" = "Views Per Post";
"Stats.SharesPerPost" = "Shares Per Post";

"Stats.GrowthTitle" = "GROWTH";
"Stats.FollowersTitle" = "FOLLOWERS";
"Stats.NotificationsTitle" = "NOTIFICATIONS";
"Stats.InteractionsTitle" = "INTERACTIONS";
"Stats.InstantViewInteractionsTitle" = "INSTANT VIEW INTERACTIONS";
"Stats.ViewsBySourceTitle" = "VIEWS BY SOURCE";
"Stats.ViewsByHoursTitle" = "VIEWS BY HOURS";
"Stats.FollowersBySourceTitle" = "FOLLOWERS BY SOURCE";
"Stats.LanguagesTitle" = "LANGUAGES";
"Stats.PostsTitle" = "RECENT POSTS";

"Stats.MessageViews_0" = "%@ views";
"Stats.MessageViews_1" = "%@ view";
"Stats.MessageViews_2" = "%@ views";
"Stats.MessageViews_3_10" = "%@ views";
"Stats.MessageViews_many" = "%@ views";
"Stats.MessageViews_any" = "%@ views";

"Stats.MessageForwards_0" = "%@ forwards";
"Stats.MessageForwards_1" = "%@ forward";
"Stats.MessageForwards_2" = "%@ forwards";
"Stats.MessageForwards_3_10" = "%@ forwards";
"Stats.MessageForwards_many" = "%@ forwards";
"Stats.MessageForwards_any" = "%@ forwards";

"Stats.LoadingTitle" = "Preparing stats";
"Stats.LoadingText" = "Please wait a few moments while\nwe generate your stats";

"Stats.ZoomOut" = "Zoom Out";
"Stats.Total" = "Total";

"InstantPage.Views_0" = "%@ views";
"InstantPage.Views_1" = "%@ view";
"InstantPage.Views_2" = "%@ views";
"InstantPage.Views_3_10" = "%@ views";
"InstantPage.Views_many" = "%@ views";
"InstantPage.Views_any" = "%@ views";
"InstantPage.FeedbackButtonShort" = "Wrong layout?";

"ChatList.EditFolder" = "Edit Folder";
"ChatList.AddChatsToFolder" = "Add Chats";
"ChatList.RemoveFolderConfirmation" = "This will remove the folder, your chats will not be deleted.";
"ChatList.RemoveFolderAction" = "Remove";
"ChatList.RemoveFolder" = "Remove";
"ChatList.ReorderTabs" = "Reorder Tabs";
"ChatList.TabIconFoldersTooltipNonEmptyFolders" = "Hold on 'Chats' to edit folders and switch between views.";
"ChatList.TabIconFoldersTooltipEmptyFolders" = "Hold to organize your chats with folders.";
"ChatList.AddFolder" = "Add Folder";
"ChatList.EditFolders" = "Edit Folders";
"ChatList.FolderAllChats" = "All Chats";
"ChatList.Tabs.AllChats" = "All Chats";
"ChatList.Tabs.All" = "All";
"Settings.ChatFolders" = "Chat Folders";
"ChatList.ChatTypesSection" = "CHAT TYPES";
"ChatList.PeerTypeNonContact" = "user";
"ChatList.PeerTypeContact" = "contact";
"ChatList.PeerTypeBot" = "bot";
"ChatList.PeerTypeGroup" = "group";
"ChatList.PeerTypeChannel" = "channel";
"ChatListFolderSettings.Info" = "Create folders for different groups of chats and\nquickly switch between them.";

"ChatListFolderSettings.Title" = "Folders";
"ChatListFolderSettings.FoldersSection" = "FOLDERS";
"ChatListFolderSettings.NewFolder" = "Create New Folder";
"ChatListFolderSettings.EditFoldersInfo" = "Tap \"Edit\" to change the order or delete folders.";
"ChatListFolderSettings.RecommendedFoldersSection" = "RECOMMENDED FOLDERS";
"ChatListFolderSettings.RecommendedNewFolder" = "Add Custom Folder";

"ChatListFolder.TitleCreate" = "New Folder";
"ChatListFolder.TitleEdit" = "Edit Folder";
"ChatListFolder.CategoryContacts" = "Contacts";
"ChatListFolder.CategoryNonContacts" = "Non-Contacts";
"ChatListFolder.CategoryBots" = "Bots";
"ChatListFolder.CategoryGroups" = "Groups";
"ChatListFolder.CategoryChannels" = "Channels";
"ChatListFolder.CategoryMuted" = "Muted";
"ChatListFolder.CategoryRead" = "Read";
"ChatListFolder.CategoryArchived" = "Archived";
"ChatListFolder.NameSectionHeader" = "FOLDER NAME";
"ChatListFolder.NamePlaceholder" = "Folder Name";
"ChatListFolder.IncludedSectionHeader" = "INCLUDED CHATS";
"ChatListFolder.AddChats" = "Add Chats";
"ChatListFolder.IncludeSectionInfo" = "Choose chats and types of chats that will appear in this folder.";
"ChatListFolder.ExcludedSectionHeader" = "EXCLUDED CHATS";
"ChatListFolder.ExcludeSectionInfo" = "Choose chats and types of chats that will never appear in this folder.";
"ChatListFolder.NameNonMuted" = "Not Muted";
"ChatListFolder.NameUnread" = "Unread";
"ChatListFolder.NameChannels" = "Channels";
"ChatListFolder.NameContacts" = "Contacts";
"ChatListFolder.NameNonContacts" = "Non-Contacts";
"ChatListFolder.NameBots" = "Bots";
"ChatListFolder.NameGroups" = "Groups";
"ChatListFolder.DiscardConfirmation" = "You have changed the filter. Discard changes?";
"ChatListFolder.DiscardDiscard" = "Discard";
"ChatListFolder.DiscardCancel" = "No";
"ChatListFolder.IncludeChatsTitle" = "Include Chats";
"ChatListFolder.ExcludeChatsTitle" = "Exclude Chats";

"ChatListFolderSettings.AddRecommended" = "ADD";

"ChatListFilter.ShowMoreChats_0" = "Show %@ More Chats";
"ChatListFilter.ShowMoreChats_1" = "Show %@ More Chat";
"ChatListFilter.ShowMoreChats_2" = "Show %@ More Chats";
"ChatListFilter.ShowMoreChats_3_10" = "Show %@ More Chats";
"ChatListFilter.ShowMoreChats_many" = "Show %@ More Chats";
"ChatListFilter.ShowMoreChats_any" = "Show %@ More Chats";

"MuteFor.Forever" = "Mute Forever";

"Conversation.Dice.u1F3B2" = "Send a dice emoji to any chat to roll a die.";
"Conversation.Dice.u1F3AF" = "Send a dart emoji to try your luck.";
"Conversation.SendDice" = "Send";

"Conversation.ContextMenuDiscuss" = "Discuss";

"CreatePoll.ExplanationHeader" = "EXPLANATION";
"CreatePoll.Explanation" = "Add a Comment (Optional)";
"CreatePoll.ExplanationInfo" = "Users will see this comment after choosing a wrong answer, good for educational purposes.";

"FeaturedStickers.OtherSection" = "OTHER STICKERS";

"ChatList.GenericPsaAlert" = "This provides public service announcements in your chat list.";
"ChatList.PsaAlert.covid" = "This message provides you with a public service announcement in relation to the undergoing pandemics. Learn more about this initiative at https://telegram.org/blog/coronavirus";
"ChatList.GenericPsaLabel" = "PSA";
"ChatList.PsaLabel.covid" = "Covid-19";
"Chat.GenericPsaTooltip" = "This is a public service announcement";
"Chat.PsaTooltip.covid" = "This message provides you with a public service announcement in relation to the undergoing pandemics. Learn more about this initiative at https://telegram.org/blog/coronavirus";

"Message.GenericForwardedPsa" = "Public Service Announcement\nFrom: %@";
"Message.ForwardedPsa.covid" = "Covid-19 Notification\nFrom: %@";

"Channel.AboutItem" = "about";
"PeerInfo.GroupAboutItem" = "about";

"Widget.ApplicationStartRequired" = "Open the app to use the widget";

"ChatList.Context.AddToFolder" = "Add to Folder";
"ChatList.Context.RemoveFromFolder" = "Remove from Folder";
"ChatList.Context.Back" = "Back";
"ChatList.AddedToFolderTooltip" = "%1$@ has been added to folder %2$@";
"ChatList.RemovedFromFolderTooltip" = "%1$@ has been removed from folder %2$@";

"OwnershipTransfer.Transfer" = "Transfer";

"TwoStepAuth.Disable" = "Disable";

"Chat.Gifs.TrendingSectionHeader" = "TRENDING GIFS";
"Chat.Gifs.SavedSectionHeader" = "MY GIFS";

"Paint.Framed" = "Framed";

"Media.SendingOptionsTooltip" = "Hold this button to send your message with a self-destruct timer.";
"Media.SendWithTimer" = "Send With Timer";

"Conversation.Timer.Title" = "Send With Timer";
"Conversation.Timer.Send" = "Send With Timer";

"Paint.Pen" = "Pen";
"Paint.Marker" = "Marker";
"Paint.Neon" = "Neon";
"Paint.Arrow" = "Arrow";

"Conversation.NoticeInvitedByInChannel" = "%@ invited you to this channel";
"Conversation.NoticeInvitedByInGroup" = "%@ invited you to this group";

"ChatList.MessagePhotos_1" = "1 Photo";
"ChatList.MessagePhotos_any" = "%@ Photos";
"ChatList.MessageVideos_1" = "1 Videos";
"ChatList.MessageVideos_any" = "%@ Videos";

"Conversation.PrivateChannelTimeLimitedAlertTitle" = "Join Channel";
"Conversation.PrivateChannelTimeLimitedAlertText" = "This channel is private. Please join it to continue viewing its content.";
"Conversation.PrivateChannelTimeLimitedAlertJoin" = "Join";

"KeyCommand.SearchInChat" = "Search in Chat";

"PhotoEditor.SkinTool" = "Soften Skin";
"PhotoEditor.BlurToolPortrait" = "Portrait";
"PhotoEditor.SelectCoverFrame" = "Choose a cover for your profile video";

"Conversation.PeerNearbyTitle" = "%1$@ is %2$@ away";
"Conversation.PeerNearbyText" = "Send a message or tap on the greeting below to show that you are ready to chat.";
"Conversation.PeerNearbyDistance" = "%1$@ is %2$@ away";

"ProfilePhoto.MainPhoto" = "Main Photo";
"ProfilePhoto.SetMainPhoto" = "Set as Main Photo";

"ProfilePhoto.MainVideo" = "Main Video";
"ProfilePhoto.SetMainVideo" = "Set as Main Video";

"Stats.GroupOverview" = "OVERVIEW";
"Stats.GroupMembers" = "Members";
"Stats.GroupMessages" = "Messages";
"Stats.GroupViewers" = "Viewing Members";
"Stats.GroupPosters" = "Posting Members";

"Stats.GroupGrowthTitle" = "GROWTH";
"Stats.GroupMembersTitle" = "GROUP MEMBERS";
"Stats.GroupNewMembersBySourceTitle" = "NEW MEMBERS BY SOURCE";
"Stats.GroupLanguagesTitle" = "MEMBERS' PRIMARY LANGUAGE";
"Stats.GroupMessagesTitle" = "MESSAGES";
"Stats.GroupActionsTitle" = "ACTIONS";
"Stats.GroupTopHoursTitle" = "TOP HOURS";
"Stats.GroupTopWeekdaysTitle" = "TOP DAYS OF WEEK";
"Stats.GroupTopPostersTitle" = "TOP MEMBERS";
"Stats.GroupTopAdminsTitle" = "TOP ADMINS";
"Stats.GroupTopInvitersTitle" = "TOP INVITERS";

"Stats.GroupTopPosterMessages_0" = "%@ messages";
"Stats.GroupTopPosterMessages_1" = "%@ message";
"Stats.GroupTopPosterMessages_2" = "%@ messages";
"Stats.GroupTopPosterMessages_3_10" = "%@ messages";
"Stats.GroupTopPosterMessages_many" = "%@ messages";
"Stats.GroupTopPosterMessages_any" = "%@ messages";

"Stats.GroupTopPosterChars_0" = "%@ symbols per message";
"Stats.GroupTopPosterChars_1" = "%@ symbol per message";
"Stats.GroupTopPosterChars_2" = "%@ symbols per message";
"Stats.GroupTopPosterChars_3_10" = "%@ symbols per message";
"Stats.GroupTopPosterChars_many" = "%@ symbols per message";
"Stats.GroupTopPosterChars_any" = "%@ symbols per message";

"Stats.GroupTopPoster.History" = "History";
"Stats.GroupTopPoster.Promote" = "Promote";

"Stats.GroupTopAdminDeletions_0" = "%@ deletions";
"Stats.GroupTopAdminDeletions_1" = "%@ deletion";
"Stats.GroupTopAdminDeletions_2" = "%@ deletions";
"Stats.GroupTopAdminDeletions_3_10" = "%@ deletions";
"Stats.GroupTopAdminDeletions_many" = "%@ deletions";
"Stats.GroupTopAdminDeletions_any" = "%@ deletions";

"Stats.GroupTopAdminKicks_0" = "%@ kicks";
"Stats.GroupTopAdminKicks_1" = "%@ kick";
"Stats.GroupTopAdminKicks_2" = "%@ kicks";
"Stats.GroupTopAdminKicks_3_10" = "%@ kicks";
"Stats.GroupTopAdminKicks_many" = "%@ kicks";
"Stats.GroupTopAdminKicks_any" = "%@ kicks";

"Stats.GroupTopAdminBans_0" = "%@ bans";
"Stats.GroupTopAdminBans_1" = "%@ ban";
"Stats.GroupTopAdminBans_2" = "%@ bans";
"Stats.GroupTopAdminBans_3_10" = "%@ bans";
"Stats.GroupTopAdminBans_many" = "%@ bans";
"Stats.GroupTopAdminBans_any" = "%@ bans";

"Stats.GroupTopAdmin.Actions" = "Actions";
"Stats.GroupTopAdmin.Promote" = "Promote";

"Stats.GroupTopInviterInvites_0" = "%@ invitations";
"Stats.GroupTopInviterInvites_1" = "%@ invitation";
"Stats.GroupTopInviterInvites_2" = "%@ invitations";
"Stats.GroupTopInviterInvites_3_10" = "%@ invitations";
"Stats.GroupTopInviterInvites_many" = "%@ invitations";
"Stats.GroupTopInviterInvites_any" = "%@ invitations";

"Stats.GroupTopInviter.History" = "History";
"Stats.GroupTopInviter.Promote" = "Promote";

"PrivacySettings.AutoArchiveTitle" = "NEW CHATS FROM UNKNOWN USERS";
"PrivacySettings.AutoArchive" = "Archive and Mute";
"PrivacySettings.AutoArchiveInfo" = "Automatically archive and mute new chats, groups and channels from non-contacts.";

"Call.RemoteVideoPaused" = "%@'s video is paused";

"Settings.SetProfilePhotoOrVideo" = "Set Photo or Video";
"Settings.SetNewProfilePhotoOrVideo" = "Set New Photo or Video";
"Settings.ViewVideo" = "View Video";
"Settings.RemoveVideo" = "Remove Video";

"Conversation.Unarchive" = "Unarchive";
"Conversation.UnarchiveDone" = "The chat was moved to your main list.";

"ChatList.AutoarchiveSuggestion.Title" = "Hide new chats?";
"ChatList.AutoarchiveSuggestion.Text" = "You are receiving lots of new chats from users who are not in your Contact List. Do you want to have such chats **automatically muted** and **archived**?";
"ChatList.AutoarchiveSuggestion.OpenSettings" = "Go to Settings";

"SettingsSearch.Synonyms.ChatSettings.IntentsSettings" = "Siri Suggestions";

"Stats.GroupShowMoreTopPosters_0" = "Show %@ More";
"Stats.GroupShowMoreTopPosters_1" = "Show %@ More";
"Stats.GroupShowMoreTopPosters_2" = "Show %@ More";
"Stats.GroupShowMoreTopPosters_3_10" = "Show %@ More";
"Stats.GroupShowMoreTopPosters_many" = "Show %@ More";
"Stats.GroupShowMoreTopPosters_any" = "Show %@ More";

"Stats.GroupShowMoreTopAdmins_0" = "Show %@ More";
"Stats.GroupShowMoreTopAdmins_1" = "Show %@ More";
"Stats.GroupShowMoreTopAdmins_2" = "Show %@ More";
"Stats.GroupShowMoreTopAdmins_3_10" = "Show %@ More";
"Stats.GroupShowMoreTopAdmins_many" = "Show %@ More";
"Stats.GroupShowMoreTopAdmins_any" = "Show %@ More";

"Stats.GroupShowMoreTopInviters_0" = "Show %@ More";
"Stats.GroupShowMoreTopInviters_1" = "Show %@ More";
"Stats.GroupShowMoreTopInviters_2" = "Show %@ More";
"Stats.GroupShowMoreTopInviters_3_10" = "Show %@ More";
"Stats.GroupShowMoreTopInviters_many" = "Show %@ More";
"Stats.GroupShowMoreTopInviters_any" = "Show %@ More";

"Settings.AddAnotherAccount" = "Add Another Account";
"Settings.AddAnotherAccount.Help" = "You can add up to three accounts with different phone numbers.";

"ProfilePhoto.OpenGallery" = "Open Gallery";
"ProfilePhoto.SearchWeb" = "Search Web";
"ProfilePhoto.OpenInEditor" = "Open in Editor";

"Settings.EditAccount" = "Edit Account";
"Settings.EditPhoto" = "Edit";
"Settings.EditVideo" = "Edit";
"Settings.CancelUpload" = "Cancel Upload";

"Settings.FrequentlyAskedQuestions" = "Frequently Asked Questions";

"Notification.ChangedGroupVideo" = "%@ changed group video";
"Group.MessageVideoUpdated" = "Group video updated";
"Channel.MessageVideoUpdated" = "Channel video updated";

"Conversation.Dice.u1F3C0" = "Send a basketball emoji to try your luck.";
"Conversation.Dice.u26BD" = "Send a football emoji to try your luck.";

"SettingsSearch_Synonyms_ChatFolders" = "";

"EditProfile.NameAndPhotoOrVideoHelp" = "Enter your name and add an optional profile photo or video.";

"Settings.RemoveConfirmation" = "Remove";

"Conversation.ContextMenuOpenProfile" = "Open Profile";
"Conversation.ContextMenuSendMessage" = "Send Message";
"Conversation.ContextMenuMention" = "Mention";

"Conversation.ContextMenuOpenChannelProfile" = "Open Profile";
"Conversation.ContextMenuOpenChannel" = "Open Channel";

"Cache.KeepMediaHelp" = "Photos, videos and other files from cloud chats that you have **not accessed** during this period will be removed from this device to save disk space.";


"Cache.MaximumCacheSize" = "Maximum Cache Size";
"Cache.NoLimit" = "No Limit";
"Cache.MaximumCacheSizeHelp" = "If your cache size exceeds this limit, the oldest media will be deleted.\n\nAll media will stay in the Telegram cloud and can be re-downloaded if you need it again.";

"Stats.MessageTitle" = "Message Statistics";
"Stats.MessageOverview" = "Overview";
"Stats.MessageInteractionsTitle" = "Interactions";
"Stats.MessagePublicForwardsTitle" = "Public Shares";

"Call.CameraTooltip" = "Tap here to turn on your camera";
"Call.CameraOrScreenTooltip" = "Turn on your camera or screensharing";
"Call.CameraConfirmationText" = "Switch to video call?";
"Call.CameraConfirmationConfirm" = "Switch";

"Call.YourMicrophoneOff" = "Your microphone is off";
"Call.MicrophoneOff" = "%@'s microphone is off";
"Call.CameraOff" = "%@'s camera is off";
"Call.BatteryLow" = "%@'s battery level is low";

"Call.Audio" = "audio";
"Call.AudioRouteMute" = "Mute Yourself";

"AccessDenied.VideoCallCamera" = "Telegram needs access to your camera to make video calls.\n\nPlease go to Settings > Privacy > Camera and set Telegram to ON.";

"Call.AccountIsLoggedOnCurrentDevice" = "Sorry, you can't call %@ because that account is logged in to Telegram on the device you're using for the call.";

"ChatList.Search.FilterChats" = "Chats";
"ChatList.Search.FilterMedia" = "Media";
"ChatList.Search.FilterLinks" = "Links";
"ChatList.Search.FilterFiles" = "Files";
"ChatList.Search.FilterMusic" = "Music";
"ChatList.Search.FilterVoice" = "Voice";

"ChatList.Search.NoResults" = "No Results";
"ChatList.Search.NoResultsQueryDescription" = "There were no results for \"%@\".\nTry a new search.";
"ChatList.Search.NoResultsDescription" = "There were no results.\nTry a new search.";

"ChatList.Search.NoResultsFilter" = "Nothing Yet";
"ChatList.Search.NoResultsFitlerMedia" = "Photos and videos from all your chats will be shown here.";
"ChatList.Search.NoResultsFitlerLinks" = "Links from all your chats will be shown here.";
"ChatList.Search.NoResultsFitlerFiles" = "Files from all your chats will be shown here.";
"ChatList.Search.NoResultsFitlerMusic" = "Music from all your chats will be shown here.";
"ChatList.Search.NoResultsFitlerVoice" = "Voice and video messages from all your chats will be shown here.";

"ChatList.Search.Messages_0" = "%@ messages";
"ChatList.Search.Messages_1" = "%@ message";
"ChatList.Search.Messages_2" = "%@ messages";
"ChatList.Search.Messages_3_10" = "%@ messages";
"ChatList.Search.Messages_many" = "%@ messages";
"ChatList.Search.Messages_any" = "%@ messages";

"Conversation.InputTextAnonymousPlaceholder" = "Send anonymously";

"DialogList.Replies" = "Replies";

"Conversation.ContextViewReplies_1" = "View %@ Reply";
"Conversation.ContextViewReplies_any" = "View %@ Replies";
"Conversation.ContextViewThread" = "View Thread";

"Conversation.ViewReply" = "View Reply";

"Conversation.MessageViewComments_1" = "[%@]Comment";
"Conversation.MessageViewComments_any" = "[%@]Comments";
"Conversation.MessageViewCommentsFormat" = "%1$@ %2$@";

"Conversation.TitleCommentsEmpty" = "Comments";
"Conversation.TitleComments_1" = "[%@]Comment";
"Conversation.TitleComments_any" = "[%@]Comments";
"Conversation.TitleCommentsFormat" = "%1$@ %2$@";

"Conversation.TitleRepliesEmpty" = "Replies";
"Conversation.TitleReplies_1" = "[%@]Reply";
"Conversation.TitleReplies_any" = "[%@]Replies";
"Conversation.TitleRepliesFormat" = "%1$@ %2$@";

"Conversation.MessageLeaveComment" = "Leave a Comment";
"Conversation.MessageLeaveCommentShort" = "Comment";

"Conversation.DiscussionNotStarted" = "No comments here yet...";
"Conversation.DiscussionStarted" = "Discussion started";

"Conversation.InputTextPlaceholderReply" = "Reply";
"Conversation.InputTextPlaceholderComment" = "Comment";

"Conversation.TitleNoComments" = "Comments";

"Conversation.ContextMenuBlock" = "Block User";

"Replies.BlockAndDeleteRepliesActionTitle" = "Block and Delete Replies";

"Channel.CommentsGroup.Header" = "Select a group chat that will be used to host comments from your channel.";
"Channel.CommentsGroup.HeaderSet" = "%@ is selected as the group that will be used to host comments for your channel.";
"Channel.CommentsGroup.HeaderGroupSet" = "%@ is linking the group as it's discussion board.";

"RepliesChat.DescriptionText" = "This chat helps you keep track of replies to your comments in Channels.";

"Channel.DiscussionMessageUnavailable" = "Sorry, this post has been removed from the discussion group.";

"Conversation.ContextViewStats" = "View Statistics";

"ChatList.MessageMusic_1" = "%@ Music File";
"ChatList.MessageMusic_any" = "%@ Music Files";

"Conversation.PinOlderMessageAlertTitle" = "Pin Message";
"Conversation.PinOlderMessageAlertText" = "Do you want to pin an older message while leaving a more recent one pinned?";
"Conversation.PinMessageAlertPin" = "Pin";

"Conversation.ContextMenuSelect" = "Select";

"Conversation.ContextMenuSelectAll_0" = "Select All %@ Items";
"Conversation.ContextMenuSelectAll_1" = "Select All %@ Items";
"Conversation.ContextMenuSelectAll_2" = "Select All %@ Items";
"Conversation.ContextMenuSelectAll_3_10" = "Select All %@ Items";
"Conversation.ContextMenuSelectAll_many" = "Select All %@ Items";
"Conversation.ContextMenuSelectAll_any" = "Select All %@ Items";

"Conversation.Dice.u1F3B0" = "Send a slot machine emoji to try your luck.";

"Notification.ProximityReached" = "%1$@ is now within %2$@ from %3$@";
"Notification.ProximityReachedYou" = "%1$@ is now within %2$@ from you";
"Notification.ProximityYouReached" = "You are now within %1$@ from %2$@";

"Location.ProximityNotification.Title" = "Proximity Alert";
"Location.ProximityNotification.Notify" = "Notify me within %@";
"Location.ProximityNotification.NotifyLong" = "Notify when %1$@ is within %2$@";
"Location.ProximityNotification.AlreadyClose" = "You are already closer than %@";
"Location.ProximityNotification.DistanceKM" = "km";
"Location.ProximityNotification.DistanceM" = "m";
"Location.ProximityNotification.DistanceMI" = "mi";

"Location.ProximityTip" = "Alert when %@ is close";
"Location.ProximityGroupTip" = "Alert when any group member is close";

"ChatList.MessageFiles_1" = "%@ File";
"ChatList.MessageFiles_any" = "%@ Files";

"Chat.TitlePinnedMessages_1" = "Pinned Message";
"Chat.TitlePinnedMessages_any" = "%@ Pinned Messages";

"Chat.PanelHidePinnedMessages" = "Don't Show Pinned Messages";
"Chat.PanelUnpinAllMessages" = "Unpin All Messages";

"Chat.MessagesUnpinned_1" = "Message Unpinned";
"Chat.MessagesUnpinned_any" = "%@ Messages Unpinned";

"Chat.PinnedMessagesHiddenTitle" = "Pinned Messages Hidden";
"Chat.PinnedMessagesHiddenText" = "You will see the bar with pinned messages only if a new message is pinned.";

"OpenFile.PotentiallyDangerousContentAlert" = "Previewing this file can potentially expose your IP address to its sender. Continue?";
"OpenFile.Proceed" = "Proceed";

"Chat.PinnedListPreview.ShowAllMessages" = "Show All Messages";
"Chat.PinnedListPreview.UnpinAllMessages" = "Unpin All Messages";
"Chat.PinnedListPreview.HidePinnedMessages" = "Hide Pinned Messages";

"Conversation.PinMessagesForMe" = "Pin for me";
"Conversation.PinMessagesFor" = "Pin for me and %@";

"Location.LiveLocationRequired.Title" = "Share Location";
"Location.LiveLocationRequired.Description" = "For the alert to work, please share your live location in this chat.";
"Location.LiveLocationRequired.ShareLocation" = "Share Location";

"Location.ProximityAlertSetTitle" = "Proximity alert set";
"Location.ProximityAlertSetText" = "We will notify you once %1$@ is within %2$@ from you.";
"Location.ProximityAlertSetTextGroup" = "We will notify you once any other group member is within %@ from you.";
"Location.ProximityAlertCancelled" = "Proximity alert cancelled";

"Stats.Message.Views" = "Views";
"Stats.Message.PublicShares" = "Public Shares";
"Stats.Message.PrivateShares" = "Private Shares";

"ChatSettings.WidgetSettings" = "Widget";

"Conversation.EditingPhotoPanelTitle" = "Edit Photo";

"Conversation.TextCopied" = "Text copied to clipboard";

"Media.LimitedAccessTitle" = "Limited Access to Media";
"Media.LimitedAccessText" = "You've given Telegram access only to select number of photos.";
"Media.LimitedAccessManage" = "Manage";
"Media.LimitedAccessSelectMore" = "Select More Photos...";
"Media.LimitedAccessChangeSettings" = "Change Settings";

"VoiceChat.StatusSpeaking" = "speaking";
"VoiceChat.StatusSpeakingVolume" = "%@ speaking";
"VoiceChat.StatusListening" = "listening";
"VoiceChat.StatusInvited" = "invited";

"VoiceChat.Connecting" = "Connecting...";
"VoiceChat.Reconnecting" = "Reconnecting...";

"VoiceChat.Unmute" = "Unmute";
"VoiceChat.UnmuteHelp" = "or hold and speak";
"VoiceChat.Live" = "You're Live";
"VoiceChat.Mute" = "Tap to Mute";
"VoiceChat.Muted" = "Muted";
"VoiceChat.MutedHelp" = "You are in Listen Only mode";

"VoiceChat.Audio" = "audio";
"VoiceChat.Leave" = "leave";

"VoiceChat.SpeakPermissionEveryone" = "New participants can speak";
"VoiceChat.SpeakPermissionAdmin" = "New paricipants are muted";
"VoiceChat.Share" = "Share Invite Link";
"VoiceChat.EndVoiceChat" = "End Voice Chat";
"VoiceChat.EndLiveStream" = "End Live Stream";

"VoiceChat.CopyInviteLink" = "Copy Invite Link";
"VoiceChat.InviteLinkCopiedText" = "Invite link copied to clipboard";

"VoiceChat.UnmutePeer" = "Allow to Speak";
"VoiceChat.MutePeer" = "Mute";
"VoiceChat.RemovePeer" = "Remove";
"VoiceChat.RemovePeerConfirmation" = "Are you sure you want to remove %@ from the group chat?";
"VoiceChat.RemovePeerRemove" = "Remove";

"VoiceChat.PanelJoin" = "Join";
"VoiceChat.Title" = "Voice Chat";
"VoiceChatChannel.Title" = "Live Stream";

"VoiceChat.InviteMember" = "Invite Member";

"Notification.VoiceChatInvitation" = "%1$@ invited %2$@ to the voice chat";
"Notification.VoiceChatInvitationForYou" = "%1$@ invited you to the voice chat";

"VoiceChat.InvitedPeerText" = "You invited %@ to the voice chat";
"LiveStream.InvitedPeerText" = "You invited %@ to the live stream";
"VoiceChat.RemovedPeerText" = "You removed %@ from this group";

"Notification.VoiceChatStarted" = "%1$@ started a voice chat";
"Notification.VoiceChatEnded" = "Voice chat ended (%@)";
"Notification.LiveStreamEnded" = "Live stream ended (%@)";
"Notification.VoiceChatEndedGroup" = "%1$@ ended the voice chat (%2$@)";

"VoiceChat.Panel.TapToJoin" = "Tap to join";
"VoiceChat.Panel.Members_0" = "%@ participants";
"VoiceChat.Panel.Members_1" = "%@ participant";
"VoiceChat.Panel.Members_2" = "%@ participants";
"VoiceChat.Panel.Members_3_10" = "%@ participants";
"VoiceChat.Panel.Members_many" = "%@ participants";
"VoiceChat.Panel.Members_any" = "%@ participants";

"VoiceChat.Status.Members_0" = "[%@]participants";
"VoiceChat.Status.Members_1" = "[%@]participant";
"VoiceChat.Status.Members_2" = "[%@]participants";
"VoiceChat.Status.Members_3_10" = "[%@]participants";
"VoiceChat.Status.Members_many" = "[%@]participants";
"VoiceChat.Status.Members_any" = "[%@]participants";
"VoiceChat.Status.MembersFormat" = "%1$@ %2$@";

"ChannelInfo.CreateVoiceChat" = "Start Voice Chat";
"ChannelInfo.CreateLiveStream" = "Start Live Stream";

"VoiceChat.AnonymousDisabledAlertText" = "Sorry, you can't join voice chat as an anonymous admin.";
"LiveStream.AnonymousDisabledAlertText" = "Sorry, you can't join live stream as an anonymous admin.";
"VoiceChat.ChatFullAlertText" = "Sorry, this voice chat has too many participants at the moment.";
"LiveStream.ChatFullAlertText" = "Sorry, this live stream has too many participants at the moment.";

"VoiceChat.EndConfirmationTitle" = "End voice chat";
"LiveStream.EndConfirmationTitle" = "End live stream";
"VoiceChat.EndConfirmationText" = "Are you sure you want to end this voice chat?";
"LiveStream.EndConfirmationText" = "Are you sure you want to end this live stream?";
"VoiceChat.EndConfirmationEnd" = "End";

"VoiceChat.InviteMemberToGroupFirstText" = "%1$@ isn't a member of \"%2$@\" yet. Add them to the group?";
"VoiceChat.InviteMemberToChannelFirstText" = "%1$@ isn't a subscriber of \"%2$@\" yet. Add them to the channel?";
"VoiceChat.InviteMemberToGroupFirstAdd" = "Add";

"VoiceChat.CreateNewVoiceChatText" = "Voice chat ended. Start a new one?";
"LiveStream.CreateNewVoiceChatText" = "Live stream ended. Start a new one?";
"VoiceChat.CreateNewVoiceChatStart" = "Start";
"VoiceChat.CreateNewVoiceChatStartNow" = "Start Now";
"VoiceChat.CreateNewVoiceChatSchedule" = "Schedule";

"PUSH_CHAT_VOICECHAT_START" = "%2$@|%1$@ started a voice chat";
"PUSH_CHAT_VOICECHAT_INVITE" = "%2$@|%1$@ invited %3$@ to the voice chat";
"PUSH_CHAT_VOICECHAT_INVITE_YOU" = "%2$@|%1$@ invited you to the voice chat";
"PUSH_CHAT_VOICECHAT_END" = "%2$@|%1$@ has ended the voice chat";

"PUSH_CHAT_LIVESTREAM_START" = "%2$@|%1$@ started a live stream";
"PUSH_CHAT_LIVESTREAM_INVITE" = "%2$@|%1$@ invited %3$@ to the live stream";
"PUSH_CHAT_LIVESTREAM_INVITE_YOU" = "%2$@|%1$@ invited you to the live stream";
"PUSH_CHAT_LIVESTREAM_END" = "%2$@|%1$@ has ended the live stream";

"Conversation.Dice.u1F3B3" = "Send a bowling emoji to try your luck.";

"VoiceOver.Common.SwitchHint" = "Double Tap To Toggle";
"VoiceOver.Common.On" = "On";
"VoiceOver.Common.Off" = "Off";

"VoiceOver.Chat.MessagesSelected_0" = "%@ messages selected";
"VoiceOver.Chat.MessagesSelected_1" = "%@ message selected";
"VoiceOver.Chat.MessagesSelected_2" = "%@ messages selected";
"VoiceOver.Chat.MessagesSelected_3_10" = "%@ messages selected";
"VoiceOver.Chat.MessagesSelected_many" = "%@ messages selected";
"VoiceOver.Chat.MessagesSelected_any" = "%@ messages selected";

"Channel.AdminLog.StartedVoiceChat" = "%1$@ started voice chat";
"Channel.AdminLog.StartedLiveStream" = "%1$@ started live stream";
"Channel.AdminLog.EndedVoiceChat" = "%1$@ ended voice chat";
"Channel.AdminLog.EndedLiveStream" = "%1$@ ended live stream";
"Channel.AdminLog.MutedParticipant" = "%1$@ muted %2$@";
"Channel.AdminLog.UnmutedMutedParticipant" = "%1$@ unmuted %2$@";
"Channel.AdminLog.AllowedNewMembersToSpeak" = "%1$@ allowed new members to speak";
"Channel.AdminLog.MutedNewMembers" = "%1$@ muted new members";

"Group.GroupMembersHeader" = "GROUP MEMBERS";

"Conversation.VoiceChatMediaRecordingRestricted" = "You can't record voice and video messages during a voice chat.";
"Conversation.LiveStreamMediaRecordingRestricted" = "You can't record voice and video messages during a live stream.";

"CallList.ActiveVoiceChatsHeader" = "ACTIVE VOICE CHATS";
"CallList.RecentCallsHeader" = "RECENT CALLS";

"VoiceChat.PeerJoinedText" = "%@ joined the voice chat";
"LiveStream.PeerJoinedText" = "%@ joined the live stream";

"VoiceChat.StartRecording" = "Start Recording";
"LiveStream.StartRecording" = "Start Recording";
"VoiceChat.StopRecording" = "Stop Recording";

"VoiceChat.StartRecordingTitle" = "Start Recording";
"LiveStream.StartRecordingTitle" = "Start Recording";
"VoiceChat.StartRecordingText" = "Do you want to start recording this chat and save the result into an audio file?\n\nOther members will see that the chat is being recorded.";
"LiveStream.StartRecordingText" = "Do you want to start recording this live stream and save the result into an audio file?\n\nOther members will see that the chat is being recorded.";
"VoiceChat.StartRecordingStart" = "Start";
"VoiceChat.StartRecordingTextVideo" = "Do you want to start recording this chat and save the result into a video file?\n\nOther members will see that the chat is being recorded.";
"LiveStream.StartRecordingTextVideo" = "Do you want to start recording this live stream and save the result into a video file?\n\nOther members will see that the chat is being recorded.";

"VoiceChat.RecordingTitlePlaceholder" = "Audio Title (Optional)";
"VoiceChat.RecordingTitlePlaceholderVideo" = "Video Title (Optional)";
"VoiceChat.RecordingStarted" = "Voice chat recording started";
"LiveStream.RecordingStarted" = "Live stream recording started";
"VoiceChat.RecordingInProgress" = "Voice chat is being recorded";
"LiveStream.RecordingInProgress" = "Live stream is being recorded";

"VoiceChat.StopRecordingTitle" = "Stop Recording?";
"VoiceChat.StopRecordingStop" = "Stop";

"VoiceChat.RecordingSaved" = "Audio saved to **Saved Messages**.";

"VoiceChat.StatusMutedForYou" = "muted for you";
"VoiceChat.StatusMutedYou" = "put you on mute";

"VoiceOver.DismissContextMenu" = "Dismiss Context Menu";

"Call.VoiceOver.VoiceCallOutgoing" = "Outgoing Voice Call";
"Call.VoiceOver.VideoCallOutgoing" = "Outgoing Video Call";
"Call.VoiceOver.VoiceCallIncoming" = "Incoming Voice Call";
"Call.VoiceOver.VideoCallIncoming" = "Incoming Video Call";
"Call.VoiceOver.VoiceCallMissed" = "Missed Voice Call";
"Call.VoiceOver.VideoCallMissed" = "Missed Video Call";
"Call.VoiceOver.VoiceCallCanceled" = "Cancelled Voice Call";
"Call.VoiceOver.VideoCallCanceled" = "Cancelled Video Call";

"VoiceChat.UnmuteForMe" = "Unmute for Me";
"VoiceChat.MuteForMe" = "Mute for Me";

"PeerInfo.ButtonVoiceChat" = "Voice Chat";
"PeerInfo.ButtonLiveStream" = "Live Stream";
"VoiceChat.OpenChat" = "Open Chat";

"GroupInfo.InviteLinks" = "Invite Links";

"InviteLink.Title" = "Invite Links";
"InviteLink.PermanentLink" = "Permanent Link";
"InviteLink.PublicLink" = "Public Link";
"InviteLink.Share" = "Share Link";
"InviteLink.PeopleJoinedNone" = "no one joined yet";
"InviteLink.PeopleJoined_1" = "%@ people joined";
"InviteLink.PeopleJoined_2" = "%@ people joined";
"InviteLink.PeopleJoined_3_10" = "%@ people joined";
"InviteLink.PeopleJoined_many" = "%@ people joined";
"InviteLink.PeopleJoined_any" = "%@ people joined";
"InviteLink.CreatePrivateLinkHelp" = "Anyone who has Telegram installed will be able to join your group by following this link.";
"InviteLink.CreatePrivateLinkHelpChannel" = "Anyone who has Telegram installed will be able to join your channel by following this link.";
"InviteLink.Manage" = "Manage Invite Links";

"InviteLink.PeopleJoinedShortNoneExpired" = "no one joined";
"InviteLink.PeopleJoinedShortNone" = "no one joined yet";
"InviteLink.PeopleJoinedShort_1" = "%@ joined";
"InviteLink.PeopleJoinedShort_2" = "%@ joined";
"InviteLink.PeopleJoinedShort_3_10" = "%@ joined";
"InviteLink.PeopleJoinedShort_many" = "%@ joined";
"InviteLink.PeopleJoinedShort_any" = "%@ joined";

"InviteLink.PeopleCanJoin_1" = "%@ can join";
"InviteLink.PeopleCanJoin_2" = "%@ can join";
"InviteLink.PeopleCanJoin_3_10" = "%@ can join";
"InviteLink.PeopleCanJoin_many" = "%@ can join";
"InviteLink.PeopleCanJoin_any" = "%@ can join";

"InviteLink.PeopleRemaining_1" = "%@ remaining";
"InviteLink.PeopleRemaining_2" = "%@ remaining";
"InviteLink.PeopleRemaining_3_10" = "%@ remaining";
"InviteLink.PeopleRemaining_many" = "%@ remaining";
"InviteLink.PeopleRemaining_any" = "%@ remaining";

"InviteLink.Expired" = "expired";
"InviteLink.UsageLimitReached" = "limit reached";
"InviteLink.Revoked" = "revoked";

"InviteLink.AdditionalLinks" = "Additional Links";
"InviteLink.Create" = "Create a New Link";
"InviteLink.CreateInfo" = "You can create additional invite links that have limited time or number of usages.";

"InviteLink.RevokedLinks" = "Revoked Links";
"InviteLink.DeleteAllRevokedLinks" = "Delete All Revoked Links";

"InviteLink.ContextCopy" = "Copy";
"InviteLink.ContextEdit" = "Edit";
"InviteLink.ContextGetQRCode" = "Get QR Code";
"InviteLink.ContextShare" = "Share";
"InviteLink.ContextRevoke" = "Revoke";
"InviteLink.ContextDelete" = "Delete";

"InviteLink.Create.Title" = "New Link";
"InviteLink.Create.EditTitle" = "Edit Link";

"InviteLink.Create.TimeLimit" = "Limit By Time Period";
"InviteLink.Create.TimeLimitExpiryDate" = "Expiry Date";
"InviteLink.Create.TimeLimitExpiryDateNever" = "Never";
"InviteLink.Create.TimeLimitExpiryTime" = "Time";
"InviteLink.Create.TimeLimitInfo" = "You can make the link expire after a certain time.";
"InviteLink.Create.TimeLimitNoLimit" = "No Limit";

"InviteLink.Create.UsersLimit" = "Limit By Number Of Users";
"InviteLink.Create.UsersLimitNumberOfUsers" = "Number of Uses";
"InviteLink.Create.UsersLimitNumberOfUsersUnlimited" = "Unlimited";
"InviteLink.Create.UsersLimitInfo" = "You can make the link expire after it has been used for a certain number of times.";
"InviteLink.Create.UsersLimitNoLimit" = "No Limit";

"InviteLink.Create.Revoke" = "Revoke Link";

"InviteLink.QRCode.Title" = "Invite by QR Code";
"InviteLink.QRCode.Info" = "Everyone on Telegram can scan this code to join your group.";
"InviteLink.QRCode.InfoChannel" = "Everyone on Telegram can scan this code to join your channel.";
"InviteLink.QRCode.Share" = "Share QR Code";

"InviteLink.InviteLink" = "Invite Link";
"InviteLink.ExpiredLink" = "Expired Link";
"InviteLink.ExpiredLinkStatus" = "time limit has expired";
"InviteLink.CreatedBy" = "Link Created By";

"InviteLink.ReactivateLink" = "Reactivate Link";

"InviteLink.DeleteLinkAlert.Text" = "Are you sure you want to delete this link? It will be completely gone.";
"InviteLink.DeleteLinkAlert.Action" = "Delete";

"InviteLink.DeleteAllRevokedLinksAlert.Text" = "This will delete all revoked links.";
"InviteLink.DeleteAllRevokedLinksAlert.Action" = "Delete All";

"InviteLink.ExpiresIn" = "expires in %@";

"InviteLink.InviteLinkCopiedText" = "Invite link copied to clipboard";

"InviteLink.OtherAdminsLinks" = "Invite Links Created By Other Admins";
"InviteLink.OtherPermanentLinkInfo" = "**%1$@** can see this link and use it to invite new members to **%2$@**.";

"InviteLink.InviteLinks_0" = "%@ invite links";
"InviteLink.InviteLinks_1" = "%@ invite link";
"InviteLink.InviteLinks_2" = "%@ invite links";
"InviteLink.InviteLinks_3_10" = "%@ invite links";
"InviteLink.InviteLinks_many" = "%@ invite links";
"InviteLink.InviteLinks_any" = "%@ invite links";

"InviteLink.InviteLinkRevoked" = "The invite link has been revoked.";

"Conversation.ChecksTooltip.Delivered" = "Delivered";
"Conversation.ChecksTooltip.Read" = "Read";

"DialogList.MultipleTypingPair" = "%@ and %@ are typing";

"Common.Save" = "Save";

"UserInfo.FakeUserWarning" = "⚠️ Warning: Many users reported that this account impersonates a famous person or organization.";
"UserInfo.FakeBotWarning" = "⚠️ Warning: Many users reported that this account impersonates a famous person or organization.";
"GroupInfo.FakeGroupWarning" = "⚠️ Warning: Many users reported that this account impersonates a famous person or organization.";
"ChannelInfo.FakeChannelWarning" = "⚠️ Warning: Many users reported that this account impersonates a famous person or organization.";

"ReportPeer.ReasonFake" = "Fake Account";

"ChatList.HeaderImportIntoAnExistingGroup" = "SELECT A CHAT TO IMPORT MESSAGES TO";

"Group.ErrorAdminsTooMuch" = "Sorry, too many administrators in this group.";
"Channel.ErrorAdminsTooMuch" = "Sorry, too many administrators in this channel.";

"Conversation.AddMembers" = "Add Members";

"Conversation.ImportedMessageHint" = "This message was imported from another app. We can't guarantee it's real.";

"Conversation.GreetingText" = "Send a message or tap on the greeting below.";

"CallList.DeleteAllForMe" = "Delete for me";
"CallList.DeleteAllForEveryone" = "Delete for me and Others";
"Conversation.ImportProgress" = "Importing Messages... %@%";

"Conversation.AudioRateTooltipSpeedUp" = "Audio will play two times faster.";
"Conversation.AudioRateTooltipNormal" = "Audio will play at normal speed.";

"ChatImport.Title" = "Select Chat";
"ChatImport.SelectionErrorNotAdmin" = "You must to be an admin in the group to import messages to it.";
"ChatImport.SelectionErrorGroupGeneric" = "Sorry, you can't import history to this group.";
"ChatImport.SelectionConfirmationGroupWithTitle" = "Do you want to import messages from **%1$@** into **%2$@**?";
"ChatImport.SelectionConfirmationGroupWithoutTitle" = "Do you want to import messages into **%@**?";
"ChatImport.SelectionConfirmationAlertTitle" = "Import Messages";
"ChatImport.SelectionConfirmationAlertImportAction" = "Import";
"ChatImport.CreateGroupAlertTitle" = "Create Group and Import Messages";
"ChatImport.CreateGroupAlertText" = "Do you want to create the group **%@** and import messages from another messaging app?";
"ChatImport.CreateGroupAlertImportAction" = "Create and Import";
"ChatImport.UserErrorNotMutual" = "You can only import messages into private chats with users who are mutual contacts.";
"ChatImport.SelectionConfirmationUserWithTitle" = "Do you want to import messages from **%1$@** into the chat with **%2$@**?";
"ChatImport.SelectionConfirmationUserWithoutTitle" = "Do you want to import messages into the chat with **%@?**";

"PeerSelection.ImportIntoNewGroup" = "Import to a New Group";
"Message.ImportedDateFormat" = "%1$@, %2$@ Imported %3$@";

"ChatImportActivity.Title" = "Importing Chat";
"ChatImportActivity.OpenApp" = "Open Telegram";
"ChatImportActivity.Retry" = "Retry";
"ChatImportActivity.InProgress" = "Please keep this window open\nuntil the import is completed.";
"ChatImportActivity.ErrorNotAdmin" = "You need to be an admin in the group to import messages.";
"ChatImportActivity.ErrorInvalidChatType" = "Wrong type of chat for the messages you are trying to import.";
"ChatImportActivity.ErrorUserBlocked" = "Unable to import messages due to privacy settings.";
"ChatImportActivity.ErrorGeneric" = "An error occurred.";
"ChatImportActivity.ErrorLimitExceeded" = "Daily maximum reached,\nplease come back tomorrow.";
"ChatImportActivity.Success" = "Chat imported\nsuccessfully.";

"VoiceOver.Chat.GoToOriginalMessage" = "Go to message";
"VoiceOver.Chat.UnreadMessages_0" = "%@ unread messages";
"VoiceOver.Chat.UnreadMessages_1" = "%@ unread message";
"VoiceOver.Chat.UnreadMessages_2" = "%@ unread messages";
"VoiceOver.Chat.UnreadMessages_3_10" = "%@ unread messages";
"VoiceOver.Chat.UnreadMessages_many" = "%@ unread messages";
"VoiceOver.Chat.UnreadMessages_any" = "%@ unread messages";

"VoiceOver.ChatList.Message" = "Message";
"VoiceOver.ChatList.OutgoingMessage" = "Outgoing Message";
"VoiceOver.ChatList.MessageFrom" = "From: %@";
"VoiceOver.ChatList.MessageRead" = "Read";
"VoiceOver.ChatList.MessageEmpty" = "Empty";

"VoiceOver.Chat.Profile" = "Profile";
"VoiceOver.Chat.GroupInfo" = "Group Info";
"VoiceOver.Chat.ChannelInfo" = "Channel Info";

"Conversation.ForwardTooltip.Chat.One" = "Message forwarded to **%@**";
"Conversation.ForwardTooltip.Chat.Many" = "Messages forwarded to **%@**";
"Conversation.ForwardTooltip.TwoChats.One" = "Message forwarded to **%@** and **%@**";
"Conversation.ForwardTooltip.TwoChats.Many" = "Messages forwarded to **%@** and **%@**";
"Conversation.ForwardTooltip.ManyChats.One" = "Message forwarded to **%@** and %@ others";
"Conversation.ForwardTooltip.ManyChats.Many" = "Messages forwarded to **%@** and %@ others";
"Conversation.ForwardTooltip.SavedMessages.One" = "Message forwarded to **Saved Messages**";
"Conversation.ForwardTooltip.SavedMessages.Many" = "Messages forwarded to **Saved Messages**";

"Channel.AdminLog.UpdatedParticipantVolume" = "%1$@ changed %2$@ volume to %3$@";

"Channel.AdminLog.DeletedInviteLink" = "%1$@ deleted invite link %2$@";
"Channel.AdminLog.RevokedInviteLink" = "%1$@ revoked invite link %2$@";
"Channel.AdminLog.EditedInviteLink" = "%1$@ edited invite link %2$@";
"Channel.AdminLog.CreatedInviteLink" = "%1$@ created invite link %2$@";

"Channel.AdminLog.JoinedViaInviteLink" = "%1$@ joined via invite link %2$@";

"GroupInfo.Permissions.BroadcastTitle" = "Broadcast Group";
"GroupInfo.Permissions.BroadcastConvert" = "Convert to Broadcast Group";
"GroupInfo.Permissions.BroadcastConvertInfo" = "Broadcast groups can have over %@ members, but only admins can send messages in them.";

"GroupInfo.GroupHistoryShort" = "Chat History";

"PeerInfo.CustomizeNotifications" = "Customize";

"Conversation.ContextMenuSpeak" = "Speak";

"Conversation.SelectMessages" = "Select Messages";
"Conversation.ReportMessages" = "Report Messages";

"Report.AdditionalDetailsText" = "Please enter any additional details relevant for your report.";
"Report.AdditionalDetailsPlaceholder" = "Additional details...";
"Report.Report" = "Report";
"Report.Succeed" = "Telegram moderators will study your report. Thank you!";

"Conversation.AutoremoveRemainingTime" = "auto-deletes in %@";
"Conversation.AutoremoveRemainingDays_1" = "auto-deletes in %@ day";
"Conversation.AutoremoveRemainingDays_any" = "auto-deletes in %@ days";

"PeerInfo.AutoremoveMessages" = "Auto-Delete Messages";
"PeerInfo.AutoremoveMessagesDisabled" = "Never";

"Conversation.AutoremoveChanged" = "Auto-Delete timer set to %@";
"Conversation.AutoremoveOff" = "Auto-Delete is now off.";

"PeerInfo.ReportProfilePhoto" = "Report Profile Photo";
"PeerInfo.ReportProfileVideo" = "Report Profile Video";

"Channel.AdminLog.CanInviteUsersViaLink" = "Invite Users via Link";

"BroadcastGroups.IntroTitle" = "Broadcast Groups";
"BroadcastGroups.IntroText" = "• No limit on the number of members.\n\n• Only admins can post.\n\n• Can't be turned back into a regular group.";
"BroadcastGroups.Convert" = "Convert to Broadcast Group";
"BroadcastGroups.Cancel" = "Leave as regular group";

"BroadcastGroups.ConfirmationAlert.Title" = "Are you sure?";
"BroadcastGroups.ConfirmationAlert.Text" = "Regular members of the group (non-admins) will irrevocably lose their right to post messages in the group.\n\nThis action **cannot** be undone.";
"BroadcastGroups.ConfirmationAlert.Convert" = "Convert";

"BroadcastGroups.Success" = "Your group can now have more than %@ members.";

"BroadcastGroups.LimitAlert.Title" = "Limit Reached";
"BroadcastGroups.LimitAlert.Text" = "Your group has reached a limit of **%@** members.\n\nYou can increase this limit by converting the group to a **broadcast group** where only admins can post. Interested?";
"BroadcastGroups.LimitAlert.LearnMore" = "Learn More";
"BroadcastGroups.LimitAlert.SettingsTip" = "If you change your mind, go to the settings of your group.";

"VoiceOver.AuthSessions.CurrentSession" = "Current Session";

"Channel.AdminLog.MessageChangedAutoremoveTimeoutSet" = "%1$@ set auto-remove timer to %2$@";
"Channel.AdminLog.MessageChangedAutoremoveTimeoutRemove" = "%1$@ disabled auto-remove timer";

"ChannelInfo.InviteLink.RevokeAlert.Text" = "Are you sure you want to revoke this link? Once you do, no one will be able to join the channel using it.";

"Group.Info.Members" = "Members";

"Group.Members.Title" = "Members";
"Group.Members.AddMembers" = "Add Members";
"Group.Members.AddMembersHelp" = "Only group admins can see this list.";

"Conversation.AlsoClearCacheTitle" = "You can use \"clear cache\" to remove unnecessary media — and re-downloaded files if you need them again.";
"Conversation.DeleteAllMessagesInChat" = "Are you sure you want to delete all messages in %@?";

"InviteLinks.InviteLinkExpired" = "This invite link has expired.";

"Conversation.AutoremoveTimerSetUserYou" = "You set messages to automatically delete after %1$@";
"Conversation.AutoremoveTimerSetUser" = "%1$@ set messages to automatically delete after %2$@";
"Conversation.AutoremoveTimerRemovedUserYou" = "You disabled the auto-delete timer";
"Conversation.AutoremoveTimerRemovedUser" = "%1$@ disabled the auto-delete timer";
"Conversation.AutoremoveTimerSetGroup" = "A group admin set messages to automatically delete after %1$@";
"Conversation.AutoremoveTimerRemovedGroup" = "A group admin disabled the auto-delete timer";
"Conversation.AutoremoveTimerSetChannel" = "Messages in this channel will be automatically deleted after %1$@";
"Conversation.AutoremoveTimerRemovedChannel" = "Messages in this channel will no longer be automatically deleted";

"AutoremoveSetup.Title" = "Auto-Deletion";
"AutoremoveSetup.TimeSectionHeader" = "AUTO-DELETE MESSAGES";
"AutoremoveSetup.TimerInfoChannel" = "Automatically delete messages sent in this channel after a certain period of time.";
"AutoremoveSetup.TimerInfoChat" = "Automatically delete messages sent in this chat after a certain period of time.";
"AutoremoveSetup.TimerValueNever" = "Never";
"AutoremoveSetup.TimerValueAfter" = "After %@";

"Conversation.ClearChannel" = "Clear Channel";

"Conversation.AutoremoveTimerSetToastText" = "Messages in this chat are automatically\ndeleted %@ after they have been sent.";
"Conversation.AutoremoveActionEnable" = "Enable Auto-Delete";
"Conversation.AutoremoveActionEdit" = "Edit Auto-Delete Settings";

"Widget.ChatsGalleryTitle" = "Chats";
"Widget.ChatsGalleryDescription" = "Display the latest message from the most important chats.";
"Widget.ShortcutsGalleryTitle" = "Shortcuts";
"Widget.ShortcutsGalleryDescription" = "Display shortcuts of your most important chats to always have quick access to them.";

"Widget.MessageAutoremoveTimerUpdated" = "Auto-delete timer updated";
"Widget.MessageAutoremoveTimerRemoved" = "Auto-delete timer disabled";

"Widget.LongTapToEdit" = "Tap or hold to edit widget.";
"Widget.UpdatedTodayAt" = "Updated at {}";
"Widget.UpdatedAt" = "Updated {}";

"Intents.ErrorLockedTitle" = "Locked";
"Intents.ErrorLockedText" = "Open Telegram and enter passcode to edit widget.";

"Conversation.GigagroupDescription" = "Only admins can send messages in this group.";

"Channel.AdminLog.MessageAddedAdminName" = "promoted %1$@";
"Channel.AdminLog.MessageAddedAdminNameUsername" = "promoted %1$@ (%2$@)";
"Channel.AdminLog.MessageRemovedAdminName" = "demoted %1$@";
"Channel.AdminLog.MessageRemovedAdminNameUsername" = "demoted %1$@ (%2$@)";

"Notification.Exceptions.MessagePreviewAlwaysOn" = "Always On";
"Notification.Exceptions.MessagePreviewAlwaysOff" = "Always Off";

"Channel.Setup.LinkTypePublic" = "Public";
"Channel.Setup.LinkTypePrivate" = "Private";

"VoiceOver.ScrollStatus" = "Row %1$@ of %2$@";

"Conversation.UsersTooMuchError" = "Sorry, this group is full.";

"Conversation.UploadFileTooLarge" = "File could not be sent, because it is larger than 2 GB.\n\nYou can send as many files as you like, but each must be smaller than 2 GB.";

"Channel.AddUserLeftError" = "Sorry, if a person is no longer part of a channel, you need to be in their Telegram contacts in order to add them back.\n\nNote that they can still join via the channel's invite link as long as they are not in the Removed Users list.";

"Message.ScamAccount" = "Scam";
"Message.FakeAccount" = "Fake";

"InstantPage.FontSanFrancisco" = "San Francisco";
"InstantPage.FontNewYork" = "New York";
"InstantPage.Search" = "Search";
"InstantPage.OpenInBrowser" = "Open in %@";
"InstantPage.VoiceOver.IncreaseFontSize" = "Increase Font Size";
"InstantPage.VoiceOver.DecreaseFontSize" = "Decrease Font Size";
"InstantPage.VoiceOver.ResetFontSize" = "Reset Font Size";

"Contacts.VoiceOver.AddContact" = "Add Contact";

"VoiceChat.SelectAccount" = "Select Account";
"VoiceChat.DisplayAs" = "Display Me As...";
"VoiceChat.DisplayAsInfo" = "Choose whether you want to be displayed as your personal account or as your channel.";
"VoiceChat.DisplayAsInfoGroup" = "Choose whether you want to be displayed as your personal account, this group, or one of your channels.";
"VoiceChat.DisplayAsSuccess" = "Members of this voice chat will now see your as **%@**.";
"LiveStream.DisplayAsSuccess" = "Members of this live stream will now see your as **%@**.";
"VoiceChat.PersonalAccount" = "personal account";
"VoiceChat.EditTitle" = "Edit Voice Chat Title";
"LiveStream.EditTitle" = "Edit Live Stream Title";
"VoiceChat.EditPermissions" = "Edit Permissions";

"VoiceChat.OpenChannel" = "Open Channel";

"VoiceChat.EditTitleText" = "Edit a title of this voice chat.";
"LiveStream.EditTitleText" = "Edit a title of this live stream.";
"VoiceChat.EditTitleSuccess" = "Voice chat title changed to **%@**.";
"LiveStream.EditTitleSuccess" = "Live stream title changed to **%@**.";
"VoiceChat.EditTitleRemoveSuccess" = "Voice chat title removed.";
"LiveStream.EditTitleRemoveSuccess" = "Live Stream title removed.";

"VoiceChat.InviteLink.Speaker" = "Speaker";
"VoiceChat.InviteLink.Listener" = "Listener";
"VoiceChat.InviteLink.CopySpeakerLink" = "Copy Speaker Link";
"VoiceChat.InviteLink.CopyListenerLink" = "Copy Listener Link";

"VoiceChat.InviteLink.InviteSpeakers_0" = "[%@] Invite Speakers";
"VoiceChat.InviteLink.InviteSpeakers_1" = "[%@] Invite Speaker";
"VoiceChat.InviteLink.InviteSpeakers_2" = "[%@] Invite Speakers";
"VoiceChat.InviteLink.InviteSpeakers_3_10" = "[%@] Invite Speakers";
"VoiceChat.InviteLink.InviteSpeakers_many" = "[%@] Invite Speakers";
"VoiceChat.InviteLink.InviteSpeakers_any" = "[%@] Invite Speakers";

"VoiceChat.InviteLink.InviteListeners_0" = "[%@] Invite Listeners";
"VoiceChat.InviteLink.InviteListeners_1" = "[%@] Invite Listener";
"VoiceChat.InviteLink.InviteListeners_2" = "[%@] Invite Listeners";
"VoiceChat.InviteLink.InviteListeners_3_10" = "[%@] Invite Listeners";
"VoiceChat.InviteLink.InviteListeners_many" = "[%@] Invite Listeners";
"VoiceChat.InviteLink.InviteListeners_any" = "[%@] Invite Listeners";

"Conversation.CancelForwardTitle" = "Cancel Forwarding";
"Conversation.CancelForwardText" = "Do you want to cancel forwarding or send messages to a different chat?";
"Conversation.CancelForwardCancelForward" = "Cancel Forwarding";
"Conversation.CancelForwardSelectChat" = "Select Another Chat";

"StickerPacks.ActionDelete" = "Delete";
"StickerPacks.ActionArchive" = "Archive";
"StickerPacks.ActionShare" = "Share";

"StickerPacks.DeleteStickerPacksConfirmation_0" = "Delete %@ Sticker Sets";
"StickerPacks.DeleteStickerPacksConfirmation_1" = "Delete %@ Sticker Set";
"StickerPacks.DeleteStickerPacksConfirmation_2" = "Delete %@ Sticker Sets";
"StickerPacks.DeleteStickerPacksConfirmation_3_10" = "Delete %@ Sticker Sets";
"StickerPacks.DeleteStickerPacksConfirmation_many" = "Delete %@ Sticker Sets";
"StickerPacks.DeleteStickerPacksConfirmation_any" = "Delete %@ Sticker Sets";

"StickerPacks.ArchiveStickerPacksConfirmation_0" = "Archive %@ Sticker Sets";
"StickerPacks.ArchiveStickerPacksConfirmation_1" = "Archive %@ Sticker Set";
"StickerPacks.ArchiveStickerPacksConfirmation_2" = "Archive %@ Sticker Sets";
"StickerPacks.ArchiveStickerPacksConfirmation_3_10" = "Archive %@ Sticker Sets";
"StickerPacks.ArchiveStickerPacksConfirmation_many" = "Archive %@ Sticker Sets";
"StickerPacks.ArchiveStickerPacksConfirmation_any" = "Archive %@ Sticker Sets";

"VoiceChat.StatusWantsToSpeak" = "wants to speak";

"VoiceChat.AskedToSpeak" = "You Asked To Speak";
"VoiceChat.AskedToSpeakHelp" = "We let the speakers know";

"VoiceChat.YouCanNowSpeak" = "You can now speak";
"VoiceChat.YouCanNowSpeakIn" = "You can now speak in **%@**";
"VoiceChat.UserCanNowSpeak" = "**%@** can now speak";

"VoiceChat.MutedByAdmin" = "Muted by Admin";
"VoiceChat.MutedByAdminHelp" = "Tap if you want to speak";
"Invitation.JoinVoiceChatAsSpeaker" = "Join as Speaker";
"Invitation.JoinVoiceChatAsListener" = "Join as Listener";

"VoiceChat.CancelSpeakRequest" = "Cancel Request to Speak";

"VoiceChat.RemovePeerConfirmationChannel" = "Are you sure you want to remove %@ from the channel?";
"VoiceChat.RemoveAndBanPeerConfirmation" = "Do you want to remove %1$@ from the voice chat and ban them in %2$@?";
"LiveStream.RemoveAndBanPeerConfirmation" = "Do you want to remove %1$@ from the live stream and ban them in %2$@?";

"Notification.VoiceChatStartedChannel" = "Voice chat started";
"Notification.LiveStreamStarted" = "Live stream started";

"Conversation.MessageCopied" = "Message copied to clipboard";
"Conversation.LinkCopied" = "Link copied to clipboard";
"Conversation.TextCopied" = "Text copied to clipboard";
"Conversation.ImageCopied" = "Image copied to clipboard";
"Conversation.HashtagCopied" = "Hashtag copied to clipboard";
"Conversation.PhoneCopied" = "Phone copied to clipboard";
"Conversation.EmailCopied" = "Email copied to clipboard";
"Conversation.UsernameCopied" = "Username copied to clipboard";
"Conversation.CardNumberCopied" = "Card number copied to clipboard";
"Conversation.PrivateMessageLinkCopiedLong" = "Link copied to clipboard. This link will only work for members of this chat.";

"Conversation.StickerAddedToFavorites" = "Sticker was added to Favorites";
"Conversation.StickerRemovedFromFavorites" = "Sticker was removed from Favorites";

"Conversation.DeletedFromContacts" = "**%@** deleted from your contacts";

"Conversation.VoiceChat" = "Voice Chat";
"Conversation.LiveStream" = "Live Stream";

"Conversation.JoinVoiceChatAsSpeaker" = "JOIN AS SPEAKER";
"Conversation.JoinVoiceChatAsListener" = "JOIN AS LISTENER";

"VoiceChat.LeaveConfirmation" = "Are you sure you want to leave this voice chat?";
"LiveStream.LeaveConfirmation" = "Are you sure you want to leave this live stream?";
"VoiceChat.LeaveVoiceChat" = "Leave Voice Chat";
"LiveStream.LeaveVoiceChat" = "Leave Live Stream";
"VoiceChat.LeaveAndEndVoiceChat" = "End Voice Chat";
"LiveStream.LeaveAndEndVoiceChat" = "End Live Stream";
"VoiceChat.LeaveAndCancelVoiceChat" = "Abort Voice Chat";
"LiveStream.LeaveAndCancelVoiceChat" = "Abort Live Stream";

"VoiceChat.ForwardTooltip.Chat" = "Invite link forwarded to **%@**";
"VoiceChat.ForwardTooltip.TwoChats" = "Invite link forwarded to **%@** and **%@**";
"VoiceChat.ForwardTooltip.ManyChats" = "Invite link forwarded to **%@** and %@ others";

"GroupRemoved.ViewChannelInfo" = "View Channel";

"UserInfo.ContactForwardTooltip.Chat.One" = "Contact forwarded to **%@**";
"UserInfo.ContactForwardTooltip.TwoChats.One" = "Contact forwarded to **%@** and **%@**";
"UserInfo.ContactForwardTooltip.ManyChats.One" = "Contact forwarded to **%@** and %@ others";
"UserInfo.ContactForwardTooltip.SavedMessages.One" = "Contact forwarded to **Saved Messages**";

"UserInfo.LinkForwardTooltip.Chat.One" = "Link forwarded to **%@**";
"UserInfo.LinkForwardTooltip.TwoChats.One" = "Link forwarded to **%@** and **%@**";
"UserInfo.LinkForwardTooltip.ManyChats.One" = "Link forwarded to **%@** and %@ others";
"UserInfo.LinkForwardTooltip.SavedMessages.One" = "Link forwarded to **Saved Messages**";

"VoiceChat.You" = "this is you";
"VoiceChat.ChangePhoto" = "Change Photo";
"VoiceChat.EditBio" = "Edit Bio";
"VoiceChat.EditBioTitle" = "Bio";
"VoiceChat.EditBioText" = "Any details such as age, occupation or city.";
"VoiceChat.EditBioPlaceholder" = "Bio";
"VoiceChat.EditBioSave" = "Save";
"VoiceChat.EditBioSuccess" = "Your bio is changed.";

"VoiceChat.EditDescription" = "Edit Description";
"VoiceChat.EditDescriptionTitle" = "Description";
"VoiceChat.EditDescriptionText" = "Any details such as age, occupation or city.";
"VoiceChat.EditDescriptionPlaceholder" = "Description";
"VoiceChat.EditDescriptionSave" = "Save";
"VoiceChat.EditDescriptionSuccess" = "Description is changed.";

"VoiceChat.SendPublicLinkText" = "%1$@ isn't a member of \"%2$@\" yet. Send them a public invite link instead?";
"VoiceChat.SendPublicLinkSend" = "Send";

"VoiceChat.TapToAddPhotoOrBio" = "tap to add photo or bio";
"VoiceChat.TapToAddPhoto" = "tap to add photo";
"VoiceChat.TapToAddBio" = "tap to add bio";
"VoiceChat.ImproveYourProfileText" = "You can improve your profile by adding missing information.";

"VoiceChat.AddPhoto" = "Add Photo";
"VoiceChat.AddBio" = "Add Bio";
"VoiceChat.ChangeName" = "Change Name";
"VoiceChat.ChangeNameTitle" = "Change Name";
"VoiceChat.EditNameSuccess" = "Your name is changed.";

"VoiceChat.Video" = "video";

"VoiceChat.PinVideo" = "Pin Video";
"VoiceChat.UnpinVideo" = "Unpin Video";

"Notification.VoiceChatScheduledChannel" = "Voice chat scheduled for %@";
"Notification.LiveStreamScheduled" = "Live stream scheduled for %@";
"Notification.VoiceChatScheduled" = "%1$@ scheduled a voice chat for %2$@";

"Notification.VoiceChatScheduledTodayChannel" = "Voice chat scheduled for today at %@";
"Notification.LiveStreamScheduledToday" = "Live stream scheduled for today at %@";
"Notification.VoiceChatScheduledToday" = "%1$@ scheduled a voice chat for today at %2$@";

"Notification.VoiceChatScheduledTomorrowChannel" = "Voice chat scheduled for tomorrow at %@";
"Notification.LiveStreamScheduledTomorrow" = "Live stream scheduled for tomorrow at %@";
"Notification.VoiceChatScheduledTomorrow" = "%1$@ scheduled a voice chat for tomorrow at %2$@";

"VoiceChat.StartsIn" = "Starts in";
"VoiceChat.LateBy" = "Late by";

"VoiceChat.StatusStartsIn" = "starts in %@";
"VoiceChat.StatusLateBy" = "late by %@";

"VoiceChat.Scheduled" = "Scheduled";

"VoiceChat.StartNow" = "Start Now";
"VoiceChat.SetReminder" = "Set Reminder";
"VoiceChat.CancelReminder" = "Cancel Reminder";

"VoiceChat.ShareShort" = "share";
"VoiceChat.TapToEditTitle" = "Tap to edit title";

"ChannelInfo.ScheduleVoiceChat" = "Schedule Voice Chat";
"ChannelInfo.ScheduleLiveStream" = "Schedule Live Stream";

"ScheduleVoiceChat.Title" = "Schedule Voice Chat";
"ScheduleLiveStream.Title" = "Schedule Live Stream";
"ScheduleVoiceChat.GroupText" = "The members of the group will be notified that the voice chat will start in %@.";
"ScheduleLiveStream.ChannelText" = "The members of the channel will be notified that the live stream will start in %@.";

"ScheduleVoiceChat.ScheduleToday" = "Start today at %@";
"ScheduleVoiceChat.ScheduleTomorrow" = "Start tomorrow at %@";
"ScheduleVoiceChat.ScheduleOn" = "Start on %@ at %@";

"Conversation.ScheduledVoiceChat" = "Scheduled Voice Chat";
"Conversation.ScheduledLiveStream" = "Scheduled Live Stream";

"Conversation.ScheduledVoiceChatStartsOn" = "Voice chat starts on %@";
"Conversation.ScheduledLiveStreamStartsOn" = "Live stream starts on %@";
"Conversation.ScheduledVoiceChatStartsOnShort" = "Starts on %@";
"Conversation.ScheduledVoiceChatStartsToday" = "Voice chat starts today at %@";
"Conversation.ScheduledLiveStreamStartsToday" = "Live stream starts today at %@";
"Conversation.ScheduledVoiceChatStartsTodayShort" = "Starts today at %@";
"Conversation.ScheduledVoiceChatStartsTomorrow" = "Voice chat starts tomorrow at %@";
"Conversation.ScheduledLiveStreamStartsTomorrow" = "Live stream starts tomorrow at %@";
"Conversation.ScheduledVoiceChatStartsTomorrowShort" = "Starts tomorrow at %@";

"VoiceChat.CancelVoiceChat" = "Abort Voice Chat";
"VoiceChat.CancelLiveStream" = "Abort Live Stream";
"VoiceChat.CancelConfirmationTitle" = "Abort Voice Chat";
"LiveStream.CancelConfirmationTitle" = "Abort Live Stream";
"VoiceChat.CancelConfirmationText" = "Do you want to abort the scheduled voice chat?";
"LiveStream.CancelConfirmationText" = "Do you want to abort the scheduled live stream?";
"VoiceChat.CancelConfirmationEnd" = "Abort";

"ScheduledIn.Seconds_1" = "%@ second";
"ScheduledIn.Seconds_2" = "%@ seconds";
"ScheduledIn.Seconds_3_10" = "%@ seconds";
"ScheduledIn.Seconds_any" = "%@ seconds";
"ScheduledIn.Seconds_many" = "%@ seconds";
"ScheduledIn.Seconds_0" = "%@ seconds";
"ScheduledIn.Minutes_1" = "%@ minute";
"ScheduledIn.Minutes_2" = "%@ minutes";
"ScheduledIn.Minutes_3_10" = "%@ minutes";
"ScheduledIn.Minutes_any" = "%@ minutes";
"ScheduledIn.Minutes_many" = "%@ minutes";
"ScheduledIn.Minutes_0" = "%@ minutes";
"ScheduledIn.Hours_1" = "%@ hour";
"ScheduledIn.Hours_2" = "%@ hours";
"ScheduledIn.Hours_3_10" = "%@ hours";
"ScheduledIn.Hours_any" = "%@ hours";
"ScheduledIn.Hours_many" = "%@ hours";
"ScheduledIn.Hours_0" = "%@ hours";
"ScheduledIn.Days_1" = "%@ day";
"ScheduledIn.Days_2" = "%@ days";
"ScheduledIn.Days_3_10" = "%@ days";
"ScheduledIn.Days_any" = "%@ days";
"ScheduledIn.Days_many" = "%@ days";
"ScheduledIn.Days_0" = "%@ days";
"ScheduledIn.Weeks_1" = "%@ week";
"ScheduledIn.Weeks_2" = "%@ weeks";
"ScheduledIn.Weeks_3_10" = "%@ weeks";
"ScheduledIn.Weeks_any" = "%@ weeks";
"ScheduledIn.Weeks_many" = "%@ weeks";
"ScheduledIn.Weeks_0" = "%@ weeks";
"ScheduledIn.Months_1" = "%@ month";
"ScheduledIn.Months_2" = "%@ months";
"ScheduledIn.Months_3_10" = "%@ months";
"ScheduledIn.Months_any" = "%@ months";
"ScheduledIn.Months_many" = "%@ months";
"ScheduledIn.Months_0" = "%@ months";
"ScheduledIn.Years_1" = "%@ year";
"ScheduledIn.Years_2" = "%@ years";
"ScheduledIn.Years_3_10" = "%@ years";
"ScheduledIn.Years_any" = "%@ years";
"ScheduledIn.Months_many" = "%@ years";

"Checkout.PaymentLiabilityAlert" = "Neither Telegram, nor {target} will have access to your credit card information. Credit card details will be handled only by the payment system, {payment_system}.\n\nPayments will go directly to the developer of {target}. Telegram cannot provide any guarantees, so proceed at your own risk. In case of problems, please contact the developer of {target} or your bank.";

"Checkout.OptionalTipItem" = "Tip (Optional)";
"Checkout.TipItem" = "Tip";
"Checkout.OptionalTipItemPlaceholder" = "Enter Custom";

"VoiceChat.ReminderNotify" = "We will notify you when it starts.";

"Checkout.SuccessfulTooltip" = "You paid %1$@ for %2$@.";

"Privacy.ContactsReset.ContactsDeleted" = "All synced contacts deleted.";

"Privacy.DeleteDrafts.DraftsDeleted" = "All cloud drafts deleted.";

"Privacy.PaymentsClear.PaymentInfoCleared" = "Payment info cleared.";
"Privacy.PaymentsClear.ShippingInfoCleared" = "Shipping info cleared.";
"Privacy.PaymentsClear.AllInfoCleared" = "Payment and shipping info cleared.";

"Settings.Tips" = "Telegram Features";
"Settings.TipsUsername" = "TelegramTips";

"Calls.NoVoiceAndVideoCallsPlaceholder" = "Your recent voice and video calls will appear here.";
"Calls.StartNewCall" = "Start New Call";

"VoiceChat.VideoPreviewTitle" = "Video Preview";
"VoiceChat.VideoPreviewDescription" = "Are you sure you want to share your video?";
"VoiceChat.VideoPreviewShareCamera" = "Share Camera Video";
"VoiceChat.VideoPreviewShareScreen" = "Share Screen";
"VoiceChat.VideoPreviewStopScreenSharing" = "Stop Screen Sharing";

"VoiceChat.TapToViewCameraVideo" = "Tap to view camera video";
"VoiceChat.TapToViewScreenVideo" = "Tap to view screen sharing";

"VoiceChat.ShareScreen" = "Share Screen";
"VoiceChat.StopScreenSharing" = "Stop Screen Sharing";
"VoiceChat.ParticipantIsSpeaking" = "%1$@ is speaking";

"WallpaperPreview.WallpaperColors" = "Colors";

"VoiceChat.UnmuteSuggestion" = "You are on mute. Tap here to speak.";

"VoiceChat.ContextAudio" = "Audio";

"VoiceChat.VideoPaused" = "Video is paused";
"VoiceChat.YouAreSharingScreen" = "You are sharing your screen";
"VoiceChat.StopScreenSharingShort" = "Stop Sharing";

"VoiceChat.OpenGroup" = "Open Group";

"VoiceChat.NoiseSuppression" = "Noise Suppression";
"VoiceChat.NoiseSuppressionEnabled" = "Enabled";
"VoiceChat.NoiseSuppressionDisabled" = "Disabled";

"VoiceChat.Unpin" = "Unpin";

"VoiceChat.VideoParticipantsLimitExceeded" = "Video is only available\nfor the first %@ members";

"ImportStickerPack.StickerCount_1" = "1 Sticker";
"ImportStickerPack.StickerCount_2" = "2 Stickers";
"ImportStickerPack.StickerCount_3_10" = "%@ Stickers";
"ImportStickerPack.StickerCount_any" = "%@ Stickers";
"ImportStickerPack.StickerCount_many" = "%@ Stickers";
"ImportStickerPack.StickerCount_0" = "%@ Stickers";
"ImportStickerPack.CreateStickerSet" = "Create Sticker Set";
"ImportStickerPack.CreateNewStickerSet" = "Create a New Sticker Set";
"ImportStickerPack.AddToExistingStickerSet" = "Add to an Existing Sticker Set";
"ImportStickerPack.ChooseStickerSet" = "Choose Sticker Set";
"ImportStickerPack.RemoveFromImport" = "Remove From Import";
"ImportStickerPack.ChooseName" = "Choose Name";
"ImportStickerPack.ChooseNameDescription" = "Please choose a name for your set.";
"ImportStickerPack.NamePlaceholder" = "Name";
"ImportStickerPack.GeneratingLink" = "generating link...";
"ImportStickerPack.CheckingLink" = "checking availability...";
"ImportStickerPack.ChooseLink" = "Choose Link";
"ImportStickerPack.ChooseLinkDescription" = "You can use a-z, 0-9 and underscores.";
"ImportStickerPack.LinkTaken" = "Sorry, this link is already taken.";
"ImportStickerPack.LinkAvailable" = "Link is available.";
"ImportStickerPack.ImportingStickers" = "Importing Stickers";
"ImportStickerPack.Of" = "%1$@ of %2$@ Imported";
"ImportStickerPack.InProgress" = "Please keep this window open\nuntil the import is completed.";
"ImportStickerPack.Create" = "Create";

"WallpaperPreview.PreviewBottomTextAnimatable" = "Tap the play button to view the background animation.";

"Conversation.InputMenu" = "Menu";
"Conversation.MessageDoesntExist" = "Message doesn't exist";

"Settings.CheckPasswordTitle" = "Your Password";
"Settings.CheckPasswordText" = "Your account is protected by 2-Step Verification. Do you still remember your password?";
"Settings.KeepPassword" = "Yes, definitely";
"Settings.TryEnterPassword" = "Not sure, let me try";

"TwoFactorSetup.PasswordRecovery.Title" = "Create New Password";
"TwoFactorSetup.PasswordRecovery.Text" = "You can now set a new password that will be used to log into your account.";
"TwoFactorSetup.PasswordRecovery.PlaceholderPassword" = "New Password";
"TwoFactorSetup.PasswordRecovery.PlaceholderConfirmPassword" = "Re-enter New Password";
"TwoFactorSetup.PasswordRecovery.Action" = "Continue";
"TwoFactorSetup.PasswordRecovery.Skip" = "Skip";
"TwoFactorSetup.PasswordRecovery.SkipAlertTitle" = "Attention!";
"TwoFactorSetup.PasswordRecovery.SkipAlertText" = "Skipping this step will disable 2-step verification for your account. Are you sure you want to skip?";
"TwoFactorSetup.PasswordRecovery.SkipAlertAction" = "Skip";

"TwoStepAuth.RecoveryUnavailableResetTitle" = "Reset Password";
"TwoStepAuth.RecoveryUnavailableResetText" = "Since you didn’t provide a recovery email when setting up your password, your remaining options are either to remember your password or wait 7 days until your password is reset.";
"TwoStepAuth.RecoveryEmailResetText" = "If you don't have access to your recovery email, your remaining options are either to remember your password or wait 7 days until your password resets.";
"TwoStepAuth.RecoveryUnavailableResetAction" = "Reset";
"TwoStepAuth.ResetPendingText" = "You can reset your password in %@.";
"TwoStepAuth.CancelResetTitle" = "Cancel Reset";
"TwoStepAuth.ResetAction" = "Reset Password";
"TwoStepAuth.CancelResetText" = "Cancel the password reset process? If you request a new reset later, it will take another 7 days.";
"TwoStepAuth.RecoveryEmailResetNoAccess" = "Can’t access your email?";

"TwoFactorSetup.ResetDone.Title" = "New Password Set!";
"TwoFactorSetup.ResetDone.Text" = "This password will be required when you log in on a new device in addition to the code you get via SMS.";
"TwoFactorSetup.ResetDone.Action" = "Continue";

"TwoFactorSetup.ResetDone.TitleNoPassword" = "Password Removed";
"TwoFactorSetup.ResetDone.TextNoPassword" = "You can always set a new password in\n\n\nSettings>Privacy & Security>Two-Step Verification";

"TwoFactorSetup.ResetFloodWait" = "You recently requested a password reset that was cancelled. Please wait %@ before making a new request.";
"TwoFactorSetup.ResetFloodWait" = "You have recently requested a password reset that was canceled. Please wait for %@ before making a new request.";

"TwoFactorRemember.Title" = "Enter Your Password";
"TwoFactorRemember.Text" = "Do you still remeber your password?";
"TwoFactorRemember.Placeholder" = "Password";
"TwoFactorRemember.Forgot" = "Forgot Password?";
"TwoFactorRemember.CheckPassword" = "Check Password";
"TwoFactorRemember.WrongPassword" = "This password is incorrect.";
"TwoFactorRemember.Done.Title" = "Perfect!";
"TwoFactorRemember.Done.Text" = "You still remember your password.";
"TwoFactorRemember.Done.Action" = "Back to Settings";

"VoiceChat.VideoPreviewPhoneScreen" = "Phone Screen";
"VoiceChat.VideoPreviewTabletScreen" = "Phone Screen";
"VoiceChat.VideoPreviewFrontCamera" = "Front Camera";
"VoiceChat.VideoPreviewBackCamera" = "Back Camera";
"VoiceChat.VideoPreviewContinue" = "Continue";
"VoiceChat.VideoPreviewShareScreenInfo" = "Everything on your screen\nwill be shared";

"Gallery.SaveToGallery" = "Save to Gallery";
"Gallery.ImageSaved" = "Image Saved";
"Gallery.VideoSaved" = "Video Saved";
"Gallery.ImagesAndVideosSaved" = "Media Saved";
"Gallery.WaitForVideoDownoad" = "Please wait for the video to be fully downloaded.";

"Gallery.SaveImage" = "Save Image";
"Gallery.SaveVideo" = "Save Video";

"VoiceChat.VideoParticipantsLimitExceededExtended" = "The voice chat is over %@ members.\nNew participants only have access to audio stream. ";

"PlaybackSpeed.Title" = "Playback Speed";
"PlaybackSpeed.Normal" = "Normal";

"Chat.NextChannelSameLocationSwipeProgress" = "Swipe up to go to the next unread channel";
"Chat.NextChannelSameLocationSwipeAction" = "Release to go to the next unread channel";
"Chat.NextChannelFolderSwipeProgress" = "Swipe up to go to the %@ folder";
"Chat.NextChannelFolderSwipeAction" = "Release to go to the %@ folder";
"Chat.NextChannelArchivedSwipeProgress" = "Swipe up to go to archived channels";
"Chat.NextChannelArchivedSwipeAction" = "Release to go to archived channels";
"Chat.NextChannelUnarchivedSwipeProgress" = "Swipe up to go to unarchived channels";
"Chat.NextChannelUnarchivedSwipeAction" = "Release to go to unarchived channels";

"Conversation.ForwardOptions.Text" = "What whould you like to do with %1$@ from %2$@?";
"Conversation.ForwardOptions.TextPersonal" = "What whould you like to do with %1$@ from your chat with %2$@?";
"Conversation.ForwardOptions.ShowOptions" = "Show Forwarding Options";
"Conversation.ForwardOptions.CancelForwarding" = "Cancel Forwarding";

"Conversation.ForwardOptions.HideSendersName" = "Hide Sender's Name";
"Conversation.ForwardOptions.ShowSendersName" = "Show Sender's Name";

"Conversation.ForwardOptions.HideSendersNames" = "Hide Senders' Names";
"Conversation.ForwardOptions.ShowSendersNames" = "Show Senders' Names";

"Conversation.ForwardOptions.ShowCaption" = "Show Captions";
"Conversation.ForwardOptions.HideCaption" = "Hide Captions";

"Conversation.ForwardOptions.ChangeRecipient" = "Change Recipient";
"Conversation.ForwardOptions.SendMessage" = "Send Message";
"Conversation.ForwardOptions.SendMessages" = "Send Messages";

"Conversation.ForwardOptions.TapForOptions" = "Tap here for forwarding options";
"Conversation.ForwardOptions.TapForOptionsShort" = "Tap here for options";

"Conversation.ForwardOptions.UserMessageForwardVisible" = "%@ will see that it was forwarded";
"Conversation.ForwardOptions.UserMessageForwardHidden" = "%@ won't see that it was forwarded";
"Conversation.ForwardOptions.UserMessagesForwardVisible" = "%@ will see they were forwarded";
"Conversation.ForwardOptions.UserMessagesForwardHidden" = "%@ won't see they were forwarded";

"Conversation.ForwardOptions.GroupMessageForwardVisible" = "Members will see that it was forwarded";
"Conversation.ForwardOptions.GroupMessageForwardHidden" = "Members won't see that it was forwarded";
"Conversation.ForwardOptions.GroupMessagesForwardVisible" = "Members will see they were forwarded";
"Conversation.ForwardOptions.GroupMessagesForwardHidden" = "Members won't see they were forwarded";

"Conversation.ForwardOptions.ChannelMessageForwardVisible" = "Subscribers will see that it was forwarded";
"Conversation.ForwardOptions.ChannelMessageForwardHidden" = "Subscribers won't see that it was forwarded";
"Conversation.ForwardOptions.ChannelMessagesForwardVisible" = "Subscribers will see they were forwarded";
"Conversation.ForwardOptions.ChannelMessagesForwardHidden" = "Subscribers won't see they were forwarded";

"Conversation.ForwardOptions.ForwardTitleSingle" = "Forward Message";
"Conversation.ForwardOptions.ForwardTitle_1" = "Forward %@ Message";
"Conversation.ForwardOptions.ForwardTitle_2" = "Forward %@ Messages";
"Conversation.ForwardOptions.ForwardTitle_3_10" = "Forward %@ Messages";
"Conversation.ForwardOptions.ForwardTitle_any" = "Forward %@ Messages";
"Conversation.ForwardOptions.ForwardTitle_many" = "Forward %@ Messages";
"Conversation.ForwardOptions.ForwardTitle_0" = "Forward %@ Messages";

"Conversation.ForwardOptions.Title_1" = "%@ Message";
"Conversation.ForwardOptions.Title_2" = "%@ Messages";
"Conversation.ForwardOptions.Title_3_10" = "%@ Messages";
"Conversation.ForwardOptions.Title_any" = "%@ Messages";
"Conversation.ForwardOptions.Title_many" = "%@ Messages";
"Conversation.ForwardOptions.Title_0" = "%@ Messages";

"Conversation.ForwardOptions.Messages_1" = "%@ message";
"Conversation.ForwardOptions.Messages_2" = "%@ messages";
"Conversation.ForwardOptions.Messages_3_10" = "%@ messages";
"Conversation.ForwardOptions.Messages_any" = "%@ messages";
"Conversation.ForwardOptions.Messages_many" = "%@ messages";
"Conversation.ForwardOptions.Messages_0" = "%@ messages";

"Activity.ChoosingSticker" = "choosing sticker";
"DialogList.SingleChoosingStickerSuffix" = "%@ is choosing sticker";

"Activity.TappingInteractiveEmoji" = "tapping on %@";

"WallpaperPreview.Animate" = "Animate";
"WallpaperPreview.AnimateDescription" = "Colors will move when you send messages";

"Username.InvalidStartsWithUnderscore" = "Sorry, a username can't start with an underscore.";
"Username.InvalidEndsWithUnderscore" = "Sorry, a username can't end with an underscore.";

"Channel.Username.InvalidStartsWithUnderscore" = "Channel names can't start with an underscore.";
"Channel.Username.InvalidEndsWithUnderscore" = "Channel names can't end with an underscore.";

"Group.Username.InvalidStartsWithUnderscore" = "Group names can't start with an underscore.";
"Group.Username.InvalidEndsWithUnderscore" = "Group names can't end with an underscore.";

"UserInfo.ChangeColors" = "Change Colors";

"Conversation.Theme.Title" = "Select Theme";
"Conversation.Theme.Subtitle" = "Theme will be also applied for %@";
"Conversation.Theme.Apply" = "Apply Theme";
"Conversation.Theme.NoTheme" = "No\nTheme";
"Conversation.Theme.Reset" = "Reset Theme for This Chat";
"Conversation.Theme.DontSetTheme" = "Do Not Set Theme";
"Conversation.Theme.SwitchToDark" = "Switch to dark appearance";
"Conversation.Theme.SwitchToLight" = "Switch to light appearance";
"Conversation.Theme.PreviewDark" = "Tap to see how chat will appear to\n%@ when using night mode.";
"Conversation.Theme.PreviewLight" = "Tap to see how chat will appear to\n%@ when using day mode.";
"Conversation.Theme.DismissAlert" = "Do you want to apply the selected theme to the chat?";
"Conversation.Theme.DismissAlertApply" = "Apply";

"Notification.ChangedTheme" = "%1$@ changed chat theme to %2$@";
"Notification.DisabledTheme" = "%@ disabled chat theme";

"Notification.YouChangedTheme" = "You changed chat theme to %@";
"Notification.YouDisabledTheme" = "You disabled chat theme";

"Notification.ChannelChangedTheme" = "Channel theme changed to %1$@";
"Notification.ChannelDisabledTheme" = "Channel theme disabled";

"Appstore.Cloud" = "**Cloud-based**\nUnlimited storage for chats,\nmedia and documents.";
"Appstore.Cloud.Profile" = "**Jennifer**\n23 y.o. designer from San Francisco.";
"Appstore.Creative" = "**Creative**\nColor themes, stickers, GIFs,\nvideo messages and more.";
"Appstore.Creative.Chat" = "**You**\nSend a dice emoji to roll a die!\n**You**\nAdvance to Illinois Ave. If you pass Go, collect coffee\n**Gabriella**\nPassed!\n**You**\nOkay\nWait for me there.";
"Appstore.Creative.Chat.Name" = "**Gabriella**";
"Appstore.Fast" = "**Fast**\nSimple, reliable and synced\nacross all your devices.";
"Appstore.Fast.Chat1" = "**Alicia Torreaux**\nBob says hi.";
"Appstore.Fast.Chat2" = "**Roberto**\nSay hello to Alice.";
"Appstore.Fast.Chat3" = "**Digital Nomads**\nJennie\nWe just reached 2,500 members! WOO!";
"Appstore.Fast.Chat4" = "**Veronica**\nTable for four, 2 PM. Be there.";
"Appstore.Fast.Chat5" = "**Animal Videos**\nVote now! Moar cat videos in this channel?";
"Appstore.Fast.Chat6" = "**Little Sister**\nDon't tell mom yet, but I got the job! I'm going to ROME!";
"Appstore.Fast.Chat7" = "**James**\nCheck these out";
"Appstore.Fast.Chat8" = "**Study Group**\nEmma\nSticker";
"Appstore.Fast.Chat9" = "**Digital Nomads**";
"Appstore.Free.Chat" = "**Jessica**\nPaper airplane is lyfted by...\nWings\nPropeller\n**You**\nIs this from Monday’s test?\n**Harry**\nOnlinePartyPlan.ppd\nLet's get back to planning!\n**You**\n550 MB keynote file??\n**Helene**\nHe added fireworks videos";
"Appstore.Free.Chat.Name" = "**Study Group**";
"Appstore.Open" = "**Open**\nNo ads, no fees. Open source\ncode free for everyone.";
"Appstore.Powerful" = "**Powerful**\nNo limits on the size of\ngroups and broadcasts.";
"Appstore.Powerful.Chat" = "**James**\nGood morning!\n\nDwayne joined the group\n\n**You**\nDo you have any idea what time it is?\n**Roxanne**\nIs it still morning?\nSure!\nNot sure\n**Emma**\nVoice";
"Appstore.Private" = "**Private**\nYour data is never disclosed.\nOnly you are in control.";
"Appstore.Private.Chat" = "**You**\nNo limits on the size of your cats.";
"Appstore.Private.Chat.Name" = "**Beatrice**";
"Appstore.Public" = "**Public**\nPublic channels, open groups,\nbots for integrations.";
"Appstore.Public.Chat1" = "**Financial Times**\nTruth is like the sun. You can shut it out for a time, but it ain’t goin’ away.";
"Appstore.Public.Chat2" = "**Bloomberg**\nWe'll be sending you a few big stories daily, which you can expect to start...";
"Appstore.Public.Chat3" = "**Health and Safety**\nIf you're looking for official news about the Novel Coronavirus and COVID-19";
"Appstore.Public.IV" = "We now have enough data to measure the relative effectiveness of major climate solutions. This simulator lets you see which ones would work best.\n\nBloomberg\n\nThe Best Way to Slow Global Warming? You Decide in This Climate Simulator\nIt was on Earth Day 2016 when more than 170 nations signed the Paris Agreement calling for limiting global warming \"to well below 2°C\".";
"Appstore.Secure" = "**Secure**\nAll chats are protected\nwith strong encryption.";
"Appstore.Secure.Chat" = "**Little Sister**\nAny gift ideas for mom?\n**You**A dog!\n**You**I'm serious. Let's get her a puppy. \n**You**\nI saw this!\n**Little Sister**\nI needed proof this was your idea!";
"Appstore.Secure.Chat.Name" = "**Little Sister**";

"Conversation.ReplyMessagePanelTitle" = "Reply to %@";

"Channel.AdminLog.MessageChangedThemeSet" = "%1$@ changed chat theme to %2$@";
"Channel.AdminLog.MessageChangedThemeRemove" = "%1$@ disabled chat theme";

"SponsoredMessageMenu.Info" = "What are sponsored\nmessages?";
"SponsoredMessageInfoScreen.Title" = "What are sponsored messages?";
"SponsoredMessageInfoScreen.Text" = "Unlike other apps, Telegram never uses your private data to target ads. You are seeing this message only because someone chose this public one-to many channel as a space to promote their messages. This means that no user data is mined or analyzed to display ads, and every user viewing a channel on Telegram sees the same sponsored message.\n\nUnline other apps, Telegram doesn't track whether you tapped on a sponsored message and doesn't profile you based on your activity. We also prevent external links in sponsored messages to ensure that third parties can't spy on our users. We believe that everyone has the right to privacy, and technological platforms should respect that.\n\nTelegram offers free and unlimited service to hundreds of millions of users, which involves significant server and traffic costs. In order to remain independent and stay true to its values, Telegram developed a paid tool to promote messages with user privacy in mind. We welcome responsible adverticers at:\n[url]\nAds should no longer be synonymous with abuse of user privacy. Let us redefine how a tech compony should operate — together.";
"SponsoredMessageInfo.Action" = "Learn More";
"SponsoredMessageInfo.Url" = "https://telegram.org/ads";

"Chat.NavigationNoChannels" = "You have no unread channels";

"Message.SponsoredLabel" = "sponsored";

"Stickers.Favorites" = "Favorites";
"Stickers.Recent" = "Recent";
"Stickers.Stickers" = "Stickers";
"Stickers.Gifs" = "GIFs";
"Stickers.Trending" = "Trending";
"Stickers.Settings" = "Settings";

"Gif.Emotion.Angry" = "Angry";
"Gif.Emotion.Surprised" = "Surprised";
"Gif.Emotion.Joy" = "Joy";
"Gif.Emotion.Kiss" = "Kiss";
"Gif.Emotion.Hearts" = "Hearts";
"Gif.Emotion.ThumbsUp" = "Thumbs Up";
"Gif.Emotion.ThumbsDown" = "Thumbs Down";
"Gif.Emotion.RollEyes" = "Roll-Eyes";
"Gif.Emotion.Cool" = "Cool";
"Gif.Emotion.Party" = "Party";

"Conversation.ForwardFrom" = "From: %@";

"Conversation.ContextMenuSeen_1" = "1 Seen";
"Conversation.ContextMenuSeen_any" = "%@ Seen";
"Conversation.ContextMenuListened_1" = "1 Listened";
"Conversation.ContextMenuListened_any" = "%@ Listened";
"Conversation.ContextMenuWatched_1" = "1 Watched";
"Conversation.ContextMenuWatched_any" = "%@ Watched";

"Conversation.ContextMenuNoViews" = "Nobody Viewed";
"Conversation.ContextMenuNobodyListened" = "Nobody Listened";
"Conversation.ContextMenuNobodyWatched" = "Nobody Watched";

"VideoChat.RecordingSaved" = "Video chat recording saved to **Saved Messages**.";
"LiveStream.RecordingSaved" = "Live stream recording saved to **Saved Messages**.";

"ChatContextMenu.MessageViewsPrivacyTip" = "To protect privacy, views are only stored for 7 days.";

"MESSAGE_NOTHEME" = "%1$@ changed theme to default one";
"CHAT_MESSAGE_NOTHEME" = "%1$@ set theme to default one in the group %2$@";

"Activity.EnjoyingAnimations" = "enjoying %@ animations";

"Conversation.InteractiveEmojiSyncTip" = "If %@ was viewing the chat right now, he would also enjoy this animation.";

"Contacts.Search.NoResults" = "No Results";
"Contacts.Search.NoResultsQueryDescription" = "There were no results for \"%@\".\nTry a new search.";

"LiveStream.Listening.Members_0" = "%@ listening";
"LiveStream.Listening.Members_1" = "%@ listening";
"LiveStream.Listening.Members_2" = "%@ listening";
"LiveStream.Listening.Members_3_10" = "%@ listening";
"LiveStream.Listening.Members_many" = "%@ listening";
"LiveStream.Listening.Members_any" = "%@ listening";

"LiveStream.Watching.Members_0" = "%@ watching";
"LiveStream.Watching.Members_1" = "%@ watching";
"LiveStream.Watching.Members_2" = "%@ watching";
"LiveStream.Watching.Members_3_10" = "%@ watching";
"LiveStream.Watching.Members_many" = "%@ watching";
"LiveStream.Watching.Members_any" = "%@ watching";

"VoiceChat.RecordTitle" = "Record Video Chat";
"LiveStream.RecordTitle" = "Record Live Stream";
"VoiceChat.RecordVideoAndAudio" = "Video and Audio";
"VoiceChat.RecordOnlyAudio" = "Only Audio";
"VoiceChat.RecordPortrait" = "Portrait";
"VoiceChat.RecordLandscape" = "Landscape";
"VoiceChat.RecordStartRecording" = "Start Recording";

"MediaPicker.JpegConversionText" = "Do you want to convert photos to JPEG?";
"MediaPicker.KeepHeic" = "Keep HEIC";
"MediaPicker.ConvertToJpeg" = "Convert to JPEG";

"GroupInfo.MemberRequests" = "Member Requests";

"InviteLink.Create.RequestApproval" = "Request Admin Approval";
"InviteLink.Create.RequestApprovalOffInfoGroup" = "New users will be able to join the group without being approved by the admins.";
"InviteLink.Create.RequestApprovalOffInfoChannel" = "New users will be able to join the channel without being approved by the admins.";
"InviteLink.Create.RequestApprovalOnInfoGroup" = "New users will be able to join the group only after having been approved by the admins.";
"InviteLink.Create.RequestApprovalOnInfoChannel" = "New users will be able to join the channel only after having been approved by the admins.";

"InviteLink.Create.LinkNameTitle" = "Link Name";
"InviteLink.Create.LinkName" = "Link Name (Optional)";
"InviteLink.Create.LinkNameInfo" = "Only you and other admins will see this name.";

"MemberRequests.Title" = "Member Requests";
"MemberRequests.DescriptionGroup" = "Some [additional links]() are set up to accept requests to join the group.";
"MemberRequests.DescriptionChannel" = "Some [additional links]() are set up to accept requests to join the channel.";

"MemberRequests.SearchPlaceholder" = "Search Join Requests";
"MemberRequests.PeopleRequested_1" = "%@ requested to join";
"MemberRequests.PeopleRequested_2" = "%@ requested to join";
"MemberRequests.PeopleRequested_3_10" = "%@ requested to join";
"MemberRequests.PeopleRequested_many" = "%@ requested to join";
"MemberRequests.PeopleRequested_any" = "%@ requested to join";

"MemberRequests.PeopleRequestedShort_1" = "%@ requested";
"MemberRequests.PeopleRequestedShort_2" = "%@ requested";
"MemberRequests.PeopleRequestedShort_3_10" = "%@ requested";
"MemberRequests.PeopleRequestedShort_many" = "%@ requested";
"MemberRequests.PeopleRequestedShort_any" = "%@ requested";

"MemberRequests.AddToGroup" = "Add to Group";
"MemberRequests.AddToChannel" = "Add to Channel";
"MemberRequests.Dismiss" = "Dismiss";

"MemberRequests.UserAddedToGroup" = "%@ has been added to the group.";
"MemberRequests.UserAddedToChannel" = "%@ has been added to the channel.";

"MemberRequests.NoRequests" = "No Member Requests";
"MemberRequests.NoRequestsDescriptionGroup" = "You have no pending requests to join the group.";
"MemberRequests.NoRequestsDescriptionChannel" = "You have no pending requests to join the channel.";

"Conversation.RequestsToJoin_1" = "%@ Request to Join";
"Conversation.RequestsToJoin_2" = "%@ Requests to Join";
"Conversation.RequestsToJoin_3_10" = "%@ Requests to Join";
"Conversation.RequestsToJoin_many" = "%@ Requests to Join";
"Conversation.RequestsToJoin_any" = "%@ Requests to Join";

"MemberRequests.RequestToJoinGroup" = "Request to Join Group";
"MemberRequests.RequestToJoinChannel" = "Request to Join Channel";

"MemberRequests.RequestToJoinDescriptionGroup" = "This group accepts new members only after they are approved by its admins.";
"MemberRequests.RequestToJoinDescriptionChannel" = "This channel accepts new subscribers only after they are approved by its admins.";

"MemberRequests.RequestToJoinSent" = "Request to join Sent";
"MemberRequests.RequestToJoinSentDescriptionGroup" = "You will be added to the group once it admins approve your request.";
"MemberRequests.RequestToJoinSentDescriptionChannel" = "You will be added to the channel once it admins approve your request.";

"Notification.JoinedChannelByRequestYou" = "Your request to join the channel was approved";
"Notification.JoinedGroupByRequestYou" = "Your request to join the group was approved";
"Notification.JoinedGroupByRequest" = "%@ was accepted to the group chat";

"Notification.JoinedGroupByLinkYou" = "You joined the group via invite link";

"InviteLink.InviteLinkForwardTooltip.Chat.One" = "Invite link forwarded to **%@**";
"InviteLink.InviteLinkForwardTooltip.TwoChats.One" = "Invite link forwarded to **%@** and **%@**";
"InviteLink.InviteLinkForwardTooltip.ManyChats.One" = "Invite link forwarded to **%@** and %@ others";
"InviteLink.InviteLinkForwardTooltip.SavedMessages.One" = "Invite link forwarded to **Saved Messages**";

"Conversation.RequestToJoinChannel" = "REQUEST TO JOIN";
"Conversation.RequestToJoinGroup" = "REQUEST TO JOIN";

"Channel.AdminLog.JoinedViaRequest" = "%1$@ joined via invite link %2$@, approved by %3$@";

"Appearance.NightTheme" = "Night Mode";

"Map.ETADays_0" = "%@ days";
"Map.ETADays_1" = "%@ day";
"Map.ETADays_2" = "%@ days";
"Map.ETADays_3_10" = "%@ days";
"Map.ETADays_many" = "%@ days";
"Map.ETADays_any" = "%@ days";

"ChatSettings.UseLessDataForCalls" = "Use Less Data for Calls";

"Time.JustNow" = "just now";
"Time.MinutesAgo_0" = "%@ minutes ago"; //three to ten
"Time.MinutesAgo_1" = "%@ minute ago"; //one
"Time.MinutesAgo_2" = "%@ minutes ago"; //two
"Time.MinutesAgo_3_10" = "%@ minutes ago"; //three to ten
"Time.MinutesAgo_many" = "%@ minutes ago"; // more than ten
"Time.MinutesAgo_any" = "%@ minutes ago"; // more than ten
"Time.HoursAgo_0" = "%@ hours ago";
"Time.HoursAgo_1" = "%@ hour ago";
"Time.HoursAgo_2" = "%@ hours ago";
"Time.HoursAgo_3_10" = "%@ hours ago";
"Time.HoursAgo_any" = "%@ hours ago";
"Time.HoursAgo_many" = "%@ hours ago";
"Time.HoursAgo_0" = "%@ hours ago";
"Time.AtDate" = "%@";

"Stickers.ShowMore" = "Show More";

"Notifications.PrivateChats" = "Private Chats";
"Notifications.GroupChats" = "Group Chats";
"Notifications.Channels" = "Channels";

"Notifications.PrivateChatsTitle" = "Private Chats";
"Notifications.GroupChatsTitle" = "Group Chats";
"Notifications.ChannelsTitle" = "Channels";

"Notifications.CategoryExceptions_0" = "%@ exceptions";
"Notifications.CategoryExceptions_1" = "%@ exception";
"Notifications.CategoryExceptions_2" = "%@ exceptions";
"Notifications.CategoryExceptions_3_10" = "%@ exceptions";
"Notifications.CategoryExceptions_many" = "%@ exceptions";
"Notifications.CategoryExceptions_any" = "%@ exceptions";

"Notifications.DeleteAllExceptions" = "Delete All Exceptions";

"Notifications.Options" = "Options";

"Notifications.On" = "On";
"Notifications.Off" = "Off";

"AuthSessions.View.Browser" = "Browser";
"AuthSessions.View.Device" = "Device";
"AuthSessions.View.Application" = "Application";
"AuthSessions.View.OS" = "Operating System";
"AuthSessions.View.Location" = "Location";
"AuthSessions.View.IP" = "IP Address";
"AuthSessions.View.TerminateSession" = "Terminate Session";
"AuthSessions.View.Logout" = "Log Out";

"MessageCalendar.Title" = "Calendar";
"MessageCalendar.DaysSelectedTitle_1" = "1 day selected";
"MessageCalendar.DaysSelectedTitle_any" = "%@ days selected";
"MessageCalendar.DeleteAlertText_1" = "Are you sure you want to delete all messages for the selected day?";
"MessageCalendar.DeleteAlertText_any" = "Are you sure you want to delete all messages for the selected %@ days?";

"SharedMedia.PhotoCount_1" = "1 photo";
"SharedMedia.PhotoCount_any" = "%@ photos";
"SharedMedia.VideoCount_1" = "1 video";
"SharedMedia.VideoCount_any" = "%@ videos";
"SharedMedia.GifCount_1" = "1 gif";
"SharedMedia.GifCount_any" = "%@ gifs";
"SharedMedia.FileCount_1" = "1 file";
"SharedMedia.FileCount_any" = "%@ files";
"SharedMedia.MusicCount_1" = "1 music file";
"SharedMedia.MusicCount_any" = "%@ music files";
"SharedMedia.VoiceMessageCount_1" = "1 voice message";
"SharedMedia.VoiceMessageCount_any" = "%@ voice messages";
"SharedMedia.LinkCount_1" = "1 link";
"SharedMedia.LinkCount_any" = "%@ links";

"SharedMedia.FastScrollTooltip" = "You can hold and move this bar for faster scrolling";
"SharedMedia.CalendarTooltip" = "Tap on this icon for calendar view";

"SharedMedia.ZoomIn" = "Zoom In";
"SharedMedia.ZoomOut" = "Zoom Out";
"SharedMedia.ShowCalendar" = "Show Calendar";
"SharedMedia.ShowPhotos" = "Show Photos";
"SharedMedia.ShowVideos" = "Show Videos";

"Settings.ChatThemes" = "Chat Themes";

"Themes.Title" = "Chat Themes";
"Themes.SelectTheme" = "Select Theme";
"Themes.BuildOwn" = "Build Your Own Theme";
"Themes.EditCurrentTheme" = "Edit Current Theme";
"Themes.CreateNewTheme" = "Create a New Theme";

"Chat.JumpToDate" = "Jump to Date";

"VoiceChat.DiscussionGroup" = "discussion group";

"Group.Edit.PrivatePublicLinkAlert" = "Please note that if you choose a public link for your group, anyone will be able to find it in search and join.\n\nDo not create this link if you want your group to stay private.";

"Conversation.CopyProtectionInfoGroup" = "Admins restricted members to copy or forward content from this group.";
"Conversation.CopyProtectionInfoChannel" = "Copying and forwarding is not allowed in this channel.";

"Conversation.CopyProtectionForwardingDisabledGroup" = "Forwards from this group are restricted";
"Conversation.CopyProtectionForwardingDisabledChannel" = "Forwards from this channel are restricted";
"Conversation.CopyProtectionSavingDisabledGroup" = "Saving from this group is restricted";
"Conversation.CopyProtectionSavingDisabledChannel" = "Saving from this channel is restricted";

"Channel.AdminLog.MessageToggleNoForwardsOn" = "%@ restricted message forwarding";
"Channel.AdminLog.MessageToggleNoForwardsOff" = "%@ allowed message forwarding";

"Group.Setup.ForwardingGroupTitle" = "Forwarding From This Group";
"Group.Setup.ForwardingChannelTitle" = "Saving And Copying Content";
"Group.Setup.ForwardingEnabled" = "Allow Saving Content";
"Group.Setup.ForwardingDisabled" = "Restrict Saving Content";
"Group.Setup.ForwardingGroupInfo" = "Participants will be able copy, save and forward content from this group.";
"Group.Setup.ForwardingChannelInfo" = "Participants will be able copy, save and forward content from this channel.";
"Group.Setup.ForwardingGroupInfoDisabled" = "Participants won't be able to copy, save and forward content from this group.";
"Group.Setup.ForwardingChannelInfoDisabled" = "Participants won't be able to copy, save and forward content from this channel.";

"AuthSessions.TerminateIfAwayTitle" = "Automatically Terminate Old Sessions";
"AuthSessions.TerminateIfAwayFor" = "If Inactive For";

"AuthSessions.View.LocationInfo" = "This location estimate is based on the IP address and may not always be accurate.";

"AuthSessions.View.AcceptTitle" = "Accept on This Device";
"AuthSessions.View.AcceptSecretChats" = "New Secret Chats";
"AuthSessions.View.AcceptIncomingCalls" = "Incoming Calls";

"Conversation.SendMesageAs" = "Send Message As...";
"Conversation.InviteRequestAdminGroup" = "%1$@ is an admin of %2$@, a group you requested to join.";
"Conversation.InviteRequestAdminChannel" = "%1$@ is an admin of %2$@, a channel you requested to join.";
"Conversation.InviteRequestInfo" = "You received this message because you requested to join %1$@ on %2$@.";
"Conversation.InviteRequestInfoConfirm" = "I understand";

"AuthSessions.HeaderInfo" = "Link [Telegram Desktop](desktop) or [Telegram Web](web) by scanning a QR code.";
"AuthSessions.LinkDesktopDevice" = "Link Desktop Device";
"AuthSessions.AddDevice.ScanInstallInfo" = "Go to [getdesktop.telegram.org](desktop) or [web.telegram.org](web) to get the QR code";

"Channel.AdminLog.MessageSent" = "%@ sent message:";

"ChatList.ClearSearchHistory" = "Are you sure you want to clear your search history?";

"AuthSessions.TerminateSessionText" = "Are you sure you want to terminate this session?";
"AuthSessions.TerminateOtherSessionsText" = "Are you sure you want to terminate all other sessions?";

"Notifications.ResetAllNotificationsText" = "Are you sure you want to reset all notification settings to default?";

"MessageCalendar.ClearHistoryForThisDay" = "Clear History For This Day";
"MessageCalendar.ClearHistoryForTheseDays" = "Clear History For These Days";
"MessageCalendar.EmptySelectionTooltip" = "Please select one or more days first.";
"Chat.MessageRangeDeleted.ForMe_1" = "Messages for 1 day deleted.";
"Chat.MessageRangeDeleted.ForMe_any" = "Messages for %@ days deleted.";
"Chat.MessageRangeDeleted.ForBothSides_1" = "Messages for 1 day deleted for both sides.";
"Chat.MessageRangeDeleted.ForBothSides_any" = "Messages for %@ days deleted for both sides.";

"ForcedPasswordSetup.Intro.Title" = "Set a Password";
"ForcedPasswordSetup.Intro.Text" = "If you want to log into your account frequently, please choose a password.";
"ForcedPasswordSetup.Intro.Action" = "Set a Password";
"ForcedPasswordSetup.Intro.DoneAction" = "Done";
"ForcedPasswordSetup.Intro.DismissTitle" = "Warning";
"ForcedPasswordSetup.Intro.DismissText_1" = "Proceed without a password? If you do not set a password, you will only be able to log into your account via SMS once every **day**.";
"ForcedPasswordSetup.Intro.DismissText_any" = "Proceed without a password? If you do not set a password, you will only be able to log into your account via SMS once every **%@ days**.";
"ForcedPasswordSetup.Intro.DismissActionCancel" = "No, let me set a password";
"ForcedPasswordSetup.Intro.DismissActionOK" = "Yes, I’m sure";

"Login.ShortCallTitle" = "Within a few seconds you should\nreceive a short call from:";
"Login.CodePhonePatternInfoText" = "Please enter the last digits\nof the number that called.";
"Login.EnterMissingDigits" = "Enter the missing digits";

"Channel.AdminLogFilter.EventsSentMessages" = "Sent Messages";

"Contacts.AddContact" = "Add Contact";

"Conversation.LargeEmojiDisabledInfo" = "You have disabled large emoji, so they appear small and have no effects in the chat.";
"Conversation.LargeEmojiEnable" = "Enable Large Emoji";
"Conversation.LargeEmojiEnabled" = "Large emoji enabled.";

"PeerInfo.QRCode.Title" = "QR Code";

"ChatList.Archive" = "Archive";

"TextFormat.Spoiler" = "Spoiler";

"Conversation.ContextMenuTranslate" = "Translate";

"ClearCache.ClearDescription" = "All media will stay in the Telegram cloud and can be re-downloaded if you need them again.";

"ChatSettings.StickersAndReactions" = "Stickers and Emoji";

"Localization.TranslateMessages" = "Translate Messages";
"Localization.ShowTranslate" = "Show Translate Button";
"Localization.ShowTranslateInfo" = "Show a 'Translate' button in the message action menu.";
"Localization.DoNotTranslate" = "Do Not Translate";
"Localization.DoNotTranslateInfo" = "Do not show the 'Translate' button in the message action menu for this language.";
"Localization.DoNotTranslateManyInfo" = "Do not show the 'Translate' button in the message action menu for these languages.";
"Localization.InterfaceLanguage" = "Interface Language";

"DoNotTranslate.Title" = "Do Not Translate";

"Channel.AdminLog.AllowedReactionsUpdated" = "%1$@ updated the list of allowed reactions to: %2$@";
"Channel.AdminLog.ReactionsDisabled" = "%1$@ disabled reactions";

"Contacts.ScanQrCode" = "Scan QR Code";
"Contacts.QrCode.MyCode" = "My QR Code";
"Contacts.QrCode.NoCodeFound" = "No valid QR code found in the image. Please try again.";

"AccessDenied.QrCode" = "Telegram needs access to your photo library to scan QR codes.\n\nOpen your device's Settings > Privacy > Photos and set Telegram to ON.";
"AccessDenied.QrCamera" = "Telegram needs access to your camera to scan QR codes.\n\nOpen your device's Settings > Privacy > Camera and set Telegram to ON.";

"Share.ShareToInstagramStories" = "Share to Instagram Stories";

"PeerInfo.AllowedReactions.Title" = "Reactions";
"PeerInfo.AllowedReactions.AllowAllText" = "Allow Reactions";
"PeerInfo.AllowedReactions.AllowAllGroupInfo" = "Allow subscribers to react to group messages.";
"PeerInfo.AllowedReactions.AllowAllChannelInfo" = "Allow subscribers to react to channel posts.";
"PeerInfo.AllowedReactions.ReactionListHeader" = "AVAILABLE REACTIONS";

"PeerInfo.Reactions" = "Reactions";
"PeerInfo.ReactionsDisabled" = "Disabled";

"Settings.QuickReactionSetup.NavigationTitle" = "Quick Reaction";
"Settings.QuickReactionSetup.Title" = "Quick Reaction";
"Settings.QuickReactionSetup.DemoHeader" = "DOUBLE TAP ON A MESSAGE TO REACT";
"Settings.QuickReactionSetup.DemoInfo" = "You can double tap on message for a quick reaction.";
"Settings.QuickReactionSetup.ReactionListHeader" = "QUICK REACTION";
"Settings.QuickReactionSetup.DemoMessageAuthor" = "Dino";
"Settings.QuickReactionSetup.DemoMessageText" = "I hope you're enjoying your day as much as I am.";

"Chat.ContextReactionCount_1" = "1 reaction";
"Chat.ContextReactionCount_any" = "%@ reactions";
"Chat.OutgoingContextReactionCount_1" = "1 reacted";
"Chat.OutgoingContextReactionCount_any" = "%@ reacted";
"Chat.OutgoingContextMixedReactionCount" = "%1$@/%2$@ reacted";

"Contacts.Sort" = "Sort";
"Contacts.Sort.ByName" = "by Name";
"Contacts.Sort.ByLastSeen" = "by Last Seen";

"ClearCache.Progress" = "Clearing the Cache • %d%";
"ClearCache.KeepOpenedDescription" = "Please keep this window open until the clearing is completed.";

"Share.ShareAsLink" = "Share as Link";
"Share.ShareAsImage" = "Share as Image";

"Share.MessagePreview" = "Message Preview";
"Share.ShareMessage" = "Share Message";

"Conversation.UserSendMessage" = "SEND MESSAGE";

"Conversation.CopyProtectionForwardingDisabledBot" = "Forwards from this bot are restricted";
"Conversation.CopyProtectionSavingDisabledBot" = "Saving from this bot is restricted";

"Channel.ChannelSubscribersHeader" = "CHANNEL SUBSCRIBERS";

"Channel.Members.Contacts" = "CONTACTS IN THIS CHANNEL";
"Channel.Members.Other" = "OTHERS SUBSCRIBERS";

"Group.Members.Contacts" = "CONTACTS IN THIS GROUP";
"Group.Members.Other" = "OTHERS MEMBERS";

"Conversation.ReadAllReactions" = "Read All Reactions";
"ChatList.UserReacted" = "Reacted %@ to your message";

"SharedMedia.CommonGroupCount_1" = "%@ group in common";
"SharedMedia.CommonGroupCount_any" = "%@ groups in common";

"Attachment.Camera" = "Camera";
"Attachment.Gallery" = "Gallery";
"Attachment.File" = "File";
"Attachment.Location" = "Location";
"Attachment.Contact" = "Contact";
"Attachment.Poll" = "Poll";

"Attachment.SelectFromGallery" = "Select from Gallery";
"Attachment.SelectFromFiles" = "Select from Files";

"Attachment.AllMedia" = "All";

"Attachment.SelectedMedia_1" = "%@ Selected";
"Attachment.SelectedMedia_2" = "%@ Selected";
"Attachment.SelectedMedia_3_10" = "%@ Selected";
"Attachment.SelectedMedia_any" = "%@ Selected";
"Attachment.SelectedMedia_many" = "%@ Selected";
"Attachment.SelectedMedia_0" = "%@ Selected";

"Attachment.SendAsFile" = "Send as File";
"Attachment.SendAsFiles" = "Send as Files";

"Attachment.Grouped" = "Grouped";
"Attachment.Ungrouped" = "Ungrouped";

"Attachment.MessagePreview" = "Message Preview";
"Attachment.MessagesPreview" = "Messages Preview";
"Attachment.DragToReorder" = "Drag media to reorder";

"Attachment.SearchWeb" = "Search Web";

"Attachment.RecentlySentFiles" = "Recently Sent Files";

"ReportPeer.ReasonIllegalDrugs" = "Illegal Drugs";
"ReportPeer.ReasonPersonalDetails" = "Personal Details";

"Attachment.FilesIntro" = "Send and receive files of any type, up to 2 GB\nin size each, access them instantly\non your other devices.";
"Attachment.FilesSearchPlaceholder" = "Search sent files";

"Attachment.MediaAccessTitle" = "Access Your Photos and Videos";
"Attachment.MediaAccessText" = "Share an unlimited number of photos and videos of up to 2 GB each.";

"Attachment.LimitedMediaAccessText" = "You have limited Telegram from accessing all of your photos.";
"Attachment.CameraAccessText" = "Telegram needs camera access so that you can take photos and videos.";
"Attachment.Manage" = "Manage";

"Attachment.OpenSettings" = "Go to Settings";
"Attachment.OpenCamera" = "Open Camera";

"Attachment.DeselectedPhotos_1" = "%@ photo deselected";
"Attachment.DeselectedPhotos_any" = "%@ photos deselected";

"Attachment.DeselectedVideos_1" = "%@ video deselected";
"Attachment.DeselectedVideos_any" = "%@ videos deselected";

"Attachment.DeselectedItems_1" = "%@ item deselected";
"Attachment.DeselectedItems_any" = "%@ items deselected";

"PrivacyPhoneNumberSettings.CustomPublicLink" = "Users who have your number saved in their contacts will also see it on Telegram.\n\nThis public link opens a chat with you:\n[https://t.me/%@]()";

"DownloadList.DownloadingHeader" = "Downloading";
"DownloadList.DownloadedHeader" = "Recently Downloaded";
"DownloadList.PauseAll" = "Pause All";
"DownloadList.ResumeAll" = "Resume All";
"DownloadList.Clear" = "Clear";
"DownloadList.OptionManageDeviceStorage" = "Manage Device Storage";
"DownloadList.ClearDownloadList" = "Clear Download List";
"DownloadList.DeleteFromCache" = "Delete from Cache";
"DownloadList.RaisePriority" = "Raise Priority";
"DownloadList.CancelDownloading" = "Cancel Downloading";

"DownloadList.RemoveFileAlertTitle_1" = "Remove Document?";
"DownloadList.RemoveFileAlertTitle_any" = "Remove %@ Documents?";
"DownloadList.RemoveFileAlertText_1" = "Are you sure you want to remove this\ndocument from Downloads?\nIt will be deleted from your disk, but\nwill remain accessible in the cloud.";
"DownloadList.RemoveFileAlertText_any" = "Are you sure you want to remove these\n%@ documents from Downloads?\nThey will be deleted from your disk, but\nwill remain accessible in the cloud.";
"DownloadList.RemoveFileAlertRemove" = "Remove";

"DownloadList.ClearAlertTitle" = "Downloaded Files";
"DownloadList.ClearAlertText" = "Telegram allows to store all received and sent\ndocuments in the cloud and save storage\nspace on your device.";

"ChatList.Search.FilterDownloads" = "Downloads";

"LiveStream.NoViewers" = "No viewers";
"LiveStream.ViewerCount_1" = "1 viewer";
"LiveStream.ViewerCount_any" = "%@ viewers";

"LiveStream.NoSignalAdminText" = "Oops! Telegram doesn't see any stream\ncoming from your streaming app.\n\nPlease make sure you entered the right Server\nURL and Stream Key in your app.";
"LiveStream.NoSignalUserText" = "%@ is currently not broadcasting live\nstream data to Telegram.";

"Attachment.MyAlbums" = "My Albums";
"Attachment.MediaTypes" = "Media Types";

"Attachment.LocationAccessTitle" = "Access Your Location";
"Attachment.LocationAccessText" = "Share places or your live location.";

"Attachment.CancelSelectionAlertText" = "Cancel selection?";
"Attachment.CancelSelectionAlertYes" = "Yes";
"Attachment.CancelSelectionAlertNo" = "No";

"ChannelInfo.CreateExternalStream" = "Stream With...";

"CreateExternalStream.Title" = "Stream With...";
"CreateExternalStream.Text" = "To stream video with a another app, enter\nthese Server URL and Stream Key in your\nsteaming app.";
"CreateExternalStream.ServerUrl" = "server URL";
"CreateExternalStream.StreamKey" = "stream key";
"CreateExternalStream.StartStreamingInfo" = "Once you start broadcasting in your streaming\napp, tap Start Streaming below.";
"CreateExternalStream.StartStreaming" = "Start Streaming";

"Translate.Title" = "Translate";
"Translate.CopyTranslation" = "Copy Translation";
"Translate.ChangeLanguage" = "Change Language";
"Translate.More" = "more";
"Translate.Languages.Title" = "Languages";
"Translate.Languages.Original" = "Original";
"Translate.Languages.Translation" = "Translation";

"Bot.AddToChat" = "Add to Group or Channel";
"Bot.AddToChatInfo" = "This bot is able to manage a group or channel.";

"Bot.AddToChat.Title" = "Add to Group or Channel";
"Bot.AddToChat.MyChannels" = "CHANNEL I MANAGE";
"Bot.AddToChat.MyGroups" = "GROUPS I MANAGE";
"Bot.AddToChat.OtherGroups" = "GROUPS";

"Bot.AddToChat.Add.Title" = "Add Bot";
"Bot.AddToChat.Add.AdminRights" = "Admin Rights";
"Bot.AddToChat.Add.AddAsAdmin" = "Add Bot as Admin";
"Bot.AddToChat.Add.AddAsMember" = "Add Bot as Member";

"Bot.AddToChat.Add.AdminAlertTitle" = "Add Bot as Admin?";
"Bot.AddToChat.Add.AdminAlertTextGroup" = "Are you sure you want to add the bot as an admin in the group **%@**?";
"Bot.AddToChat.Add.AdminAlertTextChannel" = "Are you sure you want to add the bot as an admin in the channel **%@**?";
"Bot.AddToChat.Add.AdminAlertAdd" = "Add as Admin";

"Bot.AddToChat.Add.MemberAlertTitle" = "Add Bot as Member?";
"Bot.AddToChat.Add.MemberAlertTextGroup" = "Are you sure you want to add the bot as a member in the group **%@**?";
"Bot.AddToChat.Add.MemberAlertTextChannel" = "Are you sure you want to add the bot as a member in the channel **%@**?";
"Bot.AddToChat.Add.MemberAlertAdd" = "Add as Member";

"PeerInfo.ButtonStop" = "Stop";

"Localization.ShowTranslateInfoExtended" = "Show 'Translate' button in the message context menu.\n\nGoogle may have access to the messages you translate.";

"WebApp.OpenBot" = "Open Bot";
"WebApp.ReloadPage" = "Reload Page";
"WebApp.RemoveBot" = "Remove Bot";

"WebApp.AddToAttachmentText" = "%@ asks your permission to be added as an option to your attachments menu so you access it from any chat.";
"WebApp.AddToAttachmentAdd" = "Add";

"WebApp.AddToAttachmentAlreadyAddedError" = "This bot is already added in the attachment menu.";

"WebApp.MessagePreview" = "Message Preview";
"WebApp.Send" = "Send";

<<<<<<< HEAD
"Notifications.SystemTones" = "SYSTEM TONES";
"Notifications.TelegramTones" = "TELEGRAM TONES";

"Notifications.UploadSound" = "Upload Sound";
"Notifications.MessageSoundInfo" = "Long tap on any short voice note or mp3 file in chat\nand select \"Save for Notifications\". It will appear here.";
=======
"Notification.WebAppSentData" = "You have successfully transferred data from the \"%@\" button to the bot.";
>>>>>>> db3e0269
<|MERGE_RESOLUTION|>--- conflicted
+++ resolved
@@ -7420,12 +7420,10 @@
 "WebApp.MessagePreview" = "Message Preview";
 "WebApp.Send" = "Send";
 
-<<<<<<< HEAD
 "Notifications.SystemTones" = "SYSTEM TONES";
 "Notifications.TelegramTones" = "TELEGRAM TONES";
 
 "Notifications.UploadSound" = "Upload Sound";
 "Notifications.MessageSoundInfo" = "Long tap on any short voice note or mp3 file in chat\nand select \"Save for Notifications\". It will appear here.";
-=======
-"Notification.WebAppSentData" = "You have successfully transferred data from the \"%@\" button to the bot.";
->>>>>>> db3e0269
+
+"Notification.WebAppSentData" = "You have successfully transferred data from the \"%@\" button to the bot.";