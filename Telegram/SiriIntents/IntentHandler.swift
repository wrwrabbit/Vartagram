--- conflicted
+++ resolved
@@ -184,7 +184,6 @@
             }
         })
         
-<<<<<<< HEAD
         self.accountPromise.set(ptgSecretPasscodes
         |> take(1)
         |> mapToSignal { ptgSecretPasscodes in
@@ -194,7 +193,7 @@
             if let accountCache = accountCache, !allHidableAccountIds.contains(accountCache.id) {
                 account = .single(accountCache)
             } else {
-                account = currentAccount(allocateIfNotExists: false, networkArguments: NetworkInitializationArguments(apiId: apiId, apiHash: apiHash, languagesCategory: languagesCategory, appVersion: appVersion, voipMaxLayer: 0, voipVersions: [], appData: .single(buildConfig.bundleData(withAppToken: nil, signatureDict: nil)), autolockDeadine: .single(nil), encryptionProvider: OpenSSLEncryptionProvider(), resolvedDeviceName: nil), supplementary: true, manager: accountManager, rootPath: rootPath, auxiliaryMethods: accountAuxiliaryMethods, encryptionParameters: encryptionParameters, initialPeerIdsExcludedFromUnreadCounters: [], excludeAccountIds: allHidableAccountIds)
+                account = currentAccount(allocateIfNotExists: false, networkArguments: NetworkInitializationArguments(apiId: apiId, apiHash: apiHash, languagesCategory: languagesCategory, appVersion: appVersion, voipMaxLayer: 0, voipVersions: [], appData: .single(buildConfig.bundleData(withAppToken: nil, signatureDict: nil)), autolockDeadine: .single(nil), encryptionProvider: OpenSSLEncryptionProvider(), deviceModelName: nil, useBetaFeatures: !buildConfig.isAppStoreBuild), supplementary: true, manager: accountManager, rootPath: rootPath, auxiliaryMethods: accountAuxiliaryMethods, encryptionParameters: encryptionParameters, initialPeerIdsExcludedFromUnreadCounters: [], excludeAccountIds: allHidableAccountIds)
                 |> mapToSignal { account -> Signal<Account?, NoError> in
                     if let account = account {
                         switch account {
@@ -216,31 +215,6 @@
                         }
                     } else {
                         return .single(nil)
-=======
-        let account: Signal<Account?, NoError>
-        if let accountCache = accountCache {
-            account = .single(accountCache)
-        } else {
-            account = currentAccount(allocateIfNotExists: false, networkArguments: NetworkInitializationArguments(apiId: apiId, apiHash: apiHash, languagesCategory: languagesCategory, appVersion: appVersion, voipMaxLayer: 0, voipVersions: [], appData: .single(buildConfig.bundleData(withAppToken: nil, signatureDict: nil)), autolockDeadine: .single(nil), encryptionProvider: OpenSSLEncryptionProvider(), deviceModelName: nil, useBetaFeatures: !buildConfig.isAppStoreBuild), supplementary: true, manager: accountManager, rootPath: rootPath, auxiliaryMethods: accountAuxiliaryMethods, encryptionParameters: encryptionParameters)
-            |> mapToSignal { account -> Signal<Account?, NoError> in
-                if let account = account {
-                    switch account {
-                        case .upgrading:
-                            return .complete()
-                        case let .authorized(account):
-                            return applicationSettings(accountManager: accountManager)
-                            |> deliverOnMainQueue
-                            |> map { settings -> Account in
-                                accountCache = account
-                                Logger.shared.logToFile = settings.logging.logToFile
-                                Logger.shared.logToConsole = settings.logging.logToConsole
-                                
-                                Logger.shared.redactSensitiveData = settings.logging.redactSensitiveData
-                                return account
-                            }
-                        case .unauthorized:
-                            return .complete()
->>>>>>> cb79afd6
                     }
                 }
                 |> take(1)
