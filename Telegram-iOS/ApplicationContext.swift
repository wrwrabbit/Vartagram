import Foundation
import Intents
import TelegramUI
import SwiftSignalKit
import Postbox
import TelegramCore
import Display
import LegacyComponents

func isAccessLocked(data: PostboxAccessChallengeData, at timestamp: Int32) -> Bool {
    if data.isLockable, let autolockDeadline = data.autolockDeadline, autolockDeadline <= timestamp {
        return true
    } else {
        return false
    }
}

final class UnauthorizedApplicationContext {
    let sharedContext: SharedAccountContext
    let account: UnauthorizedAccount
    
    let rootController: AuthorizationSequenceController
    
    init(sharedContext: SharedAccountContext, account: UnauthorizedAccount, otherAccountPhoneNumbers: ((String, AccountRecordId, Bool)?, [(String, AccountRecordId, Bool)])) {
        self.sharedContext = sharedContext
        self.account = account
        let presentationData = sharedContext.currentPresentationData.with { $0 }
        
        self.rootController = AuthorizationSequenceController(sharedContext: sharedContext, account: account, otherAccountPhoneNumbers: otherAccountPhoneNumbers, strings: presentationData.strings, theme: presentationData.theme, openUrl: sharedContext.applicationBindings.openUrl, apiId: BuildConfig.shared().apiId, apiHash: BuildConfig.shared().apiHash)
        
        account.shouldBeServiceTaskMaster.set(sharedContext.applicationBindings.applicationInForeground |> map { value -> AccountServiceTaskMasterMode in
            if value {
                return .always
            } else {
                return .never
            }
        })
    }
}

private struct PasscodeState: Equatable {
    let isActive: Bool
    let challengeData: PostboxAccessChallengeData
    let autolockTimeout: Int32?
    let enableBiometrics: Bool
    let biometricsDomainState: Data?
}

final class AuthorizedApplicationContext {
    let sharedApplicationContext: SharedApplicationContext
    let mainWindow: Window1
    let lockedCoveringView: LockedWindowCoveringView
    
    let context: AccountContext
    
    let rootController: TelegramRootController
    let notificationController: NotificationContainerController
    
    private var scheduledOperChatWithPeerId: PeerId?
    private var scheduledOpenExternalUrl: URL?
        
    private let passcodeStatusDisposable = MetaDisposable()
    private let passcodeLockDisposable = MetaDisposable()
    private let loggedOutDisposable = MetaDisposable()
    private let inAppNotificationSettingsDisposable = MetaDisposable()
    private let notificationMessagesDisposable = MetaDisposable()
    private let termsOfServiceUpdatesDisposable = MetaDisposable()
    private let termsOfServiceProceedToBotDisposable = MetaDisposable()
    private let watchNavigateToMessageDisposable = MetaDisposable()
    private let permissionsDisposable = MetaDisposable()
    
    private var inAppNotificationSettings: InAppNotificationSettings?
    
    private var isLocked: Bool = true
    var passcodeController: PasscodeEntryController?
    
    private var currentTermsOfServiceUpdate: TermsOfServiceUpdate?
    private var currentPermissionsController: PermissionController?
    private var currentPermissionsState: PermissionState?
    
    private let unlockedStatePromise = Promise<Bool>()
    var unlockedState: Signal<Bool, NoError> {
        return self.unlockedStatePromise.get()
    }
    
    var applicationBadge: Signal<Int32, NoError> {
        return renderedTotalUnreadCount(accountManager: self.context.sharedContext.accountManager, postbox: self.context.account.postbox)
        |> map {
            $0.0
        }
    }
    
    let isReady = Promise<Bool>()
    
    private var presentationDataDisposable: Disposable?
    private var displayAlertsDisposable: Disposable?
    private var removeNotificationsDisposable: Disposable?
    
    private var applicationInForegroundDisposable: Disposable?
    
    private var showCallsTab: Bool
    private var showCallsTabDisposable: Disposable?
    private var enablePostboxTransactionsDiposable: Disposable?
    
    init(sharedApplicationContext: SharedApplicationContext, mainWindow: Window1, watchManagerArguments: Signal<WatchManagerArguments?, NoError>, context: AccountContext, accountManager: AccountManager, showCallsTab: Bool, reinitializedNotificationSettings: @escaping () -> Void) {
        self.sharedApplicationContext = sharedApplicationContext
        
        setupLegacyComponents(context: context)
        let presentationData = context.sharedContext.currentPresentationData.with { $0 }
        
        self.mainWindow = mainWindow
        self.lockedCoveringView = LockedWindowCoveringView(theme: presentationData.theme)
        
        self.context = context
        
        self.showCallsTab = showCallsTab
        
        self.notificationController = NotificationContainerController(context: context)
        
        self.mainWindow.previewThemeAccentColor = presentationData.theme.rootController.navigationBar.accentTextColor
        self.mainWindow.previewThemeDarkBlur = presentationData.theme.chatList.searchBarKeyboardColor == .dark
        self.mainWindow.setupVolumeControlStatusBarGraphics(presentationData.volumeControlStatusBarIcons.images)
        
        self.rootController = TelegramRootController(context: context)
        
        if KeyShortcutsController.isAvailable {
            let keyShortcutsController = KeyShortcutsController { [weak self] f in
                if let strongSelf = self {
                    if strongSelf.isLocked {
                        return
                    }
                    if let tabController = strongSelf.rootController.rootTabController {
                        let controller = tabController.controllers[tabController.selectedIndex]
                        if !f(controller) {
                            return
                        }
                        if let controller = strongSelf.rootController.topViewController as? ViewController {
                            if !f(controller) {
                                return
                            }
                        }
                    }
                    strongSelf.mainWindow.forEachViewController(f)
                }
            }
            context.keyShortcutsController = keyShortcutsController
        }
        
        /*self.applicationInForegroundDisposable = context.sharedContext.applicationBindings.applicationInForeground.start(next: { [weak self] value in
            Queue.mainQueue().async {
                self?.notificationManager.isApplicationInForeground = value
            }
        })*/
        
        let previousPasscodeState = Atomic<PasscodeState?>(value: nil)
        
        let passcodeStatusData = combineLatest(queue: Queue.mainQueue(), context.sharedContext.accountManager.sharedData(keys: [ApplicationSpecificSharedDataKeys.presentationPasscodeSettings]), context.sharedContext.accountManager.accessChallengeData(), context.sharedContext.applicationBindings.applicationIsActive)
        let passcodeState = passcodeStatusData
        |> map { sharedData, accessChallengeDataView, isActive -> PasscodeState in
            let accessChallengeData = accessChallengeDataView.data
            let passcodeSettings = sharedData.entries[ApplicationSpecificSharedDataKeys.presentationPasscodeSettings] as? PresentationPasscodeSettings
<<<<<<< HEAD
            return PasscodeState(isActive: isActive, challengeData: accessChallengeData, autolockTimeout: passcodeSettings?.autolockTimeout, enableBiometrics: passcodeSettings?.enableBiometrics ?? false, biometricsDomainState: passcodeSettings?.biometricsDomainState, disableBiometricsAuth: passcodeSettings?.disableBiometricsAuth ?? true)
        }
        self.passcodeStatusDisposable.set(passcodeState.start(next: { [weak self] updatedState in
=======
            return (accessChallengeData, passcodeSettings, isActive)
        }
        |> map { accessChallengeData, passcodeSettings, isActive -> PasscodeState in
            return PasscodeState(isActive: isActive, challengeData: accessChallengeData, autolockTimeout: passcodeSettings?.autolockTimeout, enableBiometrics: passcodeSettings?.enableBiometrics ?? false, biometricsDomainState: passcodeSettings?.biometricsDomainState)
        }).start(next: { [weak self] updatedState in
>>>>>>> d14ea5e9
            guard let strongSelf = self else {
                return
            }
            let previousState = previousPasscodeState.swap(updatedState)
            
            var updatedAutolockDeadline: Int32?
            if updatedState.isActive != previousState?.isActive, let autolockTimeout = updatedState.autolockTimeout {
                updatedAutolockDeadline = Int32(CFAbsoluteTimeGetCurrent()) + max(10, autolockTimeout)
            }
            
            var effectiveAutolockDeadline = updatedState.challengeData.autolockDeadline
            if updatedState.isActive {
            } else if previousState != nil && previousState!.autolockTimeout != updatedState.autolockTimeout {
                effectiveAutolockDeadline = updatedAutolockDeadline
            }
            
            if let previousState = previousState, previousState.isActive, !updatedState.isActive, effectiveAutolockDeadline != 0 {
                effectiveAutolockDeadline = updatedAutolockDeadline
            }
            
            var isLocked = false
            if isAccessLocked(data: updatedState.challengeData.withUpdatedAutolockDeadline(effectiveAutolockDeadline), at: Int32(CFAbsoluteTimeGetCurrent())) {
                isLocked = true
                updatedAutolockDeadline = 0
            }
            
            let isLockable: Bool
            switch updatedState.challengeData {
                case .none:
                    isLockable = false
                default:
                    isLockable = true
            }
            
            if previousState?.isActive != updatedState.isActive || isLocked != strongSelf.isLocked {
                if updatedAutolockDeadline != previousState?.challengeData.autolockDeadline {
                    let _ = (strongSelf.context.sharedContext.accountManager.transaction { transaction -> Void in
                        let data = transaction.getAccessChallengeData().withUpdatedAutolockDeadline(updatedAutolockDeadline)
                        transaction.setAccessChallengeData(data)
                    }).start()
                }
                
                strongSelf.isLocked = isLocked
                
                if isLocked {
                    if updatedState.isActive {
                        if strongSelf.passcodeController == nil {
                            let presentAnimated = previousState != nil && previousState!.isActive
                            
                            let biometrics: PasscodeEntryControllerBiometricsMode
                            if updatedState.enableBiometrics {
                                biometrics = .enabled(updatedState.biometricsDomainState)
                            } else {
                                biometrics = .none
                            }
                            
                            let controller = PasscodeEntryController(context: strongSelf.context, challengeData: updatedState.challengeData, biometrics: biometrics, arguments: PasscodeEntryControllerPresentationArguments(animated: presentAnimated, lockIconInitialFrame: { [weak self] in
                                if let strongSelf = self, let lockViewFrame = strongSelf.rootController.chatListController?.lockViewFrame {
                                    return lockViewFrame
                                } else {
                                    return CGRect()
                                }
                            }))
                            strongSelf.passcodeController = controller
                            
                            strongSelf.unlockedStatePromise.set(.single(false))
                            controller.presentationCompleted = {
                                strongSelf.rootController.view.isHidden = true
                                strongSelf.context.sharedContext.mediaManager.overlayMediaManager.controller?.view.isHidden = true
                                strongSelf.notificationController.view.isHidden = true
                            }
                            strongSelf.mainWindow.present(controller, on: .passcode)
                            
                            if !presentAnimated {
                                controller.requestBiometrics()
                            }
                        } else if previousState?.isActive != updatedState.isActive, updatedState.isActive, let passcodeController = strongSelf.passcodeController {
                            passcodeController.requestBiometrics()
                        }
                        strongSelf.updateCoveringViewSnaphot(false)
                        strongSelf.mainWindow.coveringView = nil
                    } else {
                        strongSelf.unlockedStatePromise.set(.single(false))
                        strongSelf.updateCoveringViewSnaphot(true)
                        strongSelf.mainWindow.coveringView = strongSelf.passcodeController == nil ? strongSelf.lockedCoveringView : nil
                        strongSelf.rootController.view.isHidden = true
                        strongSelf.context.sharedContext.mediaManager.overlayMediaManager.controller?.view.isHidden = true
                        strongSelf.notificationController.view.isHidden = true
                    }
                } else {
                    if !updatedState.isActive && isLockable {
                        strongSelf.updateCoveringViewSnaphot(true)
                        strongSelf.mainWindow.coveringView = strongSelf.passcodeController == nil ? strongSelf.lockedCoveringView : nil
                        strongSelf.rootController.view.isHidden = true
                        strongSelf.context.sharedContext.mediaManager.overlayMediaManager.controller?.view.isHidden = true
                        strongSelf.notificationController.view.isHidden = true
                    } else {
                        strongSelf.updateCoveringViewSnaphot(false)
                        strongSelf.mainWindow.coveringView = nil
                        strongSelf.rootController.view.isHidden = false
                        strongSelf.context.sharedContext.mediaManager.overlayMediaManager.controller?.view.isHidden = false
                        strongSelf.notificationController.view.isHidden = false
                        if strongSelf.rootController.rootTabController == nil {
                            strongSelf.rootController.addRootControllers(showCallsTab: strongSelf.showCallsTab)
                            if let peerId = strongSelf.scheduledOperChatWithPeerId {
                                strongSelf.scheduledOperChatWithPeerId = nil
                                strongSelf.openChatWithPeerId(peerId: peerId)
                            }
                            
                            if let url = strongSelf.scheduledOpenExternalUrl {
                                strongSelf.scheduledOpenExternalUrl = nil
                                strongSelf.openUrl(url)
                            }
                            
                            if #available(iOS 10.0, *) {
                            } else {
                                DeviceAccess.authorizeAccess(to: .contacts, presentationData: strongSelf.context.sharedContext.currentPresentationData.with { $0 }, present: { c, a in
                                }, openSettings: {}, { _ in })
                            }
                            
                            if let passcodeController = strongSelf.passcodeController {
                                if let chatListController = strongSelf.rootController.chatListController {
                                    let _ = chatListController.ready.get().start(next: { [weak passcodeController] _ in
                                        if let strongSelf = self, let passcodeController = passcodeController, strongSelf.passcodeController === passcodeController {
                                            strongSelf.passcodeController = nil
                                            strongSelf.rootController.chatListController?.displayNode.recursivelyEnsureDisplaySynchronously(true)
                                            passcodeController.dismiss()
                                        }
                                    })
                                } else {
                                    strongSelf.passcodeController = nil
                                    strongSelf.rootController.chatListController?.displayNode.recursivelyEnsureDisplaySynchronously(true)
                                    passcodeController.dismiss()
                                }
                            }
                        } else {
                            if let passcodeController = strongSelf.passcodeController {
                                strongSelf.passcodeController = nil
                                passcodeController.dismiss()
                            }
                        }
                    }
                    
                    strongSelf.unlockedStatePromise.set(.single(true))
                }
            }
            if let tabsController = strongSelf.rootController.viewControllers.first as? TabBarController, !tabsController.controllers.isEmpty, tabsController.selectedIndex >= 0 {
                let controller = tabsController.controllers[tabsController.selectedIndex]
                let combinedReady = combineLatest(tabsController.ready.get(), controller.ready.get())
                |> map { $0 && $1 }
                |> filter { $0 }
                |> take(1)
                strongSelf.isReady.set(combinedReady)
            } else {
                strongSelf.isReady.set(.single(true))
            }
        }))
        
        let accountId = context.account.id
        self.loggedOutDisposable.set(context.account.loggedOut.start(next: { value in
            if value {
                Logger.shared.log("ApplicationContext", "account logged out")
                let _ = logoutFromAccount(id: accountId, accountManager: accountManager, alreadyLoggedOutRemotely: false).start()
            }
        }))
        
        self.inAppNotificationSettingsDisposable.set(((context.sharedContext.accountManager.sharedData(keys: [ApplicationSpecificSharedDataKeys.inAppNotificationSettings])) |> deliverOnMainQueue).start(next: { [weak self] sharedData in
            if let strongSelf = self {
                if let settings = sharedData.entries[ApplicationSpecificSharedDataKeys.inAppNotificationSettings] as? InAppNotificationSettings {
                    let previousSettings = strongSelf.inAppNotificationSettings
                    strongSelf.inAppNotificationSettings = settings
                    if let previousSettings = previousSettings, previousSettings.displayNameOnLockscreen != settings.displayNameOnLockscreen {
                        reinitializedNotificationSettings()
                    }
                }
            }
        }))
        
        self.notificationMessagesDisposable.set((context.account.stateManager.notificationMessages
        |> deliverOn(Queue.mainQueue())).start(next: { [weak self] messageList in
            if let strongSelf = self, let (messages, groupId, notify) = messageList.last, let firstMessage = messages.first {
                if UIApplication.shared.applicationState == .active {
                    var chatIsVisible = false
                    if let topController = strongSelf.rootController.topViewController as? ChatController, topController.traceVisibility() {
                        if case .peer(firstMessage.id.peerId) = topController.chatLocation {
                            chatIsVisible = true
                        }/* else if case let .group(topGroupId) = topController.chatLocation, topGroupId == groupId {
                            chatIsVisible = true
                        }*/
                    }
                    
                    if !notify {
                        chatIsVisible = true
                    }
                    
                    if !chatIsVisible {
                        strongSelf.mainWindow.forEachViewController({ controller in
                            if let controller = controller as? ChatController, case .peer(firstMessage.id.peerId) = controller.chatLocation  {
                                chatIsVisible = true
                                return false
                            }
                            return true
                        })
                    }
                    
                    let inAppNotificationSettings: InAppNotificationSettings
                    if let current = strongSelf.inAppNotificationSettings {
                        inAppNotificationSettings = current
                    } else {
                        inAppNotificationSettings = InAppNotificationSettings.defaultSettings
                    }
                    
                    if !strongSelf.isLocked {
                        let isMuted = firstMessage.attributes.contains(where: { attribute in
                            if let attribute = attribute as? NotificationInfoMessageAttribute {
                                return attribute.flags.contains(.muted)
                            } else {
                                return false
                            }
                        })
                        if !isMuted {
                            if inAppNotificationSettings.playSounds {
                                serviceSoundManager.playIncomingMessageSound()
                            }
                            if inAppNotificationSettings.vibrate {
                                serviceSoundManager.playVibrationSound()
                            }
                        }
                    }
                    
                    if chatIsVisible {
                        return
                    }
                    
                    if inAppNotificationSettings.displayPreviews {
                       let presentationData = strongSelf.context.sharedContext.currentPresentationData.with { $0 }
                        strongSelf.notificationController.enqueue(ChatMessageNotificationItem(context: strongSelf.context, strings: presentationData.strings, nameDisplayOrder: presentationData.nameDisplayOrder, messages: messages, tapAction: {
                            if let strongSelf = self {
                                var foundOverlay = false
                                strongSelf.mainWindow.forEachViewController({ controller in
                                    if isOverlayControllerForChatNotificationOverlayPresentation(controller) {
                                        foundOverlay = true
                                        return false
                                    }
                                    return true
                                })
                                
                                if foundOverlay {
                                    return true
                                }
                                
                                if let topController = strongSelf.rootController.topViewController as? ViewController, isInlineControllerForChatNotificationOverlayPresentation(topController) {
                                    return true
                                }
                                
                                if let topController = strongSelf.rootController.topViewController as? ChatController, case .peer(firstMessage.id.peerId) = topController.chatLocation {
                                    strongSelf.notificationController.removeItemsWithGroupingKey(firstMessage.id.peerId)
                                    
                                    return false
                                }
                                
                                for controller in strongSelf.rootController.viewControllers {
                                    if let controller = controller as? ChatController, case .peer(firstMessage.id.peerId) = controller.chatLocation  {
                                        return true
                                    }
                                }
                                
                                strongSelf.notificationController.removeItemsWithGroupingKey(firstMessage.id.peerId)
                                
                                navigateToChatController(navigationController: strongSelf.rootController, context: strongSelf.context, chatLocation: .peer(firstMessage.id.peerId))
                            }
                            return false
                        }, expandAction: { expandData in
                            if let strongSelf = self {
                                let chatController = ChatController(context: strongSelf.context, chatLocation: .peer(firstMessage.id.peerId), mode: .overlay)
                                (strongSelf.rootController.viewControllers.last as? ViewController)?.present(chatController, in: .window(.root), with: ChatControllerOverlayPresentationData(expandData: expandData()))
                            }
                        }))
                    }
                }
            }
        }))
        
        self.termsOfServiceUpdatesDisposable.set((context.account.stateManager.termsOfServiceUpdate
        |> deliverOnMainQueue).start(next: { [weak self] termsOfServiceUpdate in
            guard let strongSelf = self, strongSelf.currentTermsOfServiceUpdate != termsOfServiceUpdate else {
                return
            }
            
            strongSelf.currentTermsOfServiceUpdate = termsOfServiceUpdate
            if let termsOfServiceUpdate = termsOfServiceUpdate {
                let presentationData = strongSelf.context.sharedContext.currentPresentationData.with { $0 }
                var acceptImpl: ((String?) -> Void)?
                var declineImpl: (() -> Void)?
                let controller = TermsOfServiceController(theme: TermsOfServiceControllerTheme(presentationTheme: presentationData.theme), strings: presentationData.strings, text: termsOfServiceUpdate.text, entities: termsOfServiceUpdate.entities, ageConfirmation: termsOfServiceUpdate.ageConfirmation, signingUp: false, accept: { proccedBot in
                    acceptImpl?(proccedBot)
                }, decline: {
                    declineImpl?()
                }, openUrl: { url in
                    if let parsedUrl = URL(string: url) {
                        UIApplication.shared.openURL(parsedUrl)
                    }
                })
                
                acceptImpl = { [weak controller] botName in
                    controller?.inProgress = true
                    guard let strongSelf = self else {
                        return
                    }
                    let _ = (acceptTermsOfService(account: strongSelf.context.account, id: termsOfServiceUpdate.id)
                    |> deliverOnMainQueue).start(completed: {
                        controller?.dismiss()
                        if let strongSelf = self, let botName = botName {
                            strongSelf.termsOfServiceProceedToBotDisposable.set((resolvePeerByName(account: strongSelf.context.account, name: botName, ageLimit: 10) |> take(1) |> deliverOnMainQueue).start(next: { peerId in
                                if let strongSelf = self, let peerId = peerId {
                                    self?.rootController.pushViewController(ChatController(context: strongSelf.context, chatLocation: .peer(peerId), messageId: nil))
                                }
                            }))
                        }
                    })
                }
                
                declineImpl = {
                    guard let strongSelf = self else {
                        return
                    }
                    let _ = (strongSelf.context.account.postbox.loadedPeerWithId(strongSelf.context.account.peerId)
                    |> deliverOnMainQueue).start(next: { peer in
                        if let phone = (peer as? TelegramUser)?.phone {
                            UIApplication.shared.openURL(URL(string: "https://telegram.org/deactivate?phone=\(phone)")!)
                        }
                    })
                }
                
                (strongSelf.rootController.viewControllers.last as? ViewController)?.present(controller, in: .window(.root))
            }
        }))
        
        if #available(iOS 10.0, *) {
            let permissionsPosition = ValuePromise(0, ignoreRepeated: true)
            self.permissionsDisposable.set((combineLatest(queue: .mainQueue(), requiredPermissions(context: context), permissionUISplitTest(postbox: context.account.postbox), permissionsPosition.get(), context.sharedContext.accountManager.noticeEntry(key: ApplicationSpecificNotice.contactsPermissionWarningKey()), context.sharedContext.accountManager.noticeEntry(key: ApplicationSpecificNotice.notificationsPermissionWarningKey()))
            |> deliverOnMainQueue).start(next: { [weak self] required, splitTest, position, contactsPermissionWarningNotice, notificationsPermissionWarningNotice in
                guard let strongSelf = self else {
                    return
                }
                
                let contactsTimestamp = contactsPermissionWarningNotice.value.flatMap({ ApplicationSpecificNotice.getTimestampValue($0) })
                let notificationsTimestamp = notificationsPermissionWarningNotice.value.flatMap({ ApplicationSpecificNotice.getTimestampValue($0) })
                if contactsTimestamp == nil, case .requestable = required.0.status {
                    ApplicationSpecificNotice.setContactsPermissionWarning(accountManager: context.sharedContext.accountManager, value: 1)
                }
                if notificationsTimestamp == nil, case .requestable = required.1.status {
                    ApplicationSpecificNotice.setNotificationsPermissionWarning(accountManager: context.sharedContext.accountManager, value: 1)
                }
                
                let config = splitTest.configuration
                var order = config.order
                if !order.contains(.siri) {
                    order.append(.siri)
                }
                var requestedPermissions: [(PermissionState, Bool)] = []
                var i: Int = 0
                for subject in order {
                    if i < position {
                        i += 1
                        continue
                    }
                    var modal = false
                    switch subject {
                        case .contacts:
                            if case .modal = config.contacts {
                                modal = true
                            }
                            if case .requestable = required.0.status, contactsTimestamp != 0 {
                                requestedPermissions.append((required.0, modal))
                            }
                        case .notifications:
                            if case .modal = config.notifications {
                                modal = true
                            }
                            if case .requestable = required.1.status, notificationsTimestamp != 0 {
                                requestedPermissions.append((required.1, modal))
                            }
                        case .siri:
                            if case .requestable = required.2.status {
                                requestedPermissions.append((required.2, false))
                            }
                        default:
                            break
                    }
                    i += 1
                }
                
                if let (state, modal) = requestedPermissions.first {
                    if modal {
                        var didAppear = false
                        let controller: PermissionController
                        if let currentController = strongSelf.currentPermissionsController {
                            controller = currentController
                            didAppear = true
                        } else {
                            controller = PermissionController(context: context, splitTest: splitTest)
                            strongSelf.currentPermissionsController = controller
                        }
                        
                        controller.setState(state, animated: didAppear)
                        controller.proceed = { resolved in
                            permissionsPosition.set(position + 1)
                            switch state {
                                case .contacts:
                                    ApplicationSpecificNotice.setContactsPermissionWarning(accountManager: context.sharedContext.accountManager, value: 0)
                                case .notifications:
                                    ApplicationSpecificNotice.setNotificationsPermissionWarning(accountManager: context.sharedContext.accountManager, value: 0)
                                default:
                                    break
                            }
                        }
                        
                        if !didAppear {
                            Queue.mainQueue().after(0.15, {
                                (strongSelf.rootController.viewControllers.last as? ViewController)?.present(controller, in: .window(.root), with: ViewControllerPresentationArguments(presentationAnimation: .modalSheet))
                            })
                        }
                    } else {
                        if strongSelf.currentPermissionsState != state {
                            strongSelf.currentPermissionsState = state
                            switch state {
                                case .contacts:
                                    splitTest.addEvent(.ContactsRequest)
                                    DeviceAccess.authorizeAccess(to: .contacts, context: context) { result in
                                        if result {
                                            splitTest.addEvent(.ContactsAllowed)
                                        } else {
                                            splitTest.addEvent(.ContactsDenied)
                                        }
                                        permissionsPosition.set(position + 1)
                                        ApplicationSpecificNotice.setContactsPermissionWarning(accountManager: context.sharedContext.accountManager, value: 0)
                                    }
                                case .notifications:
                                    splitTest.addEvent(.NotificationsRequest)
                                    DeviceAccess.authorizeAccess(to: .notifications, context: context) { result in
                                        if result {
                                            splitTest.addEvent(.NotificationsAllowed)
                                        } else {
                                            splitTest.addEvent(.NotificationsDenied)
                                        }
                                        permissionsPosition.set(position + 1)
                                        ApplicationSpecificNotice.setNotificationsPermissionWarning(accountManager: context.sharedContext.accountManager, value: 0)
                                    }
                                case .siri:
                                    DeviceAccess.authorizeAccess(to: .siri, context: context) { result in
                                        permissionsPosition.set(position + 1)
                                    }
                                default:
                                    break
                            }
                        }
                    }
                } else {
                    if let controller = strongSelf.currentPermissionsController {
                        strongSelf.currentPermissionsController = nil
                        controller.dismiss(completion: {})
                    }
                    strongSelf.currentPermissionsState = nil
                }
            }))
        }
        
        self.displayAlertsDisposable = (context.account.stateManager.displayAlerts
        |> deliverOnMainQueue).start(next: { [weak self] alerts in
            if let strongSelf = self {
                for (text, isDropAuth) in alerts {
                    let presentationData = strongSelf.context.sharedContext.currentPresentationData.with { $0 }
                    let actions: [TextAlertAction]
                    if isDropAuth {
                        actions = [TextAlertAction(type: .genericAction, title: presentationData.strings.Common_Cancel, action: {}), TextAlertAction(type: .genericAction, title: presentationData.strings.LogoutOptions_LogOut, action: {
                            if let strongSelf = self {
                                let _ = logoutFromAccount(id: strongSelf.context.account.id, accountManager: strongSelf.context.sharedContext.accountManager, alreadyLoggedOutRemotely: false).start()
                            }
                        })]
                    } else {
                        actions = [TextAlertAction(type: .defaultAction, title: presentationData.strings.Common_OK, action: {})]
                    }
                    let controller = textAlertController(context: strongSelf.context, title: nil, text: text, actions: actions)
                    (strongSelf.rootController.viewControllers.last as? ViewController)?.present(controller, in: .window(.root))
                }
            }
        })
        
        self.removeNotificationsDisposable = (context.account.stateManager.appliedIncomingReadMessages
        |> deliverOnMainQueue).start(next: { [weak self] ids in
            if let strongSelf = self {
                strongSelf.context.sharedContext.applicationBindings.clearMessageNotifications(ids)
            }
        })
       
        let importableContacts = self.context.sharedContext.contactDataManager?.importable() ?? .single([:])
        self.context.account.importableContacts.set(self.context.account.postbox.preferencesView(keys: [PreferencesKeys.contactsSettings])
        |> mapToSignal { preferences -> Signal<[DeviceContactNormalizedPhoneNumber: ImportableDeviceContactData], NoError> in
            let settings: ContactsSettings = (preferences.values[PreferencesKeys.contactsSettings] as? ContactsSettings) ?? .defaultSettings
            if settings.synchronizeContacts {
                return importableContacts
            } else {
                return .single([:])
            }
        })
        
        let previousTheme = Atomic<PresentationTheme?>(value: nil)
        self.presentationDataDisposable = (context.sharedContext.presentationData
        |> deliverOnMainQueue).start(next: { [weak self] presentationData in
            if let strongSelf = self {
                if previousTheme.swap(presentationData.theme) !== presentationData.theme {
                    strongSelf.mainWindow.previewThemeAccentColor = presentationData.theme.rootController.navigationBar.accentTextColor
                    strongSelf.mainWindow.previewThemeDarkBlur = presentationData.theme.chatList.searchBarKeyboardColor == .dark
                    strongSelf.lockedCoveringView.updateTheme(presentationData.theme)
                    strongSelf.rootController.updateTheme(NavigationControllerTheme(presentationTheme: presentationData.theme))
                }
            }
        })
        
        let showCallsTabSignal = context.sharedContext.accountManager.sharedData(keys: [ApplicationSpecificSharedDataKeys.callListSettings])
        |> map { sharedData -> Bool in
            var value = true
            if let settings = sharedData.entries[ApplicationSpecificSharedDataKeys.callListSettings] as? CallListSettings {
                value = settings.showTab
            }
            return value
        }
        self.showCallsTabDisposable = (showCallsTabSignal |> deliverOnMainQueue).start(next: { [weak self] value in
            if let strongSelf = self {
                if strongSelf.showCallsTab != value {
                    strongSelf.showCallsTab = value
                    strongSelf.rootController.updateRootControllers(showCallsTab: value)
                }
            }
        })
        
        let _ = (watchManagerArguments
        |> deliverOnMainQueue).start(next: { [weak self] arguments in
            guard let strongSelf = self else {
                return
            }
            
            let watchManager = WatchManager(arguments: arguments)
            strongSelf.context.watchManager = watchManager
            
            strongSelf.watchNavigateToMessageDisposable.set((strongSelf.context.sharedContext.applicationBindings.applicationInForeground |> mapToSignal({ applicationInForeground -> Signal<(Bool, MessageId), NoError> in
                return watchManager.navigateToMessageRequested
                |> map { messageId in
                    return (applicationInForeground, messageId)
                }
                |> deliverOnMainQueue
            })).start(next: { [weak self] applicationInForeground, messageId in
                if let strongSelf = self {
                    if applicationInForeground {
                        var chatIsVisible = false
                        if let controller = strongSelf.rootController.viewControllers.last as? ChatController, case .peer(messageId.peerId) = controller.chatLocation  {
                            chatIsVisible = true
                        }
                        
                        let navigateToMessage = {
                            navigateToChatController(navigationController: strongSelf.rootController, context: strongSelf.context, chatLocation: .peer(messageId.peerId), messageId: messageId)
                        }
                        
                        if chatIsVisible {
                            navigateToMessage()
                        } else {
                            let presentationData = strongSelf.context.sharedContext.currentPresentationData.with { $0 }
                            let controller = textAlertController(context: strongSelf.context, title: presentationData.strings.WatchRemote_AlertTitle, text: presentationData.strings.WatchRemote_AlertText, actions: [TextAlertAction(type: .defaultAction, title: presentationData.strings.Common_Cancel, action: {}), TextAlertAction(type: .genericAction, title: presentationData.strings.WatchRemote_AlertOpen, action:navigateToMessage)])
                            (strongSelf.rootController.viewControllers.last as? ViewController)?.present(controller, in: .window(.root))
                        }
                    } else {
                        //strongSelf.notificationManager.presentWatchContinuityNotification(context: strongSelf.context, messageId: messageId)
                    }
                }
            }))
        })
    }
    
    deinit {
        self.context.account.postbox.clearCaches()
        self.context.account.shouldKeepOnlinePresence.set(.single(false))
        self.context.account.shouldBeServiceTaskMaster.set(.single(.never))
        self.loggedOutDisposable.dispose()
        self.inAppNotificationSettingsDisposable.dispose()
        self.notificationMessagesDisposable.dispose()
        self.termsOfServiceUpdatesDisposable.dispose()
        self.passcodeLockDisposable.dispose()
        self.passcodeStatusDisposable.dispose()
        self.displayAlertsDisposable?.dispose()
        self.removeNotificationsDisposable?.dispose()
        self.presentationDataDisposable?.dispose()
        self.enablePostboxTransactionsDiposable?.dispose()
        self.termsOfServiceProceedToBotDisposable.dispose()
        self.watchNavigateToMessageDisposable.dispose()
        self.permissionsDisposable.dispose()
    }
    
    func openChatWithPeerId(peerId: PeerId, messageId: MessageId? = nil) {
        var visiblePeerId: PeerId?
        if let controller = self.rootController.topViewController as? ChatController, case let .peer(peerId) = controller.chatLocation {
            visiblePeerId = peerId
        }
        
        if visiblePeerId != peerId || messageId != nil {
            if self.rootController.rootTabController != nil {
                navigateToChatController(navigationController: self.rootController, context: self.context, chatLocation: .peer(peerId), messageId: messageId)
            } else {
                self.scheduledOperChatWithPeerId = peerId
            }
        }
    }
    
    func openUrl(_ url: URL) {
        if self.rootController.rootTabController != nil {
            let presentationData = self.context.sharedContext.currentPresentationData.with { $0 }
            openExternalUrl(context: self.context, url: url.absoluteString, presentationData: presentationData, navigationController: self.rootController, dismissInput: { [weak self] in
                self?.rootController.view.endEditing(true)
            })
        } else {
            self.scheduledOpenExternalUrl = url
        }
    }
    
    func openRootSearch() {
        self.rootController.openChatsController(activateSearch: true)
    }
    
    func openRootCompose() {
        self.rootController.openRootCompose()
    }
    
    func openRootCamera() {
        self.rootController.openRootCamera()
    }
    
    private func updateCoveringViewSnaphot(_ visible: Bool) {
        if visible {
            let scale: CGFloat = 0.5
            let unscaledSize = self.mainWindow.hostView.containerView.frame.size
            let image = generateImage(CGSize(width: floor(unscaledSize.width * scale), height: floor(unscaledSize.height * scale)), rotatedContext: { size, context in
                context.clear(CGRect(origin: CGPoint(), size: size))
                context.scaleBy(x: scale, y: scale)
                UIGraphicsPushContext(context)
                self.mainWindow.hostView.containerView.drawHierarchy(in: CGRect(origin: CGPoint(), size: unscaledSize), afterScreenUpdates: false)
                UIGraphicsPopContext()
            })?.applyScreenshotEffect()
            self.lockedCoveringView.updateSnapshot(image)
        } else {
            self.lockedCoveringView.updateSnapshot(nil)
        }
    }
}<|MERGE_RESOLUTION|>--- conflicted
+++ resolved
@@ -159,17 +159,9 @@
         |> map { sharedData, accessChallengeDataView, isActive -> PasscodeState in
             let accessChallengeData = accessChallengeDataView.data
             let passcodeSettings = sharedData.entries[ApplicationSpecificSharedDataKeys.presentationPasscodeSettings] as? PresentationPasscodeSettings
-<<<<<<< HEAD
-            return PasscodeState(isActive: isActive, challengeData: accessChallengeData, autolockTimeout: passcodeSettings?.autolockTimeout, enableBiometrics: passcodeSettings?.enableBiometrics ?? false, biometricsDomainState: passcodeSettings?.biometricsDomainState, disableBiometricsAuth: passcodeSettings?.disableBiometricsAuth ?? true)
+            return PasscodeState(isActive: isActive, challengeData: accessChallengeData, autolockTimeout: passcodeSettings?.autolockTimeout, enableBiometrics: passcodeSettings?.enableBiometrics ?? false, biometricsDomainState: passcodeSettings?.biometricsDomainState)
         }
         self.passcodeStatusDisposable.set(passcodeState.start(next: { [weak self] updatedState in
-=======
-            return (accessChallengeData, passcodeSettings, isActive)
-        }
-        |> map { accessChallengeData, passcodeSettings, isActive -> PasscodeState in
-            return PasscodeState(isActive: isActive, challengeData: accessChallengeData, autolockTimeout: passcodeSettings?.autolockTimeout, enableBiometrics: passcodeSettings?.enableBiometrics ?? false, biometricsDomainState: passcodeSettings?.biometricsDomainState)
-        }).start(next: { [weak self] updatedState in
->>>>>>> d14ea5e9
             guard let strongSelf = self else {
                 return
             }
