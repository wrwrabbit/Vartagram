--- conflicted
+++ resolved
@@ -3969,8 +3969,5 @@
 
 "Proxy.TooltipUnavailable" = "The proxy may be unavailable. Try selecting another one.";
 
-<<<<<<< HEAD
-"Login.PhoneNumberAlreadyAuthorized" = "This account is already logged in from this app.";
-=======
 "SocksProxySetup.Status" = "Status";
->>>>>>> b167b032
+"Login.PhoneNumberAlreadyAuthorized" = "This account is already logged in from this app.";