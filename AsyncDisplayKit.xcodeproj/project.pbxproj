// !$*UTF8*$!
{
	archiveVersion = 1;
	classes = {
	};
	objectVersion = 47;
	objects = {

/* Begin PBXBuildFile section */
		044284FD1BAA365100D16268 /* UICollectionViewLayout+ASConvenience.m in Sources */ = {isa = PBXBuildFile; fileRef = 205F0E0E1B371875007741D0 /* UICollectionViewLayout+ASConvenience.m */; };
		044284FF1BAA3BD600D16268 /* UICollectionViewLayout+ASConvenience.h in Headers */ = {isa = PBXBuildFile; fileRef = 205F0E0D1B371875007741D0 /* UICollectionViewLayout+ASConvenience.h */; settings = {ATTRIBUTES = (Public, ); }; };
		044285081BAA63FE00D16268 /* ASBatchFetching.h in Headers */ = {isa = PBXBuildFile; fileRef = 044285051BAA63FE00D16268 /* ASBatchFetching.h */; settings = {ATTRIBUTES = (Private, ); }; };
		0442850A1BAA63FE00D16268 /* ASBatchFetching.m in Sources */ = {isa = PBXBuildFile; fileRef = 044285061BAA63FE00D16268 /* ASBatchFetching.m */; };
		0442850E1BAA64EC00D16268 /* ASTwoDimensionalArrayUtils.h in Headers */ = {isa = PBXBuildFile; fileRef = 0442850B1BAA64EC00D16268 /* ASTwoDimensionalArrayUtils.h */; settings = {ATTRIBUTES = (Private, ); }; };
		044285101BAA64EC00D16268 /* ASTwoDimensionalArrayUtils.m in Sources */ = {isa = PBXBuildFile; fileRef = 0442850C1BAA64EC00D16268 /* ASTwoDimensionalArrayUtils.m */; };
		052EE0661A159FEF002C6279 /* ASMultiplexImageNodeTests.m in Sources */ = {isa = PBXBuildFile; fileRef = 052EE0651A159FEF002C6279 /* ASMultiplexImageNodeTests.m */; };
		052EE06B1A15A0D8002C6279 /* TestResources in Resources */ = {isa = PBXBuildFile; fileRef = 052EE06A1A15A0D8002C6279 /* TestResources */; };
		056D21551ABCEF50001107EF /* ASImageNodeSnapshotTests.m in Sources */ = {isa = PBXBuildFile; fileRef = 056D21541ABCEF50001107EF /* ASImageNodeSnapshotTests.m */; };
		057D02C41AC0A66700C7AC3C /* main.m in Sources */ = {isa = PBXBuildFile; fileRef = 057D02C31AC0A66700C7AC3C /* main.m */; };
		057D02C71AC0A66700C7AC3C /* AppDelegate.m in Sources */ = {isa = PBXBuildFile; fileRef = 057D02C61AC0A66700C7AC3C /* AppDelegate.m */; };
		058D09BE195D04C000B7D73C /* XCTest.framework in Frameworks */ = {isa = PBXBuildFile; fileRef = 058D09BD195D04C000B7D73C /* XCTest.framework */; };
		058D09BF195D04C000B7D73C /* Foundation.framework in Frameworks */ = {isa = PBXBuildFile; fileRef = 058D09AF195D04C000B7D73C /* Foundation.framework */; };
		058D09C1195D04C000B7D73C /* UIKit.framework in Frameworks */ = {isa = PBXBuildFile; fileRef = 058D09C0195D04C000B7D73C /* UIKit.framework */; };
		058D09CA195D04C000B7D73C /* InfoPlist.strings in Resources */ = {isa = PBXBuildFile; fileRef = 058D09C8195D04C000B7D73C /* InfoPlist.strings */; };
		058D0A38195D057000B7D73C /* ASDisplayLayerTests.m in Sources */ = {isa = PBXBuildFile; fileRef = 058D0A2D195D057000B7D73C /* ASDisplayLayerTests.m */; };
		058D0A39195D057000B7D73C /* ASDisplayNodeAppearanceTests.m in Sources */ = {isa = PBXBuildFile; fileRef = 058D0A2E195D057000B7D73C /* ASDisplayNodeAppearanceTests.m */; };
		058D0A3A195D057000B7D73C /* ASDisplayNodeTests.mm in Sources */ = {isa = PBXBuildFile; fileRef = 058D0A2F195D057000B7D73C /* ASDisplayNodeTests.mm */; };
		058D0A3B195D057000B7D73C /* ASDisplayNodeTestsHelper.m in Sources */ = {isa = PBXBuildFile; fileRef = 058D0A31195D057000B7D73C /* ASDisplayNodeTestsHelper.m */; };
		058D0A3C195D057000B7D73C /* ASMutableAttributedStringBuilderTests.m in Sources */ = {isa = PBXBuildFile; fileRef = 058D0A32195D057000B7D73C /* ASMutableAttributedStringBuilderTests.m */; };
		058D0A3D195D057000B7D73C /* ASTextKitCoreTextAdditionsTests.m in Sources */ = {isa = PBXBuildFile; fileRef = 058D0A33195D057000B7D73C /* ASTextKitCoreTextAdditionsTests.m */; };
		058D0A40195D057000B7D73C /* ASTextNodeTests.m in Sources */ = {isa = PBXBuildFile; fileRef = 058D0A36195D057000B7D73C /* ASTextNodeTests.m */; };
		058D0A41195D057000B7D73C /* ASTextNodeWordKernerTests.mm in Sources */ = {isa = PBXBuildFile; fileRef = 058D0A37195D057000B7D73C /* ASTextNodeWordKernerTests.mm */; };
		05EA6FE71AC0966E00E35788 /* ASSnapshotTestCase.m in Sources */ = {isa = PBXBuildFile; fileRef = 05EA6FE61AC0966E00E35788 /* ASSnapshotTestCase.m */; };
		18C2ED7F1B9B7DE800F627B3 /* ASCollectionNode.h in Headers */ = {isa = PBXBuildFile; fileRef = 18C2ED7C1B9B7DE800F627B3 /* ASCollectionNode.h */; settings = {ATTRIBUTES = (Public, ); }; };
		18C2ED831B9B7DE800F627B3 /* ASCollectionNode.mm in Sources */ = {isa = PBXBuildFile; fileRef = 18C2ED7D1B9B7DE800F627B3 /* ASCollectionNode.mm */; };
		1A6C000D1FAB4E2100D05926 /* ASCornerLayoutSpec.h in Headers */ = {isa = PBXBuildFile; fileRef = 1A6C000B1FAB4E2000D05926 /* ASCornerLayoutSpec.h */; settings = {ATTRIBUTES = (Public, ); }; };
		1A6C000E1FAB4E2100D05926 /* ASCornerLayoutSpec.mm in Sources */ = {isa = PBXBuildFile; fileRef = 1A6C000C1FAB4E2100D05926 /* ASCornerLayoutSpec.mm */; };
		1A6C00111FAB4EDD00D05926 /* ASCornerLayoutSpecSnapshotTests.mm in Sources */ = {isa = PBXBuildFile; fileRef = 1A6C000F1FAB4ED400D05926 /* ASCornerLayoutSpecSnapshotTests.mm */; };
		242995D31B29743C00090100 /* ASBasicImageDownloaderTests.m in Sources */ = {isa = PBXBuildFile; fileRef = 242995D21B29743C00090100 /* ASBasicImageDownloaderTests.m */; };
		2538B6F31BC5D2A2003CA0B4 /* ASCollectionViewFlowLayoutInspectorTests.m in Sources */ = {isa = PBXBuildFile; fileRef = 2538B6F21BC5D2A2003CA0B4 /* ASCollectionViewFlowLayoutInspectorTests.m */; };
		254C6B521BF8FE6D003EC431 /* ASTextKitTruncationTests.mm in Sources */ = {isa = PBXBuildFile; fileRef = 254C6B511BF8FE6D003EC431 /* ASTextKitTruncationTests.mm */; };
		254C6B541BF8FF2A003EC431 /* ASTextKitTests.mm in Sources */ = {isa = PBXBuildFile; fileRef = 254C6B531BF8FF2A003EC431 /* ASTextKitTests.mm */; };
		254C6B731BF94DF4003EC431 /* ASTextKitCoreTextAdditions.h in Headers */ = {isa = PBXBuildFile; fileRef = 257754BB1BEE458E00737CA5 /* ASTextKitCoreTextAdditions.h */; settings = {ATTRIBUTES = (Private, ); }; };
		254C6B741BF94DF4003EC431 /* ASTextNodeWordKerner.h in Headers */ = {isa = PBXBuildFile; fileRef = 257754B91BEE458E00737CA5 /* ASTextNodeWordKerner.h */; settings = {ATTRIBUTES = (Private, ); }; };
		254C6B751BF94DF4003EC431 /* ASTextKitComponents.h in Headers */ = {isa = PBXBuildFile; fileRef = 257754BA1BEE458E00737CA5 /* ASTextKitComponents.h */; settings = {ATTRIBUTES = (Public, ); }; };
		254C6B761BF94DF4003EC431 /* ASTextNodeTypes.h in Headers */ = {isa = PBXBuildFile; fileRef = 257754BC1BEE458E00737CA5 /* ASTextNodeTypes.h */; settings = {ATTRIBUTES = (Public, ); }; };
		254C6B771BF94DF4003EC431 /* ASTextKitAttributes.h in Headers */ = {isa = PBXBuildFile; fileRef = 257754951BEE44CD00737CA5 /* ASTextKitAttributes.h */; settings = {ATTRIBUTES = (Private, ); }; };
		254C6B781BF94DF4003EC431 /* ASTextKitContext.h in Headers */ = {isa = PBXBuildFile; fileRef = 257754961BEE44CD00737CA5 /* ASTextKitContext.h */; settings = {ATTRIBUTES = (Private, ); }; };
		254C6B791BF94DF4003EC431 /* ASTextKitEntityAttribute.h in Headers */ = {isa = PBXBuildFile; fileRef = 257754981BEE44CD00737CA5 /* ASTextKitEntityAttribute.h */; settings = {ATTRIBUTES = (Private, ); }; };
		254C6B7A1BF94DF4003EC431 /* ASTextKitRenderer.h in Headers */ = {isa = PBXBuildFile; fileRef = 257754931BEE44CD00737CA5 /* ASTextKitRenderer.h */; settings = {ATTRIBUTES = (Private, ); }; };
		254C6B7B1BF94DF4003EC431 /* ASTextKitRenderer+Positioning.h in Headers */ = {isa = PBXBuildFile; fileRef = 2577549B1BEE44CD00737CA5 /* ASTextKitRenderer+Positioning.h */; settings = {ATTRIBUTES = (Private, ); }; };
		254C6B7C1BF94DF4003EC431 /* ASTextKitRenderer+TextChecking.h in Headers */ = {isa = PBXBuildFile; fileRef = 2577549D1BEE44CD00737CA5 /* ASTextKitRenderer+TextChecking.h */; settings = {ATTRIBUTES = (Private, ); }; };
		254C6B7D1BF94DF4003EC431 /* ASTextKitShadower.h in Headers */ = {isa = PBXBuildFile; fileRef = 2577549F1BEE44CD00737CA5 /* ASTextKitShadower.h */; settings = {ATTRIBUTES = (Private, ); }; };
		254C6B7E1BF94DF4003EC431 /* ASTextKitTailTruncater.h in Headers */ = {isa = PBXBuildFile; fileRef = 257754A11BEE44CD00737CA5 /* ASTextKitTailTruncater.h */; settings = {ATTRIBUTES = (Private, ); }; };
		254C6B7F1BF94DF4003EC431 /* ASTextKitTruncating.h in Headers */ = {isa = PBXBuildFile; fileRef = 257754A31BEE44CD00737CA5 /* ASTextKitTruncating.h */; settings = {ATTRIBUTES = (Private, ); }; };
		254C6B821BF94F8A003EC431 /* ASTextKitComponents.mm in Sources */ = {isa = PBXBuildFile; fileRef = 257754B71BEE458D00737CA5 /* ASTextKitComponents.mm */; };
		254C6B831BF94F8A003EC431 /* ASTextKitCoreTextAdditions.m in Sources */ = {isa = PBXBuildFile; fileRef = 257754B81BEE458E00737CA5 /* ASTextKitCoreTextAdditions.m */; };
		254C6B841BF94F8A003EC431 /* ASTextNodeWordKerner.m in Sources */ = {isa = PBXBuildFile; fileRef = 257754BD1BEE458E00737CA5 /* ASTextNodeWordKerner.m */; };
		254C6B851BF94F8A003EC431 /* ASTextKitAttributes.mm in Sources */ = {isa = PBXBuildFile; fileRef = 257754941BEE44CD00737CA5 /* ASTextKitAttributes.mm */; };
		254C6B861BF94F8A003EC431 /* ASTextKitContext.mm in Sources */ = {isa = PBXBuildFile; fileRef = 257754971BEE44CD00737CA5 /* ASTextKitContext.mm */; };
		254C6B871BF94F8A003EC431 /* ASTextKitEntityAttribute.m in Sources */ = {isa = PBXBuildFile; fileRef = 257754991BEE44CD00737CA5 /* ASTextKitEntityAttribute.m */; };
		254C6B881BF94F8A003EC431 /* ASTextKitRenderer.mm in Sources */ = {isa = PBXBuildFile; fileRef = 2577549A1BEE44CD00737CA5 /* ASTextKitRenderer.mm */; };
		254C6B891BF94F8A003EC431 /* ASTextKitRenderer+Positioning.mm in Sources */ = {isa = PBXBuildFile; fileRef = 2577549C1BEE44CD00737CA5 /* ASTextKitRenderer+Positioning.mm */; };
		254C6B8A1BF94F8A003EC431 /* ASTextKitRenderer+TextChecking.mm in Sources */ = {isa = PBXBuildFile; fileRef = 2577549E1BEE44CD00737CA5 /* ASTextKitRenderer+TextChecking.mm */; };
		254C6B8B1BF94F8A003EC431 /* ASTextKitShadower.mm in Sources */ = {isa = PBXBuildFile; fileRef = 257754A01BEE44CD00737CA5 /* ASTextKitShadower.mm */; };
		254C6B8C1BF94F8A003EC431 /* ASTextKitTailTruncater.mm in Sources */ = {isa = PBXBuildFile; fileRef = 257754A21BEE44CD00737CA5 /* ASTextKitTailTruncater.mm */; };
		25E327571C16819500A2170C /* ASPagerNode.h in Headers */ = {isa = PBXBuildFile; fileRef = 25E327541C16819500A2170C /* ASPagerNode.h */; settings = {ATTRIBUTES = (Public, ); }; };
		25E327591C16819500A2170C /* ASPagerNode.m in Sources */ = {isa = PBXBuildFile; fileRef = 25E327551C16819500A2170C /* ASPagerNode.m */; };
		2767E9411BB19BD600EA9B77 /* ASViewController.h in Headers */ = {isa = PBXBuildFile; fileRef = ACC945A81BA9E7A0005E1FB8 /* ASViewController.h */; settings = {ATTRIBUTES = (Public, ); }; };
		2911485C1A77147A005D0878 /* ASControlNodeTests.m in Sources */ = {isa = PBXBuildFile; fileRef = 2911485B1A77147A005D0878 /* ASControlNodeTests.m */; };
		296A0A351A951ABF005ACEAA /* ASBatchFetchingTests.m in Sources */ = {isa = PBXBuildFile; fileRef = 296A0A341A951ABF005ACEAA /* ASBatchFetchingTests.m */; };
		29CDC2E21AAE70D000833CA4 /* ASBasicImageDownloaderContextTests.m in Sources */ = {isa = PBXBuildFile; fileRef = 29CDC2E11AAE70D000833CA4 /* ASBasicImageDownloaderContextTests.m */; };
		2C107F5B1BA9F54500F13DE5 /* AsyncDisplayKit.h in Headers */ = {isa = PBXBuildFile; fileRef = 6BDC61F51978FEA400E50D21 /* AsyncDisplayKit.h */; settings = {ATTRIBUTES = (Public, ); }; };
		34566CB31BC1213700715E6B /* ASPhotosFrameworkImageRequest.m in Sources */ = {isa = PBXBuildFile; fileRef = CC7FD9DD1BB5E962005CCB2B /* ASPhotosFrameworkImageRequest.m */; };
		34EFC75B1B701BAF00AD841F /* ASDimension.h in Headers */ = {isa = PBXBuildFile; fileRef = ACF6ED071B17843500DA7C62 /* ASDimension.h */; settings = {ATTRIBUTES = (Public, ); }; };
		34EFC75C1B701BD200AD841F /* ASDimension.mm in Sources */ = {isa = PBXBuildFile; fileRef = ACF6ED081B17843500DA7C62 /* ASDimension.mm */; };
		34EFC75D1B701BE900AD841F /* ASInternalHelpers.h in Headers */ = {isa = PBXBuildFile; fileRef = ACF6ED431B17847A00DA7C62 /* ASInternalHelpers.h */; settings = {ATTRIBUTES = (Private, ); }; };
		34EFC75E1B701BF000AD841F /* ASInternalHelpers.m in Sources */ = {isa = PBXBuildFile; fileRef = ACF6ED441B17847A00DA7C62 /* ASInternalHelpers.m */; };
		34EFC75F1B701C8600AD841F /* ASInsetLayoutSpec.h in Headers */ = {isa = PBXBuildFile; fileRef = ACF6ED091B17843500DA7C62 /* ASInsetLayoutSpec.h */; settings = {ATTRIBUTES = (Public, ); }; };
		34EFC7601B701C8B00AD841F /* ASInsetLayoutSpec.mm in Sources */ = {isa = PBXBuildFile; fileRef = ACF6ED0A1B17843500DA7C62 /* ASInsetLayoutSpec.mm */; };
		34EFC7611B701C9C00AD841F /* ASBackgroundLayoutSpec.h in Headers */ = {isa = PBXBuildFile; fileRef = ACF6ED011B17843500DA7C62 /* ASBackgroundLayoutSpec.h */; settings = {ATTRIBUTES = (Public, ); }; };
		34EFC7621B701CA400AD841F /* ASBackgroundLayoutSpec.mm in Sources */ = {isa = PBXBuildFile; fileRef = ACF6ED021B17843500DA7C62 /* ASBackgroundLayoutSpec.mm */; };
		34EFC7631B701CBF00AD841F /* ASCenterLayoutSpec.h in Headers */ = {isa = PBXBuildFile; fileRef = ACF6ED031B17843500DA7C62 /* ASCenterLayoutSpec.h */; settings = {ATTRIBUTES = (Public, ); }; };
		34EFC7641B701CC600AD841F /* ASCenterLayoutSpec.mm in Sources */ = {isa = PBXBuildFile; fileRef = ACF6ED041B17843500DA7C62 /* ASCenterLayoutSpec.mm */; };
		34EFC7671B701CD900AD841F /* ASLayout.h in Headers */ = {isa = PBXBuildFile; fileRef = ACF6ED0B1B17843500DA7C62 /* ASLayout.h */; settings = {ATTRIBUTES = (Public, ); }; };
		34EFC7681B701CDE00AD841F /* ASLayout.mm in Sources */ = {isa = PBXBuildFile; fileRef = ACF6ED0C1B17843500DA7C62 /* ASLayout.mm */; };
		34EFC7691B701CE100AD841F /* ASLayoutElement.h in Headers */ = {isa = PBXBuildFile; fileRef = ACF6ED111B17843500DA7C62 /* ASLayoutElement.h */; settings = {ATTRIBUTES = (Public, ); }; };
		34EFC76A1B701CE600AD841F /* ASLayoutSpec.h in Headers */ = {isa = PBXBuildFile; fileRef = ACF6ED0D1B17843500DA7C62 /* ASLayoutSpec.h */; settings = {ATTRIBUTES = (Public, ); }; };
		34EFC76B1B701CEB00AD841F /* ASLayoutSpec.mm in Sources */ = {isa = PBXBuildFile; fileRef = ACF6ED0E1B17843500DA7C62 /* ASLayoutSpec.mm */; };
		34EFC76C1B701CED00AD841F /* ASOverlayLayoutSpec.h in Headers */ = {isa = PBXBuildFile; fileRef = ACF6ED121B17843500DA7C62 /* ASOverlayLayoutSpec.h */; settings = {ATTRIBUTES = (Public, ); }; };
		34EFC76D1B701CF100AD841F /* ASOverlayLayoutSpec.mm in Sources */ = {isa = PBXBuildFile; fileRef = ACF6ED131B17843500DA7C62 /* ASOverlayLayoutSpec.mm */; };
		34EFC76E1B701CF400AD841F /* ASRatioLayoutSpec.h in Headers */ = {isa = PBXBuildFile; fileRef = ACF6ED141B17843500DA7C62 /* ASRatioLayoutSpec.h */; settings = {ATTRIBUTES = (Public, ); }; };
		34EFC76F1B701CF700AD841F /* ASRatioLayoutSpec.mm in Sources */ = {isa = PBXBuildFile; fileRef = ACF6ED151B17843500DA7C62 /* ASRatioLayoutSpec.mm */; };
		34EFC7701B701CFA00AD841F /* ASStackLayoutDefines.h in Headers */ = {isa = PBXBuildFile; fileRef = AC21EC0F1B3D0BF600C8B19A /* ASStackLayoutDefines.h */; settings = {ATTRIBUTES = (Public, ); }; };
		34EFC7711B701CFF00AD841F /* ASStackLayoutSpec.h in Headers */ = {isa = PBXBuildFile; fileRef = ACF6ED161B17843500DA7C62 /* ASStackLayoutSpec.h */; settings = {ATTRIBUTES = (Public, ); }; };
		34EFC7721B701D0300AD841F /* ASStackLayoutSpec.mm in Sources */ = {isa = PBXBuildFile; fileRef = ACF6ED171B17843500DA7C62 /* ASStackLayoutSpec.mm */; };
		34EFC7731B701D0700AD841F /* ASAbsoluteLayoutSpec.h in Headers */ = {isa = PBXBuildFile; fileRef = ACF6ED181B17843500DA7C62 /* ASAbsoluteLayoutSpec.h */; settings = {ATTRIBUTES = (Public, ); }; };
		34EFC7741B701D0A00AD841F /* ASAbsoluteLayoutSpec.mm in Sources */ = {isa = PBXBuildFile; fileRef = ACF6ED191B17843500DA7C62 /* ASAbsoluteLayoutSpec.mm */; };
		3917EBD41E9C2FC400D04A01 /* _ASCollectionReusableView.h in Headers */ = {isa = PBXBuildFile; fileRef = 3917EBD21E9C2FC400D04A01 /* _ASCollectionReusableView.h */; settings = {ATTRIBUTES = (Private, ); }; };
		3917EBD51E9C2FC400D04A01 /* _ASCollectionReusableView.m in Sources */ = {isa = PBXBuildFile; fileRef = 3917EBD31E9C2FC400D04A01 /* _ASCollectionReusableView.m */; };
		3C9C128519E616EF00E942A0 /* ASTableViewTests.mm in Sources */ = {isa = PBXBuildFile; fileRef = 3C9C128419E616EF00E942A0 /* ASTableViewTests.mm */; };
		4496D0731FA9EA6B001CC8D5 /* ASTraitCollectionTests.m in Sources */ = {isa = PBXBuildFile; fileRef = 4496D0721FA9EA6B001CC8D5 /* ASTraitCollectionTests.m */; };
		4E9127691F64157600499623 /* ASRunLoopQueueTests.m in Sources */ = {isa = PBXBuildFile; fileRef = 4E9127681F64157600499623 /* ASRunLoopQueueTests.m */; };
		509E68601B3AED8E009B9150 /* ASScrollDirection.m in Sources */ = {isa = PBXBuildFile; fileRef = 205F0E111B371BD7007741D0 /* ASScrollDirection.m */; };
		509E68611B3AEDA0009B9150 /* ASAbstractLayoutController.h in Headers */ = {isa = PBXBuildFile; fileRef = 205F0E171B37339C007741D0 /* ASAbstractLayoutController.h */; };
		509E68621B3AEDA5009B9150 /* ASAbstractLayoutController.mm in Sources */ = {isa = PBXBuildFile; fileRef = 205F0E181B37339C007741D0 /* ASAbstractLayoutController.mm */; };
		509E68631B3AEDB4009B9150 /* ASCollectionViewLayoutController.h in Headers */ = {isa = PBXBuildFile; fileRef = 205F0E1B1B373A2C007741D0 /* ASCollectionViewLayoutController.h */; };
		509E68641B3AEDB7009B9150 /* ASCollectionViewLayoutController.m in Sources */ = {isa = PBXBuildFile; fileRef = 205F0E1C1B373A2C007741D0 /* ASCollectionViewLayoutController.m */; };
		509E68651B3AEDC5009B9150 /* CoreGraphics+ASConvenience.h in Headers */ = {isa = PBXBuildFile; fileRef = 205F0E1F1B376416007741D0 /* CoreGraphics+ASConvenience.h */; settings = {ATTRIBUTES = (Public, ); }; };
		509E68661B3AEDD7009B9150 /* CoreGraphics+ASConvenience.m in Sources */ = {isa = PBXBuildFile; fileRef = 205F0E201B376416007741D0 /* CoreGraphics+ASConvenience.m */; };
		636EA1A41C7FF4EC00EE152F /* NSArray+Diffing.m in Sources */ = {isa = PBXBuildFile; fileRef = DBC452DA1C5BF64600B16017 /* NSArray+Diffing.m */; };
		636EA1A51C7FF4EF00EE152F /* ASDefaultPlayButton.m in Sources */ = {isa = PBXBuildFile; fileRef = AEB7B0191C5962EA00662EF4 /* ASDefaultPlayButton.m */; };
		680346941CE4052A0009FEB4 /* ASNavigationController.h in Headers */ = {isa = PBXBuildFile; fileRef = 68FC85DC1CE29AB700EDD713 /* ASNavigationController.h */; settings = {ATTRIBUTES = (Public, ); }; };
		68355B341CB579B9001D4E68 /* ASImageNode+AnimatedImage.mm in Sources */ = {isa = PBXBuildFile; fileRef = 68355B2E1CB5799E001D4E68 /* ASImageNode+AnimatedImage.mm */; };
		68355B3E1CB57A60001D4E68 /* ASPINRemoteImageDownloader.m in Sources */ = {isa = PBXBuildFile; fileRef = 68355B361CB57A5A001D4E68 /* ASPINRemoteImageDownloader.m */; };
		68355B401CB57A69001D4E68 /* ASImageContainerProtocolCategories.m in Sources */ = {isa = PBXBuildFile; fileRef = 68355B381CB57A5A001D4E68 /* ASImageContainerProtocolCategories.m */; };
		68355B411CB57A6C001D4E68 /* ASImageContainerProtocolCategories.h in Headers */ = {isa = PBXBuildFile; fileRef = 68355B371CB57A5A001D4E68 /* ASImageContainerProtocolCategories.h */; settings = {ATTRIBUTES = (Public, ); }; };
		68AF37DB1CBEF4D80077BF76 /* ASImageNode+AnimatedImagePrivate.h in Headers */ = {isa = PBXBuildFile; fileRef = 68B8A4DB1CBD911D007E4543 /* ASImageNode+AnimatedImagePrivate.h */; settings = {ATTRIBUTES = (Private, ); }; };
		68B0277B1C1A79D60041016B /* ASDisplayNode+Beta.h in Headers */ = {isa = PBXBuildFile; fileRef = 68B027791C1A79CC0041016B /* ASDisplayNode+Beta.h */; settings = {ATTRIBUTES = (Public, ); }; };
		68B8A4E21CBDB958007E4543 /* ASWeakProxy.h in Headers */ = {isa = PBXBuildFile; fileRef = 68B8A4DF1CBDB958007E4543 /* ASWeakProxy.h */; settings = {ATTRIBUTES = (Private, ); }; };
		68B8A4E41CBDB958007E4543 /* ASWeakProxy.m in Sources */ = {isa = PBXBuildFile; fileRef = 68B8A4E01CBDB958007E4543 /* ASWeakProxy.m */; };
		68C215581DE10D330019C4BC /* ASCollectionViewLayoutInspector.h in Headers */ = {isa = PBXBuildFile; fileRef = 68C215561DE10D330019C4BC /* ASCollectionViewLayoutInspector.h */; settings = {ATTRIBUTES = (Public, ); }; };
		68C2155A1DE10D330019C4BC /* ASCollectionViewLayoutInspector.m in Sources */ = {isa = PBXBuildFile; fileRef = 68C215571DE10D330019C4BC /* ASCollectionViewLayoutInspector.m */; };
		68EE0DBE1C1B4ED300BA1B99 /* ASMainSerialQueue.h in Headers */ = {isa = PBXBuildFile; fileRef = 68EE0DBB1C1B4ED300BA1B99 /* ASMainSerialQueue.h */; settings = {ATTRIBUTES = (Private, ); }; };
		68EE0DC01C1B4ED300BA1B99 /* ASMainSerialQueue.mm in Sources */ = {isa = PBXBuildFile; fileRef = 68EE0DBC1C1B4ED300BA1B99 /* ASMainSerialQueue.mm */; };
		68FC85E31CE29B7E00EDD713 /* ASTabBarController.h in Headers */ = {isa = PBXBuildFile; fileRef = 68FC85E01CE29B7E00EDD713 /* ASTabBarController.h */; settings = {ATTRIBUTES = (Public, ); }; };
		68FC85E51CE29B7E00EDD713 /* ASTabBarController.m in Sources */ = {isa = PBXBuildFile; fileRef = 68FC85E11CE29B7E00EDD713 /* ASTabBarController.m */; };
		68FC85E61CE29B9400EDD713 /* ASNavigationController.m in Sources */ = {isa = PBXBuildFile; fileRef = 68FC85DD1CE29AB700EDD713 /* ASNavigationController.m */; };
		68FC85EA1CE29C7D00EDD713 /* ASVisibilityProtocols.h in Headers */ = {isa = PBXBuildFile; fileRef = 68FC85E71CE29C7D00EDD713 /* ASVisibilityProtocols.h */; settings = {ATTRIBUTES = (Public, ); }; };
		68FC85EC1CE29C7D00EDD713 /* ASVisibilityProtocols.m in Sources */ = {isa = PBXBuildFile; fileRef = 68FC85E81CE29C7D00EDD713 /* ASVisibilityProtocols.m */; };
		6900C5F41E8072DA00BCD75C /* ASImageNode+Private.h in Headers */ = {isa = PBXBuildFile; fileRef = 6900C5F31E8072DA00BCD75C /* ASImageNode+Private.h */; };
		6907C2581DC4ECFE00374C66 /* ASObjectDescriptionHelpers.h in Headers */ = {isa = PBXBuildFile; fileRef = 6907C2561DC4ECFE00374C66 /* ASObjectDescriptionHelpers.h */; settings = {ATTRIBUTES = (Public, ); }; };
		6907C25A1DC4ECFE00374C66 /* ASObjectDescriptionHelpers.m in Sources */ = {isa = PBXBuildFile; fileRef = 6907C2571DC4ECFE00374C66 /* ASObjectDescriptionHelpers.m */; };
		690C35621E055C5D00069B91 /* ASDimensionInternal.mm in Sources */ = {isa = PBXBuildFile; fileRef = 690C35601E055C5D00069B91 /* ASDimensionInternal.mm */; };
		690C35641E055C7B00069B91 /* ASDimensionInternal.h in Headers */ = {isa = PBXBuildFile; fileRef = 690C35631E055C7B00069B91 /* ASDimensionInternal.h */; settings = {ATTRIBUTES = (Public, ); }; };
		690ED58E1E36BCA6000627C0 /* ASLayoutElementStylePrivate.h in Headers */ = {isa = PBXBuildFile; fileRef = 690ED58D1E36BCA6000627C0 /* ASLayoutElementStylePrivate.h */; settings = {ATTRIBUTES = (Private, ); }; };
		690ED5961E36D118000627C0 /* ASControlNode+tvOS.h in Headers */ = {isa = PBXBuildFile; fileRef = 690ED5921E36D118000627C0 /* ASControlNode+tvOS.h */; settings = {ATTRIBUTES = (Private, ); }; };
		690ED5981E36D118000627C0 /* ASControlNode+tvOS.m in Sources */ = {isa = PBXBuildFile; fileRef = 690ED5931E36D118000627C0 /* ASControlNode+tvOS.m */; };
		690ED5991E36D118000627C0 /* ASImageNode+tvOS.h in Headers */ = {isa = PBXBuildFile; fileRef = 690ED5941E36D118000627C0 /* ASImageNode+tvOS.h */; settings = {ATTRIBUTES = (Private, ); }; };
		690ED59B1E36D118000627C0 /* ASImageNode+tvOS.m in Sources */ = {isa = PBXBuildFile; fileRef = 690ED5951E36D118000627C0 /* ASImageNode+tvOS.m */; };
		692510141E74FB44003F2DD0 /* Default-568h@2x.png in Resources */ = {isa = PBXBuildFile; fileRef = 692510131E74FB44003F2DD0 /* Default-568h@2x.png */; };
		692BE8D71E36B65B00C86D87 /* ASLayoutSpecPrivate.h in Headers */ = {isa = PBXBuildFile; fileRef = 692BE8D61E36B65B00C86D87 /* ASLayoutSpecPrivate.h */; settings = {ATTRIBUTES = (Private, ); }; };
		693A1DCA1ECC944E00D0C9D2 /* IGListAdapter+AsyncDisplayKit.h in Headers */ = {isa = PBXBuildFile; fileRef = CCE04B201E313EB9006AEBBB /* IGListAdapter+AsyncDisplayKit.h */; settings = {ATTRIBUTES = (Public, ); }; };
		6947B0BE1E36B4E30007C478 /* ASStackUnpositionedLayout.h in Headers */ = {isa = PBXBuildFile; fileRef = 6947B0BC1E36B4E30007C478 /* ASStackUnpositionedLayout.h */; settings = {ATTRIBUTES = (Private, ); }; };
		6947B0C01E36B4E30007C478 /* ASStackUnpositionedLayout.mm in Sources */ = {isa = PBXBuildFile; fileRef = 6947B0BD1E36B4E30007C478 /* ASStackUnpositionedLayout.mm */; };
		6947B0C31E36B5040007C478 /* ASStackPositionedLayout.h in Headers */ = {isa = PBXBuildFile; fileRef = 6947B0C11E36B5040007C478 /* ASStackPositionedLayout.h */; settings = {ATTRIBUTES = (Private, ); }; };
		6947B0C51E36B5040007C478 /* ASStackPositionedLayout.mm in Sources */ = {isa = PBXBuildFile; fileRef = 6947B0C21E36B5040007C478 /* ASStackPositionedLayout.mm */; };
		6959433F1D70815300B0EE1F /* ASDisplayNodeLayout.mm in Sources */ = {isa = PBXBuildFile; fileRef = 6959433C1D70815300B0EE1F /* ASDisplayNodeLayout.mm */; };
		695943401D70815300B0EE1F /* ASDisplayNodeLayout.h in Headers */ = {isa = PBXBuildFile; fileRef = 6959433D1D70815300B0EE1F /* ASDisplayNodeLayout.h */; settings = {ATTRIBUTES = (Private, ); }; };
		695BE2551DC1245C008E6EA5 /* ASWrapperSpecSnapshotTests.mm in Sources */ = {isa = PBXBuildFile; fileRef = 695BE2541DC1245C008E6EA5 /* ASWrapperSpecSnapshotTests.mm */; };
		696F01EC1DD2AF450049FBD5 /* ASEventLog.h in Headers */ = {isa = PBXBuildFile; fileRef = 696F01EA1DD2AF450049FBD5 /* ASEventLog.h */; settings = {ATTRIBUTES = (Public, ); }; };
		696F01EE1DD2AF450049FBD5 /* ASEventLog.mm in Sources */ = {isa = PBXBuildFile; fileRef = 696F01EB1DD2AF450049FBD5 /* ASEventLog.mm */; };
		696FCB311D6E46050093471E /* ASBackgroundLayoutSpecSnapshotTests.mm in Sources */ = {isa = PBXBuildFile; fileRef = 696FCB301D6E46050093471E /* ASBackgroundLayoutSpecSnapshotTests.mm */; };
		6977965F1D8AC8D3007E93D7 /* ASLayoutSpec+Subclasses.h in Headers */ = {isa = PBXBuildFile; fileRef = 6977965D1D8AC8D3007E93D7 /* ASLayoutSpec+Subclasses.h */; settings = {ATTRIBUTES = (Private, ); }; };
		697796611D8AC8D3007E93D7 /* ASLayoutSpec+Subclasses.mm in Sources */ = {isa = PBXBuildFile; fileRef = 6977965E1D8AC8D3007E93D7 /* ASLayoutSpec+Subclasses.mm */; };
		697B315A1CFE4B410049936F /* ASEditableTextNodeTests.m in Sources */ = {isa = PBXBuildFile; fileRef = 697B31591CFE4B410049936F /* ASEditableTextNodeTests.m */; };
		698371DB1E4379CD00437585 /* ASNodeController+Beta.h in Headers */ = {isa = PBXBuildFile; fileRef = 698371D91E4379CD00437585 /* ASNodeController+Beta.h */; settings = {ATTRIBUTES = (Public, ); }; };
		698371DC1E4379CD00437585 /* ASNodeController+Beta.m in Sources */ = {isa = PBXBuildFile; fileRef = 698371DA1E4379CD00437585 /* ASNodeController+Beta.m */; };
		698C8B621CAB49FC0052DC3F /* ASLayoutElementExtensibility.h in Headers */ = {isa = PBXBuildFile; fileRef = 698C8B601CAB49FC0052DC3F /* ASLayoutElementExtensibility.h */; settings = {ATTRIBUTES = (Public, ); }; };
		698DFF441E36B6C9002891F1 /* ASStackLayoutSpecUtilities.h in Headers */ = {isa = PBXBuildFile; fileRef = 698DFF431E36B6C9002891F1 /* ASStackLayoutSpecUtilities.h */; settings = {ATTRIBUTES = (Private, ); }; };
		698DFF471E36B7E9002891F1 /* ASLayoutSpecUtilities.h in Headers */ = {isa = PBXBuildFile; fileRef = 698DFF461E36B7E9002891F1 /* ASLayoutSpecUtilities.h */; settings = {ATTRIBUTES = (Private, ); }; };
		69B225671D72535E00B25B22 /* ASDisplayNodeLayoutTests.mm in Sources */ = {isa = PBXBuildFile; fileRef = 69B225661D72535E00B25B22 /* ASDisplayNodeLayoutTests.mm */; };
		69BCE3D91EC6513B007DCCAD /* ASDisplayNode+Layout.mm in Sources */ = {isa = PBXBuildFile; fileRef = 69BCE3D71EC6513B007DCCAD /* ASDisplayNode+Layout.mm */; };
		69CB62AC1CB8165900024920 /* _ASDisplayViewAccessiblity.h in Headers */ = {isa = PBXBuildFile; fileRef = 69CB62A91CB8165900024920 /* _ASDisplayViewAccessiblity.h */; settings = {ATTRIBUTES = (Private, ); }; };
		69CB62AE1CB8165900024920 /* _ASDisplayViewAccessiblity.mm in Sources */ = {isa = PBXBuildFile; fileRef = 69CB62AA1CB8165900024920 /* _ASDisplayViewAccessiblity.mm */; };
		69E0E8A71D356C9400627613 /* ASEqualityHelpers.h in Headers */ = {isa = PBXBuildFile; fileRef = 1950C4481A3BB5C1005C8279 /* ASEqualityHelpers.h */; settings = {ATTRIBUTES = (Public, ); }; };
		69F10C871C84C35D0026140C /* ASRangeControllerUpdateRangeProtocol+Beta.h in Headers */ = {isa = PBXBuildFile; fileRef = 69F10C851C84C35D0026140C /* ASRangeControllerUpdateRangeProtocol+Beta.h */; settings = {ATTRIBUTES = (Public, ); }; };
		69FEE53D1D95A9AF0086F066 /* ASLayoutElementStyleTests.m in Sources */ = {isa = PBXBuildFile; fileRef = 69FEE53C1D95A9AF0086F066 /* ASLayoutElementStyleTests.m */; };
		7630FFA81C9E267E007A7C0E /* ASVideoNode.h in Headers */ = {isa = PBXBuildFile; fileRef = AEEC47DF1C20C2DD00EC1693 /* ASVideoNode.h */; settings = {ATTRIBUTES = (Public, ); }; };
		764D83D51C8EA515009B4FB8 /* AsyncDisplayKit+Debug.h in Headers */ = {isa = PBXBuildFile; fileRef = 764D83D21C8EA515009B4FB8 /* AsyncDisplayKit+Debug.h */; settings = {ATTRIBUTES = (Public, ); }; };
		767E7F8E1C90191D0066C000 /* AsyncDisplayKit+Debug.m in Sources */ = {isa = PBXBuildFile; fileRef = 764D83D31C8EA515009B4FB8 /* AsyncDisplayKit+Debug.m */; };
		7AB338661C55B3420055FDE8 /* ASRelativeLayoutSpec.mm in Sources */ = {isa = PBXBuildFile; fileRef = 7A06A7381C35F08800FE8DAA /* ASRelativeLayoutSpec.mm */; };
		7AB338671C55B3460055FDE8 /* ASRelativeLayoutSpec.h in Headers */ = {isa = PBXBuildFile; fileRef = 7A06A7391C35F08800FE8DAA /* ASRelativeLayoutSpec.h */; settings = {ATTRIBUTES = (Public, ); }; };
		7AB338691C55B97B0055FDE8 /* ASRelativeLayoutSpecSnapshotTests.mm in Sources */ = {isa = PBXBuildFile; fileRef = 7AB338681C55B97B0055FDE8 /* ASRelativeLayoutSpecSnapshotTests.mm */; };
		8021EC1D1D2B00B100799119 /* UIImage+ASConvenience.h in Headers */ = {isa = PBXBuildFile; fileRef = 8021EC1A1D2B00B100799119 /* UIImage+ASConvenience.h */; settings = {ATTRIBUTES = (Public, ); }; };
		8021EC1F1D2B00B100799119 /* UIImage+ASConvenience.m in Sources */ = {isa = PBXBuildFile; fileRef = 8021EC1B1D2B00B100799119 /* UIImage+ASConvenience.m */; };
		81E95C141D62639600336598 /* ASTextNodeSnapshotTests.m in Sources */ = {isa = PBXBuildFile; fileRef = 81E95C131D62639600336598 /* ASTextNodeSnapshotTests.m */; };
		83A7D95B1D44547700BF333E /* ASWeakMap.m in Sources */ = {isa = PBXBuildFile; fileRef = 83A7D9591D44542100BF333E /* ASWeakMap.m */; };
		83A7D95C1D44548100BF333E /* ASWeakMap.h in Headers */ = {isa = PBXBuildFile; fileRef = 83A7D9581D44542100BF333E /* ASWeakMap.h */; settings = {ATTRIBUTES = (Private, ); }; };
		83A7D95E1D446A6E00BF333E /* ASWeakMapTests.m in Sources */ = {isa = PBXBuildFile; fileRef = 83A7D95D1D446A6E00BF333E /* ASWeakMapTests.m */; };
		8BBBAB8C1CEBAF1700107FC6 /* ASDefaultPlaybackButton.h in Headers */ = {isa = PBXBuildFile; fileRef = 8B0768B11CE752EC002E1453 /* ASDefaultPlaybackButton.h */; settings = {ATTRIBUTES = (Private, ); }; };
		8BBBAB8D1CEBAF1E00107FC6 /* ASDefaultPlaybackButton.m in Sources */ = {isa = PBXBuildFile; fileRef = 8B0768B21CE752EC002E1453 /* ASDefaultPlaybackButton.m */; };
		8BDA5FC71CDBDF91007D13B2 /* ASVideoPlayerNode.h in Headers */ = {isa = PBXBuildFile; fileRef = 8BDA5FC31CDBDDE1007D13B2 /* ASVideoPlayerNode.h */; settings = {ATTRIBUTES = (Public, ); }; };
		8BDA5FC81CDBDF95007D13B2 /* ASVideoPlayerNode.mm in Sources */ = {isa = PBXBuildFile; fileRef = 8BDA5FC41CDBDDE1007D13B2 /* ASVideoPlayerNode.mm */; };
		9019FBBD1ED8061D00C45F72 /* ASYogaLayoutSpec.h in Headers */ = {isa = PBXBuildFile; fileRef = 9019FBB91ED8061D00C45F72 /* ASYogaLayoutSpec.h */; };
		9019FBBE1ED8061D00C45F72 /* ASYogaLayoutSpec.mm in Sources */ = {isa = PBXBuildFile; fileRef = 9019FBBA1ED8061D00C45F72 /* ASYogaLayoutSpec.mm */; };
		9019FBBF1ED8061D00C45F72 /* ASYogaUtilities.h in Headers */ = {isa = PBXBuildFile; fileRef = 9019FBBB1ED8061D00C45F72 /* ASYogaUtilities.h */; };
		9019FBC01ED8061D00C45F72 /* ASYogaUtilities.mm in Sources */ = {isa = PBXBuildFile; fileRef = 9019FBBC1ED8061D00C45F72 /* ASYogaUtilities.mm */; };
		909C4C751F09C98B00D6B76F /* ASTextNode2.h in Headers */ = {isa = PBXBuildFile; fileRef = 909C4C731F09C98B00D6B76F /* ASTextNode2.h */; settings = {ATTRIBUTES = (Public, ); }; };
		909C4C761F09C98B00D6B76F /* ASTextNode2.mm in Sources */ = {isa = PBXBuildFile; fileRef = 909C4C741F09C98B00D6B76F /* ASTextNode2.mm */; };
		90FC784F1E4BFE1B00383C5A /* ASDisplayNode+Yoga.mm in Sources */ = {isa = PBXBuildFile; fileRef = 90FC784E1E4BFE1B00383C5A /* ASDisplayNode+Yoga.mm */; };
		92DD2FE61BF4D05E0074C9DD /* MapKit.framework in Frameworks */ = {isa = PBXBuildFile; fileRef = 92DD2FE51BF4D05E0074C9DD /* MapKit.framework */; settings = {ATTRIBUTES = (Weak, ); }; };
		92DD2FE71BF4D0850074C9DD /* ASMapNode.mm in Sources */ = {isa = PBXBuildFile; fileRef = 92DD2FE21BF4B97E0074C9DD /* ASMapNode.mm */; };
		92DD2FE81BF4D0A80074C9DD /* ASMapNode.h in Headers */ = {isa = PBXBuildFile; fileRef = 92DD2FE11BF4B97E0074C9DD /* ASMapNode.h */; settings = {ATTRIBUTES = (Public, ); }; };
		9C49C3701B853961000B0DD5 /* ASStackLayoutElement.h in Headers */ = {isa = PBXBuildFile; fileRef = 9C49C36E1B853957000B0DD5 /* ASStackLayoutElement.h */; settings = {ATTRIBUTES = (Public, ); }; };
		9C55866B1BD54A1900B50E3A /* ASAsciiArtBoxCreator.m in Sources */ = {isa = PBXBuildFile; fileRef = 9C5586681BD549CB00B50E3A /* ASAsciiArtBoxCreator.m */; };
		9C55866C1BD54A3000B50E3A /* ASAsciiArtBoxCreator.h in Headers */ = {isa = PBXBuildFile; fileRef = 9C5586671BD549CB00B50E3A /* ASAsciiArtBoxCreator.h */; settings = {ATTRIBUTES = (Public, ); }; };
		9C6BB3B31B8CC9C200F13F52 /* ASAbsoluteLayoutElement.h in Headers */ = {isa = PBXBuildFile; fileRef = 9C6BB3B01B8CC9C200F13F52 /* ASAbsoluteLayoutElement.h */; settings = {ATTRIBUTES = (Public, ); }; };
		9C70F2051CDA4F06007D6C76 /* ASTraitCollection.m in Sources */ = {isa = PBXBuildFile; fileRef = 9C70F2021CDA4EFA007D6C76 /* ASTraitCollection.m */; };
		9C70F2061CDA4F0C007D6C76 /* ASTraitCollection.h in Headers */ = {isa = PBXBuildFile; fileRef = 9C70F2011CDA4EFA007D6C76 /* ASTraitCollection.h */; settings = {ATTRIBUTES = (Public, ); }; };
		9C70F2091CDABA36007D6C76 /* ASViewController.mm in Sources */ = {isa = PBXBuildFile; fileRef = 9CFFC6BF1CCAC73C006A6476 /* ASViewController.mm */; };
		9C70F20A1CDBE949007D6C76 /* ASTableNode.mm in Sources */ = {isa = PBXBuildFile; fileRef = 9CFFC6C11CCAC768006A6476 /* ASTableNode.mm */; };
		9C70F20D1CDBE9CB007D6C76 /* ASDefaultPlayButton.h in Headers */ = {isa = PBXBuildFile; fileRef = AEB7B0181C5962EA00662EF4 /* ASDefaultPlayButton.h */; settings = {ATTRIBUTES = (Private, ); }; };
		9C70F20E1CDBE9E5007D6C76 /* NSArray+Diffing.h in Headers */ = {isa = PBXBuildFile; fileRef = DBC452D91C5BF64600B16017 /* NSArray+Diffing.h */; settings = {ATTRIBUTES = (Public, ); }; };
		9C70F20F1CDBE9FF007D6C76 /* ASLayoutManager.h in Headers */ = {isa = PBXBuildFile; fileRef = B30BF6501C5964B0004FCD53 /* ASLayoutManager.h */; settings = {ATTRIBUTES = (Private, ); }; };
		9C8898BC1C738BA800D6B02E /* ASTextKitFontSizeAdjuster.mm in Sources */ = {isa = PBXBuildFile; fileRef = 9C8898BA1C738B9800D6B02E /* ASTextKitFontSizeAdjuster.mm */; };
		9C8898BD1C738BB800D6B02E /* ASTextKitFontSizeAdjuster.h in Headers */ = {isa = PBXBuildFile; fileRef = A32FEDD31C501B6A004F642A /* ASTextKitFontSizeAdjuster.h */; settings = {ATTRIBUTES = (Private, ); }; };
		9CC606651D24DF9E006581A0 /* NSIndexSet+ASHelpers.m in Sources */ = {isa = PBXBuildFile; fileRef = CC4981BB1D1C7F65004E13CC /* NSIndexSet+ASHelpers.m */; };
		9CDC18CD1B910E12004965E2 /* ASLayoutElementPrivate.h in Headers */ = {isa = PBXBuildFile; fileRef = 9CDC18CB1B910E12004965E2 /* ASLayoutElementPrivate.h */; settings = {ATTRIBUTES = (Public, ); }; };
		9F06E5CD1B4CAF4200F015D8 /* ASCollectionViewTests.mm in Sources */ = {isa = PBXBuildFile; fileRef = 9F06E5CC1B4CAF4200F015D8 /* ASCollectionViewTests.mm */; };
		9F98C0261DBE29E000476D92 /* ASControlTargetAction.m in Sources */ = {isa = PBXBuildFile; fileRef = 9F98C0241DBDF2A300476D92 /* ASControlTargetAction.m */; };
		9F98C0271DBE29FC00476D92 /* ASControlTargetAction.h in Headers */ = {isa = PBXBuildFile; fileRef = 9F98C0231DBDF2A300476D92 /* ASControlTargetAction.h */; settings = {ATTRIBUTES = (Private, ); }; };
		A2763D7A1CBDD57D00A9ADBD /* ASPINRemoteImageDownloader.h in Headers */ = {isa = PBXBuildFile; fileRef = A2763D771CBDD57D00A9ADBD /* ASPINRemoteImageDownloader.h */; settings = {ATTRIBUTES = (Public, ); }; };
		A37320101C571B740011FC94 /* ASTextNode+Beta.h in Headers */ = {isa = PBXBuildFile; fileRef = A373200E1C571B050011FC94 /* ASTextNode+Beta.h */; settings = {ATTRIBUTES = (Public, ); }; };
		AC026B581BD3F61800BBC17E /* ASAbsoluteLayoutSpecSnapshotTests.m in Sources */ = {isa = PBXBuildFile; fileRef = AC026B571BD3F61800BBC17E /* ASAbsoluteLayoutSpecSnapshotTests.m */; };
		AC026B701BD57DBF00BBC17E /* _ASHierarchyChangeSet.h in Headers */ = {isa = PBXBuildFile; fileRef = AC026B6D1BD57DBF00BBC17E /* _ASHierarchyChangeSet.h */; settings = {ATTRIBUTES = (Private, ); }; };
		AC026B721BD57DBF00BBC17E /* _ASHierarchyChangeSet.mm in Sources */ = {isa = PBXBuildFile; fileRef = AC026B6E1BD57DBF00BBC17E /* _ASHierarchyChangeSet.mm */; };
		AC47D9421B3B891B00AAEE9D /* ASCellNode.mm in Sources */ = {isa = PBXBuildFile; fileRef = AC6456071B0A335000CF11B8 /* ASCellNode.mm */; };
		AC6145411D8AFAE8003D62A2 /* ASSection.h in Headers */ = {isa = PBXBuildFile; fileRef = AC6145401D8AFAE8003D62A2 /* ASSection.h */; settings = {ATTRIBUTES = (Private, ); }; };
		AC6145441D8AFD4F003D62A2 /* ASSection.m in Sources */ = {isa = PBXBuildFile; fileRef = AC6145421D8AFD4F003D62A2 /* ASSection.m */; };
		AC7A2C181BDE11DF0093FE1A /* ASTableViewInternal.h in Headers */ = {isa = PBXBuildFile; fileRef = AC7A2C161BDE11DF0093FE1A /* ASTableViewInternal.h */; settings = {ATTRIBUTES = (Private, ); }; };
		ACE87A2C1D73696800D7FF06 /* ASSectionContext.h in Headers */ = {isa = PBXBuildFile; fileRef = ACE87A2B1D73696800D7FF06 /* ASSectionContext.h */; settings = {ATTRIBUTES = (Public, ); }; };
		ACF6ED5C1B178DC700DA7C62 /* ASCenterLayoutSpecSnapshotTests.mm in Sources */ = {isa = PBXBuildFile; fileRef = ACF6ED531B178DC700DA7C62 /* ASCenterLayoutSpecSnapshotTests.mm */; };
		ACF6ED5D1B178DC700DA7C62 /* ASDimensionTests.mm in Sources */ = {isa = PBXBuildFile; fileRef = ACF6ED541B178DC700DA7C62 /* ASDimensionTests.mm */; };
		ACF6ED5E1B178DC700DA7C62 /* ASInsetLayoutSpecSnapshotTests.mm in Sources */ = {isa = PBXBuildFile; fileRef = ACF6ED551B178DC700DA7C62 /* ASInsetLayoutSpecSnapshotTests.mm */; };
		ACF6ED601B178DC700DA7C62 /* ASLayoutSpecSnapshotTestsHelper.m in Sources */ = {isa = PBXBuildFile; fileRef = ACF6ED581B178DC700DA7C62 /* ASLayoutSpecSnapshotTestsHelper.m */; };
		ACF6ED611B178DC700DA7C62 /* ASOverlayLayoutSpecSnapshotTests.mm in Sources */ = {isa = PBXBuildFile; fileRef = ACF6ED591B178DC700DA7C62 /* ASOverlayLayoutSpecSnapshotTests.mm */; };
		ACF6ED621B178DC700DA7C62 /* ASRatioLayoutSpecSnapshotTests.mm in Sources */ = {isa = PBXBuildFile; fileRef = ACF6ED5A1B178DC700DA7C62 /* ASRatioLayoutSpecSnapshotTests.mm */; };
		ACF6ED631B178DC700DA7C62 /* ASStackLayoutSpecSnapshotTests.mm in Sources */ = {isa = PBXBuildFile; fileRef = ACF6ED5B1B178DC700DA7C62 /* ASStackLayoutSpecSnapshotTests.mm */; };
		AE6987C11DD04E1000B9E458 /* ASPagerNodeTests.m in Sources */ = {isa = PBXBuildFile; fileRef = AE6987C01DD04E1000B9E458 /* ASPagerNodeTests.m */; };
		AEEC47E41C21D3D200EC1693 /* ASVideoNodeTests.m in Sources */ = {isa = PBXBuildFile; fileRef = AEEC47E31C21D3D200EC1693 /* ASVideoNodeTests.m */; };
		B13CA0F81C519EBA00E031AB /* ASCollectionViewLayoutFacilitatorProtocol.h in Headers */ = {isa = PBXBuildFile; fileRef = B13CA0F61C519E9400E031AB /* ASCollectionViewLayoutFacilitatorProtocol.h */; settings = {ATTRIBUTES = (Public, ); }; };
		B13CA1011C52004900E031AB /* ASCollectionNode+Beta.h in Headers */ = {isa = PBXBuildFile; fileRef = B13CA0FF1C52004900E031AB /* ASCollectionNode+Beta.h */; settings = {ATTRIBUTES = (Public, ); }; };
		B30BF6541C59D889004FCD53 /* ASLayoutManager.m in Sources */ = {isa = PBXBuildFile; fileRef = B30BF6511C5964B0004FCD53 /* ASLayoutManager.m */; };
		B35061F31B010EFD0018CF92 /* ASCellNode.h in Headers */ = {isa = PBXBuildFile; fileRef = 055F1A3A19ABD43F004DAFF1 /* ASCellNode.h */; settings = {ATTRIBUTES = (Public, ); }; };
		B35061F51B010EFD0018CF92 /* ASCollectionView.h in Headers */ = {isa = PBXBuildFile; fileRef = AC3C4A4F1A1139C100143C57 /* ASCollectionView.h */; settings = {ATTRIBUTES = (Public, ); }; };
		B35061F61B010EFD0018CF92 /* ASCollectionView.mm in Sources */ = {isa = PBXBuildFile; fileRef = AC3C4A501A1139C100143C57 /* ASCollectionView.mm */; };
		B35061F71B010EFD0018CF92 /* ASCollectionViewProtocols.h in Headers */ = {isa = PBXBuildFile; fileRef = AC3C4A531A113EEC00143C57 /* ASCollectionViewProtocols.h */; settings = {ATTRIBUTES = (Public, ); }; };
		B35061F81B010EFD0018CF92 /* ASControlNode.h in Headers */ = {isa = PBXBuildFile; fileRef = 058D09D5195D050800B7D73C /* ASControlNode.h */; settings = {ATTRIBUTES = (Public, ); }; };
		B35061F91B010EFD0018CF92 /* ASControlNode.mm in Sources */ = {isa = PBXBuildFile; fileRef = 058D09D6195D050800B7D73C /* ASControlNode.mm */; };
		B35061FA1B010EFD0018CF92 /* ASControlNode+Subclasses.h in Headers */ = {isa = PBXBuildFile; fileRef = 058D09D7195D050800B7D73C /* ASControlNode+Subclasses.h */; settings = {ATTRIBUTES = (Public, ); }; };
		B35061FB1B010EFD0018CF92 /* ASDisplayNode.h in Headers */ = {isa = PBXBuildFile; fileRef = 058D09D8195D050800B7D73C /* ASDisplayNode.h */; settings = {ATTRIBUTES = (Public, ); }; };
		B35061FC1B010EFD0018CF92 /* ASDisplayNode.mm in Sources */ = {isa = PBXBuildFile; fileRef = 058D09D9195D050800B7D73C /* ASDisplayNode.mm */; };
		B35061FD1B010EFD0018CF92 /* ASDisplayNode+Subclasses.h in Headers */ = {isa = PBXBuildFile; fileRef = 058D09DA195D050800B7D73C /* ASDisplayNode+Subclasses.h */; settings = {ATTRIBUTES = (Public, ); }; };
		B35061FE1B010EFD0018CF92 /* ASDisplayNodeExtras.h in Headers */ = {isa = PBXBuildFile; fileRef = 058D09DB195D050800B7D73C /* ASDisplayNodeExtras.h */; settings = {ATTRIBUTES = (Public, ); }; };
		B35061FF1B010EFD0018CF92 /* ASDisplayNodeExtras.mm in Sources */ = {isa = PBXBuildFile; fileRef = 058D09DC195D050800B7D73C /* ASDisplayNodeExtras.mm */; };
		B35062001B010EFD0018CF92 /* ASEditableTextNode.h in Headers */ = {isa = PBXBuildFile; fileRef = 0587F9BB1A7309ED00AFF0BA /* ASEditableTextNode.h */; settings = {ATTRIBUTES = (Public, ); }; };
		B35062011B010EFD0018CF92 /* ASEditableTextNode.mm in Sources */ = {isa = PBXBuildFile; fileRef = 0587F9BC1A7309ED00AFF0BA /* ASEditableTextNode.mm */; };
		B35062021B010EFD0018CF92 /* ASImageNode.h in Headers */ = {isa = PBXBuildFile; fileRef = 058D09DD195D050800B7D73C /* ASImageNode.h */; settings = {ATTRIBUTES = (Public, ); }; };
		B35062031B010EFD0018CF92 /* ASImageNode.mm in Sources */ = {isa = PBXBuildFile; fileRef = 058D09DE195D050800B7D73C /* ASImageNode.mm */; };
		B35062041B010EFD0018CF92 /* ASMultiplexImageNode.h in Headers */ = {isa = PBXBuildFile; fileRef = 0516FA3E1A1563D200B4EBED /* ASMultiplexImageNode.h */; settings = {ATTRIBUTES = (Public, ); }; };
		B35062051B010EFD0018CF92 /* ASMultiplexImageNode.mm in Sources */ = {isa = PBXBuildFile; fileRef = 0516FA3F1A1563D200B4EBED /* ASMultiplexImageNode.mm */; };
		B35062061B010EFD0018CF92 /* ASNetworkImageNode.h in Headers */ = {isa = PBXBuildFile; fileRef = 055B9FA61A1C154B00035D6D /* ASNetworkImageNode.h */; settings = {ATTRIBUTES = (Public, ); }; };
		B35062071B010EFD0018CF92 /* ASNetworkImageNode.mm in Sources */ = {isa = PBXBuildFile; fileRef = 055B9FA71A1C154B00035D6D /* ASNetworkImageNode.mm */; };
		B35062081B010EFD0018CF92 /* ASScrollNode.h in Headers */ = {isa = PBXBuildFile; fileRef = D785F6601A74327E00291744 /* ASScrollNode.h */; settings = {ATTRIBUTES = (Public, ); }; };
		B35062091B010EFD0018CF92 /* ASScrollNode.mm in Sources */ = {isa = PBXBuildFile; fileRef = D785F6611A74327E00291744 /* ASScrollNode.mm */; };
		B350620A1B010EFD0018CF92 /* ASTableView.h in Headers */ = {isa = PBXBuildFile; fileRef = 055F1A3219ABD3E3004DAFF1 /* ASTableView.h */; settings = {ATTRIBUTES = (Public, ); }; };
		B350620B1B010EFD0018CF92 /* ASTableView.mm in Sources */ = {isa = PBXBuildFile; fileRef = 055F1A3319ABD3E3004DAFF1 /* ASTableView.mm */; };
		B350620C1B010EFD0018CF92 /* ASTableViewProtocols.h in Headers */ = {isa = PBXBuildFile; fileRef = 0574D5E119C110610097DC25 /* ASTableViewProtocols.h */; settings = {ATTRIBUTES = (Public, ); }; };
		B350620D1B010EFD0018CF92 /* ASTextNode.h in Headers */ = {isa = PBXBuildFile; fileRef = 058D09DF195D050800B7D73C /* ASTextNode.h */; settings = {ATTRIBUTES = (Public, ); }; };
		B350620E1B010EFD0018CF92 /* ASTextNode.mm in Sources */ = {isa = PBXBuildFile; fileRef = 058D09E0195D050800B7D73C /* ASTextNode.mm */; };
		B350620F1B010EFD0018CF92 /* _ASDisplayLayer.h in Headers */ = {isa = PBXBuildFile; fileRef = 058D09E2195D050800B7D73C /* _ASDisplayLayer.h */; settings = {ATTRIBUTES = (Public, ); }; };
		B35062101B010EFD0018CF92 /* _ASDisplayLayer.mm in Sources */ = {isa = PBXBuildFile; fileRef = 058D09E3195D050800B7D73C /* _ASDisplayLayer.mm */; };
		B35062111B010EFD0018CF92 /* _ASDisplayView.h in Headers */ = {isa = PBXBuildFile; fileRef = 058D09E4195D050800B7D73C /* _ASDisplayView.h */; settings = {ATTRIBUTES = (Public, ); }; };
		B35062121B010EFD0018CF92 /* _ASDisplayView.mm in Sources */ = {isa = PBXBuildFile; fileRef = 058D09E5195D050800B7D73C /* _ASDisplayView.mm */; };
		B35062131B010EFD0018CF92 /* ASBasicImageDownloader.h in Headers */ = {isa = PBXBuildFile; fileRef = 054963471A1EA066000F8E56 /* ASBasicImageDownloader.h */; settings = {ATTRIBUTES = (Public, ); }; };
		B35062141B010EFD0018CF92 /* ASBasicImageDownloader.mm in Sources */ = {isa = PBXBuildFile; fileRef = 054963481A1EA066000F8E56 /* ASBasicImageDownloader.mm */; };
		B35062151B010EFD0018CF92 /* ASBatchContext.h in Headers */ = {isa = PBXBuildFile; fileRef = 299DA1A71A828D2900162D41 /* ASBatchContext.h */; settings = {ATTRIBUTES = (Public, ); }; };
		B35062161B010EFD0018CF92 /* ASBatchContext.mm in Sources */ = {isa = PBXBuildFile; fileRef = 299DA1A81A828D2900162D41 /* ASBatchContext.mm */; };
		B35062171B010EFD0018CF92 /* ASDataController.h in Headers */ = {isa = PBXBuildFile; fileRef = 464052191A3F83C40061C0BA /* ASDataController.h */; settings = {ATTRIBUTES = (Public, ); }; };
		B35062181B010EFD0018CF92 /* ASDataController.mm in Sources */ = {isa = PBXBuildFile; fileRef = 4640521A1A3F83C40061C0BA /* ASDataController.mm */; };
		B350621B1B010EFD0018CF92 /* ASTableLayoutController.h in Headers */ = {isa = PBXBuildFile; fileRef = 4640521B1A3F83C40061C0BA /* ASTableLayoutController.h */; settings = {ATTRIBUTES = (Private, ); }; };
		B350621C1B010EFD0018CF92 /* ASTableLayoutController.m in Sources */ = {isa = PBXBuildFile; fileRef = 4640521C1A3F83C40061C0BA /* ASTableLayoutController.m */; };
		B350621D1B010EFD0018CF92 /* ASHighlightOverlayLayer.h in Headers */ = {isa = PBXBuildFile; fileRef = 058D09E6195D050800B7D73C /* ASHighlightOverlayLayer.h */; settings = {ATTRIBUTES = (Public, ); }; };
		B350621E1B010EFD0018CF92 /* ASHighlightOverlayLayer.mm in Sources */ = {isa = PBXBuildFile; fileRef = 058D09E7195D050800B7D73C /* ASHighlightOverlayLayer.mm */; };
		B350621F1B010EFD0018CF92 /* ASImageProtocols.h in Headers */ = {isa = PBXBuildFile; fileRef = 05F20AA31A15733C00DCA68A /* ASImageProtocols.h */; settings = {ATTRIBUTES = (Public, ); }; };
		B35062201B010EFD0018CF92 /* ASLayoutController.h in Headers */ = {isa = PBXBuildFile; fileRef = 4640521D1A3F83C40061C0BA /* ASLayoutController.h */; };
		B35062211B010EFD0018CF92 /* ASLayoutRangeType.h in Headers */ = {isa = PBXBuildFile; fileRef = 292C59991A956527007E5DD6 /* ASLayoutRangeType.h */; settings = {ATTRIBUTES = (Public, ); }; };
		B35062241B010EFD0018CF92 /* ASMutableAttributedStringBuilder.h in Headers */ = {isa = PBXBuildFile; fileRef = 058D09E8195D050800B7D73C /* ASMutableAttributedStringBuilder.h */; settings = {ATTRIBUTES = (Public, ); }; };
		B35062251B010EFD0018CF92 /* ASMutableAttributedStringBuilder.m in Sources */ = {isa = PBXBuildFile; fileRef = 058D09E9195D050800B7D73C /* ASMutableAttributedStringBuilder.m */; };
		B35062261B010EFD0018CF92 /* ASRangeController.h in Headers */ = {isa = PBXBuildFile; fileRef = 055F1A3619ABD413004DAFF1 /* ASRangeController.h */; };
		B35062271B010EFD0018CF92 /* ASRangeController.mm in Sources */ = {isa = PBXBuildFile; fileRef = 055F1A3719ABD413004DAFF1 /* ASRangeController.mm */; };
		B350622D1B010EFD0018CF92 /* ASScrollDirection.h in Headers */ = {isa = PBXBuildFile; fileRef = 296A0A311A951715005ACEAA /* ASScrollDirection.h */; settings = {ATTRIBUTES = (Public, ); }; };
		B35062391B010EFD0018CF92 /* ASThread.h in Headers */ = {isa = PBXBuildFile; fileRef = 058D0A12195D050800B7D73C /* ASThread.h */; settings = {ATTRIBUTES = (Public, ); }; };
		B350623A1B010EFD0018CF92 /* NSMutableAttributedString+TextKitAdditions.h in Headers */ = {isa = PBXBuildFile; fileRef = 058D09F5195D050800B7D73C /* NSMutableAttributedString+TextKitAdditions.h */; settings = {ATTRIBUTES = (Public, ); }; };
		B350623B1B010EFD0018CF92 /* NSMutableAttributedString+TextKitAdditions.m in Sources */ = {isa = PBXBuildFile; fileRef = 058D09F6195D050800B7D73C /* NSMutableAttributedString+TextKitAdditions.m */; };
		B350623C1B010EFD0018CF92 /* _ASAsyncTransaction.h in Headers */ = {isa = PBXBuildFile; fileRef = 058D09F8195D050800B7D73C /* _ASAsyncTransaction.h */; settings = {ATTRIBUTES = (Public, ); }; };
		B350623D1B010EFD0018CF92 /* _ASAsyncTransaction.mm in Sources */ = {isa = PBXBuildFile; fileRef = 058D09F9195D050800B7D73C /* _ASAsyncTransaction.mm */; };
		B350623E1B010EFD0018CF92 /* _ASAsyncTransactionContainer+Private.h in Headers */ = {isa = PBXBuildFile; fileRef = 058D09FA195D050800B7D73C /* _ASAsyncTransactionContainer+Private.h */; settings = {ATTRIBUTES = (Private, ); }; };
		B350623F1B010EFD0018CF92 /* _ASAsyncTransactionContainer.h in Headers */ = {isa = PBXBuildFile; fileRef = 058D09FB195D050800B7D73C /* _ASAsyncTransactionContainer.h */; settings = {ATTRIBUTES = (Public, ); }; };
		B35062401B010EFD0018CF92 /* _ASAsyncTransactionContainer.m in Sources */ = {isa = PBXBuildFile; fileRef = 058D09FC195D050800B7D73C /* _ASAsyncTransactionContainer.m */; };
		B35062411B010EFD0018CF92 /* _ASAsyncTransactionGroup.h in Headers */ = {isa = PBXBuildFile; fileRef = 058D09FD195D050800B7D73C /* _ASAsyncTransactionGroup.h */; settings = {ATTRIBUTES = (Public, ); }; };
		B35062421B010EFD0018CF92 /* _ASAsyncTransactionGroup.m in Sources */ = {isa = PBXBuildFile; fileRef = 058D09FE195D050800B7D73C /* _ASAsyncTransactionGroup.m */; };
		B35062431B010EFD0018CF92 /* UIView+ASConvenience.h in Headers */ = {isa = PBXBuildFile; fileRef = 058D09FF195D050800B7D73C /* UIView+ASConvenience.h */; settings = {ATTRIBUTES = (Public, ); }; };
		B35062461B010EFD0018CF92 /* ASBasicImageDownloaderInternal.h in Headers */ = {isa = PBXBuildFile; fileRef = 2967F9E11AB0A4CF0072E4AB /* ASBasicImageDownloaderInternal.h */; settings = {ATTRIBUTES = (Private, ); }; };
		B35062491B010EFD0018CF92 /* _ASCoreAnimationExtras.h in Headers */ = {isa = PBXBuildFile; fileRef = 058D0A03195D050800B7D73C /* _ASCoreAnimationExtras.h */; settings = {ATTRIBUTES = (Private, ); }; };
		B350624A1B010EFD0018CF92 /* _ASCoreAnimationExtras.mm in Sources */ = {isa = PBXBuildFile; fileRef = 058D0A04195D050800B7D73C /* _ASCoreAnimationExtras.mm */; };
		B350624B1B010EFD0018CF92 /* _ASPendingState.h in Headers */ = {isa = PBXBuildFile; fileRef = 058D0A05195D050800B7D73C /* _ASPendingState.h */; settings = {ATTRIBUTES = (Private, ); }; };
		B350624C1B010EFD0018CF92 /* _ASPendingState.mm in Sources */ = {isa = PBXBuildFile; fileRef = 058D0A06195D050800B7D73C /* _ASPendingState.mm */; };
		B350624D1B010EFD0018CF92 /* _ASScopeTimer.h in Headers */ = {isa = PBXBuildFile; fileRef = 058D0A07195D050800B7D73C /* _ASScopeTimer.h */; settings = {ATTRIBUTES = (Private, ); }; };
		B350624E1B010EFD0018CF92 /* ASDisplayNode+AsyncDisplay.mm in Sources */ = {isa = PBXBuildFile; fileRef = 058D0A08195D050800B7D73C /* ASDisplayNode+AsyncDisplay.mm */; };
		B350624F1B010EFD0018CF92 /* ASDisplayNode+DebugTiming.h in Headers */ = {isa = PBXBuildFile; fileRef = 058D0A09195D050800B7D73C /* ASDisplayNode+DebugTiming.h */; settings = {ATTRIBUTES = (Private, ); }; };
		B35062501B010EFD0018CF92 /* ASDisplayNode+DebugTiming.mm in Sources */ = {isa = PBXBuildFile; fileRef = 058D0A0A195D050800B7D73C /* ASDisplayNode+DebugTiming.mm */; };
		B35062511B010EFD0018CF92 /* ASDisplayNode+UIViewBridge.mm in Sources */ = {isa = PBXBuildFile; fileRef = 058D0A0B195D050800B7D73C /* ASDisplayNode+UIViewBridge.mm */; };
		B35062521B010EFD0018CF92 /* ASDisplayNodeInternal.h in Headers */ = {isa = PBXBuildFile; fileRef = 058D0A0C195D050800B7D73C /* ASDisplayNodeInternal.h */; settings = {ATTRIBUTES = (Private, ); }; };
		B35062531B010EFD0018CF92 /* ASImageNode+CGExtras.h in Headers */ = {isa = PBXBuildFile; fileRef = 058D0A0D195D050800B7D73C /* ASImageNode+CGExtras.h */; settings = {ATTRIBUTES = (Private, ); }; };
		B35062541B010EFD0018CF92 /* ASImageNode+CGExtras.m in Sources */ = {isa = PBXBuildFile; fileRef = 058D0A0E195D050800B7D73C /* ASImageNode+CGExtras.m */; };
		B35062571B010F070018CF92 /* ASAssert.h in Headers */ = {isa = PBXBuildFile; fileRef = 058D0A43195D058D00B7D73C /* ASAssert.h */; settings = {ATTRIBUTES = (Public, ); }; };
		B35062581B010F070018CF92 /* ASAvailability.h in Headers */ = {isa = PBXBuildFile; fileRef = 0516FA3A1A15563400B4EBED /* ASAvailability.h */; settings = {ATTRIBUTES = (Public, ); }; };
		B35062591B010F070018CF92 /* ASBaseDefines.h in Headers */ = {isa = PBXBuildFile; fileRef = 058D0A44195D058D00B7D73C /* ASBaseDefines.h */; settings = {ATTRIBUTES = (Public, ); }; };
		B350625C1B010F070018CF92 /* ASLog.h in Headers */ = {isa = PBXBuildFile; fileRef = 0516FA3B1A15563400B4EBED /* ASLog.h */; settings = {ATTRIBUTES = (Public, ); }; };
		B350625D1B0111740018CF92 /* Photos.framework in Frameworks */ = {isa = PBXBuildFile; fileRef = 051943141A1575670030A7D0 /* Photos.framework */; settings = {ATTRIBUTES = (Weak, ); }; };
		B350625E1B0111780018CF92 /* AssetsLibrary.framework in Frameworks */ = {isa = PBXBuildFile; fileRef = 051943121A1575630030A7D0 /* AssetsLibrary.framework */; settings = {ATTRIBUTES = (Weak, ); }; };
		BB5FC3CE1F9BA689007F191E /* ASNavigationControllerTests.m in Sources */ = {isa = PBXBuildFile; fileRef = BB5FC3CD1F9BA688007F191E /* ASNavigationControllerTests.m */; };
		BB5FC3D11F9C9389007F191E /* ASTabBarControllerTests.m in Sources */ = {isa = PBXBuildFile; fileRef = BB5FC3D01F9C9389007F191E /* ASTabBarControllerTests.m */; };
		C78F7E2B1BF7809800CDEAFC /* ASTableNode.h in Headers */ = {isa = PBXBuildFile; fileRef = B0F880581BEAEC7500D17647 /* ASTableNode.h */; settings = {ATTRIBUTES = (Public, ); }; };
		CC034A091E60BEB400626263 /* ASDisplayNode+Convenience.h in Headers */ = {isa = PBXBuildFile; fileRef = CC034A071E60BEB400626263 /* ASDisplayNode+Convenience.h */; settings = {ATTRIBUTES = (Public, ); }; };
		CC034A0A1E60BEB400626263 /* ASDisplayNode+Convenience.m in Sources */ = {isa = PBXBuildFile; fileRef = CC034A081E60BEB400626263 /* ASDisplayNode+Convenience.m */; };
		CC034A131E649F1300626263 /* AsyncDisplayKit+IGListKitMethods.h in Headers */ = {isa = PBXBuildFile; fileRef = CC034A111E649F1300626263 /* AsyncDisplayKit+IGListKitMethods.h */; settings = {ATTRIBUTES = (Public, ); }; };
		CC034A141E649F1300626263 /* AsyncDisplayKit+IGListKitMethods.m in Sources */ = {isa = PBXBuildFile; fileRef = CC034A121E649F1300626263 /* AsyncDisplayKit+IGListKitMethods.m */; };
		CC051F1F1D7A286A006434CB /* ASCALayerTests.m in Sources */ = {isa = PBXBuildFile; fileRef = CC051F1E1D7A286A006434CB /* ASCALayerTests.m */; };
		CC0AEEA41D66316E005D1C78 /* ASUICollectionViewTests.m in Sources */ = {isa = PBXBuildFile; fileRef = CC0AEEA31D66316E005D1C78 /* ASUICollectionViewTests.m */; };
		CC0F885B1E42807F00576FED /* ASCollectionViewFlowLayoutInspector.m in Sources */ = {isa = PBXBuildFile; fileRef = CC0F88591E42807F00576FED /* ASCollectionViewFlowLayoutInspector.m */; };
		CC0F885C1E42807F00576FED /* ASCollectionViewFlowLayoutInspector.h in Headers */ = {isa = PBXBuildFile; fileRef = CC0F885A1E42807F00576FED /* ASCollectionViewFlowLayoutInspector.h */; settings = {ATTRIBUTES = (Private, ); }; };
		CC0F885F1E4280B800576FED /* _ASCollectionViewCell.m in Sources */ = {isa = PBXBuildFile; fileRef = CC0F885D1E4280B800576FED /* _ASCollectionViewCell.m */; };
		CC0F88601E4280B800576FED /* _ASCollectionViewCell.h in Headers */ = {isa = PBXBuildFile; fileRef = CC0F885E1E4280B800576FED /* _ASCollectionViewCell.h */; settings = {ATTRIBUTES = (Private, ); }; };
		CC0F88621E4281E200576FED /* ASSectionController.h in Headers */ = {isa = PBXBuildFile; fileRef = CCE04B1E1E313EA7006AEBBB /* ASSectionController.h */; settings = {ATTRIBUTES = (Public, ); }; };
		CC0F88631E4281E700576FED /* ASSupplementaryNodeSource.h in Headers */ = {isa = PBXBuildFile; fileRef = CCE04B2B1E314A32006AEBBB /* ASSupplementaryNodeSource.h */; settings = {ATTRIBUTES = (Public, ); }; };
		CC0F886C1E4286FA00576FED /* ReferenceImages_64 in Resources */ = {isa = PBXBuildFile; fileRef = CC0F88691E4286FA00576FED /* ReferenceImages_64 */; };
		CC0F886D1E4286FA00576FED /* ReferenceImages_iOS_10 in Resources */ = {isa = PBXBuildFile; fileRef = CC0F886A1E4286FA00576FED /* ReferenceImages_iOS_10 */; };
		CC11F97A1DB181180024D77B /* ASNetworkImageNodeTests.m in Sources */ = {isa = PBXBuildFile; fileRef = CC11F9791DB181180024D77B /* ASNetworkImageNodeTests.m */; };
		CC2F65EE1E5FFB1600DA57C9 /* ASMutableElementMap.h in Headers */ = {isa = PBXBuildFile; fileRef = CC2F65EC1E5FFB1600DA57C9 /* ASMutableElementMap.h */; };
		CC2F65EF1E5FFB1600DA57C9 /* ASMutableElementMap.m in Sources */ = {isa = PBXBuildFile; fileRef = CC2F65ED1E5FFB1600DA57C9 /* ASMutableElementMap.m */; };
		CC3B20841C3F76D600798563 /* ASPendingStateController.h in Headers */ = {isa = PBXBuildFile; fileRef = CC3B20811C3F76D600798563 /* ASPendingStateController.h */; settings = {ATTRIBUTES = (Private, ); }; };
		CC3B20861C3F76D600798563 /* ASPendingStateController.mm in Sources */ = {isa = PBXBuildFile; fileRef = CC3B20821C3F76D600798563 /* ASPendingStateController.mm */; };
		CC3B208A1C3F7A5400798563 /* ASWeakSet.h in Headers */ = {isa = PBXBuildFile; fileRef = CC3B20871C3F7A5400798563 /* ASWeakSet.h */; settings = {ATTRIBUTES = (Public, ); }; };
		CC3B208C1C3F7A5400798563 /* ASWeakSet.m in Sources */ = {isa = PBXBuildFile; fileRef = CC3B20881C3F7A5400798563 /* ASWeakSet.m */; };
		CC3B208E1C3F7D0A00798563 /* ASWeakSetTests.m in Sources */ = {isa = PBXBuildFile; fileRef = CC3B208D1C3F7D0A00798563 /* ASWeakSetTests.m */; };
		CC3B20901C3F892D00798563 /* ASBridgedPropertiesTests.mm in Sources */ = {isa = PBXBuildFile; fileRef = CC3B208F1C3F892D00798563 /* ASBridgedPropertiesTests.mm */; };
		CC4981B31D1A02BE004E13CC /* ASTableViewThrashTests.m in Sources */ = {isa = PBXBuildFile; fileRef = CC4981B21D1A02BE004E13CC /* ASTableViewThrashTests.m */; };
		CC4C2A771D88E3BF0039ACAB /* ASTraceEvent.h in Headers */ = {isa = PBXBuildFile; fileRef = CC4C2A751D88E3BF0039ACAB /* ASTraceEvent.h */; settings = {ATTRIBUTES = (Private, ); }; };
		CC4C2A791D88E3BF0039ACAB /* ASTraceEvent.m in Sources */ = {isa = PBXBuildFile; fileRef = CC4C2A761D88E3BF0039ACAB /* ASTraceEvent.m */; };
		CC54A81C1D70079800296A24 /* ASDispatch.h in Headers */ = {isa = PBXBuildFile; fileRef = CC54A81B1D70077A00296A24 /* ASDispatch.h */; settings = {ATTRIBUTES = (Private, ); }; };
		CC54A81E1D7008B300296A24 /* ASDispatchTests.m in Sources */ = {isa = PBXBuildFile; fileRef = CC54A81D1D7008B300296A24 /* ASDispatchTests.m */; };
		CC55A70D1E529FA200594372 /* UIResponder+AsyncDisplayKit.h in Headers */ = {isa = PBXBuildFile; fileRef = CC55A70B1E529FA200594372 /* UIResponder+AsyncDisplayKit.h */; settings = {ATTRIBUTES = (Public, ); }; };
		CC55A70E1E529FA200594372 /* UIResponder+AsyncDisplayKit.m in Sources */ = {isa = PBXBuildFile; fileRef = CC55A70C1E529FA200594372 /* UIResponder+AsyncDisplayKit.m */; };
		CC55A7111E52A0F200594372 /* ASResponderChainEnumerator.h in Headers */ = {isa = PBXBuildFile; fileRef = CC55A70F1E52A0F200594372 /* ASResponderChainEnumerator.h */; };
		CC55A7121E52A0F200594372 /* ASResponderChainEnumerator.m in Sources */ = {isa = PBXBuildFile; fileRef = CC55A7101E52A0F200594372 /* ASResponderChainEnumerator.m */; };
		CC56013B1F06E9A700DC4FBE /* ASIntegerMap.h in Headers */ = {isa = PBXBuildFile; fileRef = CC5601391F06E9A700DC4FBE /* ASIntegerMap.h */; };
		CC56013C1F06E9A700DC4FBE /* ASIntegerMap.mm in Sources */ = {isa = PBXBuildFile; fileRef = CC56013A1F06E9A700DC4FBE /* ASIntegerMap.mm */; };
		CC57EAF71E3939350034C595 /* ASCollectionView+Undeprecated.h in Headers */ = {isa = PBXBuildFile; fileRef = CC2E317F1DAC353700EEE891 /* ASCollectionView+Undeprecated.h */; settings = {ATTRIBUTES = (Private, ); }; };
		CC57EAF81E3939450034C595 /* ASTableView+Undeprecated.h in Headers */ = {isa = PBXBuildFile; fileRef = CC512B841DAC45C60054848E /* ASTableView+Undeprecated.h */; settings = {ATTRIBUTES = (Private, ); }; };
		CC583AD61EF9BDBE00134156 /* ASTestCase.m in Sources */ = {isa = PBXBuildFile; fileRef = CC583AC21EF9BAB400134156 /* ASTestCase.m */; };
		CC583AD71EF9BDC100134156 /* NSInvocation+ASTestHelpers.m in Sources */ = {isa = PBXBuildFile; fileRef = CC583AC51EF9BAB400134156 /* NSInvocation+ASTestHelpers.m */; };
		CC583AD81EF9BDC300134156 /* OCMockObject+ASAdditions.m in Sources */ = {isa = PBXBuildFile; fileRef = CC583AC71EF9BAB400134156 /* OCMockObject+ASAdditions.m */; };
		CC583AD91EF9BDC600134156 /* ASDisplayNode+OCMock.m in Sources */ = {isa = PBXBuildFile; fileRef = CC583AC01EF9BAB400134156 /* ASDisplayNode+OCMock.m */; };
		CC58AA4B1E398E1D002C8CB4 /* ASBlockTypes.h in Headers */ = {isa = PBXBuildFile; fileRef = CC58AA4A1E398E1D002C8CB4 /* ASBlockTypes.h */; settings = {ATTRIBUTES = (Public, ); }; };
		CC6AA2DA1E9F03B900978E87 /* ASDisplayNode+Ancestry.h in Headers */ = {isa = PBXBuildFile; fileRef = CC6AA2D81E9F03B900978E87 /* ASDisplayNode+Ancestry.h */; settings = {ATTRIBUTES = (Public, ); }; };
		CC6AA2DB1E9F03B900978E87 /* ASDisplayNode+Ancestry.m in Sources */ = {isa = PBXBuildFile; fileRef = CC6AA2D91E9F03B900978E87 /* ASDisplayNode+Ancestry.m */; };
		CC7FD9E11BB5F750005CCB2B /* ASPhotosFrameworkImageRequestTests.m in Sources */ = {isa = PBXBuildFile; fileRef = CC7FD9E01BB5F750005CCB2B /* ASPhotosFrameworkImageRequestTests.m */; };
		CC7FD9E21BB603FF005CCB2B /* ASPhotosFrameworkImageRequest.h in Headers */ = {isa = PBXBuildFile; fileRef = CC7FD9DC1BB5E962005CCB2B /* ASPhotosFrameworkImageRequest.h */; settings = {ATTRIBUTES = (Public, ); }; };
		CC87BB951DA8193C0090E380 /* ASCellNode+Internal.h in Headers */ = {isa = PBXBuildFile; fileRef = CC87BB941DA8193C0090E380 /* ASCellNode+Internal.h */; settings = {ATTRIBUTES = (Private, ); }; };
		CC8B05D61D73836400F54286 /* ASPerformanceTestContext.m in Sources */ = {isa = PBXBuildFile; fileRef = CC8B05D51D73836400F54286 /* ASPerformanceTestContext.m */; };
		CC8B05D81D73979700F54286 /* ASTextNodePerformanceTests.m in Sources */ = {isa = PBXBuildFile; fileRef = CC8B05D71D73979700F54286 /* ASTextNodePerformanceTests.m */; };
		CC90E1F41E383C0400FED591 /* AsyncDisplayKit.framework in Frameworks */ = {isa = PBXBuildFile; fileRef = B35061DA1B010EDF0018CF92 /* AsyncDisplayKit.framework */; };
		CCA221D31D6FA7EF00AF6A0F /* ASViewControllerTests.m in Sources */ = {isa = PBXBuildFile; fileRef = CCA221D21D6FA7EF00AF6A0F /* ASViewControllerTests.m */; };
		CCA282B41E9EA7310037E8B7 /* ASTipsController.h in Headers */ = {isa = PBXBuildFile; fileRef = CCA282B21E9EA7310037E8B7 /* ASTipsController.h */; };
		CCA282B51E9EA7310037E8B7 /* ASTipsController.m in Sources */ = {isa = PBXBuildFile; fileRef = CCA282B31E9EA7310037E8B7 /* ASTipsController.m */; };
		CCA282B81E9EA8E40037E8B7 /* AsyncDisplayKit+Tips.h in Headers */ = {isa = PBXBuildFile; fileRef = CCA282B61E9EA8E40037E8B7 /* AsyncDisplayKit+Tips.h */; settings = {ATTRIBUTES = (Public, ); }; };
		CCA282B91E9EA8E40037E8B7 /* AsyncDisplayKit+Tips.m in Sources */ = {isa = PBXBuildFile; fileRef = CCA282B71E9EA8E40037E8B7 /* AsyncDisplayKit+Tips.m */; };
		CCA282BC1E9EABDD0037E8B7 /* ASTipProvider.h in Headers */ = {isa = PBXBuildFile; fileRef = CCA282BA1E9EABDD0037E8B7 /* ASTipProvider.h */; };
		CCA282BD1E9EABDD0037E8B7 /* ASTipProvider.m in Sources */ = {isa = PBXBuildFile; fileRef = CCA282BB1E9EABDD0037E8B7 /* ASTipProvider.m */; };
		CCA282C01E9EAE010037E8B7 /* ASTip.h in Headers */ = {isa = PBXBuildFile; fileRef = CCA282BE1E9EAE010037E8B7 /* ASTip.h */; };
		CCA282C11E9EAE010037E8B7 /* ASTip.m in Sources */ = {isa = PBXBuildFile; fileRef = CCA282BF1E9EAE010037E8B7 /* ASTip.m */; };
		CCA282C41E9EAE630037E8B7 /* ASLayerBackingTipProvider.h in Headers */ = {isa = PBXBuildFile; fileRef = CCA282C21E9EAE630037E8B7 /* ASLayerBackingTipProvider.h */; };
		CCA282C51E9EAE630037E8B7 /* ASLayerBackingTipProvider.m in Sources */ = {isa = PBXBuildFile; fileRef = CCA282C31E9EAE630037E8B7 /* ASLayerBackingTipProvider.m */; };
		CCA282C81E9EB64B0037E8B7 /* ASDisplayNodeTipState.h in Headers */ = {isa = PBXBuildFile; fileRef = CCA282C61E9EB64B0037E8B7 /* ASDisplayNodeTipState.h */; };
		CCA282C91E9EB64B0037E8B7 /* ASDisplayNodeTipState.m in Sources */ = {isa = PBXBuildFile; fileRef = CCA282C71E9EB64B0037E8B7 /* ASDisplayNodeTipState.m */; };
		CCA282CC1E9EB73E0037E8B7 /* ASTipNode.h in Headers */ = {isa = PBXBuildFile; fileRef = CCA282CA1E9EB73E0037E8B7 /* ASTipNode.h */; };
		CCA282CD1E9EB73E0037E8B7 /* ASTipNode.m in Sources */ = {isa = PBXBuildFile; fileRef = CCA282CB1E9EB73E0037E8B7 /* ASTipNode.m */; };
		CCA282D01E9EBF6C0037E8B7 /* ASTipsWindow.h in Headers */ = {isa = PBXBuildFile; fileRef = CCA282CE1E9EBF6C0037E8B7 /* ASTipsWindow.h */; };
		CCA282D11E9EBF6C0037E8B7 /* ASTipsWindow.m in Sources */ = {isa = PBXBuildFile; fileRef = CCA282CF1E9EBF6C0037E8B7 /* ASTipsWindow.m */; };
		CCA5F62E1EECC2A80060C137 /* ASAssert.m in Sources */ = {isa = PBXBuildFile; fileRef = CCA5F62D1EECC2A80060C137 /* ASAssert.m */; };
		CCB1F95A1EFB60A5009C7475 /* ASLog.m in Sources */ = {isa = PBXBuildFile; fileRef = CCB1F9591EFB60A5009C7475 /* ASLog.m */; };
		CCB1F95C1EFB6350009C7475 /* ASSignpost.h in Headers */ = {isa = PBXBuildFile; fileRef = CCB1F95B1EFB6316009C7475 /* ASSignpost.h */; };
		CCB2F34D1D63CCC6004E6DE9 /* ASDisplayNodeSnapshotTests.m in Sources */ = {isa = PBXBuildFile; fileRef = CCB2F34C1D63CCC6004E6DE9 /* ASDisplayNodeSnapshotTests.m */; };
		CCBBBF5D1EB161760069AA91 /* ASRangeManagingNode.h in Headers */ = {isa = PBXBuildFile; fileRef = CCBBBF5C1EB161760069AA91 /* ASRangeManagingNode.h */; settings = {ATTRIBUTES = (Public, ); }; };
		CCCCCCD51EC3EF060087FE10 /* ASTextDebugOption.h in Headers */ = {isa = PBXBuildFile; fileRef = CCCCCCC31EC3EF060087FE10 /* ASTextDebugOption.h */; };
		CCCCCCD61EC3EF060087FE10 /* ASTextDebugOption.m in Sources */ = {isa = PBXBuildFile; fileRef = CCCCCCC41EC3EF060087FE10 /* ASTextDebugOption.m */; };
		CCCCCCD71EC3EF060087FE10 /* ASTextInput.h in Headers */ = {isa = PBXBuildFile; fileRef = CCCCCCC51EC3EF060087FE10 /* ASTextInput.h */; };
		CCCCCCD81EC3EF060087FE10 /* ASTextInput.m in Sources */ = {isa = PBXBuildFile; fileRef = CCCCCCC61EC3EF060087FE10 /* ASTextInput.m */; };
		CCCCCCD91EC3EF060087FE10 /* ASTextLayout.h in Headers */ = {isa = PBXBuildFile; fileRef = CCCCCCC71EC3EF060087FE10 /* ASTextLayout.h */; };
		CCCCCCDA1EC3EF060087FE10 /* ASTextLayout.m in Sources */ = {isa = PBXBuildFile; fileRef = CCCCCCC81EC3EF060087FE10 /* ASTextLayout.m */; };
		CCCCCCDB1EC3EF060087FE10 /* ASTextLine.h in Headers */ = {isa = PBXBuildFile; fileRef = CCCCCCC91EC3EF060087FE10 /* ASTextLine.h */; };
		CCCCCCDC1EC3EF060087FE10 /* ASTextLine.m in Sources */ = {isa = PBXBuildFile; fileRef = CCCCCCCA1EC3EF060087FE10 /* ASTextLine.m */; };
		CCCCCCDD1EC3EF060087FE10 /* ASTextAttribute.h in Headers */ = {isa = PBXBuildFile; fileRef = CCCCCCCC1EC3EF060087FE10 /* ASTextAttribute.h */; };
		CCCCCCDE1EC3EF060087FE10 /* ASTextAttribute.m in Sources */ = {isa = PBXBuildFile; fileRef = CCCCCCCD1EC3EF060087FE10 /* ASTextAttribute.m */; };
		CCCCCCDF1EC3EF060087FE10 /* ASTextRunDelegate.h in Headers */ = {isa = PBXBuildFile; fileRef = CCCCCCCE1EC3EF060087FE10 /* ASTextRunDelegate.h */; };
		CCCCCCE01EC3EF060087FE10 /* ASTextRunDelegate.m in Sources */ = {isa = PBXBuildFile; fileRef = CCCCCCCF1EC3EF060087FE10 /* ASTextRunDelegate.m */; };
		CCCCCCE11EC3EF060087FE10 /* ASTextUtilities.h in Headers */ = {isa = PBXBuildFile; fileRef = CCCCCCD11EC3EF060087FE10 /* ASTextUtilities.h */; };
		CCCCCCE21EC3EF060087FE10 /* ASTextUtilities.m in Sources */ = {isa = PBXBuildFile; fileRef = CCCCCCD21EC3EF060087FE10 /* ASTextUtilities.m */; };
		CCCCCCE31EC3EF060087FE10 /* NSParagraphStyle+ASText.h in Headers */ = {isa = PBXBuildFile; fileRef = CCCCCCD31EC3EF060087FE10 /* NSParagraphStyle+ASText.h */; };
		CCCCCCE41EC3EF060087FE10 /* NSParagraphStyle+ASText.m in Sources */ = {isa = PBXBuildFile; fileRef = CCCCCCD41EC3EF060087FE10 /* NSParagraphStyle+ASText.m */; };
		CCCCCCE71EC3F0FC0087FE10 /* NSAttributedString+ASText.h in Headers */ = {isa = PBXBuildFile; fileRef = CCCCCCE51EC3F0FC0087FE10 /* NSAttributedString+ASText.h */; };
		CCCCCCE81EC3F0FC0087FE10 /* NSAttributedString+ASText.m in Sources */ = {isa = PBXBuildFile; fileRef = CCCCCCE61EC3F0FC0087FE10 /* NSAttributedString+ASText.m */; };
		CCDC9B4D200991D10063C1F8 /* ASGraphicsContext.h in Headers */ = {isa = PBXBuildFile; fileRef = CCDC9B4B200991D10063C1F8 /* ASGraphicsContext.h */; settings = {ATTRIBUTES = (Public, ); }; };
		CCDC9B4E200991D10063C1F8 /* ASGraphicsContext.m in Sources */ = {isa = PBXBuildFile; fileRef = CCDC9B4C200991D10063C1F8 /* ASGraphicsContext.m */; };
		CCDD148B1EEDCD9D0020834E /* ASCollectionModernDataSourceTests.m in Sources */ = {isa = PBXBuildFile; fileRef = CCDD148A1EEDCD9D0020834E /* ASCollectionModernDataSourceTests.m */; };
		CCE4F9B31F0D60AC00062E4E /* ASIntegerMapTests.m in Sources */ = {isa = PBXBuildFile; fileRef = CCE4F9B21F0D60AC00062E4E /* ASIntegerMapTests.m */; };
		CCE4F9B51F0DA4F300062E4E /* ASLayoutEngineTests.mm in Sources */ = {isa = PBXBuildFile; fileRef = CCE4F9B41F0DA4F300062E4E /* ASLayoutEngineTests.mm */; };
		CCE4F9BA1F0DBB5000062E4E /* ASLayoutTestNode.mm in Sources */ = {isa = PBXBuildFile; fileRef = CCE4F9B71F0DBA5000062E4E /* ASLayoutTestNode.mm */; };
		CCE4F9BE1F0ECE5200062E4E /* ASTLayoutFixture.mm in Sources */ = {isa = PBXBuildFile; fileRef = CCE4F9BD1F0ECE5200062E4E /* ASTLayoutFixture.mm */; };
		CCED5E3E2020D36800395C40 /* ASNetworkImageLoadInfo.h in Headers */ = {isa = PBXBuildFile; fileRef = CCED5E3C2020D36800395C40 /* ASNetworkImageLoadInfo.h */; settings = {ATTRIBUTES = (Public, ); }; };
		CCED5E3F2020D36800395C40 /* ASNetworkImageLoadInfo.m in Sources */ = {isa = PBXBuildFile; fileRef = CCED5E3D2020D36800395C40 /* ASNetworkImageLoadInfo.m */; };
		CCED5E412020D49D00395C40 /* ASNetworkImageLoadInfo+Private.h in Headers */ = {isa = PBXBuildFile; fileRef = CCED5E402020D41600395C40 /* ASNetworkImageLoadInfo+Private.h */; settings = {ATTRIBUTES = (Private, ); }; };
		CCF18FF41D2575E300DF5895 /* NSIndexSet+ASHelpers.h in Headers */ = {isa = PBXBuildFile; fileRef = CC4981BA1D1C7F65004E13CC /* NSIndexSet+ASHelpers.h */; settings = {ATTRIBUTES = (Private, ); }; };
		DB55C2671C641AE4004EDCF5 /* ASContextTransitioning.h in Headers */ = {isa = PBXBuildFile; fileRef = DB55C2651C641AE4004EDCF5 /* ASContextTransitioning.h */; settings = {ATTRIBUTES = (Public, ); }; };
		DB7121BCD50849C498C886FB /* libPods-AsyncDisplayKitTests.a in Frameworks */ = {isa = PBXBuildFile; fileRef = EFA731F0396842FF8AB635EE /* libPods-AsyncDisplayKitTests.a */; };
		DB78412E1C6BCE1600A9E2B4 /* _ASTransitionContext.m in Sources */ = {isa = PBXBuildFile; fileRef = DB55C2601C6408D6004EDCF5 /* _ASTransitionContext.m */; };
		DBABFAFC1C6A8D2F0039EA4A /* _ASTransitionContext.h in Headers */ = {isa = PBXBuildFile; fileRef = DB55C25F1C6408D6004EDCF5 /* _ASTransitionContext.h */; settings = {ATTRIBUTES = (Private, ); }; };
		DBC452DE1C5C6A6A00B16017 /* ArrayDiffingTests.m in Sources */ = {isa = PBXBuildFile; fileRef = DBC452DD1C5C6A6A00B16017 /* ArrayDiffingTests.m */; };
		DBC453221C5FD97200B16017 /* ASDisplayNodeImplicitHierarchyTests.m in Sources */ = {isa = PBXBuildFile; fileRef = DBC453211C5FD97200B16017 /* ASDisplayNodeImplicitHierarchyTests.m */; };
		DBDB83951C6E879900D0098C /* ASPagerFlowLayout.h in Headers */ = {isa = PBXBuildFile; fileRef = DBDB83921C6E879900D0098C /* ASPagerFlowLayout.h */; settings = {ATTRIBUTES = (Public, ); }; };
		DBDB83971C6E879900D0098C /* ASPagerFlowLayout.m in Sources */ = {isa = PBXBuildFile; fileRef = DBDB83931C6E879900D0098C /* ASPagerFlowLayout.m */; };
		DE4843DC1C93EAC100A1F33B /* ASLayoutTransition.h in Headers */ = {isa = PBXBuildFile; fileRef = E52405B41C8FEF16004DC8E7 /* ASLayoutTransition.h */; settings = {ATTRIBUTES = (Private, ); }; };
		DE6EA3231C14000600183B10 /* ASDisplayNode+FrameworkPrivate.h in Headers */ = {isa = PBXBuildFile; fileRef = DE6EA3211C14000600183B10 /* ASDisplayNode+FrameworkPrivate.h */; settings = {ATTRIBUTES = (Private, ); }; };
		DE7EF4F81DFF77720082B84A /* ASDisplayNode+FrameworkSubclasses.h in Headers */ = {isa = PBXBuildFile; fileRef = DE7EF4F71DFF77720082B84A /* ASDisplayNode+FrameworkSubclasses.h */; settings = {ATTRIBUTES = (Private, ); }; };
		DE84918D1C8FFF2B003D89E9 /* ASRunLoopQueue.h in Headers */ = {isa = PBXBuildFile; fileRef = 81EE384D1C8E94F000456208 /* ASRunLoopQueue.h */; settings = {ATTRIBUTES = (Public, ); }; };
		DE84918E1C8FFF9F003D89E9 /* ASRunLoopQueue.mm in Sources */ = {isa = PBXBuildFile; fileRef = 81EE384E1C8E94F000456208 /* ASRunLoopQueue.mm */; };
		DE8BEAC21C2DF3FC00D57C12 /* ASDelegateProxy.h in Headers */ = {isa = PBXBuildFile; fileRef = DE8BEABF1C2DF3FC00D57C12 /* ASDelegateProxy.h */; settings = {ATTRIBUTES = (Private, ); }; };
		DE8BEAC41C2DF3FC00D57C12 /* ASDelegateProxy.m in Sources */ = {isa = PBXBuildFile; fileRef = DE8BEAC01C2DF3FC00D57C12 /* ASDelegateProxy.m */; };
		DEB8ED7C1DD003D300DBDE55 /* ASLayoutTransition.mm in Sources */ = {isa = PBXBuildFile; fileRef = E52405B21C8FEF03004DC8E7 /* ASLayoutTransition.mm */; };
		DEC146B71C37A16A004A0EE7 /* ASCollectionInternal.h in Headers */ = {isa = PBXBuildFile; fileRef = DEC146B41C37A16A004A0EE7 /* ASCollectionInternal.h */; settings = {ATTRIBUTES = (Private, ); }; };
		DEC146B91C37A16A004A0EE7 /* ASCollectionInternal.m in Sources */ = {isa = PBXBuildFile; fileRef = DEC146B51C37A16A004A0EE7 /* ASCollectionInternal.m */; };
		DECBD6E81BE56E1900CF4905 /* ASButtonNode.h in Headers */ = {isa = PBXBuildFile; fileRef = DECBD6E51BE56E1900CF4905 /* ASButtonNode.h */; settings = {ATTRIBUTES = (Public, ); }; };
		DECBD6EA1BE56E1900CF4905 /* ASButtonNode.mm in Sources */ = {isa = PBXBuildFile; fileRef = DECBD6E61BE56E1900CF4905 /* ASButtonNode.mm */; };
		DEFAD8131CC48914000527C4 /* ASVideoNode.mm in Sources */ = {isa = PBXBuildFile; fileRef = AEEC47E01C20C2DD00EC1693 /* ASVideoNode.mm */; };
		E51B78BF1F028ABF00E32604 /* ASLayoutFlatteningTests.m in Sources */ = {isa = PBXBuildFile; fileRef = E51B78BD1F01A0EE00E32604 /* ASLayoutFlatteningTests.m */; };
		E52AC9BA1FEA90EB00AA4040 /* ASRectMap.mm in Sources */ = {isa = PBXBuildFile; fileRef = E52AC9B81FEA90EB00AA4040 /* ASRectMap.mm */; };
		E52AC9BB1FEA90EB00AA4040 /* ASRectMap.h in Headers */ = {isa = PBXBuildFile; fileRef = E52AC9B91FEA90EB00AA4040 /* ASRectMap.h */; settings = {ATTRIBUTES = (Private, ); }; };
		E52AC9C01FEA916C00AA4040 /* ASRectMapTests.m in Sources */ = {isa = PBXBuildFile; fileRef = E52AC9BE1FEA915D00AA4040 /* ASRectMapTests.m */; };
		E54E00721F1D3828000B30D7 /* ASPagerNode+Beta.h in Headers */ = {isa = PBXBuildFile; fileRef = E54E00711F1D3828000B30D7 /* ASPagerNode+Beta.h */; settings = {ATTRIBUTES = (Public, ); }; };
		E54E81FC1EB357BD00FFE8E1 /* ASPageTable.h in Headers */ = {isa = PBXBuildFile; fileRef = E54E81FA1EB357BD00FFE8E1 /* ASPageTable.h */; };
		E54E81FD1EB357BD00FFE8E1 /* ASPageTable.m in Sources */ = {isa = PBXBuildFile; fileRef = E54E81FB1EB357BD00FFE8E1 /* ASPageTable.m */; };
		E55D86331CA8A14000A0C26F /* ASLayoutElement.mm in Sources */ = {isa = PBXBuildFile; fileRef = E55D86311CA8A14000A0C26F /* ASLayoutElement.mm */; };
		E5667E8C1F33871300FA6FC0 /* _ASCollectionGalleryLayoutInfo.h in Headers */ = {isa = PBXBuildFile; fileRef = E5667E8B1F33871300FA6FC0 /* _ASCollectionGalleryLayoutInfo.h */; settings = {ATTRIBUTES = (Private, ); }; };
		E5667E8E1F33872700FA6FC0 /* _ASCollectionGalleryLayoutInfo.m in Sources */ = {isa = PBXBuildFile; fileRef = E5667E8D1F33872700FA6FC0 /* _ASCollectionGalleryLayoutInfo.m */; };
		E5711A2C1C840C81009619D4 /* ASCollectionElement.h in Headers */ = {isa = PBXBuildFile; fileRef = E5711A2A1C840C81009619D4 /* ASCollectionElement.h */; settings = {ATTRIBUTES = (Private, ); }; };
		E5711A301C840C96009619D4 /* ASCollectionElement.mm in Sources */ = {isa = PBXBuildFile; fileRef = E5711A2D1C840C96009619D4 /* ASCollectionElement.mm */; };
		E5775AFC1F13CE9F00CAC9BC /* _ASCollectionGalleryLayoutItem.h in Headers */ = {isa = PBXBuildFile; fileRef = E5775AFB1F13CE9F00CAC9BC /* _ASCollectionGalleryLayoutItem.h */; settings = {ATTRIBUTES = (Private, ); }; };
		E5775AFE1F13CF7400CAC9BC /* _ASCollectionGalleryLayoutItem.mm in Sources */ = {isa = PBXBuildFile; fileRef = E5775AFD1F13CF7400CAC9BC /* _ASCollectionGalleryLayoutItem.mm */; };
		E5775B001F13D25400CAC9BC /* ASCollectionLayoutState+Private.h in Headers */ = {isa = PBXBuildFile; fileRef = E5775AFF1F13D25400CAC9BC /* ASCollectionLayoutState+Private.h */; settings = {ATTRIBUTES = (Private, ); }; };
		E5775B021F16759300CAC9BC /* ASCollectionLayoutCache.h in Headers */ = {isa = PBXBuildFile; fileRef = E5775B011F16759300CAC9BC /* ASCollectionLayoutCache.h */; settings = {ATTRIBUTES = (Private, ); }; };
		E5775B041F16759F00CAC9BC /* ASCollectionLayoutCache.mm in Sources */ = {isa = PBXBuildFile; fileRef = E5775B031F16759F00CAC9BC /* ASCollectionLayoutCache.mm */; };
		E5855DEF1EBB4D83003639AE /* ASCollectionLayoutDefines.m in Sources */ = {isa = PBXBuildFile; fileRef = E5855DED1EBB4D83003639AE /* ASCollectionLayoutDefines.m */; };
		E5855DF01EBB4D83003639AE /* ASCollectionLayoutDefines.h in Headers */ = {isa = PBXBuildFile; fileRef = E5855DEE1EBB4D83003639AE /* ASCollectionLayoutDefines.h */; settings = {ATTRIBUTES = (Private, ); }; };
		E586F96C1F9F9E2900ECE00E /* ASScrollNodeTests.m in Sources */ = {isa = PBXBuildFile; fileRef = E586F96B1F9F9E2900ECE00E /* ASScrollNodeTests.m */; };
		E58E9E421E941D74004CFC59 /* ASCollectionFlowLayoutDelegate.h in Headers */ = {isa = PBXBuildFile; fileRef = E58E9E3D1E941D74004CFC59 /* ASCollectionFlowLayoutDelegate.h */; settings = {ATTRIBUTES = (Public, ); }; };
		E58E9E431E941D74004CFC59 /* ASCollectionFlowLayoutDelegate.m in Sources */ = {isa = PBXBuildFile; fileRef = E58E9E3E1E941D74004CFC59 /* ASCollectionFlowLayoutDelegate.m */; };
		E58E9E441E941D74004CFC59 /* ASCollectionLayoutContext.h in Headers */ = {isa = PBXBuildFile; fileRef = E58E9E3F1E941D74004CFC59 /* ASCollectionLayoutContext.h */; settings = {ATTRIBUTES = (Public, ); }; };
		E58E9E451E941D74004CFC59 /* ASCollectionLayoutContext.m in Sources */ = {isa = PBXBuildFile; fileRef = E58E9E401E941D74004CFC59 /* ASCollectionLayoutContext.m */; };
		E58E9E461E941D74004CFC59 /* ASCollectionLayoutDelegate.h in Headers */ = {isa = PBXBuildFile; fileRef = E58E9E411E941D74004CFC59 /* ASCollectionLayoutDelegate.h */; settings = {ATTRIBUTES = (Public, ); }; };
		E58E9E491E941DA5004CFC59 /* ASCollectionLayout.h in Headers */ = {isa = PBXBuildFile; fileRef = E58E9E471E941DA5004CFC59 /* ASCollectionLayout.h */; settings = {ATTRIBUTES = (Private, ); }; };
		E58E9E4A1E941DA5004CFC59 /* ASCollectionLayout.mm in Sources */ = {isa = PBXBuildFile; fileRef = E58E9E481E941DA5004CFC59 /* ASCollectionLayout.mm */; };
		E5B077FF1E69F4EB00C24B5B /* ASElementMap.h in Headers */ = {isa = PBXBuildFile; fileRef = E5B077FD1E69F4EB00C24B5B /* ASElementMap.h */; settings = {ATTRIBUTES = (Public, ); }; };
		E5B078001E69F4EB00C24B5B /* ASElementMap.m in Sources */ = {isa = PBXBuildFile; fileRef = E5B077FE1E69F4EB00C24B5B /* ASElementMap.m */; };
		E5B225281F1790D6001E1431 /* ASHashing.h in Headers */ = {isa = PBXBuildFile; fileRef = E5B225271F1790B5001E1431 /* ASHashing.h */; settings = {ATTRIBUTES = (Public, ); }; };
		E5B225291F1790EE001E1431 /* ASHashing.m in Sources */ = {isa = PBXBuildFile; fileRef = E5B225261F1790B5001E1431 /* ASHashing.m */; };
		E5B2252E1F17E521001E1431 /* ASDispatch.m in Sources */ = {isa = PBXBuildFile; fileRef = E5B2252D1F17E521001E1431 /* ASDispatch.m */; };
		E5B5B9D11E9BAD9800A6B726 /* ASCollectionLayoutContext+Private.h in Headers */ = {isa = PBXBuildFile; fileRef = E5B5B9D01E9BAD9800A6B726 /* ASCollectionLayoutContext+Private.h */; settings = {ATTRIBUTES = (Private, ); }; };
		E5C347B11ECB3D9200EC4BE4 /* ASBatchFetchingDelegate.h in Headers */ = {isa = PBXBuildFile; fileRef = E5C347B01ECB3D9200EC4BE4 /* ASBatchFetchingDelegate.h */; };
		E5C347B31ECB40AA00EC4BE4 /* ASTableNode+Beta.h in Headers */ = {isa = PBXBuildFile; fileRef = E5C347B21ECB40AA00EC4BE4 /* ASTableNode+Beta.h */; };
		E5E281741E71C833006B67C2 /* ASCollectionLayoutState.h in Headers */ = {isa = PBXBuildFile; fileRef = E5E281731E71C833006B67C2 /* ASCollectionLayoutState.h */; settings = {ATTRIBUTES = (Public, ); }; };
		E5E281761E71C845006B67C2 /* ASCollectionLayoutState.mm in Sources */ = {isa = PBXBuildFile; fileRef = E5E281751E71C845006B67C2 /* ASCollectionLayoutState.mm */; };
		E5E2D72E1EA780C4005C24C6 /* ASCollectionGalleryLayoutDelegate.h in Headers */ = {isa = PBXBuildFile; fileRef = E5E2D72D1EA780C4005C24C6 /* ASCollectionGalleryLayoutDelegate.h */; settings = {ATTRIBUTES = (Public, ); }; };
		E5E2D7301EA780DF005C24C6 /* ASCollectionGalleryLayoutDelegate.mm in Sources */ = {isa = PBXBuildFile; fileRef = E5E2D72F1EA780DF005C24C6 /* ASCollectionGalleryLayoutDelegate.mm */; };
		F711994E1D20C21100568860 /* ASDisplayNodeExtrasTests.m in Sources */ = {isa = PBXBuildFile; fileRef = F711994D1D20C21100568860 /* ASDisplayNodeExtrasTests.m */; };
/* End PBXBuildFile section */

/* Begin PBXContainerItemProxy section */
		057D02E51AC0A67000C7AC3C /* PBXContainerItemProxy */ = {
			isa = PBXContainerItemProxy;
			containerPortal = 058D09A4195D04C000B7D73C /* Project object */;
			proxyType = 1;
			remoteGlobalIDString = 057D02BE1AC0A66700C7AC3C;
			remoteInfo = AsyncDisplayKitTestHost;
		};
/* End PBXContainerItemProxy section */

/* Begin PBXFileReference section */
		044285011BAA3CC700D16268 /* AsyncDisplayKit.modulemap */ = {isa = PBXFileReference; lastKnownFileType = "sourcecode.module-map"; path = AsyncDisplayKit.modulemap; sourceTree = "<group>"; };
		044285051BAA63FE00D16268 /* ASBatchFetching.h */ = {isa = PBXFileReference; fileEncoding = 4; lastKnownFileType = sourcecode.c.h; path = ASBatchFetching.h; sourceTree = "<group>"; };
		044285061BAA63FE00D16268 /* ASBatchFetching.m */ = {isa = PBXFileReference; fileEncoding = 4; lastKnownFileType = sourcecode.c.objc; path = ASBatchFetching.m; sourceTree = "<group>"; };
		0442850B1BAA64EC00D16268 /* ASTwoDimensionalArrayUtils.h */ = {isa = PBXFileReference; fileEncoding = 4; lastKnownFileType = sourcecode.c.h; path = ASTwoDimensionalArrayUtils.h; sourceTree = "<group>"; };
		0442850C1BAA64EC00D16268 /* ASTwoDimensionalArrayUtils.m */ = {isa = PBXFileReference; fileEncoding = 4; lastKnownFileType = sourcecode.c.objc; path = ASTwoDimensionalArrayUtils.m; sourceTree = "<group>"; };
		0516FA3A1A15563400B4EBED /* ASAvailability.h */ = {isa = PBXFileReference; fileEncoding = 4; lastKnownFileType = sourcecode.c.h; path = ASAvailability.h; sourceTree = "<group>"; };
		0516FA3B1A15563400B4EBED /* ASLog.h */ = {isa = PBXFileReference; fileEncoding = 4; lastKnownFileType = sourcecode.c.h; path = ASLog.h; sourceTree = "<group>"; };
		0516FA3E1A1563D200B4EBED /* ASMultiplexImageNode.h */ = {isa = PBXFileReference; fileEncoding = 4; lastKnownFileType = sourcecode.c.h; path = ASMultiplexImageNode.h; sourceTree = "<group>"; };
		0516FA3F1A1563D200B4EBED /* ASMultiplexImageNode.mm */ = {isa = PBXFileReference; fileEncoding = 4; lastKnownFileType = sourcecode.cpp.objcpp; path = ASMultiplexImageNode.mm; sourceTree = "<group>"; };
		051943121A1575630030A7D0 /* AssetsLibrary.framework */ = {isa = PBXFileReference; lastKnownFileType = wrapper.framework; name = AssetsLibrary.framework; path = System/Library/Frameworks/AssetsLibrary.framework; sourceTree = SDKROOT; };
		051943141A1575670030A7D0 /* Photos.framework */ = {isa = PBXFileReference; lastKnownFileType = wrapper.framework; name = Photos.framework; path = System/Library/Frameworks/Photos.framework; sourceTree = SDKROOT; };
		052EE0651A159FEF002C6279 /* ASMultiplexImageNodeTests.m */ = {isa = PBXFileReference; fileEncoding = 4; lastKnownFileType = sourcecode.c.objc; path = ASMultiplexImageNodeTests.m; sourceTree = "<group>"; };
		052EE06A1A15A0D8002C6279 /* TestResources */ = {isa = PBXFileReference; lastKnownFileType = folder; path = TestResources; sourceTree = "<group>"; };
		054963471A1EA066000F8E56 /* ASBasicImageDownloader.h */ = {isa = PBXFileReference; fileEncoding = 4; lastKnownFileType = sourcecode.c.h; path = ASBasicImageDownloader.h; sourceTree = "<group>"; };
		054963481A1EA066000F8E56 /* ASBasicImageDownloader.mm */ = {isa = PBXFileReference; fileEncoding = 4; lastKnownFileType = sourcecode.cpp.objcpp; path = ASBasicImageDownloader.mm; sourceTree = "<group>"; };
		055B9FA61A1C154B00035D6D /* ASNetworkImageNode.h */ = {isa = PBXFileReference; fileEncoding = 4; lastKnownFileType = sourcecode.c.h; path = ASNetworkImageNode.h; sourceTree = "<group>"; };
		055B9FA71A1C154B00035D6D /* ASNetworkImageNode.mm */ = {isa = PBXFileReference; fileEncoding = 4; lastKnownFileType = sourcecode.cpp.objcpp; path = ASNetworkImageNode.mm; sourceTree = "<group>"; };
		055F1A3219ABD3E3004DAFF1 /* ASTableView.h */ = {isa = PBXFileReference; fileEncoding = 4; lastKnownFileType = sourcecode.c.h; lineEnding = 0; path = ASTableView.h; sourceTree = "<group>"; };
		055F1A3319ABD3E3004DAFF1 /* ASTableView.mm */ = {isa = PBXFileReference; fileEncoding = 4; lastKnownFileType = sourcecode.cpp.objcpp; lineEnding = 0; path = ASTableView.mm; sourceTree = "<group>"; };
		055F1A3619ABD413004DAFF1 /* ASRangeController.h */ = {isa = PBXFileReference; fileEncoding = 4; lastKnownFileType = sourcecode.c.h; path = ASRangeController.h; sourceTree = "<group>"; };
		055F1A3719ABD413004DAFF1 /* ASRangeController.mm */ = {isa = PBXFileReference; fileEncoding = 4; lastKnownFileType = sourcecode.cpp.objcpp; path = ASRangeController.mm; sourceTree = "<group>"; };
		055F1A3A19ABD43F004DAFF1 /* ASCellNode.h */ = {isa = PBXFileReference; fileEncoding = 4; lastKnownFileType = sourcecode.c.h; path = ASCellNode.h; sourceTree = "<group>"; };
		056D21501ABCEDA1001107EF /* ASSnapshotTestCase.h */ = {isa = PBXFileReference; fileEncoding = 4; lastKnownFileType = sourcecode.c.h; path = ASSnapshotTestCase.h; sourceTree = "<group>"; };
		056D21541ABCEF50001107EF /* ASImageNodeSnapshotTests.m */ = {isa = PBXFileReference; fileEncoding = 4; lastKnownFileType = sourcecode.c.objc; path = ASImageNodeSnapshotTests.m; sourceTree = "<group>"; };
		0574D5E119C110610097DC25 /* ASTableViewProtocols.h */ = {isa = PBXFileReference; lastKnownFileType = sourcecode.c.h; path = ASTableViewProtocols.h; sourceTree = "<group>"; };
		057D02BF1AC0A66700C7AC3C /* AsyncDisplayKitTestHost.app */ = {isa = PBXFileReference; explicitFileType = wrapper.application; includeInIndex = 0; path = AsyncDisplayKitTestHost.app; sourceTree = BUILT_PRODUCTS_DIR; };
		057D02C21AC0A66700C7AC3C /* Info.plist */ = {isa = PBXFileReference; lastKnownFileType = text.plist.xml; path = Info.plist; sourceTree = "<group>"; };
		057D02C31AC0A66700C7AC3C /* main.m */ = {isa = PBXFileReference; lastKnownFileType = sourcecode.c.objc; path = main.m; sourceTree = "<group>"; };
		057D02C51AC0A66700C7AC3C /* AppDelegate.h */ = {isa = PBXFileReference; lastKnownFileType = sourcecode.c.h; path = AppDelegate.h; sourceTree = "<group>"; };
		057D02C61AC0A66700C7AC3C /* AppDelegate.m */ = {isa = PBXFileReference; lastKnownFileType = sourcecode.c.objc; lineEnding = 0; path = AppDelegate.m; sourceTree = "<group>"; xcLanguageSpecificationIdentifier = xcode.lang.objcpp; };
		0587F9BB1A7309ED00AFF0BA /* ASEditableTextNode.h */ = {isa = PBXFileReference; fileEncoding = 4; lastKnownFileType = sourcecode.c.h; path = ASEditableTextNode.h; sourceTree = "<group>"; };
		0587F9BC1A7309ED00AFF0BA /* ASEditableTextNode.mm */ = {isa = PBXFileReference; fileEncoding = 4; lastKnownFileType = sourcecode.cpp.objcpp; lineEnding = 0; path = ASEditableTextNode.mm; sourceTree = "<group>"; };
		058D09AF195D04C000B7D73C /* Foundation.framework */ = {isa = PBXFileReference; lastKnownFileType = wrapper.framework; name = Foundation.framework; path = System/Library/Frameworks/Foundation.framework; sourceTree = SDKROOT; };
		058D09BC195D04C000B7D73C /* AsyncDisplayKitTests.xctest */ = {isa = PBXFileReference; explicitFileType = wrapper.cfbundle; includeInIndex = 0; path = AsyncDisplayKitTests.xctest; sourceTree = BUILT_PRODUCTS_DIR; };
		058D09BD195D04C000B7D73C /* XCTest.framework */ = {isa = PBXFileReference; lastKnownFileType = wrapper.framework; name = XCTest.framework; path = Library/Frameworks/XCTest.framework; sourceTree = DEVELOPER_DIR; };
		058D09C0195D04C000B7D73C /* UIKit.framework */ = {isa = PBXFileReference; lastKnownFileType = wrapper.framework; name = UIKit.framework; path = Library/Frameworks/UIKit.framework; sourceTree = DEVELOPER_DIR; };
		058D09C7195D04C000B7D73C /* AsyncDisplayKitTests-Info.plist */ = {isa = PBXFileReference; lastKnownFileType = text.plist.xml; path = "AsyncDisplayKitTests-Info.plist"; sourceTree = "<group>"; };
		058D09C9195D04C000B7D73C /* en */ = {isa = PBXFileReference; lastKnownFileType = text.plist.strings; name = en; path = en.lproj/InfoPlist.strings; sourceTree = "<group>"; };
		058D09D5195D050800B7D73C /* ASControlNode.h */ = {isa = PBXFileReference; fileEncoding = 4; lastKnownFileType = sourcecode.c.h; path = ASControlNode.h; sourceTree = "<group>"; };
		058D09D6195D050800B7D73C /* ASControlNode.mm */ = {isa = PBXFileReference; fileEncoding = 4; lastKnownFileType = sourcecode.cpp.objcpp; path = ASControlNode.mm; sourceTree = "<group>"; };
		058D09D7195D050800B7D73C /* ASControlNode+Subclasses.h */ = {isa = PBXFileReference; fileEncoding = 4; lastKnownFileType = sourcecode.c.h; path = "ASControlNode+Subclasses.h"; sourceTree = "<group>"; };
		058D09D8195D050800B7D73C /* ASDisplayNode.h */ = {isa = PBXFileReference; fileEncoding = 4; lastKnownFileType = sourcecode.c.h; lineEnding = 0; path = ASDisplayNode.h; sourceTree = "<group>"; };
		058D09D9195D050800B7D73C /* ASDisplayNode.mm */ = {isa = PBXFileReference; fileEncoding = 4; lastKnownFileType = sourcecode.cpp.objcpp; lineEnding = 0; path = ASDisplayNode.mm; sourceTree = "<group>"; };
		058D09DA195D050800B7D73C /* ASDisplayNode+Subclasses.h */ = {isa = PBXFileReference; fileEncoding = 4; lastKnownFileType = sourcecode.c.h; lineEnding = 0; path = "ASDisplayNode+Subclasses.h"; sourceTree = "<group>"; };
		058D09DB195D050800B7D73C /* ASDisplayNodeExtras.h */ = {isa = PBXFileReference; fileEncoding = 4; lastKnownFileType = sourcecode.c.h; path = ASDisplayNodeExtras.h; sourceTree = "<group>"; };
		058D09DC195D050800B7D73C /* ASDisplayNodeExtras.mm */ = {isa = PBXFileReference; fileEncoding = 4; lastKnownFileType = sourcecode.cpp.objcpp; path = ASDisplayNodeExtras.mm; sourceTree = "<group>"; };
		058D09DD195D050800B7D73C /* ASImageNode.h */ = {isa = PBXFileReference; fileEncoding = 4; lastKnownFileType = sourcecode.c.h; path = ASImageNode.h; sourceTree = "<group>"; };
		058D09DE195D050800B7D73C /* ASImageNode.mm */ = {isa = PBXFileReference; fileEncoding = 4; lastKnownFileType = sourcecode.cpp.objcpp; lineEnding = 0; path = ASImageNode.mm; sourceTree = "<group>"; };
		058D09DF195D050800B7D73C /* ASTextNode.h */ = {isa = PBXFileReference; fileEncoding = 4; lastKnownFileType = sourcecode.c.h; path = ASTextNode.h; sourceTree = "<group>"; };
		058D09E0195D050800B7D73C /* ASTextNode.mm */ = {isa = PBXFileReference; fileEncoding = 4; lastKnownFileType = sourcecode.cpp.objcpp; lineEnding = 0; path = ASTextNode.mm; sourceTree = "<group>"; };
		058D09E2195D050800B7D73C /* _ASDisplayLayer.h */ = {isa = PBXFileReference; fileEncoding = 4; lastKnownFileType = sourcecode.c.h; path = _ASDisplayLayer.h; sourceTree = "<group>"; };
		058D09E3195D050800B7D73C /* _ASDisplayLayer.mm */ = {isa = PBXFileReference; fileEncoding = 4; lastKnownFileType = sourcecode.cpp.objcpp; lineEnding = 0; path = _ASDisplayLayer.mm; sourceTree = "<group>"; };
		058D09E4195D050800B7D73C /* _ASDisplayView.h */ = {isa = PBXFileReference; fileEncoding = 4; lastKnownFileType = sourcecode.c.h; path = _ASDisplayView.h; sourceTree = "<group>"; };
		058D09E5195D050800B7D73C /* _ASDisplayView.mm */ = {isa = PBXFileReference; fileEncoding = 4; lastKnownFileType = sourcecode.cpp.objcpp; path = _ASDisplayView.mm; sourceTree = "<group>"; };
		058D09E6195D050800B7D73C /* ASHighlightOverlayLayer.h */ = {isa = PBXFileReference; fileEncoding = 4; lastKnownFileType = sourcecode.c.h; path = ASHighlightOverlayLayer.h; sourceTree = "<group>"; };
		058D09E7195D050800B7D73C /* ASHighlightOverlayLayer.mm */ = {isa = PBXFileReference; fileEncoding = 4; lastKnownFileType = sourcecode.cpp.objcpp; path = ASHighlightOverlayLayer.mm; sourceTree = "<group>"; };
		058D09E8195D050800B7D73C /* ASMutableAttributedStringBuilder.h */ = {isa = PBXFileReference; fileEncoding = 4; lastKnownFileType = sourcecode.c.h; path = ASMutableAttributedStringBuilder.h; sourceTree = "<group>"; };
		058D09E9195D050800B7D73C /* ASMutableAttributedStringBuilder.m */ = {isa = PBXFileReference; fileEncoding = 4; lastKnownFileType = sourcecode.c.objc; path = ASMutableAttributedStringBuilder.m; sourceTree = "<group>"; };
		058D09F5195D050800B7D73C /* NSMutableAttributedString+TextKitAdditions.h */ = {isa = PBXFileReference; fileEncoding = 4; lastKnownFileType = sourcecode.c.h; path = "NSMutableAttributedString+TextKitAdditions.h"; sourceTree = "<group>"; };
		058D09F6195D050800B7D73C /* NSMutableAttributedString+TextKitAdditions.m */ = {isa = PBXFileReference; fileEncoding = 4; lastKnownFileType = sourcecode.c.objc; path = "NSMutableAttributedString+TextKitAdditions.m"; sourceTree = "<group>"; };
		058D09F8195D050800B7D73C /* _ASAsyncTransaction.h */ = {isa = PBXFileReference; fileEncoding = 4; lastKnownFileType = sourcecode.c.h; path = _ASAsyncTransaction.h; sourceTree = "<group>"; };
		058D09F9195D050800B7D73C /* _ASAsyncTransaction.mm */ = {isa = PBXFileReference; fileEncoding = 4; lastKnownFileType = sourcecode.cpp.objcpp; lineEnding = 0; path = _ASAsyncTransaction.mm; sourceTree = "<group>"; };
		058D09FA195D050800B7D73C /* _ASAsyncTransactionContainer+Private.h */ = {isa = PBXFileReference; fileEncoding = 4; lastKnownFileType = sourcecode.c.h; path = "_ASAsyncTransactionContainer+Private.h"; sourceTree = "<group>"; };
		058D09FB195D050800B7D73C /* _ASAsyncTransactionContainer.h */ = {isa = PBXFileReference; fileEncoding = 4; lastKnownFileType = sourcecode.c.h; path = _ASAsyncTransactionContainer.h; sourceTree = "<group>"; };
		058D09FC195D050800B7D73C /* _ASAsyncTransactionContainer.m */ = {isa = PBXFileReference; fileEncoding = 4; lastKnownFileType = sourcecode.c.objc; lineEnding = 0; path = _ASAsyncTransactionContainer.m; sourceTree = "<group>"; xcLanguageSpecificationIdentifier = xcode.lang.objc; };
		058D09FD195D050800B7D73C /* _ASAsyncTransactionGroup.h */ = {isa = PBXFileReference; fileEncoding = 4; lastKnownFileType = sourcecode.c.h; path = _ASAsyncTransactionGroup.h; sourceTree = "<group>"; };
		058D09FE195D050800B7D73C /* _ASAsyncTransactionGroup.m */ = {isa = PBXFileReference; fileEncoding = 4; lastKnownFileType = sourcecode.c.objc; lineEnding = 0; path = _ASAsyncTransactionGroup.m; sourceTree = "<group>"; xcLanguageSpecificationIdentifier = xcode.lang.objc; };
		058D09FF195D050800B7D73C /* UIView+ASConvenience.h */ = {isa = PBXFileReference; fileEncoding = 4; lastKnownFileType = sourcecode.c.h; path = "UIView+ASConvenience.h"; sourceTree = "<group>"; };
		058D0A03195D050800B7D73C /* _ASCoreAnimationExtras.h */ = {isa = PBXFileReference; fileEncoding = 4; lastKnownFileType = sourcecode.c.h; path = _ASCoreAnimationExtras.h; sourceTree = "<group>"; };
		058D0A04195D050800B7D73C /* _ASCoreAnimationExtras.mm */ = {isa = PBXFileReference; fileEncoding = 4; lastKnownFileType = sourcecode.cpp.objcpp; lineEnding = 0; path = _ASCoreAnimationExtras.mm; sourceTree = "<group>"; xcLanguageSpecificationIdentifier = xcode.lang.objcpp; };
		058D0A05195D050800B7D73C /* _ASPendingState.h */ = {isa = PBXFileReference; fileEncoding = 4; lastKnownFileType = sourcecode.c.h; path = _ASPendingState.h; sourceTree = "<group>"; };
		058D0A06195D050800B7D73C /* _ASPendingState.mm */ = {isa = PBXFileReference; fileEncoding = 4; lastKnownFileType = sourcecode.cpp.objcpp; path = _ASPendingState.mm; sourceTree = "<group>"; };
		058D0A07195D050800B7D73C /* _ASScopeTimer.h */ = {isa = PBXFileReference; fileEncoding = 4; lastKnownFileType = sourcecode.c.h; path = _ASScopeTimer.h; sourceTree = "<group>"; };
		058D0A08195D050800B7D73C /* ASDisplayNode+AsyncDisplay.mm */ = {isa = PBXFileReference; fileEncoding = 4; lastKnownFileType = sourcecode.cpp.objcpp; path = "ASDisplayNode+AsyncDisplay.mm"; sourceTree = "<group>"; };
		058D0A09195D050800B7D73C /* ASDisplayNode+DebugTiming.h */ = {isa = PBXFileReference; fileEncoding = 4; lastKnownFileType = sourcecode.c.h; path = "ASDisplayNode+DebugTiming.h"; sourceTree = "<group>"; };
		058D0A0A195D050800B7D73C /* ASDisplayNode+DebugTiming.mm */ = {isa = PBXFileReference; fileEncoding = 4; lastKnownFileType = sourcecode.cpp.objcpp; path = "ASDisplayNode+DebugTiming.mm"; sourceTree = "<group>"; };
		058D0A0B195D050800B7D73C /* ASDisplayNode+UIViewBridge.mm */ = {isa = PBXFileReference; fileEncoding = 4; lastKnownFileType = sourcecode.cpp.objcpp; path = "ASDisplayNode+UIViewBridge.mm"; sourceTree = "<group>"; };
		058D0A0C195D050800B7D73C /* ASDisplayNodeInternal.h */ = {isa = PBXFileReference; fileEncoding = 4; lastKnownFileType = sourcecode.c.h; path = ASDisplayNodeInternal.h; sourceTree = "<group>"; };
		058D0A0D195D050800B7D73C /* ASImageNode+CGExtras.h */ = {isa = PBXFileReference; fileEncoding = 4; lastKnownFileType = sourcecode.c.h; path = "ASImageNode+CGExtras.h"; sourceTree = "<group>"; };
		058D0A0E195D050800B7D73C /* ASImageNode+CGExtras.m */ = {isa = PBXFileReference; fileEncoding = 4; lastKnownFileType = sourcecode.c.objc; path = "ASImageNode+CGExtras.m"; sourceTree = "<group>"; };
		058D0A12195D050800B7D73C /* ASThread.h */ = {isa = PBXFileReference; fileEncoding = 4; lastKnownFileType = sourcecode.c.h; path = ASThread.h; sourceTree = "<group>"; };
		058D0A2D195D057000B7D73C /* ASDisplayLayerTests.m */ = {isa = PBXFileReference; fileEncoding = 4; lastKnownFileType = sourcecode.c.objc; lineEnding = 0; path = ASDisplayLayerTests.m; sourceTree = "<group>"; xcLanguageSpecificationIdentifier = xcode.lang.objc; };
		058D0A2E195D057000B7D73C /* ASDisplayNodeAppearanceTests.m */ = {isa = PBXFileReference; fileEncoding = 4; lastKnownFileType = sourcecode.c.objc; lineEnding = 0; path = ASDisplayNodeAppearanceTests.m; sourceTree = "<group>"; xcLanguageSpecificationIdentifier = xcode.lang.objc; };
		058D0A2F195D057000B7D73C /* ASDisplayNodeTests.mm */ = {isa = PBXFileReference; fileEncoding = 4; lastKnownFileType = sourcecode.cpp.objcpp; path = ASDisplayNodeTests.mm; sourceTree = "<group>"; };
		058D0A30195D057000B7D73C /* ASDisplayNodeTestsHelper.h */ = {isa = PBXFileReference; fileEncoding = 4; lastKnownFileType = sourcecode.c.h; path = ASDisplayNodeTestsHelper.h; sourceTree = "<group>"; };
		058D0A31195D057000B7D73C /* ASDisplayNodeTestsHelper.m */ = {isa = PBXFileReference; fileEncoding = 4; lastKnownFileType = sourcecode.c.objc; path = ASDisplayNodeTestsHelper.m; sourceTree = "<group>"; };
		058D0A32195D057000B7D73C /* ASMutableAttributedStringBuilderTests.m */ = {isa = PBXFileReference; fileEncoding = 4; lastKnownFileType = sourcecode.c.objc; path = ASMutableAttributedStringBuilderTests.m; sourceTree = "<group>"; };
		058D0A33195D057000B7D73C /* ASTextKitCoreTextAdditionsTests.m */ = {isa = PBXFileReference; fileEncoding = 4; lastKnownFileType = sourcecode.c.objc; path = ASTextKitCoreTextAdditionsTests.m; sourceTree = "<group>"; };
		058D0A36195D057000B7D73C /* ASTextNodeTests.m */ = {isa = PBXFileReference; fileEncoding = 4; lastKnownFileType = sourcecode.c.objc; path = ASTextNodeTests.m; sourceTree = "<group>"; };
		058D0A37195D057000B7D73C /* ASTextNodeWordKernerTests.mm */ = {isa = PBXFileReference; fileEncoding = 4; lastKnownFileType = sourcecode.cpp.objcpp; path = ASTextNodeWordKernerTests.mm; sourceTree = "<group>"; };
		058D0A43195D058D00B7D73C /* ASAssert.h */ = {isa = PBXFileReference; fileEncoding = 4; lastKnownFileType = sourcecode.c.h; path = ASAssert.h; sourceTree = "<group>"; };
		058D0A44195D058D00B7D73C /* ASBaseDefines.h */ = {isa = PBXFileReference; fileEncoding = 4; lastKnownFileType = sourcecode.c.h; path = ASBaseDefines.h; sourceTree = "<group>"; };
		05EA6FE61AC0966E00E35788 /* ASSnapshotTestCase.m */ = {isa = PBXFileReference; fileEncoding = 4; lastKnownFileType = sourcecode.c.objc; path = ASSnapshotTestCase.m; sourceTree = "<group>"; };
		05F20AA31A15733C00DCA68A /* ASImageProtocols.h */ = {isa = PBXFileReference; fileEncoding = 4; lastKnownFileType = sourcecode.c.h; path = ASImageProtocols.h; sourceTree = "<group>"; };
		18C2ED7C1B9B7DE800F627B3 /* ASCollectionNode.h */ = {isa = PBXFileReference; fileEncoding = 4; lastKnownFileType = sourcecode.c.h; path = ASCollectionNode.h; sourceTree = "<group>"; };
		18C2ED7D1B9B7DE800F627B3 /* ASCollectionNode.mm */ = {isa = PBXFileReference; fileEncoding = 4; lastKnownFileType = sourcecode.cpp.objcpp; path = ASCollectionNode.mm; sourceTree = "<group>"; };
		1950C4481A3BB5C1005C8279 /* ASEqualityHelpers.h */ = {isa = PBXFileReference; fileEncoding = 4; lastKnownFileType = sourcecode.c.h; path = ASEqualityHelpers.h; sourceTree = "<group>"; };
		1A6C000B1FAB4E2000D05926 /* ASCornerLayoutSpec.h */ = {isa = PBXFileReference; fileEncoding = 4; lastKnownFileType = sourcecode.c.h; path = ASCornerLayoutSpec.h; sourceTree = "<group>"; };
		1A6C000C1FAB4E2100D05926 /* ASCornerLayoutSpec.mm */ = {isa = PBXFileReference; fileEncoding = 4; lastKnownFileType = sourcecode.cpp.objcpp; path = ASCornerLayoutSpec.mm; sourceTree = "<group>"; };
		1A6C000F1FAB4ED400D05926 /* ASCornerLayoutSpecSnapshotTests.mm */ = {isa = PBXFileReference; fileEncoding = 4; lastKnownFileType = sourcecode.cpp.objcpp; path = ASCornerLayoutSpecSnapshotTests.mm; sourceTree = "<group>"; };
		205F0E0D1B371875007741D0 /* UICollectionViewLayout+ASConvenience.h */ = {isa = PBXFileReference; fileEncoding = 4; lastKnownFileType = sourcecode.c.h; path = "UICollectionViewLayout+ASConvenience.h"; sourceTree = "<group>"; };
		205F0E0E1B371875007741D0 /* UICollectionViewLayout+ASConvenience.m */ = {isa = PBXFileReference; fileEncoding = 4; lastKnownFileType = sourcecode.c.objc; path = "UICollectionViewLayout+ASConvenience.m"; sourceTree = "<group>"; };
		205F0E111B371BD7007741D0 /* ASScrollDirection.m */ = {isa = PBXFileReference; fileEncoding = 4; lastKnownFileType = sourcecode.c.objc; path = ASScrollDirection.m; sourceTree = "<group>"; };
		205F0E171B37339C007741D0 /* ASAbstractLayoutController.h */ = {isa = PBXFileReference; fileEncoding = 4; lastKnownFileType = sourcecode.c.h; path = ASAbstractLayoutController.h; sourceTree = "<group>"; };
		205F0E181B37339C007741D0 /* ASAbstractLayoutController.mm */ = {isa = PBXFileReference; fileEncoding = 4; lastKnownFileType = sourcecode.cpp.objcpp; path = ASAbstractLayoutController.mm; sourceTree = "<group>"; };
		205F0E1B1B373A2C007741D0 /* ASCollectionViewLayoutController.h */ = {isa = PBXFileReference; fileEncoding = 4; lastKnownFileType = sourcecode.c.h; path = ASCollectionViewLayoutController.h; sourceTree = "<group>"; };
		205F0E1C1B373A2C007741D0 /* ASCollectionViewLayoutController.m */ = {isa = PBXFileReference; fileEncoding = 4; lastKnownFileType = sourcecode.c.objc; path = ASCollectionViewLayoutController.m; sourceTree = "<group>"; };
		205F0E1F1B376416007741D0 /* CoreGraphics+ASConvenience.h */ = {isa = PBXFileReference; fileEncoding = 4; lastKnownFileType = sourcecode.c.h; path = "CoreGraphics+ASConvenience.h"; sourceTree = "<group>"; };
		205F0E201B376416007741D0 /* CoreGraphics+ASConvenience.m */ = {isa = PBXFileReference; fileEncoding = 4; lastKnownFileType = sourcecode.c.objc; path = "CoreGraphics+ASConvenience.m"; sourceTree = "<group>"; };
		242995D21B29743C00090100 /* ASBasicImageDownloaderTests.m */ = {isa = PBXFileReference; fileEncoding = 4; lastKnownFileType = sourcecode.c.objc; path = ASBasicImageDownloaderTests.m; sourceTree = "<group>"; };
		2538B6F21BC5D2A2003CA0B4 /* ASCollectionViewFlowLayoutInspectorTests.m */ = {isa = PBXFileReference; fileEncoding = 4; lastKnownFileType = sourcecode.c.objc; lineEnding = 0; path = ASCollectionViewFlowLayoutInspectorTests.m; sourceTree = "<group>"; xcLanguageSpecificationIdentifier = xcode.lang.objc; };
		254C6B511BF8FE6D003EC431 /* ASTextKitTruncationTests.mm */ = {isa = PBXFileReference; fileEncoding = 4; lastKnownFileType = sourcecode.cpp.objcpp; path = ASTextKitTruncationTests.mm; sourceTree = "<group>"; };
		254C6B531BF8FF2A003EC431 /* ASTextKitTests.mm */ = {isa = PBXFileReference; fileEncoding = 4; lastKnownFileType = sourcecode.cpp.objcpp; path = ASTextKitTests.mm; sourceTree = "<group>"; };
		257754931BEE44CD00737CA5 /* ASTextKitRenderer.h */ = {isa = PBXFileReference; fileEncoding = 4; lastKnownFileType = sourcecode.c.h; name = ASTextKitRenderer.h; path = TextKit/ASTextKitRenderer.h; sourceTree = "<group>"; };
		257754941BEE44CD00737CA5 /* ASTextKitAttributes.mm */ = {isa = PBXFileReference; fileEncoding = 4; lastKnownFileType = sourcecode.cpp.objcpp; name = ASTextKitAttributes.mm; path = TextKit/ASTextKitAttributes.mm; sourceTree = "<group>"; };
		257754951BEE44CD00737CA5 /* ASTextKitAttributes.h */ = {isa = PBXFileReference; fileEncoding = 4; lastKnownFileType = sourcecode.c.h; name = ASTextKitAttributes.h; path = TextKit/ASTextKitAttributes.h; sourceTree = "<group>"; };
		257754961BEE44CD00737CA5 /* ASTextKitContext.h */ = {isa = PBXFileReference; fileEncoding = 4; lastKnownFileType = sourcecode.c.h; name = ASTextKitContext.h; path = TextKit/ASTextKitContext.h; sourceTree = "<group>"; };
		257754971BEE44CD00737CA5 /* ASTextKitContext.mm */ = {isa = PBXFileReference; fileEncoding = 4; lastKnownFileType = sourcecode.cpp.objcpp; name = ASTextKitContext.mm; path = TextKit/ASTextKitContext.mm; sourceTree = "<group>"; };
		257754981BEE44CD00737CA5 /* ASTextKitEntityAttribute.h */ = {isa = PBXFileReference; fileEncoding = 4; lastKnownFileType = sourcecode.c.h; name = ASTextKitEntityAttribute.h; path = TextKit/ASTextKitEntityAttribute.h; sourceTree = "<group>"; };
		257754991BEE44CD00737CA5 /* ASTextKitEntityAttribute.m */ = {isa = PBXFileReference; fileEncoding = 4; lastKnownFileType = sourcecode.c.objc; name = ASTextKitEntityAttribute.m; path = TextKit/ASTextKitEntityAttribute.m; sourceTree = "<group>"; };
		2577549A1BEE44CD00737CA5 /* ASTextKitRenderer.mm */ = {isa = PBXFileReference; fileEncoding = 4; lastKnownFileType = sourcecode.cpp.objcpp; name = ASTextKitRenderer.mm; path = TextKit/ASTextKitRenderer.mm; sourceTree = "<group>"; };
		2577549B1BEE44CD00737CA5 /* ASTextKitRenderer+Positioning.h */ = {isa = PBXFileReference; fileEncoding = 4; lastKnownFileType = sourcecode.c.h; name = "ASTextKitRenderer+Positioning.h"; path = "TextKit/ASTextKitRenderer+Positioning.h"; sourceTree = "<group>"; };
		2577549C1BEE44CD00737CA5 /* ASTextKitRenderer+Positioning.mm */ = {isa = PBXFileReference; fileEncoding = 4; lastKnownFileType = sourcecode.cpp.objcpp; name = "ASTextKitRenderer+Positioning.mm"; path = "TextKit/ASTextKitRenderer+Positioning.mm"; sourceTree = "<group>"; };
		2577549D1BEE44CD00737CA5 /* ASTextKitRenderer+TextChecking.h */ = {isa = PBXFileReference; fileEncoding = 4; lastKnownFileType = sourcecode.c.h; name = "ASTextKitRenderer+TextChecking.h"; path = "TextKit/ASTextKitRenderer+TextChecking.h"; sourceTree = "<group>"; };
		2577549E1BEE44CD00737CA5 /* ASTextKitRenderer+TextChecking.mm */ = {isa = PBXFileReference; fileEncoding = 4; lastKnownFileType = sourcecode.cpp.objcpp; name = "ASTextKitRenderer+TextChecking.mm"; path = "TextKit/ASTextKitRenderer+TextChecking.mm"; sourceTree = "<group>"; };
		2577549F1BEE44CD00737CA5 /* ASTextKitShadower.h */ = {isa = PBXFileReference; fileEncoding = 4; lastKnownFileType = sourcecode.c.h; name = ASTextKitShadower.h; path = TextKit/ASTextKitShadower.h; sourceTree = "<group>"; };
		257754A01BEE44CD00737CA5 /* ASTextKitShadower.mm */ = {isa = PBXFileReference; fileEncoding = 4; lastKnownFileType = sourcecode.cpp.objcpp; name = ASTextKitShadower.mm; path = TextKit/ASTextKitShadower.mm; sourceTree = "<group>"; };
		257754A11BEE44CD00737CA5 /* ASTextKitTailTruncater.h */ = {isa = PBXFileReference; fileEncoding = 4; lastKnownFileType = sourcecode.c.h; name = ASTextKitTailTruncater.h; path = TextKit/ASTextKitTailTruncater.h; sourceTree = "<group>"; };
		257754A21BEE44CD00737CA5 /* ASTextKitTailTruncater.mm */ = {isa = PBXFileReference; fileEncoding = 4; lastKnownFileType = sourcecode.cpp.objcpp; name = ASTextKitTailTruncater.mm; path = TextKit/ASTextKitTailTruncater.mm; sourceTree = "<group>"; };
		257754A31BEE44CD00737CA5 /* ASTextKitTruncating.h */ = {isa = PBXFileReference; fileEncoding = 4; lastKnownFileType = sourcecode.c.h; name = ASTextKitTruncating.h; path = TextKit/ASTextKitTruncating.h; sourceTree = "<group>"; };
		257754B71BEE458D00737CA5 /* ASTextKitComponents.mm */ = {isa = PBXFileReference; fileEncoding = 4; lastKnownFileType = sourcecode.cpp.objcpp; name = ASTextKitComponents.mm; path = TextKit/ASTextKitComponents.mm; sourceTree = "<group>"; };
		257754B81BEE458E00737CA5 /* ASTextKitCoreTextAdditions.m */ = {isa = PBXFileReference; fileEncoding = 4; lastKnownFileType = sourcecode.c.objc; name = ASTextKitCoreTextAdditions.m; path = TextKit/ASTextKitCoreTextAdditions.m; sourceTree = "<group>"; };
		257754B91BEE458E00737CA5 /* ASTextNodeWordKerner.h */ = {isa = PBXFileReference; fileEncoding = 4; lastKnownFileType = sourcecode.c.h; name = ASTextNodeWordKerner.h; path = TextKit/ASTextNodeWordKerner.h; sourceTree = "<group>"; };
		257754BA1BEE458E00737CA5 /* ASTextKitComponents.h */ = {isa = PBXFileReference; fileEncoding = 4; lastKnownFileType = sourcecode.c.h; name = ASTextKitComponents.h; path = TextKit/ASTextKitComponents.h; sourceTree = "<group>"; };
		257754BB1BEE458E00737CA5 /* ASTextKitCoreTextAdditions.h */ = {isa = PBXFileReference; fileEncoding = 4; lastKnownFileType = sourcecode.c.h; name = ASTextKitCoreTextAdditions.h; path = TextKit/ASTextKitCoreTextAdditions.h; sourceTree = "<group>"; };
		257754BC1BEE458E00737CA5 /* ASTextNodeTypes.h */ = {isa = PBXFileReference; fileEncoding = 4; lastKnownFileType = sourcecode.c.h; name = ASTextNodeTypes.h; path = TextKit/ASTextNodeTypes.h; sourceTree = "<group>"; };
		257754BD1BEE458E00737CA5 /* ASTextNodeWordKerner.m */ = {isa = PBXFileReference; fileEncoding = 4; lastKnownFileType = sourcecode.c.objc; name = ASTextNodeWordKerner.m; path = TextKit/ASTextNodeWordKerner.m; sourceTree = "<group>"; };
		25E327541C16819500A2170C /* ASPagerNode.h */ = {isa = PBXFileReference; fileEncoding = 4; lastKnownFileType = sourcecode.c.h; lineEnding = 0; path = ASPagerNode.h; sourceTree = "<group>"; };
		25E327551C16819500A2170C /* ASPagerNode.m */ = {isa = PBXFileReference; fileEncoding = 4; lastKnownFileType = sourcecode.c.objc; lineEnding = 0; path = ASPagerNode.m; sourceTree = "<group>"; xcLanguageSpecificationIdentifier = xcode.lang.objc; };
		2911485B1A77147A005D0878 /* ASControlNodeTests.m */ = {isa = PBXFileReference; fileEncoding = 4; lastKnownFileType = sourcecode.c.objc; path = ASControlNodeTests.m; sourceTree = "<group>"; };
		292C59991A956527007E5DD6 /* ASLayoutRangeType.h */ = {isa = PBXFileReference; fileEncoding = 4; lastKnownFileType = sourcecode.c.h; path = ASLayoutRangeType.h; sourceTree = "<group>"; };
		2967F9E11AB0A4CF0072E4AB /* ASBasicImageDownloaderInternal.h */ = {isa = PBXFileReference; lastKnownFileType = sourcecode.c.h; path = ASBasicImageDownloaderInternal.h; sourceTree = "<group>"; };
		296A0A311A951715005ACEAA /* ASScrollDirection.h */ = {isa = PBXFileReference; fileEncoding = 4; lastKnownFileType = sourcecode.c.h; name = ASScrollDirection.h; path = Source/Details/ASScrollDirection.h; sourceTree = SOURCE_ROOT; };
		296A0A341A951ABF005ACEAA /* ASBatchFetchingTests.m */ = {isa = PBXFileReference; fileEncoding = 4; lastKnownFileType = sourcecode.c.objc; lineEnding = 0; path = ASBatchFetchingTests.m; sourceTree = "<group>"; xcLanguageSpecificationIdentifier = xcode.lang.objc; };
		299DA1A71A828D2900162D41 /* ASBatchContext.h */ = {isa = PBXFileReference; fileEncoding = 4; lastKnownFileType = sourcecode.c.h; path = ASBatchContext.h; sourceTree = "<group>"; };
		299DA1A81A828D2900162D41 /* ASBatchContext.mm */ = {isa = PBXFileReference; fileEncoding = 4; lastKnownFileType = sourcecode.cpp.objcpp; path = ASBatchContext.mm; sourceTree = "<group>"; };
		29CDC2E11AAE70D000833CA4 /* ASBasicImageDownloaderContextTests.m */ = {isa = PBXFileReference; fileEncoding = 4; lastKnownFileType = sourcecode.c.objc; lineEnding = 0; path = ASBasicImageDownloaderContextTests.m; sourceTree = "<group>"; xcLanguageSpecificationIdentifier = xcode.lang.objc; };
		3917EBD21E9C2FC400D04A01 /* _ASCollectionReusableView.h */ = {isa = PBXFileReference; fileEncoding = 4; lastKnownFileType = sourcecode.c.h; path = _ASCollectionReusableView.h; sourceTree = "<group>"; };
		3917EBD31E9C2FC400D04A01 /* _ASCollectionReusableView.m */ = {isa = PBXFileReference; fileEncoding = 4; lastKnownFileType = sourcecode.c.objc; path = _ASCollectionReusableView.m; sourceTree = "<group>"; };
		3C9C128419E616EF00E942A0 /* ASTableViewTests.mm */ = {isa = PBXFileReference; fileEncoding = 4; lastKnownFileType = sourcecode.cpp.objcpp; lineEnding = 0; path = ASTableViewTests.mm; sourceTree = "<group>"; xcLanguageSpecificationIdentifier = xcode.lang.objc; };
		4496D0721FA9EA6B001CC8D5 /* ASTraitCollectionTests.m */ = {isa = PBXFileReference; lastKnownFileType = sourcecode.c.objc; path = ASTraitCollectionTests.m; sourceTree = "<group>"; };
		464052191A3F83C40061C0BA /* ASDataController.h */ = {isa = PBXFileReference; fileEncoding = 4; lastKnownFileType = sourcecode.c.h; lineEnding = 0; path = ASDataController.h; sourceTree = "<group>"; };
		4640521A1A3F83C40061C0BA /* ASDataController.mm */ = {isa = PBXFileReference; fileEncoding = 4; lastKnownFileType = sourcecode.cpp.objcpp; lineEnding = 0; path = ASDataController.mm; sourceTree = "<group>"; };
		4640521B1A3F83C40061C0BA /* ASTableLayoutController.h */ = {isa = PBXFileReference; fileEncoding = 4; lastKnownFileType = sourcecode.c.h; path = ASTableLayoutController.h; sourceTree = "<group>"; };
		4640521C1A3F83C40061C0BA /* ASTableLayoutController.m */ = {isa = PBXFileReference; fileEncoding = 4; lastKnownFileType = sourcecode.c.objc; path = ASTableLayoutController.m; sourceTree = "<group>"; };
		4640521D1A3F83C40061C0BA /* ASLayoutController.h */ = {isa = PBXFileReference; fileEncoding = 4; lastKnownFileType = sourcecode.c.h; path = ASLayoutController.h; sourceTree = "<group>"; };
		4E9127681F64157600499623 /* ASRunLoopQueueTests.m */ = {isa = PBXFileReference; fileEncoding = 4; lastKnownFileType = sourcecode.c.objc; path = ASRunLoopQueueTests.m; sourceTree = "<group>"; };
		68355B2E1CB5799E001D4E68 /* ASImageNode+AnimatedImage.mm */ = {isa = PBXFileReference; fileEncoding = 4; lastKnownFileType = sourcecode.cpp.objcpp; path = "ASImageNode+AnimatedImage.mm"; sourceTree = "<group>"; };
		68355B361CB57A5A001D4E68 /* ASPINRemoteImageDownloader.m */ = {isa = PBXFileReference; fileEncoding = 4; lastKnownFileType = sourcecode.c.objc; path = ASPINRemoteImageDownloader.m; sourceTree = "<group>"; };
		68355B371CB57A5A001D4E68 /* ASImageContainerProtocolCategories.h */ = {isa = PBXFileReference; fileEncoding = 4; lastKnownFileType = sourcecode.c.h; path = ASImageContainerProtocolCategories.h; sourceTree = "<group>"; };
		68355B381CB57A5A001D4E68 /* ASImageContainerProtocolCategories.m */ = {isa = PBXFileReference; fileEncoding = 4; lastKnownFileType = sourcecode.c.objc; path = ASImageContainerProtocolCategories.m; sourceTree = "<group>"; };
		68355B391CB57A5A001D4E68 /* ASPINRemoteImageDownloader.h */ = {isa = PBXFileReference; fileEncoding = 4; lastKnownFileType = sourcecode.c.h; path = ASPINRemoteImageDownloader.h; sourceTree = "<group>"; };
		68B027791C1A79CC0041016B /* ASDisplayNode+Beta.h */ = {isa = PBXFileReference; fileEncoding = 4; lastKnownFileType = sourcecode.c.h; path = "ASDisplayNode+Beta.h"; sourceTree = "<group>"; };
		68B8A4DB1CBD911D007E4543 /* ASImageNode+AnimatedImagePrivate.h */ = {isa = PBXFileReference; fileEncoding = 4; lastKnownFileType = sourcecode.c.h; path = "ASImageNode+AnimatedImagePrivate.h"; sourceTree = "<group>"; };
		68B8A4DF1CBDB958007E4543 /* ASWeakProxy.h */ = {isa = PBXFileReference; fileEncoding = 4; lastKnownFileType = sourcecode.c.h; path = ASWeakProxy.h; sourceTree = "<group>"; };
		68B8A4E01CBDB958007E4543 /* ASWeakProxy.m */ = {isa = PBXFileReference; fileEncoding = 4; lastKnownFileType = sourcecode.c.objc; path = ASWeakProxy.m; sourceTree = "<group>"; };
		68C215561DE10D330019C4BC /* ASCollectionViewLayoutInspector.h */ = {isa = PBXFileReference; fileEncoding = 4; lastKnownFileType = sourcecode.c.h; path = ASCollectionViewLayoutInspector.h; sourceTree = "<group>"; };
		68C215571DE10D330019C4BC /* ASCollectionViewLayoutInspector.m */ = {isa = PBXFileReference; fileEncoding = 4; lastKnownFileType = sourcecode.c.objc; path = ASCollectionViewLayoutInspector.m; sourceTree = "<group>"; };
		68EE0DBB1C1B4ED300BA1B99 /* ASMainSerialQueue.h */ = {isa = PBXFileReference; fileEncoding = 4; lastKnownFileType = sourcecode.c.h; path = ASMainSerialQueue.h; sourceTree = "<group>"; };
		68EE0DBC1C1B4ED300BA1B99 /* ASMainSerialQueue.mm */ = {isa = PBXFileReference; fileEncoding = 4; lastKnownFileType = sourcecode.cpp.objcpp; path = ASMainSerialQueue.mm; sourceTree = "<group>"; };
		68FC85DC1CE29AB700EDD713 /* ASNavigationController.h */ = {isa = PBXFileReference; fileEncoding = 4; lastKnownFileType = sourcecode.c.h; path = ASNavigationController.h; sourceTree = "<group>"; };
		68FC85DD1CE29AB700EDD713 /* ASNavigationController.m */ = {isa = PBXFileReference; fileEncoding = 4; lastKnownFileType = sourcecode.c.objc; path = ASNavigationController.m; sourceTree = "<group>"; };
		68FC85E01CE29B7E00EDD713 /* ASTabBarController.h */ = {isa = PBXFileReference; fileEncoding = 4; lastKnownFileType = sourcecode.c.h; path = ASTabBarController.h; sourceTree = "<group>"; };
		68FC85E11CE29B7E00EDD713 /* ASTabBarController.m */ = {isa = PBXFileReference; fileEncoding = 4; lastKnownFileType = sourcecode.c.objc; path = ASTabBarController.m; sourceTree = "<group>"; };
		68FC85E71CE29C7D00EDD713 /* ASVisibilityProtocols.h */ = {isa = PBXFileReference; fileEncoding = 4; lastKnownFileType = sourcecode.c.h; path = ASVisibilityProtocols.h; sourceTree = "<group>"; };
		68FC85E81CE29C7D00EDD713 /* ASVisibilityProtocols.m */ = {isa = PBXFileReference; fileEncoding = 4; lastKnownFileType = sourcecode.c.objc; path = ASVisibilityProtocols.m; sourceTree = "<group>"; };
		6900C5F31E8072DA00BCD75C /* ASImageNode+Private.h */ = {isa = PBXFileReference; fileEncoding = 4; lastKnownFileType = sourcecode.c.h; path = "ASImageNode+Private.h"; sourceTree = "<group>"; };
		6907C2561DC4ECFE00374C66 /* ASObjectDescriptionHelpers.h */ = {isa = PBXFileReference; fileEncoding = 4; lastKnownFileType = sourcecode.c.h; path = ASObjectDescriptionHelpers.h; sourceTree = "<group>"; };
		6907C2571DC4ECFE00374C66 /* ASObjectDescriptionHelpers.m */ = {isa = PBXFileReference; fileEncoding = 4; lastKnownFileType = sourcecode.c.objc; path = ASObjectDescriptionHelpers.m; sourceTree = "<group>"; };
		690C35601E055C5D00069B91 /* ASDimensionInternal.mm */ = {isa = PBXFileReference; fileEncoding = 4; lastKnownFileType = sourcecode.cpp.objcpp; path = ASDimensionInternal.mm; sourceTree = "<group>"; };
		690C35631E055C7B00069B91 /* ASDimensionInternal.h */ = {isa = PBXFileReference; fileEncoding = 4; lastKnownFileType = sourcecode.c.h; path = ASDimensionInternal.h; sourceTree = "<group>"; };
		690ED58D1E36BCA6000627C0 /* ASLayoutElementStylePrivate.h */ = {isa = PBXFileReference; fileEncoding = 4; lastKnownFileType = sourcecode.c.h; path = ASLayoutElementStylePrivate.h; sourceTree = "<group>"; };
		690ED5921E36D118000627C0 /* ASControlNode+tvOS.h */ = {isa = PBXFileReference; fileEncoding = 4; lastKnownFileType = sourcecode.c.h; path = "ASControlNode+tvOS.h"; sourceTree = "<group>"; };
		690ED5931E36D118000627C0 /* ASControlNode+tvOS.m */ = {isa = PBXFileReference; fileEncoding = 4; lastKnownFileType = sourcecode.c.objc; path = "ASControlNode+tvOS.m"; sourceTree = "<group>"; };
		690ED5941E36D118000627C0 /* ASImageNode+tvOS.h */ = {isa = PBXFileReference; fileEncoding = 4; lastKnownFileType = sourcecode.c.h; path = "ASImageNode+tvOS.h"; sourceTree = "<group>"; };
		690ED5951E36D118000627C0 /* ASImageNode+tvOS.m */ = {isa = PBXFileReference; fileEncoding = 4; lastKnownFileType = sourcecode.c.objc; path = "ASImageNode+tvOS.m"; sourceTree = "<group>"; };
		692510131E74FB44003F2DD0 /* Default-568h@2x.png */ = {isa = PBXFileReference; lastKnownFileType = image.png; path = "Default-568h@2x.png"; sourceTree = "<group>"; };
		692BE8D61E36B65B00C86D87 /* ASLayoutSpecPrivate.h */ = {isa = PBXFileReference; fileEncoding = 4; lastKnownFileType = sourcecode.c.h; path = ASLayoutSpecPrivate.h; sourceTree = "<group>"; };
		6947B0BC1E36B4E30007C478 /* ASStackUnpositionedLayout.h */ = {isa = PBXFileReference; fileEncoding = 4; lastKnownFileType = sourcecode.c.h; path = ASStackUnpositionedLayout.h; sourceTree = "<group>"; };
		6947B0BD1E36B4E30007C478 /* ASStackUnpositionedLayout.mm */ = {isa = PBXFileReference; fileEncoding = 4; lastKnownFileType = sourcecode.cpp.objcpp; path = ASStackUnpositionedLayout.mm; sourceTree = "<group>"; };
		6947B0C11E36B5040007C478 /* ASStackPositionedLayout.h */ = {isa = PBXFileReference; fileEncoding = 4; lastKnownFileType = sourcecode.c.h; path = ASStackPositionedLayout.h; sourceTree = "<group>"; };
		6947B0C21E36B5040007C478 /* ASStackPositionedLayout.mm */ = {isa = PBXFileReference; fileEncoding = 4; lastKnownFileType = sourcecode.cpp.objcpp; path = ASStackPositionedLayout.mm; sourceTree = "<group>"; };
		6959433C1D70815300B0EE1F /* ASDisplayNodeLayout.mm */ = {isa = PBXFileReference; fileEncoding = 4; lastKnownFileType = sourcecode.cpp.objcpp; path = ASDisplayNodeLayout.mm; sourceTree = "<group>"; };
		6959433D1D70815300B0EE1F /* ASDisplayNodeLayout.h */ = {isa = PBXFileReference; fileEncoding = 4; lastKnownFileType = sourcecode.c.h; path = ASDisplayNodeLayout.h; sourceTree = "<group>"; };
		695BE2541DC1245C008E6EA5 /* ASWrapperSpecSnapshotTests.mm */ = {isa = PBXFileReference; fileEncoding = 4; lastKnownFileType = sourcecode.cpp.objcpp; path = ASWrapperSpecSnapshotTests.mm; sourceTree = "<group>"; };
		696F01EA1DD2AF450049FBD5 /* ASEventLog.h */ = {isa = PBXFileReference; fileEncoding = 4; lastKnownFileType = sourcecode.c.h; path = ASEventLog.h; sourceTree = "<group>"; };
		696F01EB1DD2AF450049FBD5 /* ASEventLog.mm */ = {isa = PBXFileReference; fileEncoding = 4; lastKnownFileType = sourcecode.cpp.objcpp; path = ASEventLog.mm; sourceTree = "<group>"; };
		696FCB301D6E46050093471E /* ASBackgroundLayoutSpecSnapshotTests.mm */ = {isa = PBXFileReference; fileEncoding = 4; lastKnownFileType = sourcecode.cpp.objcpp; lineEnding = 0; path = ASBackgroundLayoutSpecSnapshotTests.mm; sourceTree = "<group>"; xcLanguageSpecificationIdentifier = xcode.lang.objcpp; };
		6977965D1D8AC8D3007E93D7 /* ASLayoutSpec+Subclasses.h */ = {isa = PBXFileReference; fileEncoding = 4; lastKnownFileType = sourcecode.c.h; path = "ASLayoutSpec+Subclasses.h"; sourceTree = "<group>"; };
		6977965E1D8AC8D3007E93D7 /* ASLayoutSpec+Subclasses.mm */ = {isa = PBXFileReference; fileEncoding = 4; lastKnownFileType = sourcecode.cpp.objcpp; path = "ASLayoutSpec+Subclasses.mm"; sourceTree = "<group>"; };
		697B31591CFE4B410049936F /* ASEditableTextNodeTests.m */ = {isa = PBXFileReference; fileEncoding = 4; lastKnownFileType = sourcecode.c.objc; path = ASEditableTextNodeTests.m; sourceTree = "<group>"; };
		698371D91E4379CD00437585 /* ASNodeController+Beta.h */ = {isa = PBXFileReference; fileEncoding = 4; lastKnownFileType = sourcecode.c.h; path = "ASNodeController+Beta.h"; sourceTree = "<group>"; };
		698371DA1E4379CD00437585 /* ASNodeController+Beta.m */ = {isa = PBXFileReference; fileEncoding = 4; lastKnownFileType = sourcecode.c.objc; path = "ASNodeController+Beta.m"; sourceTree = "<group>"; };
		698C8B601CAB49FC0052DC3F /* ASLayoutElementExtensibility.h */ = {isa = PBXFileReference; fileEncoding = 4; lastKnownFileType = sourcecode.c.h; path = ASLayoutElementExtensibility.h; sourceTree = "<group>"; };
		698DFF431E36B6C9002891F1 /* ASStackLayoutSpecUtilities.h */ = {isa = PBXFileReference; fileEncoding = 4; lastKnownFileType = sourcecode.c.h; path = ASStackLayoutSpecUtilities.h; sourceTree = "<group>"; };
		698DFF461E36B7E9002891F1 /* ASLayoutSpecUtilities.h */ = {isa = PBXFileReference; fileEncoding = 4; lastKnownFileType = sourcecode.c.h; path = ASLayoutSpecUtilities.h; sourceTree = "<group>"; };
		699B83501E3C1BA500433FA4 /* ASLayoutSpecTests.m */ = {isa = PBXFileReference; fileEncoding = 4; lastKnownFileType = sourcecode.c.objc; path = ASLayoutSpecTests.m; sourceTree = "<group>"; };
		69B225661D72535E00B25B22 /* ASDisplayNodeLayoutTests.mm */ = {isa = PBXFileReference; fileEncoding = 4; lastKnownFileType = sourcecode.cpp.objcpp; path = ASDisplayNodeLayoutTests.mm; sourceTree = "<group>"; };
		69BCE3D71EC6513B007DCCAD /* ASDisplayNode+Layout.mm */ = {isa = PBXFileReference; fileEncoding = 4; lastKnownFileType = sourcecode.cpp.objcpp; path = "ASDisplayNode+Layout.mm"; sourceTree = "<group>"; };
		69CB62A91CB8165900024920 /* _ASDisplayViewAccessiblity.h */ = {isa = PBXFileReference; fileEncoding = 4; lastKnownFileType = sourcecode.c.h; path = _ASDisplayViewAccessiblity.h; sourceTree = "<group>"; };
		69CB62AA1CB8165900024920 /* _ASDisplayViewAccessiblity.mm */ = {isa = PBXFileReference; fileEncoding = 4; lastKnownFileType = sourcecode.cpp.objcpp; path = _ASDisplayViewAccessiblity.mm; sourceTree = "<group>"; };
		69F10C851C84C35D0026140C /* ASRangeControllerUpdateRangeProtocol+Beta.h */ = {isa = PBXFileReference; fileEncoding = 4; lastKnownFileType = sourcecode.c.h; path = "ASRangeControllerUpdateRangeProtocol+Beta.h"; sourceTree = "<group>"; };
		69FEE53C1D95A9AF0086F066 /* ASLayoutElementStyleTests.m */ = {isa = PBXFileReference; fileEncoding = 4; lastKnownFileType = sourcecode.c.objc; path = ASLayoutElementStyleTests.m; sourceTree = "<group>"; };
		6BDC61F51978FEA400E50D21 /* AsyncDisplayKit.h */ = {isa = PBXFileReference; explicitFileType = sourcecode.c.h; path = AsyncDisplayKit.h; sourceTree = "<group>"; };
		764D83D21C8EA515009B4FB8 /* AsyncDisplayKit+Debug.h */ = {isa = PBXFileReference; fileEncoding = 4; lastKnownFileType = sourcecode.c.h; path = "AsyncDisplayKit+Debug.h"; sourceTree = "<group>"; };
		764D83D31C8EA515009B4FB8 /* AsyncDisplayKit+Debug.m */ = {isa = PBXFileReference; fileEncoding = 4; lastKnownFileType = sourcecode.c.objc; path = "AsyncDisplayKit+Debug.m"; sourceTree = "<group>"; };
		7A06A7381C35F08800FE8DAA /* ASRelativeLayoutSpec.mm */ = {isa = PBXFileReference; fileEncoding = 4; lastKnownFileType = sourcecode.cpp.objcpp; path = ASRelativeLayoutSpec.mm; sourceTree = "<group>"; };
		7A06A7391C35F08800FE8DAA /* ASRelativeLayoutSpec.h */ = {isa = PBXFileReference; fileEncoding = 4; lastKnownFileType = sourcecode.c.h; path = ASRelativeLayoutSpec.h; sourceTree = "<group>"; };
		7AB338681C55B97B0055FDE8 /* ASRelativeLayoutSpecSnapshotTests.mm */ = {isa = PBXFileReference; fileEncoding = 4; lastKnownFileType = sourcecode.cpp.objcpp; path = ASRelativeLayoutSpecSnapshotTests.mm; sourceTree = "<group>"; };
		8021EC1A1D2B00B100799119 /* UIImage+ASConvenience.h */ = {isa = PBXFileReference; fileEncoding = 4; lastKnownFileType = sourcecode.c.h; path = "UIImage+ASConvenience.h"; sourceTree = "<group>"; };
		8021EC1B1D2B00B100799119 /* UIImage+ASConvenience.m */ = {isa = PBXFileReference; fileEncoding = 4; lastKnownFileType = sourcecode.c.objc; path = "UIImage+ASConvenience.m"; sourceTree = "<group>"; };
		81E95C131D62639600336598 /* ASTextNodeSnapshotTests.m */ = {isa = PBXFileReference; fileEncoding = 4; lastKnownFileType = sourcecode.c.objc; path = ASTextNodeSnapshotTests.m; sourceTree = "<group>"; };
		81EE384D1C8E94F000456208 /* ASRunLoopQueue.h */ = {isa = PBXFileReference; fileEncoding = 4; lastKnownFileType = sourcecode.c.h; name = ASRunLoopQueue.h; path = ../ASRunLoopQueue.h; sourceTree = "<group>"; };
		81EE384E1C8E94F000456208 /* ASRunLoopQueue.mm */ = {isa = PBXFileReference; fileEncoding = 4; lastKnownFileType = sourcecode.cpp.objcpp; name = ASRunLoopQueue.mm; path = ../ASRunLoopQueue.mm; sourceTree = "<group>"; };
		83A7D9581D44542100BF333E /* ASWeakMap.h */ = {isa = PBXFileReference; fileEncoding = 4; lastKnownFileType = sourcecode.c.h; path = ASWeakMap.h; sourceTree = "<group>"; };
		83A7D9591D44542100BF333E /* ASWeakMap.m */ = {isa = PBXFileReference; fileEncoding = 4; lastKnownFileType = sourcecode.c.objc; path = ASWeakMap.m; sourceTree = "<group>"; };
		83A7D95D1D446A6E00BF333E /* ASWeakMapTests.m */ = {isa = PBXFileReference; fileEncoding = 4; lastKnownFileType = sourcecode.c.objc; path = ASWeakMapTests.m; sourceTree = "<group>"; };
		8B0768B11CE752EC002E1453 /* ASDefaultPlaybackButton.h */ = {isa = PBXFileReference; fileEncoding = 4; lastKnownFileType = sourcecode.c.h; path = ASDefaultPlaybackButton.h; sourceTree = "<group>"; };
		8B0768B21CE752EC002E1453 /* ASDefaultPlaybackButton.m */ = {isa = PBXFileReference; fileEncoding = 4; lastKnownFileType = sourcecode.c.objc; path = ASDefaultPlaybackButton.m; sourceTree = "<group>"; };
		8BDA5FC31CDBDDE1007D13B2 /* ASVideoPlayerNode.h */ = {isa = PBXFileReference; fileEncoding = 4; lastKnownFileType = sourcecode.c.h; path = ASVideoPlayerNode.h; sourceTree = "<group>"; };
		8BDA5FC41CDBDDE1007D13B2 /* ASVideoPlayerNode.mm */ = {isa = PBXFileReference; fileEncoding = 4; lastKnownFileType = sourcecode.cpp.objcpp; path = ASVideoPlayerNode.mm; sourceTree = "<group>"; };
		9019FBB91ED8061D00C45F72 /* ASYogaLayoutSpec.h */ = {isa = PBXFileReference; fileEncoding = 4; lastKnownFileType = sourcecode.c.h; path = ASYogaLayoutSpec.h; sourceTree = "<group>"; };
		9019FBBA1ED8061D00C45F72 /* ASYogaLayoutSpec.mm */ = {isa = PBXFileReference; fileEncoding = 4; lastKnownFileType = sourcecode.cpp.objcpp; path = ASYogaLayoutSpec.mm; sourceTree = "<group>"; };
		9019FBBB1ED8061D00C45F72 /* ASYogaUtilities.h */ = {isa = PBXFileReference; fileEncoding = 4; lastKnownFileType = sourcecode.c.h; path = ASYogaUtilities.h; sourceTree = "<group>"; };
		9019FBBC1ED8061D00C45F72 /* ASYogaUtilities.mm */ = {isa = PBXFileReference; fileEncoding = 4; lastKnownFileType = sourcecode.cpp.objcpp; path = ASYogaUtilities.mm; sourceTree = "<group>"; };
		909C4C731F09C98B00D6B76F /* ASTextNode2.h */ = {isa = PBXFileReference; fileEncoding = 4; lastKnownFileType = sourcecode.c.h; path = ASTextNode2.h; sourceTree = "<group>"; };
		909C4C741F09C98B00D6B76F /* ASTextNode2.mm */ = {isa = PBXFileReference; fileEncoding = 4; lastKnownFileType = sourcecode.cpp.objcpp; path = ASTextNode2.mm; sourceTree = "<group>"; };
		90FC784E1E4BFE1B00383C5A /* ASDisplayNode+Yoga.mm */ = {isa = PBXFileReference; fileEncoding = 4; lastKnownFileType = sourcecode.cpp.objcpp; path = "ASDisplayNode+Yoga.mm"; sourceTree = "<group>"; };
		92DD2FE11BF4B97E0074C9DD /* ASMapNode.h */ = {isa = PBXFileReference; fileEncoding = 4; lastKnownFileType = sourcecode.c.h; path = ASMapNode.h; sourceTree = "<group>"; };
		92DD2FE21BF4B97E0074C9DD /* ASMapNode.mm */ = {isa = PBXFileReference; fileEncoding = 4; lastKnownFileType = sourcecode.cpp.objcpp; path = ASMapNode.mm; sourceTree = "<group>"; };
		92DD2FE51BF4D05E0074C9DD /* MapKit.framework */ = {isa = PBXFileReference; lastKnownFileType = wrapper.framework; name = MapKit.framework; path = System/Library/Frameworks/MapKit.framework; sourceTree = SDKROOT; };
		9C49C36E1B853957000B0DD5 /* ASStackLayoutElement.h */ = {isa = PBXFileReference; fileEncoding = 4; lastKnownFileType = sourcecode.c.h; path = ASStackLayoutElement.h; sourceTree = "<group>"; };
		9C5586671BD549CB00B50E3A /* ASAsciiArtBoxCreator.h */ = {isa = PBXFileReference; fileEncoding = 4; lastKnownFileType = sourcecode.c.h; path = ASAsciiArtBoxCreator.h; sourceTree = "<group>"; };
		9C5586681BD549CB00B50E3A /* ASAsciiArtBoxCreator.m */ = {isa = PBXFileReference; fileEncoding = 4; lastKnownFileType = sourcecode.c.objc; path = ASAsciiArtBoxCreator.m; sourceTree = "<group>"; };
		9C6BB3B01B8CC9C200F13F52 /* ASAbsoluteLayoutElement.h */ = {isa = PBXFileReference; fileEncoding = 4; lastKnownFileType = sourcecode.c.h; path = ASAbsoluteLayoutElement.h; sourceTree = "<group>"; };
		9C70F2011CDA4EFA007D6C76 /* ASTraitCollection.h */ = {isa = PBXFileReference; fileEncoding = 4; lastKnownFileType = sourcecode.c.h; path = ASTraitCollection.h; sourceTree = "<group>"; };
		9C70F2021CDA4EFA007D6C76 /* ASTraitCollection.m */ = {isa = PBXFileReference; fileEncoding = 4; lastKnownFileType = sourcecode.c.objc; path = ASTraitCollection.m; sourceTree = "<group>"; };
		9C8898BA1C738B9800D6B02E /* ASTextKitFontSizeAdjuster.mm */ = {isa = PBXFileReference; fileEncoding = 4; lastKnownFileType = sourcecode.cpp.objcpp; name = ASTextKitFontSizeAdjuster.mm; path = TextKit/ASTextKitFontSizeAdjuster.mm; sourceTree = "<group>"; };
		9CDC18CB1B910E12004965E2 /* ASLayoutElementPrivate.h */ = {isa = PBXFileReference; fileEncoding = 4; lastKnownFileType = sourcecode.c.h; path = ASLayoutElementPrivate.h; sourceTree = "<group>"; };
		9CFFC6BF1CCAC73C006A6476 /* ASViewController.mm */ = {isa = PBXFileReference; fileEncoding = 4; lastKnownFileType = sourcecode.cpp.objcpp; path = ASViewController.mm; sourceTree = "<group>"; };
		9CFFC6C11CCAC768006A6476 /* ASTableNode.mm */ = {isa = PBXFileReference; fileEncoding = 4; lastKnownFileType = sourcecode.cpp.objcpp; path = ASTableNode.mm; sourceTree = "<group>"; };
		9F06E5CC1B4CAF4200F015D8 /* ASCollectionViewTests.mm */ = {isa = PBXFileReference; fileEncoding = 4; lastKnownFileType = sourcecode.cpp.objcpp; lineEnding = 0; path = ASCollectionViewTests.mm; sourceTree = "<group>"; xcLanguageSpecificationIdentifier = xcode.lang.objc; };
		9F98C0231DBDF2A300476D92 /* ASControlTargetAction.h */ = {isa = PBXFileReference; fileEncoding = 4; lastKnownFileType = sourcecode.c.h; path = ASControlTargetAction.h; sourceTree = "<group>"; };
		9F98C0241DBDF2A300476D92 /* ASControlTargetAction.m */ = {isa = PBXFileReference; fileEncoding = 4; lastKnownFileType = sourcecode.c.objc; path = ASControlTargetAction.m; sourceTree = "<group>"; };
		A2763D771CBDD57D00A9ADBD /* ASPINRemoteImageDownloader.h */ = {isa = PBXFileReference; fileEncoding = 4; lastKnownFileType = sourcecode.c.h; name = ASPINRemoteImageDownloader.h; path = Details/ASPINRemoteImageDownloader.h; sourceTree = "<group>"; };
		A2763D781CBDD57D00A9ADBD /* ASPINRemoteImageDownloader.m */ = {isa = PBXFileReference; fileEncoding = 4; lastKnownFileType = sourcecode.c.objc; name = ASPINRemoteImageDownloader.m; path = Details/ASPINRemoteImageDownloader.m; sourceTree = "<group>"; };
		A32FEDD31C501B6A004F642A /* ASTextKitFontSizeAdjuster.h */ = {isa = PBXFileReference; fileEncoding = 4; lastKnownFileType = sourcecode.c.h; name = ASTextKitFontSizeAdjuster.h; path = TextKit/ASTextKitFontSizeAdjuster.h; sourceTree = "<group>"; };
		A373200E1C571B050011FC94 /* ASTextNode+Beta.h */ = {isa = PBXFileReference; lastKnownFileType = sourcecode.c.h; path = "ASTextNode+Beta.h"; sourceTree = "<group>"; };
		AC026B571BD3F61800BBC17E /* ASAbsoluteLayoutSpecSnapshotTests.m */ = {isa = PBXFileReference; fileEncoding = 4; lastKnownFileType = sourcecode.c.objc; lineEnding = 0; path = ASAbsoluteLayoutSpecSnapshotTests.m; sourceTree = "<group>"; xcLanguageSpecificationIdentifier = xcode.lang.objc; };
		AC026B6D1BD57DBF00BBC17E /* _ASHierarchyChangeSet.h */ = {isa = PBXFileReference; fileEncoding = 4; lastKnownFileType = sourcecode.c.h; path = _ASHierarchyChangeSet.h; sourceTree = "<group>"; };
		AC026B6E1BD57DBF00BBC17E /* _ASHierarchyChangeSet.mm */ = {isa = PBXFileReference; fileEncoding = 4; lastKnownFileType = sourcecode.cpp.objcpp; path = _ASHierarchyChangeSet.mm; sourceTree = "<group>"; };
		AC21EC0F1B3D0BF600C8B19A /* ASStackLayoutDefines.h */ = {isa = PBXFileReference; fileEncoding = 4; lastKnownFileType = sourcecode.c.h; path = ASStackLayoutDefines.h; sourceTree = "<group>"; };
		AC3C4A4F1A1139C100143C57 /* ASCollectionView.h */ = {isa = PBXFileReference; fileEncoding = 4; lastKnownFileType = sourcecode.c.h; lineEnding = 0; path = ASCollectionView.h; sourceTree = "<group>"; };
		AC3C4A501A1139C100143C57 /* ASCollectionView.mm */ = {isa = PBXFileReference; fileEncoding = 4; lastKnownFileType = sourcecode.cpp.objcpp; lineEnding = 0; path = ASCollectionView.mm; sourceTree = "<group>"; };
		AC3C4A531A113EEC00143C57 /* ASCollectionViewProtocols.h */ = {isa = PBXFileReference; fileEncoding = 4; lastKnownFileType = sourcecode.c.h; path = ASCollectionViewProtocols.h; sourceTree = "<group>"; };
		AC6145401D8AFAE8003D62A2 /* ASSection.h */ = {isa = PBXFileReference; fileEncoding = 4; lastKnownFileType = sourcecode.c.h; name = ASSection.h; path = ../Private/ASSection.h; sourceTree = "<group>"; };
		AC6145421D8AFD4F003D62A2 /* ASSection.m */ = {isa = PBXFileReference; fileEncoding = 4; lastKnownFileType = sourcecode.c.objc; name = ASSection.m; path = ../Private/ASSection.m; sourceTree = "<group>"; };
		AC6456071B0A335000CF11B8 /* ASCellNode.mm */ = {isa = PBXFileReference; fileEncoding = 4; lastKnownFileType = sourcecode.cpp.objcpp; path = ASCellNode.mm; sourceTree = "<group>"; };
		AC7A2C161BDE11DF0093FE1A /* ASTableViewInternal.h */ = {isa = PBXFileReference; fileEncoding = 4; lastKnownFileType = sourcecode.c.h; path = ASTableViewInternal.h; sourceTree = "<group>"; };
		ACC945A81BA9E7A0005E1FB8 /* ASViewController.h */ = {isa = PBXFileReference; fileEncoding = 4; lastKnownFileType = sourcecode.c.h; path = ASViewController.h; sourceTree = "<group>"; };
		ACE87A2B1D73696800D7FF06 /* ASSectionContext.h */ = {isa = PBXFileReference; fileEncoding = 4; lastKnownFileType = sourcecode.c.h; name = ASSectionContext.h; path = Details/ASSectionContext.h; sourceTree = "<group>"; };
		ACF6ED011B17843500DA7C62 /* ASBackgroundLayoutSpec.h */ = {isa = PBXFileReference; fileEncoding = 4; lastKnownFileType = sourcecode.c.h; path = ASBackgroundLayoutSpec.h; sourceTree = "<group>"; };
		ACF6ED021B17843500DA7C62 /* ASBackgroundLayoutSpec.mm */ = {isa = PBXFileReference; fileEncoding = 4; lastKnownFileType = sourcecode.cpp.objcpp; lineEnding = 0; path = ASBackgroundLayoutSpec.mm; sourceTree = "<group>"; };
		ACF6ED031B17843500DA7C62 /* ASCenterLayoutSpec.h */ = {isa = PBXFileReference; fileEncoding = 4; lastKnownFileType = sourcecode.c.h; path = ASCenterLayoutSpec.h; sourceTree = "<group>"; };
		ACF6ED041B17843500DA7C62 /* ASCenterLayoutSpec.mm */ = {isa = PBXFileReference; fileEncoding = 4; lastKnownFileType = sourcecode.cpp.objcpp; lineEnding = 0; path = ASCenterLayoutSpec.mm; sourceTree = "<group>"; };
		ACF6ED071B17843500DA7C62 /* ASDimension.h */ = {isa = PBXFileReference; fileEncoding = 4; lastKnownFileType = sourcecode.c.h; path = ASDimension.h; sourceTree = "<group>"; };
		ACF6ED081B17843500DA7C62 /* ASDimension.mm */ = {isa = PBXFileReference; fileEncoding = 4; lastKnownFileType = sourcecode.cpp.objcpp; path = ASDimension.mm; sourceTree = "<group>"; };
		ACF6ED091B17843500DA7C62 /* ASInsetLayoutSpec.h */ = {isa = PBXFileReference; fileEncoding = 4; lastKnownFileType = sourcecode.c.h; path = ASInsetLayoutSpec.h; sourceTree = "<group>"; };
		ACF6ED0A1B17843500DA7C62 /* ASInsetLayoutSpec.mm */ = {isa = PBXFileReference; fileEncoding = 4; lastKnownFileType = sourcecode.cpp.objcpp; lineEnding = 0; path = ASInsetLayoutSpec.mm; sourceTree = "<group>"; };
		ACF6ED0B1B17843500DA7C62 /* ASLayout.h */ = {isa = PBXFileReference; fileEncoding = 4; lastKnownFileType = sourcecode.c.h; path = ASLayout.h; sourceTree = "<group>"; };
		ACF6ED0C1B17843500DA7C62 /* ASLayout.mm */ = {isa = PBXFileReference; fileEncoding = 4; lastKnownFileType = sourcecode.cpp.objcpp; path = ASLayout.mm; sourceTree = "<group>"; };
		ACF6ED0D1B17843500DA7C62 /* ASLayoutSpec.h */ = {isa = PBXFileReference; fileEncoding = 4; lastKnownFileType = sourcecode.c.h; path = ASLayoutSpec.h; sourceTree = "<group>"; };
		ACF6ED0E1B17843500DA7C62 /* ASLayoutSpec.mm */ = {isa = PBXFileReference; fileEncoding = 4; lastKnownFileType = sourcecode.cpp.objcpp; lineEnding = 0; path = ASLayoutSpec.mm; sourceTree = "<group>"; };
		ACF6ED111B17843500DA7C62 /* ASLayoutElement.h */ = {isa = PBXFileReference; fileEncoding = 4; lastKnownFileType = sourcecode.c.h; path = ASLayoutElement.h; sourceTree = "<group>"; };
		ACF6ED121B17843500DA7C62 /* ASOverlayLayoutSpec.h */ = {isa = PBXFileReference; fileEncoding = 4; lastKnownFileType = sourcecode.c.h; path = ASOverlayLayoutSpec.h; sourceTree = "<group>"; };
		ACF6ED131B17843500DA7C62 /* ASOverlayLayoutSpec.mm */ = {isa = PBXFileReference; fileEncoding = 4; lastKnownFileType = sourcecode.cpp.objcpp; lineEnding = 0; path = ASOverlayLayoutSpec.mm; sourceTree = "<group>"; };
		ACF6ED141B17843500DA7C62 /* ASRatioLayoutSpec.h */ = {isa = PBXFileReference; fileEncoding = 4; lastKnownFileType = sourcecode.c.h; path = ASRatioLayoutSpec.h; sourceTree = "<group>"; };
		ACF6ED151B17843500DA7C62 /* ASRatioLayoutSpec.mm */ = {isa = PBXFileReference; fileEncoding = 4; lastKnownFileType = sourcecode.cpp.objcpp; lineEnding = 0; path = ASRatioLayoutSpec.mm; sourceTree = "<group>"; };
		ACF6ED161B17843500DA7C62 /* ASStackLayoutSpec.h */ = {isa = PBXFileReference; fileEncoding = 4; lastKnownFileType = sourcecode.c.h; path = ASStackLayoutSpec.h; sourceTree = "<group>"; };
		ACF6ED171B17843500DA7C62 /* ASStackLayoutSpec.mm */ = {isa = PBXFileReference; fileEncoding = 4; lastKnownFileType = sourcecode.cpp.objcpp; path = ASStackLayoutSpec.mm; sourceTree = "<group>"; };
		ACF6ED181B17843500DA7C62 /* ASAbsoluteLayoutSpec.h */ = {isa = PBXFileReference; fileEncoding = 4; lastKnownFileType = sourcecode.c.h; path = ASAbsoluteLayoutSpec.h; sourceTree = "<group>"; };
		ACF6ED191B17843500DA7C62 /* ASAbsoluteLayoutSpec.mm */ = {isa = PBXFileReference; fileEncoding = 4; lastKnownFileType = sourcecode.cpp.objcpp; lineEnding = 0; path = ASAbsoluteLayoutSpec.mm; sourceTree = "<group>"; };
		ACF6ED431B17847A00DA7C62 /* ASInternalHelpers.h */ = {isa = PBXFileReference; fileEncoding = 4; lastKnownFileType = sourcecode.c.h; path = ASInternalHelpers.h; sourceTree = "<group>"; };
		ACF6ED441B17847A00DA7C62 /* ASInternalHelpers.m */ = {isa = PBXFileReference; fileEncoding = 4; lastKnownFileType = sourcecode.c.objc; path = ASInternalHelpers.m; sourceTree = "<group>"; };
		ACF6ED531B178DC700DA7C62 /* ASCenterLayoutSpecSnapshotTests.mm */ = {isa = PBXFileReference; fileEncoding = 4; lastKnownFileType = sourcecode.cpp.objcpp; lineEnding = 0; path = ASCenterLayoutSpecSnapshotTests.mm; sourceTree = "<group>"; xcLanguageSpecificationIdentifier = xcode.lang.objcpp; };
		ACF6ED541B178DC700DA7C62 /* ASDimensionTests.mm */ = {isa = PBXFileReference; fileEncoding = 4; lastKnownFileType = sourcecode.cpp.objcpp; lineEnding = 0; path = ASDimensionTests.mm; sourceTree = "<group>"; xcLanguageSpecificationIdentifier = xcode.lang.objcpp; };
		ACF6ED551B178DC700DA7C62 /* ASInsetLayoutSpecSnapshotTests.mm */ = {isa = PBXFileReference; fileEncoding = 4; lastKnownFileType = sourcecode.cpp.objcpp; path = ASInsetLayoutSpecSnapshotTests.mm; sourceTree = "<group>"; };
		ACF6ED571B178DC700DA7C62 /* ASLayoutSpecSnapshotTestsHelper.h */ = {isa = PBXFileReference; fileEncoding = 4; lastKnownFileType = sourcecode.c.h; path = ASLayoutSpecSnapshotTestsHelper.h; sourceTree = "<group>"; };
		ACF6ED581B178DC700DA7C62 /* ASLayoutSpecSnapshotTestsHelper.m */ = {isa = PBXFileReference; fileEncoding = 4; lastKnownFileType = sourcecode.c.objc; lineEnding = 0; path = ASLayoutSpecSnapshotTestsHelper.m; sourceTree = "<group>"; xcLanguageSpecificationIdentifier = xcode.lang.objc; };
		ACF6ED591B178DC700DA7C62 /* ASOverlayLayoutSpecSnapshotTests.mm */ = {isa = PBXFileReference; fileEncoding = 4; lastKnownFileType = sourcecode.cpp.objcpp; path = ASOverlayLayoutSpecSnapshotTests.mm; sourceTree = "<group>"; };
		ACF6ED5A1B178DC700DA7C62 /* ASRatioLayoutSpecSnapshotTests.mm */ = {isa = PBXFileReference; fileEncoding = 4; lastKnownFileType = sourcecode.cpp.objcpp; path = ASRatioLayoutSpecSnapshotTests.mm; sourceTree = "<group>"; };
		ACF6ED5B1B178DC700DA7C62 /* ASStackLayoutSpecSnapshotTests.mm */ = {isa = PBXFileReference; fileEncoding = 4; lastKnownFileType = sourcecode.cpp.objcpp; path = ASStackLayoutSpecSnapshotTests.mm; sourceTree = "<group>"; };
		AE6987C01DD04E1000B9E458 /* ASPagerNodeTests.m */ = {isa = PBXFileReference; fileEncoding = 4; lastKnownFileType = sourcecode.c.objc; path = ASPagerNodeTests.m; sourceTree = "<group>"; };
		AEB7B0181C5962EA00662EF4 /* ASDefaultPlayButton.h */ = {isa = PBXFileReference; fileEncoding = 4; lastKnownFileType = sourcecode.c.h; path = ASDefaultPlayButton.h; sourceTree = "<group>"; };
		AEB7B0191C5962EA00662EF4 /* ASDefaultPlayButton.m */ = {isa = PBXFileReference; fileEncoding = 4; lastKnownFileType = sourcecode.c.objc; path = ASDefaultPlayButton.m; sourceTree = "<group>"; };
		AEEC47DF1C20C2DD00EC1693 /* ASVideoNode.h */ = {isa = PBXFileReference; fileEncoding = 4; lastKnownFileType = sourcecode.c.h; path = ASVideoNode.h; sourceTree = "<group>"; };
		AEEC47E01C20C2DD00EC1693 /* ASVideoNode.mm */ = {isa = PBXFileReference; fileEncoding = 4; lastKnownFileType = sourcecode.cpp.objcpp; path = ASVideoNode.mm; sourceTree = "<group>"; };
		AEEC47E31C21D3D200EC1693 /* ASVideoNodeTests.m */ = {isa = PBXFileReference; fileEncoding = 4; lastKnownFileType = sourcecode.c.objc; path = ASVideoNodeTests.m; sourceTree = "<group>"; };
		B0F880581BEAEC7500D17647 /* ASTableNode.h */ = {isa = PBXFileReference; fileEncoding = 4; lastKnownFileType = sourcecode.c.h; path = ASTableNode.h; sourceTree = "<group>"; };
		B13CA0F61C519E9400E031AB /* ASCollectionViewLayoutFacilitatorProtocol.h */ = {isa = PBXFileReference; fileEncoding = 4; lastKnownFileType = sourcecode.c.h; path = ASCollectionViewLayoutFacilitatorProtocol.h; sourceTree = "<group>"; };
		B13CA0FF1C52004900E031AB /* ASCollectionNode+Beta.h */ = {isa = PBXFileReference; fileEncoding = 4; lastKnownFileType = sourcecode.c.h; path = "ASCollectionNode+Beta.h"; sourceTree = "<group>"; };
		B30BF6501C5964B0004FCD53 /* ASLayoutManager.h */ = {isa = PBXFileReference; fileEncoding = 4; lastKnownFileType = sourcecode.c.h; name = ASLayoutManager.h; path = TextKit/ASLayoutManager.h; sourceTree = "<group>"; };
		B30BF6511C5964B0004FCD53 /* ASLayoutManager.m */ = {isa = PBXFileReference; fileEncoding = 4; lastKnownFileType = sourcecode.c.objc; name = ASLayoutManager.m; path = TextKit/ASLayoutManager.m; sourceTree = "<group>"; };
		B35061DA1B010EDF0018CF92 /* AsyncDisplayKit.framework */ = {isa = PBXFileReference; explicitFileType = wrapper.framework; includeInIndex = 0; path = AsyncDisplayKit.framework; sourceTree = BUILT_PRODUCTS_DIR; };
		BB5FC3CD1F9BA688007F191E /* ASNavigationControllerTests.m */ = {isa = PBXFileReference; lastKnownFileType = sourcecode.c.objc; path = ASNavigationControllerTests.m; sourceTree = "<group>"; };
		BB5FC3D01F9C9389007F191E /* ASTabBarControllerTests.m */ = {isa = PBXFileReference; lastKnownFileType = sourcecode.c.objc; path = ASTabBarControllerTests.m; sourceTree = "<group>"; };
		BDC2D162BD55A807C1475DA5 /* Pods-AsyncDisplayKitTests.profile.xcconfig */ = {isa = PBXFileReference; includeInIndex = 1; lastKnownFileType = text.xcconfig; name = "Pods-AsyncDisplayKitTests.profile.xcconfig"; path = "Pods/Target Support Files/Pods-AsyncDisplayKitTests/Pods-AsyncDisplayKitTests.profile.xcconfig"; sourceTree = "<group>"; };
		CC034A071E60BEB400626263 /* ASDisplayNode+Convenience.h */ = {isa = PBXFileReference; fileEncoding = 4; lastKnownFileType = sourcecode.c.h; path = "ASDisplayNode+Convenience.h"; sourceTree = "<group>"; };
		CC034A081E60BEB400626263 /* ASDisplayNode+Convenience.m */ = {isa = PBXFileReference; fileEncoding = 4; lastKnownFileType = sourcecode.c.objc; path = "ASDisplayNode+Convenience.m"; sourceTree = "<group>"; };
		CC034A111E649F1300626263 /* AsyncDisplayKit+IGListKitMethods.h */ = {isa = PBXFileReference; fileEncoding = 4; lastKnownFileType = sourcecode.c.h; path = "AsyncDisplayKit+IGListKitMethods.h"; sourceTree = "<group>"; };
		CC034A121E649F1300626263 /* AsyncDisplayKit+IGListKitMethods.m */ = {isa = PBXFileReference; fileEncoding = 4; lastKnownFileType = sourcecode.c.objc; path = "AsyncDisplayKit+IGListKitMethods.m"; sourceTree = "<group>"; };
		CC051F1E1D7A286A006434CB /* ASCALayerTests.m */ = {isa = PBXFileReference; fileEncoding = 4; lastKnownFileType = sourcecode.c.objc; path = ASCALayerTests.m; sourceTree = "<group>"; };
		CC0AEEA31D66316E005D1C78 /* ASUICollectionViewTests.m */ = {isa = PBXFileReference; fileEncoding = 4; lastKnownFileType = sourcecode.c.objc; path = ASUICollectionViewTests.m; sourceTree = "<group>"; };
		CC0F88591E42807F00576FED /* ASCollectionViewFlowLayoutInspector.m */ = {isa = PBXFileReference; fileEncoding = 4; lastKnownFileType = sourcecode.c.objc; path = ASCollectionViewFlowLayoutInspector.m; sourceTree = "<group>"; };
		CC0F885A1E42807F00576FED /* ASCollectionViewFlowLayoutInspector.h */ = {isa = PBXFileReference; fileEncoding = 4; lastKnownFileType = sourcecode.c.h; path = ASCollectionViewFlowLayoutInspector.h; sourceTree = "<group>"; };
		CC0F885D1E4280B800576FED /* _ASCollectionViewCell.m */ = {isa = PBXFileReference; fileEncoding = 4; lastKnownFileType = sourcecode.c.objc; path = _ASCollectionViewCell.m; sourceTree = "<group>"; };
		CC0F885E1E4280B800576FED /* _ASCollectionViewCell.h */ = {isa = PBXFileReference; fileEncoding = 4; lastKnownFileType = sourcecode.c.h; path = _ASCollectionViewCell.h; sourceTree = "<group>"; };
		CC0F88691E4286FA00576FED /* ReferenceImages_64 */ = {isa = PBXFileReference; lastKnownFileType = folder; path = ReferenceImages_64; sourceTree = "<group>"; };
		CC0F886A1E4286FA00576FED /* ReferenceImages_iOS_10 */ = {isa = PBXFileReference; lastKnownFileType = folder; path = ReferenceImages_iOS_10; sourceTree = "<group>"; };
		CC11F9791DB181180024D77B /* ASNetworkImageNodeTests.m */ = {isa = PBXFileReference; fileEncoding = 4; lastKnownFileType = sourcecode.c.objc; path = ASNetworkImageNodeTests.m; sourceTree = "<group>"; };
		CC2E317F1DAC353700EEE891 /* ASCollectionView+Undeprecated.h */ = {isa = PBXFileReference; fileEncoding = 4; lastKnownFileType = sourcecode.c.h; path = "ASCollectionView+Undeprecated.h"; sourceTree = "<group>"; };
		CC2F65EC1E5FFB1600DA57C9 /* ASMutableElementMap.h */ = {isa = PBXFileReference; fileEncoding = 4; lastKnownFileType = sourcecode.c.h; path = ASMutableElementMap.h; sourceTree = "<group>"; };
		CC2F65ED1E5FFB1600DA57C9 /* ASMutableElementMap.m */ = {isa = PBXFileReference; fileEncoding = 4; lastKnownFileType = sourcecode.c.objc; path = ASMutableElementMap.m; sourceTree = "<group>"; };
		CC3B20811C3F76D600798563 /* ASPendingStateController.h */ = {isa = PBXFileReference; fileEncoding = 4; lastKnownFileType = sourcecode.c.h; path = ASPendingStateController.h; sourceTree = "<group>"; };
		CC3B20821C3F76D600798563 /* ASPendingStateController.mm */ = {isa = PBXFileReference; fileEncoding = 4; lastKnownFileType = sourcecode.cpp.objcpp; path = ASPendingStateController.mm; sourceTree = "<group>"; };
		CC3B20871C3F7A5400798563 /* ASWeakSet.h */ = {isa = PBXFileReference; fileEncoding = 4; lastKnownFileType = sourcecode.c.h; path = ASWeakSet.h; sourceTree = "<group>"; };
		CC3B20881C3F7A5400798563 /* ASWeakSet.m */ = {isa = PBXFileReference; fileEncoding = 4; lastKnownFileType = sourcecode.c.objc; path = ASWeakSet.m; sourceTree = "<group>"; };
		CC3B208D1C3F7D0A00798563 /* ASWeakSetTests.m */ = {isa = PBXFileReference; fileEncoding = 4; lastKnownFileType = sourcecode.c.objc; path = ASWeakSetTests.m; sourceTree = "<group>"; };
		CC3B208F1C3F892D00798563 /* ASBridgedPropertiesTests.mm */ = {isa = PBXFileReference; fileEncoding = 4; lastKnownFileType = sourcecode.cpp.objcpp; lineEnding = 0; path = ASBridgedPropertiesTests.mm; sourceTree = "<group>"; xcLanguageSpecificationIdentifier = xcode.lang.objcpp; };
		CC4981B21D1A02BE004E13CC /* ASTableViewThrashTests.m */ = {isa = PBXFileReference; fileEncoding = 4; lastKnownFileType = sourcecode.c.objc; path = ASTableViewThrashTests.m; sourceTree = "<group>"; };
		CC4981BA1D1C7F65004E13CC /* NSIndexSet+ASHelpers.h */ = {isa = PBXFileReference; fileEncoding = 4; lastKnownFileType = sourcecode.c.h; path = "NSIndexSet+ASHelpers.h"; sourceTree = "<group>"; };
		CC4981BB1D1C7F65004E13CC /* NSIndexSet+ASHelpers.m */ = {isa = PBXFileReference; fileEncoding = 4; lastKnownFileType = sourcecode.c.objc; path = "NSIndexSet+ASHelpers.m"; sourceTree = "<group>"; };
		CC4C2A751D88E3BF0039ACAB /* ASTraceEvent.h */ = {isa = PBXFileReference; fileEncoding = 4; lastKnownFileType = sourcecode.c.h; path = ASTraceEvent.h; sourceTree = "<group>"; };
		CC4C2A761D88E3BF0039ACAB /* ASTraceEvent.m */ = {isa = PBXFileReference; fileEncoding = 4; lastKnownFileType = sourcecode.c.objc; path = ASTraceEvent.m; sourceTree = "<group>"; };
		CC512B841DAC45C60054848E /* ASTableView+Undeprecated.h */ = {isa = PBXFileReference; fileEncoding = 4; lastKnownFileType = sourcecode.c.h; path = "ASTableView+Undeprecated.h"; sourceTree = "<group>"; };
		CC54A81B1D70077A00296A24 /* ASDispatch.h */ = {isa = PBXFileReference; lastKnownFileType = sourcecode.c.h; path = ASDispatch.h; sourceTree = "<group>"; };
		CC54A81D1D7008B300296A24 /* ASDispatchTests.m */ = {isa = PBXFileReference; fileEncoding = 4; lastKnownFileType = sourcecode.c.objc; lineEnding = 0; path = ASDispatchTests.m; sourceTree = "<group>"; xcLanguageSpecificationIdentifier = xcode.lang.objc; };
		CC55A70B1E529FA200594372 /* UIResponder+AsyncDisplayKit.h */ = {isa = PBXFileReference; fileEncoding = 4; lastKnownFileType = sourcecode.c.h; path = "UIResponder+AsyncDisplayKit.h"; sourceTree = "<group>"; };
		CC55A70C1E529FA200594372 /* UIResponder+AsyncDisplayKit.m */ = {isa = PBXFileReference; fileEncoding = 4; lastKnownFileType = sourcecode.c.objc; path = "UIResponder+AsyncDisplayKit.m"; sourceTree = "<group>"; };
		CC55A70F1E52A0F200594372 /* ASResponderChainEnumerator.h */ = {isa = PBXFileReference; fileEncoding = 4; lastKnownFileType = sourcecode.c.h; path = ASResponderChainEnumerator.h; sourceTree = "<group>"; };
		CC55A7101E52A0F200594372 /* ASResponderChainEnumerator.m */ = {isa = PBXFileReference; fileEncoding = 4; lastKnownFileType = sourcecode.c.objc; path = ASResponderChainEnumerator.m; sourceTree = "<group>"; };
		CC5601391F06E9A700DC4FBE /* ASIntegerMap.h */ = {isa = PBXFileReference; fileEncoding = 4; lastKnownFileType = sourcecode.c.h; path = ASIntegerMap.h; sourceTree = "<group>"; };
		CC56013A1F06E9A700DC4FBE /* ASIntegerMap.mm */ = {isa = PBXFileReference; fileEncoding = 4; lastKnownFileType = sourcecode.cpp.objcpp; path = ASIntegerMap.mm; sourceTree = "<group>"; };
		CC57EAF91E394EA40034C595 /* Info.plist */ = {isa = PBXFileReference; fileEncoding = 4; lastKnownFileType = text.plist.xml; path = Info.plist; sourceTree = "<group>"; };
		CC583AC01EF9BAB400134156 /* ASDisplayNode+OCMock.m */ = {isa = PBXFileReference; lastKnownFileType = sourcecode.c.objc; path = "ASDisplayNode+OCMock.m"; sourceTree = "<group>"; };
		CC583AC11EF9BAB400134156 /* ASTestCase.h */ = {isa = PBXFileReference; lastKnownFileType = sourcecode.c.h; path = ASTestCase.h; sourceTree = "<group>"; };
		CC583AC21EF9BAB400134156 /* ASTestCase.m */ = {isa = PBXFileReference; lastKnownFileType = sourcecode.c.objc; path = ASTestCase.m; sourceTree = "<group>"; };
		CC583AC31EF9BAB400134156 /* ASXCTExtensions.h */ = {isa = PBXFileReference; lastKnownFileType = sourcecode.c.h; path = ASXCTExtensions.h; sourceTree = "<group>"; };
		CC583AC41EF9BAB400134156 /* NSInvocation+ASTestHelpers.h */ = {isa = PBXFileReference; lastKnownFileType = sourcecode.c.h; path = "NSInvocation+ASTestHelpers.h"; sourceTree = "<group>"; };
		CC583AC51EF9BAB400134156 /* NSInvocation+ASTestHelpers.m */ = {isa = PBXFileReference; lastKnownFileType = sourcecode.c.objc; path = "NSInvocation+ASTestHelpers.m"; sourceTree = "<group>"; };
		CC583AC61EF9BAB400134156 /* OCMockObject+ASAdditions.h */ = {isa = PBXFileReference; lastKnownFileType = sourcecode.c.h; path = "OCMockObject+ASAdditions.h"; sourceTree = "<group>"; };
		CC583AC71EF9BAB400134156 /* OCMockObject+ASAdditions.m */ = {isa = PBXFileReference; lastKnownFileType = sourcecode.c.objc; path = "OCMockObject+ASAdditions.m"; sourceTree = "<group>"; };
		CC58AA4A1E398E1D002C8CB4 /* ASBlockTypes.h */ = {isa = PBXFileReference; fileEncoding = 4; lastKnownFileType = sourcecode.c.h; path = ASBlockTypes.h; sourceTree = "<group>"; };
		CC6AA2D81E9F03B900978E87 /* ASDisplayNode+Ancestry.h */ = {isa = PBXFileReference; fileEncoding = 4; lastKnownFileType = sourcecode.c.h; name = "ASDisplayNode+Ancestry.h"; path = "Base/ASDisplayNode+Ancestry.h"; sourceTree = "<group>"; };
		CC6AA2D91E9F03B900978E87 /* ASDisplayNode+Ancestry.m */ = {isa = PBXFileReference; fileEncoding = 4; lastKnownFileType = sourcecode.c.objc; name = "ASDisplayNode+Ancestry.m"; path = "Base/ASDisplayNode+Ancestry.m"; sourceTree = "<group>"; };
		CC7FD9DC1BB5E962005CCB2B /* ASPhotosFrameworkImageRequest.h */ = {isa = PBXFileReference; fileEncoding = 4; lastKnownFileType = sourcecode.c.h; path = ASPhotosFrameworkImageRequest.h; sourceTree = "<group>"; };
		CC7FD9DD1BB5E962005CCB2B /* ASPhotosFrameworkImageRequest.m */ = {isa = PBXFileReference; fileEncoding = 4; lastKnownFileType = sourcecode.c.objc; path = ASPhotosFrameworkImageRequest.m; sourceTree = "<group>"; };
		CC7FD9E01BB5F750005CCB2B /* ASPhotosFrameworkImageRequestTests.m */ = {isa = PBXFileReference; fileEncoding = 4; lastKnownFileType = sourcecode.c.objc; path = ASPhotosFrameworkImageRequestTests.m; sourceTree = "<group>"; };
		CC87BB941DA8193C0090E380 /* ASCellNode+Internal.h */ = {isa = PBXFileReference; fileEncoding = 4; lastKnownFileType = sourcecode.c.h; path = "ASCellNode+Internal.h"; sourceTree = "<group>"; };
		CC8B05D41D73836400F54286 /* ASPerformanceTestContext.h */ = {isa = PBXFileReference; fileEncoding = 4; lastKnownFileType = sourcecode.c.h; path = ASPerformanceTestContext.h; sourceTree = "<group>"; };
		CC8B05D51D73836400F54286 /* ASPerformanceTestContext.m */ = {isa = PBXFileReference; fileEncoding = 4; lastKnownFileType = sourcecode.c.objc; path = ASPerformanceTestContext.m; sourceTree = "<group>"; };
		CC8B05D71D73979700F54286 /* ASTextNodePerformanceTests.m */ = {isa = PBXFileReference; fileEncoding = 4; lastKnownFileType = sourcecode.c.objc; path = ASTextNodePerformanceTests.m; sourceTree = "<group>"; };
		CCA221D21D6FA7EF00AF6A0F /* ASViewControllerTests.m */ = {isa = PBXFileReference; fileEncoding = 4; lastKnownFileType = sourcecode.c.objc; path = ASViewControllerTests.m; sourceTree = "<group>"; };
		CCA282B21E9EA7310037E8B7 /* ASTipsController.h */ = {isa = PBXFileReference; fileEncoding = 4; lastKnownFileType = sourcecode.c.h; path = ASTipsController.h; sourceTree = "<group>"; };
		CCA282B31E9EA7310037E8B7 /* ASTipsController.m */ = {isa = PBXFileReference; fileEncoding = 4; lastKnownFileType = sourcecode.c.objc; path = ASTipsController.m; sourceTree = "<group>"; };
		CCA282B61E9EA8E40037E8B7 /* AsyncDisplayKit+Tips.h */ = {isa = PBXFileReference; fileEncoding = 4; lastKnownFileType = sourcecode.c.h; path = "AsyncDisplayKit+Tips.h"; sourceTree = "<group>"; };
		CCA282B71E9EA8E40037E8B7 /* AsyncDisplayKit+Tips.m */ = {isa = PBXFileReference; fileEncoding = 4; lastKnownFileType = sourcecode.c.objc; path = "AsyncDisplayKit+Tips.m"; sourceTree = "<group>"; };
		CCA282BA1E9EABDD0037E8B7 /* ASTipProvider.h */ = {isa = PBXFileReference; fileEncoding = 4; lastKnownFileType = sourcecode.c.h; path = ASTipProvider.h; sourceTree = "<group>"; };
		CCA282BB1E9EABDD0037E8B7 /* ASTipProvider.m */ = {isa = PBXFileReference; fileEncoding = 4; lastKnownFileType = sourcecode.c.objc; path = ASTipProvider.m; sourceTree = "<group>"; };
		CCA282BE1E9EAE010037E8B7 /* ASTip.h */ = {isa = PBXFileReference; fileEncoding = 4; lastKnownFileType = sourcecode.c.h; path = ASTip.h; sourceTree = "<group>"; };
		CCA282BF1E9EAE010037E8B7 /* ASTip.m */ = {isa = PBXFileReference; fileEncoding = 4; lastKnownFileType = sourcecode.c.objc; path = ASTip.m; sourceTree = "<group>"; };
		CCA282C21E9EAE630037E8B7 /* ASLayerBackingTipProvider.h */ = {isa = PBXFileReference; fileEncoding = 4; lastKnownFileType = sourcecode.c.h; path = ASLayerBackingTipProvider.h; sourceTree = "<group>"; };
		CCA282C31E9EAE630037E8B7 /* ASLayerBackingTipProvider.m */ = {isa = PBXFileReference; fileEncoding = 4; lastKnownFileType = sourcecode.c.objc; path = ASLayerBackingTipProvider.m; sourceTree = "<group>"; };
		CCA282C61E9EB64B0037E8B7 /* ASDisplayNodeTipState.h */ = {isa = PBXFileReference; fileEncoding = 4; lastKnownFileType = sourcecode.c.h; path = ASDisplayNodeTipState.h; sourceTree = "<group>"; };
		CCA282C71E9EB64B0037E8B7 /* ASDisplayNodeTipState.m */ = {isa = PBXFileReference; fileEncoding = 4; lastKnownFileType = sourcecode.c.objc; path = ASDisplayNodeTipState.m; sourceTree = "<group>"; };
		CCA282CA1E9EB73E0037E8B7 /* ASTipNode.h */ = {isa = PBXFileReference; fileEncoding = 4; lastKnownFileType = sourcecode.c.h; path = ASTipNode.h; sourceTree = "<group>"; };
		CCA282CB1E9EB73E0037E8B7 /* ASTipNode.m */ = {isa = PBXFileReference; fileEncoding = 4; lastKnownFileType = sourcecode.c.objc; path = ASTipNode.m; sourceTree = "<group>"; };
		CCA282CE1E9EBF6C0037E8B7 /* ASTipsWindow.h */ = {isa = PBXFileReference; fileEncoding = 4; lastKnownFileType = sourcecode.c.h; path = ASTipsWindow.h; sourceTree = "<group>"; };
		CCA282CF1E9EBF6C0037E8B7 /* ASTipsWindow.m */ = {isa = PBXFileReference; fileEncoding = 4; lastKnownFileType = sourcecode.c.objc; path = ASTipsWindow.m; sourceTree = "<group>"; };
		CCA5F62D1EECC2A80060C137 /* ASAssert.m */ = {isa = PBXFileReference; fileEncoding = 4; lastKnownFileType = sourcecode.c.objc; path = ASAssert.m; sourceTree = "<group>"; };
		CCB1F9591EFB60A5009C7475 /* ASLog.m */ = {isa = PBXFileReference; fileEncoding = 4; lastKnownFileType = sourcecode.c.objc; path = ASLog.m; sourceTree = "<group>"; };
		CCB1F95B1EFB6316009C7475 /* ASSignpost.h */ = {isa = PBXFileReference; lastKnownFileType = sourcecode.c.h; path = ASSignpost.h; sourceTree = "<group>"; };
		CCB2F34C1D63CCC6004E6DE9 /* ASDisplayNodeSnapshotTests.m */ = {isa = PBXFileReference; fileEncoding = 4; lastKnownFileType = sourcecode.c.objc; path = ASDisplayNodeSnapshotTests.m; sourceTree = "<group>"; };
		CCBBBF5C1EB161760069AA91 /* ASRangeManagingNode.h */ = {isa = PBXFileReference; fileEncoding = 4; lastKnownFileType = sourcecode.c.h; path = ASRangeManagingNode.h; sourceTree = "<group>"; };
		CCBD05DE1E4147B000D18509 /* ASIGListAdapterBasedDataSource.m */ = {isa = PBXFileReference; fileEncoding = 4; lastKnownFileType = sourcecode.c.objc; path = ASIGListAdapterBasedDataSource.m; sourceTree = "<group>"; };
		CCBD05DF1E4147B000D18509 /* ASIGListAdapterBasedDataSource.h */ = {isa = PBXFileReference; fileEncoding = 4; lastKnownFileType = sourcecode.c.h; path = ASIGListAdapterBasedDataSource.h; sourceTree = "<group>"; };
		CCCCCCC31EC3EF060087FE10 /* ASTextDebugOption.h */ = {isa = PBXFileReference; fileEncoding = 4; lastKnownFileType = sourcecode.c.h; path = ASTextDebugOption.h; sourceTree = "<group>"; };
		CCCCCCC41EC3EF060087FE10 /* ASTextDebugOption.m */ = {isa = PBXFileReference; fileEncoding = 4; lastKnownFileType = sourcecode.c.objc; path = ASTextDebugOption.m; sourceTree = "<group>"; };
		CCCCCCC51EC3EF060087FE10 /* ASTextInput.h */ = {isa = PBXFileReference; fileEncoding = 4; lastKnownFileType = sourcecode.c.h; path = ASTextInput.h; sourceTree = "<group>"; };
		CCCCCCC61EC3EF060087FE10 /* ASTextInput.m */ = {isa = PBXFileReference; fileEncoding = 4; lastKnownFileType = sourcecode.c.objc; path = ASTextInput.m; sourceTree = "<group>"; };
		CCCCCCC71EC3EF060087FE10 /* ASTextLayout.h */ = {isa = PBXFileReference; fileEncoding = 4; lastKnownFileType = sourcecode.c.h; path = ASTextLayout.h; sourceTree = "<group>"; };
		CCCCCCC81EC3EF060087FE10 /* ASTextLayout.m */ = {isa = PBXFileReference; fileEncoding = 4; lastKnownFileType = sourcecode.c.objc; path = ASTextLayout.m; sourceTree = "<group>"; };
		CCCCCCC91EC3EF060087FE10 /* ASTextLine.h */ = {isa = PBXFileReference; fileEncoding = 4; lastKnownFileType = sourcecode.c.h; path = ASTextLine.h; sourceTree = "<group>"; };
		CCCCCCCA1EC3EF060087FE10 /* ASTextLine.m */ = {isa = PBXFileReference; fileEncoding = 4; lastKnownFileType = sourcecode.c.objc; path = ASTextLine.m; sourceTree = "<group>"; };
		CCCCCCCC1EC3EF060087FE10 /* ASTextAttribute.h */ = {isa = PBXFileReference; fileEncoding = 4; lastKnownFileType = sourcecode.c.h; path = ASTextAttribute.h; sourceTree = "<group>"; };
		CCCCCCCD1EC3EF060087FE10 /* ASTextAttribute.m */ = {isa = PBXFileReference; fileEncoding = 4; lastKnownFileType = sourcecode.c.objc; path = ASTextAttribute.m; sourceTree = "<group>"; };
		CCCCCCCE1EC3EF060087FE10 /* ASTextRunDelegate.h */ = {isa = PBXFileReference; fileEncoding = 4; lastKnownFileType = sourcecode.c.h; path = ASTextRunDelegate.h; sourceTree = "<group>"; };
		CCCCCCCF1EC3EF060087FE10 /* ASTextRunDelegate.m */ = {isa = PBXFileReference; fileEncoding = 4; lastKnownFileType = sourcecode.c.objc; path = ASTextRunDelegate.m; sourceTree = "<group>"; };
		CCCCCCD11EC3EF060087FE10 /* ASTextUtilities.h */ = {isa = PBXFileReference; fileEncoding = 4; lastKnownFileType = sourcecode.c.h; path = ASTextUtilities.h; sourceTree = "<group>"; };
		CCCCCCD21EC3EF060087FE10 /* ASTextUtilities.m */ = {isa = PBXFileReference; fileEncoding = 4; lastKnownFileType = sourcecode.c.objc; path = ASTextUtilities.m; sourceTree = "<group>"; };
		CCCCCCD31EC3EF060087FE10 /* NSParagraphStyle+ASText.h */ = {isa = PBXFileReference; fileEncoding = 4; lastKnownFileType = sourcecode.c.h; path = "NSParagraphStyle+ASText.h"; sourceTree = "<group>"; };
		CCCCCCD41EC3EF060087FE10 /* NSParagraphStyle+ASText.m */ = {isa = PBXFileReference; fileEncoding = 4; lastKnownFileType = sourcecode.c.objc; path = "NSParagraphStyle+ASText.m"; sourceTree = "<group>"; };
		CCCCCCE51EC3F0FC0087FE10 /* NSAttributedString+ASText.h */ = {isa = PBXFileReference; fileEncoding = 4; lastKnownFileType = sourcecode.c.h; path = "NSAttributedString+ASText.h"; sourceTree = "<group>"; };
		CCCCCCE61EC3F0FC0087FE10 /* NSAttributedString+ASText.m */ = {isa = PBXFileReference; fileEncoding = 4; lastKnownFileType = sourcecode.c.objc; path = "NSAttributedString+ASText.m"; sourceTree = "<group>"; };
		CCDC9B4B200991D10063C1F8 /* ASGraphicsContext.h */ = {isa = PBXFileReference; lastKnownFileType = sourcecode.c.h; path = ASGraphicsContext.h; sourceTree = "<group>"; };
		CCDC9B4C200991D10063C1F8 /* ASGraphicsContext.m */ = {isa = PBXFileReference; lastKnownFileType = sourcecode.c.objc; path = ASGraphicsContext.m; sourceTree = "<group>"; };
		CCDD148A1EEDCD9D0020834E /* ASCollectionModernDataSourceTests.m */ = {isa = PBXFileReference; fileEncoding = 4; lastKnownFileType = sourcecode.c.objc; path = ASCollectionModernDataSourceTests.m; sourceTree = "<group>"; };
		CCE04B1E1E313EA7006AEBBB /* ASSectionController.h */ = {isa = PBXFileReference; fileEncoding = 4; lastKnownFileType = sourcecode.c.h; path = ASSectionController.h; sourceTree = "<group>"; };
		CCE04B201E313EB9006AEBBB /* IGListAdapter+AsyncDisplayKit.h */ = {isa = PBXFileReference; fileEncoding = 4; lastKnownFileType = sourcecode.c.h; path = "IGListAdapter+AsyncDisplayKit.h"; sourceTree = "<group>"; };
		CCE04B211E313EB9006AEBBB /* IGListAdapter+AsyncDisplayKit.m */ = {isa = PBXFileReference; fileEncoding = 4; lastKnownFileType = sourcecode.c.objc; path = "IGListAdapter+AsyncDisplayKit.m"; sourceTree = "<group>"; };
		CCE04B2B1E314A32006AEBBB /* ASSupplementaryNodeSource.h */ = {isa = PBXFileReference; fileEncoding = 4; lastKnownFileType = sourcecode.c.h; path = ASSupplementaryNodeSource.h; sourceTree = "<group>"; };
		CCE4F9B21F0D60AC00062E4E /* ASIntegerMapTests.m */ = {isa = PBXFileReference; fileEncoding = 4; lastKnownFileType = sourcecode.c.objc; path = ASIntegerMapTests.m; sourceTree = "<group>"; };
		CCE4F9B41F0DA4F300062E4E /* ASLayoutEngineTests.mm */ = {isa = PBXFileReference; fileEncoding = 4; lastKnownFileType = sourcecode.cpp.objcpp; path = ASLayoutEngineTests.mm; sourceTree = "<group>"; };
		CCE4F9B61F0DBA5000062E4E /* ASLayoutTestNode.h */ = {isa = PBXFileReference; fileEncoding = 4; lastKnownFileType = sourcecode.c.h; path = ASLayoutTestNode.h; sourceTree = "<group>"; };
		CCE4F9B71F0DBA5000062E4E /* ASLayoutTestNode.mm */ = {isa = PBXFileReference; fileEncoding = 4; lastKnownFileType = sourcecode.cpp.objcpp; path = ASLayoutTestNode.mm; sourceTree = "<group>"; };
		CCE4F9BB1F0EA67F00062E4E /* debugbreak.h */ = {isa = PBXFileReference; lastKnownFileType = sourcecode.c.h; path = debugbreak.h; sourceTree = "<group>"; };
		CCE4F9BC1F0ECE5200062E4E /* ASTLayoutFixture.h */ = {isa = PBXFileReference; fileEncoding = 4; lastKnownFileType = sourcecode.c.h; path = ASTLayoutFixture.h; sourceTree = "<group>"; };
		CCE4F9BD1F0ECE5200062E4E /* ASTLayoutFixture.mm */ = {isa = PBXFileReference; fileEncoding = 4; lastKnownFileType = sourcecode.cpp.objcpp; path = ASTLayoutFixture.mm; sourceTree = "<group>"; };
		CCED5E3C2020D36800395C40 /* ASNetworkImageLoadInfo.h */ = {isa = PBXFileReference; lastKnownFileType = sourcecode.c.h; path = ASNetworkImageLoadInfo.h; sourceTree = "<group>"; };
		CCED5E3D2020D36800395C40 /* ASNetworkImageLoadInfo.m */ = {isa = PBXFileReference; lastKnownFileType = sourcecode.c.objc; path = ASNetworkImageLoadInfo.m; sourceTree = "<group>"; };
		CCED5E402020D41600395C40 /* ASNetworkImageLoadInfo+Private.h */ = {isa = PBXFileReference; lastKnownFileType = sourcecode.c.h; path = "ASNetworkImageLoadInfo+Private.h"; sourceTree = "<group>"; };
		D3779BCFF841AD3EB56537ED /* Pods-AsyncDisplayKitTests.release.xcconfig */ = {isa = PBXFileReference; includeInIndex = 1; lastKnownFileType = text.xcconfig; name = "Pods-AsyncDisplayKitTests.release.xcconfig"; path = "Pods/Target Support Files/Pods-AsyncDisplayKitTests/Pods-AsyncDisplayKitTests.release.xcconfig"; sourceTree = "<group>"; };
		D785F6601A74327E00291744 /* ASScrollNode.h */ = {isa = PBXFileReference; fileEncoding = 4; lastKnownFileType = sourcecode.c.h; path = ASScrollNode.h; sourceTree = "<group>"; };
		D785F6611A74327E00291744 /* ASScrollNode.mm */ = {isa = PBXFileReference; fileEncoding = 4; lastKnownFileType = sourcecode.cpp.objcpp; path = ASScrollNode.mm; sourceTree = "<group>"; };
		DB55C25F1C6408D6004EDCF5 /* _ASTransitionContext.h */ = {isa = PBXFileReference; fileEncoding = 4; lastKnownFileType = sourcecode.c.h; name = _ASTransitionContext.h; path = ../_ASTransitionContext.h; sourceTree = "<group>"; };
		DB55C2601C6408D6004EDCF5 /* _ASTransitionContext.m */ = {isa = PBXFileReference; fileEncoding = 4; lastKnownFileType = sourcecode.c.objc; name = _ASTransitionContext.m; path = ../_ASTransitionContext.m; sourceTree = "<group>"; };
		DB55C2651C641AE4004EDCF5 /* ASContextTransitioning.h */ = {isa = PBXFileReference; fileEncoding = 4; lastKnownFileType = sourcecode.c.h; path = ASContextTransitioning.h; sourceTree = "<group>"; };
		DBC452D91C5BF64600B16017 /* NSArray+Diffing.h */ = {isa = PBXFileReference; fileEncoding = 4; lastKnownFileType = sourcecode.c.h; path = "NSArray+Diffing.h"; sourceTree = "<group>"; };
		DBC452DA1C5BF64600B16017 /* NSArray+Diffing.m */ = {isa = PBXFileReference; fileEncoding = 4; lastKnownFileType = sourcecode.c.objc; path = "NSArray+Diffing.m"; sourceTree = "<group>"; };
		DBC452DD1C5C6A6A00B16017 /* ArrayDiffingTests.m */ = {isa = PBXFileReference; fileEncoding = 4; lastKnownFileType = sourcecode.c.objc; lineEnding = 0; path = ArrayDiffingTests.m; sourceTree = "<group>"; xcLanguageSpecificationIdentifier = xcode.lang.objc; };
		DBC453211C5FD97200B16017 /* ASDisplayNodeImplicitHierarchyTests.m */ = {isa = PBXFileReference; fileEncoding = 4; lastKnownFileType = sourcecode.c.objc; lineEnding = 0; path = ASDisplayNodeImplicitHierarchyTests.m; sourceTree = "<group>"; xcLanguageSpecificationIdentifier = xcode.lang.objc; };
		DBDB83921C6E879900D0098C /* ASPagerFlowLayout.h */ = {isa = PBXFileReference; fileEncoding = 4; lastKnownFileType = sourcecode.c.h; path = ASPagerFlowLayout.h; sourceTree = "<group>"; };
		DBDB83931C6E879900D0098C /* ASPagerFlowLayout.m */ = {isa = PBXFileReference; fileEncoding = 4; lastKnownFileType = sourcecode.c.objc; path = ASPagerFlowLayout.m; sourceTree = "<group>"; };
		DE6EA3211C14000600183B10 /* ASDisplayNode+FrameworkPrivate.h */ = {isa = PBXFileReference; fileEncoding = 4; lastKnownFileType = sourcecode.c.h; path = "ASDisplayNode+FrameworkPrivate.h"; sourceTree = "<group>"; };
		DE7EF4F71DFF77720082B84A /* ASDisplayNode+FrameworkSubclasses.h */ = {isa = PBXFileReference; fileEncoding = 4; lastKnownFileType = sourcecode.c.h; path = "ASDisplayNode+FrameworkSubclasses.h"; sourceTree = "<group>"; };
		DE8BEABF1C2DF3FC00D57C12 /* ASDelegateProxy.h */ = {isa = PBXFileReference; fileEncoding = 4; lastKnownFileType = sourcecode.c.h; path = ASDelegateProxy.h; sourceTree = "<group>"; };
		DE8BEAC01C2DF3FC00D57C12 /* ASDelegateProxy.m */ = {isa = PBXFileReference; fileEncoding = 4; lastKnownFileType = sourcecode.c.objc; path = ASDelegateProxy.m; sourceTree = "<group>"; };
		DEC146B41C37A16A004A0EE7 /* ASCollectionInternal.h */ = {isa = PBXFileReference; fileEncoding = 4; lastKnownFileType = sourcecode.c.h; name = ASCollectionInternal.h; path = Details/ASCollectionInternal.h; sourceTree = "<group>"; };
		DEC146B51C37A16A004A0EE7 /* ASCollectionInternal.m */ = {isa = PBXFileReference; fileEncoding = 4; lastKnownFileType = sourcecode.c.objc; name = ASCollectionInternal.m; path = Details/ASCollectionInternal.m; sourceTree = "<group>"; };
		DECBD6E51BE56E1900CF4905 /* ASButtonNode.h */ = {isa = PBXFileReference; fileEncoding = 4; lastKnownFileType = sourcecode.c.h; path = ASButtonNode.h; sourceTree = "<group>"; };
		DECBD6E61BE56E1900CF4905 /* ASButtonNode.mm */ = {isa = PBXFileReference; fileEncoding = 4; lastKnownFileType = sourcecode.cpp.objcpp; path = ASButtonNode.mm; sourceTree = "<group>"; };
		E51B78BD1F01A0EE00E32604 /* ASLayoutFlatteningTests.m */ = {isa = PBXFileReference; fileEncoding = 4; lastKnownFileType = sourcecode.c.objc; path = ASLayoutFlatteningTests.m; sourceTree = "<group>"; };
		E52405B21C8FEF03004DC8E7 /* ASLayoutTransition.mm */ = {isa = PBXFileReference; fileEncoding = 4; lastKnownFileType = sourcecode.cpp.objcpp; path = ASLayoutTransition.mm; sourceTree = "<group>"; };
		E52405B41C8FEF16004DC8E7 /* ASLayoutTransition.h */ = {isa = PBXFileReference; fileEncoding = 4; lastKnownFileType = sourcecode.c.h; path = ASLayoutTransition.h; sourceTree = "<group>"; };
		E52AC9B81FEA90EB00AA4040 /* ASRectMap.mm */ = {isa = PBXFileReference; fileEncoding = 4; lastKnownFileType = sourcecode.cpp.objcpp; path = ASRectMap.mm; sourceTree = "<group>"; };
		E52AC9B91FEA90EB00AA4040 /* ASRectMap.h */ = {isa = PBXFileReference; fileEncoding = 4; lastKnownFileType = sourcecode.c.h; path = ASRectMap.h; sourceTree = "<group>"; };
		E52AC9BE1FEA915D00AA4040 /* ASRectMapTests.m */ = {isa = PBXFileReference; fileEncoding = 4; lastKnownFileType = sourcecode.c.objc; path = ASRectMapTests.m; sourceTree = "<group>"; };
		E54E00711F1D3828000B30D7 /* ASPagerNode+Beta.h */ = {isa = PBXFileReference; fileEncoding = 4; lastKnownFileType = sourcecode.c.h; path = "ASPagerNode+Beta.h"; sourceTree = "<group>"; };
		E54E81FA1EB357BD00FFE8E1 /* ASPageTable.h */ = {isa = PBXFileReference; fileEncoding = 4; lastKnownFileType = sourcecode.c.h; path = ASPageTable.h; sourceTree = "<group>"; };
		E54E81FB1EB357BD00FFE8E1 /* ASPageTable.m */ = {isa = PBXFileReference; fileEncoding = 4; lastKnownFileType = sourcecode.c.objc; path = ASPageTable.m; sourceTree = "<group>"; };
		E55D86311CA8A14000A0C26F /* ASLayoutElement.mm */ = {isa = PBXFileReference; fileEncoding = 4; lastKnownFileType = sourcecode.cpp.objcpp; path = ASLayoutElement.mm; sourceTree = "<group>"; };
		E5667E8B1F33871300FA6FC0 /* _ASCollectionGalleryLayoutInfo.h */ = {isa = PBXFileReference; fileEncoding = 4; lastKnownFileType = sourcecode.c.h; path = _ASCollectionGalleryLayoutInfo.h; sourceTree = "<group>"; };
		E5667E8D1F33872700FA6FC0 /* _ASCollectionGalleryLayoutInfo.m */ = {isa = PBXFileReference; fileEncoding = 4; lastKnownFileType = sourcecode.c.objc; path = _ASCollectionGalleryLayoutInfo.m; sourceTree = "<group>"; };
		E5711A2A1C840C81009619D4 /* ASCollectionElement.h */ = {isa = PBXFileReference; fileEncoding = 4; lastKnownFileType = sourcecode.c.h; path = ASCollectionElement.h; sourceTree = "<group>"; };
		E5711A2D1C840C96009619D4 /* ASCollectionElement.mm */ = {isa = PBXFileReference; fileEncoding = 4; lastKnownFileType = sourcecode.cpp.objcpp; path = ASCollectionElement.mm; sourceTree = "<group>"; };
		E5775AFB1F13CE9F00CAC9BC /* _ASCollectionGalleryLayoutItem.h */ = {isa = PBXFileReference; fileEncoding = 4; lastKnownFileType = sourcecode.c.h; path = _ASCollectionGalleryLayoutItem.h; sourceTree = "<group>"; };
		E5775AFD1F13CF7400CAC9BC /* _ASCollectionGalleryLayoutItem.mm */ = {isa = PBXFileReference; fileEncoding = 4; lastKnownFileType = sourcecode.cpp.objcpp; path = _ASCollectionGalleryLayoutItem.mm; sourceTree = "<group>"; };
		E5775AFF1F13D25400CAC9BC /* ASCollectionLayoutState+Private.h */ = {isa = PBXFileReference; fileEncoding = 4; lastKnownFileType = sourcecode.c.h; path = "ASCollectionLayoutState+Private.h"; sourceTree = "<group>"; };
		E5775B011F16759300CAC9BC /* ASCollectionLayoutCache.h */ = {isa = PBXFileReference; fileEncoding = 4; lastKnownFileType = sourcecode.c.h; path = ASCollectionLayoutCache.h; sourceTree = "<group>"; };
		E5775B031F16759F00CAC9BC /* ASCollectionLayoutCache.mm */ = {isa = PBXFileReference; fileEncoding = 4; lastKnownFileType = sourcecode.cpp.objcpp; path = ASCollectionLayoutCache.mm; sourceTree = "<group>"; };
		E5855DED1EBB4D83003639AE /* ASCollectionLayoutDefines.m */ = {isa = PBXFileReference; fileEncoding = 4; lastKnownFileType = sourcecode.c.objc; path = ASCollectionLayoutDefines.m; sourceTree = "<group>"; };
		E5855DEE1EBB4D83003639AE /* ASCollectionLayoutDefines.h */ = {isa = PBXFileReference; fileEncoding = 4; lastKnownFileType = sourcecode.c.h; path = ASCollectionLayoutDefines.h; sourceTree = "<group>"; };
		E586F96B1F9F9E2900ECE00E /* ASScrollNodeTests.m */ = {isa = PBXFileReference; lastKnownFileType = sourcecode.c.objc; path = ASScrollNodeTests.m; sourceTree = "<group>"; };
		E58E9E3D1E941D74004CFC59 /* ASCollectionFlowLayoutDelegate.h */ = {isa = PBXFileReference; fileEncoding = 4; lastKnownFileType = sourcecode.c.h; path = ASCollectionFlowLayoutDelegate.h; sourceTree = "<group>"; };
		E58E9E3E1E941D74004CFC59 /* ASCollectionFlowLayoutDelegate.m */ = {isa = PBXFileReference; fileEncoding = 4; lastKnownFileType = sourcecode.c.objc; path = ASCollectionFlowLayoutDelegate.m; sourceTree = "<group>"; };
		E58E9E3F1E941D74004CFC59 /* ASCollectionLayoutContext.h */ = {isa = PBXFileReference; fileEncoding = 4; lastKnownFileType = sourcecode.c.h; path = ASCollectionLayoutContext.h; sourceTree = "<group>"; };
		E58E9E401E941D74004CFC59 /* ASCollectionLayoutContext.m */ = {isa = PBXFileReference; fileEncoding = 4; lastKnownFileType = sourcecode.c.objc; path = ASCollectionLayoutContext.m; sourceTree = "<group>"; };
		E58E9E411E941D74004CFC59 /* ASCollectionLayoutDelegate.h */ = {isa = PBXFileReference; fileEncoding = 4; lastKnownFileType = sourcecode.c.h; path = ASCollectionLayoutDelegate.h; sourceTree = "<group>"; };
		E58E9E471E941DA5004CFC59 /* ASCollectionLayout.h */ = {isa = PBXFileReference; fileEncoding = 4; lastKnownFileType = sourcecode.c.h; path = ASCollectionLayout.h; sourceTree = "<group>"; };
		E58E9E481E941DA5004CFC59 /* ASCollectionLayout.mm */ = {isa = PBXFileReference; fileEncoding = 4; lastKnownFileType = sourcecode.cpp.objcpp; path = ASCollectionLayout.mm; sourceTree = "<group>"; };
		E5B077FD1E69F4EB00C24B5B /* ASElementMap.h */ = {isa = PBXFileReference; fileEncoding = 4; lastKnownFileType = sourcecode.c.h; path = ASElementMap.h; sourceTree = "<group>"; };
		E5B077FE1E69F4EB00C24B5B /* ASElementMap.m */ = {isa = PBXFileReference; fileEncoding = 4; lastKnownFileType = sourcecode.c.objc; path = ASElementMap.m; sourceTree = "<group>"; };
		E5B225261F1790B5001E1431 /* ASHashing.m */ = {isa = PBXFileReference; lastKnownFileType = sourcecode.c.objc; path = ASHashing.m; sourceTree = "<group>"; };
		E5B225271F1790B5001E1431 /* ASHashing.h */ = {isa = PBXFileReference; lastKnownFileType = sourcecode.c.h; path = ASHashing.h; sourceTree = "<group>"; };
		E5B2252D1F17E521001E1431 /* ASDispatch.m */ = {isa = PBXFileReference; lastKnownFileType = sourcecode.c.objc; path = ASDispatch.m; sourceTree = "<group>"; };
		E5B5B9D01E9BAD9800A6B726 /* ASCollectionLayoutContext+Private.h */ = {isa = PBXFileReference; fileEncoding = 4; lastKnownFileType = sourcecode.c.h; path = "ASCollectionLayoutContext+Private.h"; sourceTree = "<group>"; };
		E5C347B01ECB3D9200EC4BE4 /* ASBatchFetchingDelegate.h */ = {isa = PBXFileReference; fileEncoding = 4; lastKnownFileType = sourcecode.c.h; path = ASBatchFetchingDelegate.h; sourceTree = "<group>"; };
		E5C347B21ECB40AA00EC4BE4 /* ASTableNode+Beta.h */ = {isa = PBXFileReference; fileEncoding = 4; lastKnownFileType = sourcecode.c.h; path = "ASTableNode+Beta.h"; sourceTree = "<group>"; };
		E5E281731E71C833006B67C2 /* ASCollectionLayoutState.h */ = {isa = PBXFileReference; fileEncoding = 4; lastKnownFileType = sourcecode.c.h; path = ASCollectionLayoutState.h; sourceTree = "<group>"; };
		E5E281751E71C845006B67C2 /* ASCollectionLayoutState.mm */ = {isa = PBXFileReference; fileEncoding = 4; lastKnownFileType = sourcecode.cpp.objcpp; path = ASCollectionLayoutState.mm; sourceTree = "<group>"; };
		E5E2D72D1EA780C4005C24C6 /* ASCollectionGalleryLayoutDelegate.h */ = {isa = PBXFileReference; fileEncoding = 4; lastKnownFileType = sourcecode.c.h; path = ASCollectionGalleryLayoutDelegate.h; sourceTree = "<group>"; };
		E5E2D72F1EA780DF005C24C6 /* ASCollectionGalleryLayoutDelegate.mm */ = {isa = PBXFileReference; fileEncoding = 4; lastKnownFileType = sourcecode.cpp.objcpp; lineEnding = 0; path = ASCollectionGalleryLayoutDelegate.mm; sourceTree = "<group>"; xcLanguageSpecificationIdentifier = xcode.lang.objcpp; };
		EFA731F0396842FF8AB635EE /* libPods-AsyncDisplayKitTests.a */ = {isa = PBXFileReference; explicitFileType = archive.ar; includeInIndex = 0; path = "libPods-AsyncDisplayKitTests.a"; sourceTree = BUILT_PRODUCTS_DIR; };
		F711994D1D20C21100568860 /* ASDisplayNodeExtrasTests.m */ = {isa = PBXFileReference; fileEncoding = 4; lastKnownFileType = sourcecode.c.objc; path = ASDisplayNodeExtrasTests.m; sourceTree = "<group>"; };
		FB07EABBCF28656C6297BC2D /* Pods-AsyncDisplayKitTests.debug.xcconfig */ = {isa = PBXFileReference; includeInIndex = 1; lastKnownFileType = text.xcconfig; name = "Pods-AsyncDisplayKitTests.debug.xcconfig"; path = "Pods/Target Support Files/Pods-AsyncDisplayKitTests/Pods-AsyncDisplayKitTests.debug.xcconfig"; sourceTree = "<group>"; };
/* End PBXFileReference section */

/* Begin PBXFrameworksBuildPhase section */
		057D02BC1AC0A66700C7AC3C /* Frameworks */ = {
			isa = PBXFrameworksBuildPhase;
			buildActionMask = 2147483647;
			files = (
			);
			runOnlyForDeploymentPostprocessing = 0;
		};
		058D09B9195D04C000B7D73C /* Frameworks */ = {
			isa = PBXFrameworksBuildPhase;
			buildActionMask = 2147483647;
			files = (
				CC90E1F41E383C0400FED591 /* AsyncDisplayKit.framework in Frameworks */,
				058D09BE195D04C000B7D73C /* XCTest.framework in Frameworks */,
				058D09C1195D04C000B7D73C /* UIKit.framework in Frameworks */,
				058D09BF195D04C000B7D73C /* Foundation.framework in Frameworks */,
				DB7121BCD50849C498C886FB /* libPods-AsyncDisplayKitTests.a in Frameworks */,
			);
			runOnlyForDeploymentPostprocessing = 0;
		};
		B35061D61B010EDF0018CF92 /* Frameworks */ = {
			isa = PBXFrameworksBuildPhase;
			buildActionMask = 2147483647;
			files = (
				92DD2FE61BF4D05E0074C9DD /* MapKit.framework in Frameworks */,
				B350625E1B0111780018CF92 /* AssetsLibrary.framework in Frameworks */,
				B350625D1B0111740018CF92 /* Photos.framework in Frameworks */,
			);
			runOnlyForDeploymentPostprocessing = 0;
		};
/* End PBXFrameworksBuildPhase section */

/* Begin PBXGroup section */
		057D02C01AC0A66700C7AC3C /* AsyncDisplayKitTestHost */ = {
			isa = PBXGroup;
			children = (
				057D02C51AC0A66700C7AC3C /* AppDelegate.h */,
				057D02C61AC0A66700C7AC3C /* AppDelegate.m */,
				057D02C11AC0A66700C7AC3C /* Supporting Files */,
			);
			name = AsyncDisplayKitTestHost;
			path = TestHost;
			sourceTree = "<group>";
		};
		057D02C11AC0A66700C7AC3C /* Supporting Files */ = {
			isa = PBXGroup;
			children = (
				692510131E74FB44003F2DD0 /* Default-568h@2x.png */,
				057D02C21AC0A66700C7AC3C /* Info.plist */,
				057D02C31AC0A66700C7AC3C /* main.m */,
			);
			name = "Supporting Files";
			sourceTree = "<group>";
		};
		058D09A3195D04C000B7D73C = {
			isa = PBXGroup;
			children = (
				058D09B1195D04C000B7D73C /* Source */,
				058D09C5195D04C000B7D73C /* Tests */,
				058D09AE195D04C000B7D73C /* Frameworks */,
				058D09AD195D04C000B7D73C /* Products */,
				FD40E2760492F0CAAEAD552D /* Pods */,
			);
			indentWidth = 2;
			sourceTree = "<group>";
			tabWidth = 2;
			usesTabs = 0;
		};
		058D09AD195D04C000B7D73C /* Products */ = {
			isa = PBXGroup;
			children = (
				058D09BC195D04C000B7D73C /* AsyncDisplayKitTests.xctest */,
				057D02BF1AC0A66700C7AC3C /* AsyncDisplayKitTestHost.app */,
				B35061DA1B010EDF0018CF92 /* AsyncDisplayKit.framework */,
			);
			name = Products;
			sourceTree = "<group>";
		};
		058D09AE195D04C000B7D73C /* Frameworks */ = {
			isa = PBXGroup;
			children = (
				92DD2FE51BF4D05E0074C9DD /* MapKit.framework */,
				051943141A1575670030A7D0 /* Photos.framework */,
				051943121A1575630030A7D0 /* AssetsLibrary.framework */,
				058D09AF195D04C000B7D73C /* Foundation.framework */,
				058D09BD195D04C000B7D73C /* XCTest.framework */,
				058D09C0195D04C000B7D73C /* UIKit.framework */,
				EFA731F0396842FF8AB635EE /* libPods-AsyncDisplayKitTests.a */,
			);
			name = Frameworks;
			sourceTree = "<group>";
		};
		058D09B1195D04C000B7D73C /* Source */ = {
			isa = PBXGroup;
			children = (
				CCED5E3C2020D36800395C40 /* ASNetworkImageLoadInfo.h */,
				CCED5E3D2020D36800395C40 /* ASNetworkImageLoadInfo.m */,
				CCE04B1D1E313E99006AEBBB /* Collection Data Adapter */,
				CC58AA4A1E398E1D002C8CB4 /* ASBlockTypes.h */,
				DBDB83921C6E879900D0098C /* ASPagerFlowLayout.h */,
				DBDB83931C6E879900D0098C /* ASPagerFlowLayout.m */,
				92DD2FE11BF4B97E0074C9DD /* ASMapNode.h */,
				92DD2FE21BF4B97E0074C9DD /* ASMapNode.mm */,
				AEEC47DF1C20C2DD00EC1693 /* ASVideoNode.h */,
				AEEC47E01C20C2DD00EC1693 /* ASVideoNode.mm */,
				8BDA5FC31CDBDDE1007D13B2 /* ASVideoPlayerNode.h */,
				8BDA5FC41CDBDDE1007D13B2 /* ASVideoPlayerNode.mm */,
				055F1A3A19ABD43F004DAFF1 /* ASCellNode.h */,
				AC6456071B0A335000CF11B8 /* ASCellNode.mm */,
				18C2ED7C1B9B7DE800F627B3 /* ASCollectionNode.h */,
				18C2ED7D1B9B7DE800F627B3 /* ASCollectionNode.mm */,
				B13CA0FF1C52004900E031AB /* ASCollectionNode+Beta.h */,
				AC3C4A4F1A1139C100143C57 /* ASCollectionView.h */,
				AC3C4A501A1139C100143C57 /* ASCollectionView.mm */,
				AC3C4A531A113EEC00143C57 /* ASCollectionViewProtocols.h */,
				B13CA0F61C519E9400E031AB /* ASCollectionViewLayoutFacilitatorProtocol.h */,
				DEC146B41C37A16A004A0EE7 /* ASCollectionInternal.h */,
				DEC146B51C37A16A004A0EE7 /* ASCollectionInternal.m */,
				058D09D5195D050800B7D73C /* ASControlNode.h */,
				058D09D6195D050800B7D73C /* ASControlNode.mm */,
				DECBD6E51BE56E1900CF4905 /* ASButtonNode.h */,
				DECBD6E61BE56E1900CF4905 /* ASButtonNode.mm */,
				058D09D7195D050800B7D73C /* ASControlNode+Subclasses.h */,
				058D09D8195D050800B7D73C /* ASDisplayNode.h */,
				058D09D9195D050800B7D73C /* ASDisplayNode.mm */,
				68B027791C1A79CC0041016B /* ASDisplayNode+Beta.h */,
				90FC784E1E4BFE1B00383C5A /* ASDisplayNode+Yoga.mm */,
				058D09DA195D050800B7D73C /* ASDisplayNode+Subclasses.h */,
				CC034A071E60BEB400626263 /* ASDisplayNode+Convenience.h */,
				CC034A081E60BEB400626263 /* ASDisplayNode+Convenience.m */,
				69BCE3D71EC6513B007DCCAD /* ASDisplayNode+Layout.mm */,
				058D09DB195D050800B7D73C /* ASDisplayNodeExtras.h */,
				058D09DC195D050800B7D73C /* ASDisplayNodeExtras.mm */,
				0587F9BB1A7309ED00AFF0BA /* ASEditableTextNode.h */,
				0587F9BC1A7309ED00AFF0BA /* ASEditableTextNode.mm */,
				058D09DD195D050800B7D73C /* ASImageNode.h */,
				058D09DE195D050800B7D73C /* ASImageNode.mm */,
				68355B2E1CB5799E001D4E68 /* ASImageNode+AnimatedImage.mm */,
				8021EC1A1D2B00B100799119 /* UIImage+ASConvenience.h */,
				8021EC1B1D2B00B100799119 /* UIImage+ASConvenience.m */,
				0516FA3E1A1563D200B4EBED /* ASMultiplexImageNode.h */,
				0516FA3F1A1563D200B4EBED /* ASMultiplexImageNode.mm */,
				68FC85DC1CE29AB700EDD713 /* ASNavigationController.h */,
				68FC85DD1CE29AB700EDD713 /* ASNavigationController.m */,
				CC6AA2D81E9F03B900978E87 /* ASDisplayNode+Ancestry.h */,
				CC6AA2D91E9F03B900978E87 /* ASDisplayNode+Ancestry.m */,
				055B9FA61A1C154B00035D6D /* ASNetworkImageNode.h */,
				055B9FA71A1C154B00035D6D /* ASNetworkImageNode.mm */,
				698371D91E4379CD00437585 /* ASNodeController+Beta.h */,
				698371DA1E4379CD00437585 /* ASNodeController+Beta.m */,
				25E327541C16819500A2170C /* ASPagerNode.h */,
				25E327551C16819500A2170C /* ASPagerNode.m */,
				E54E00711F1D3828000B30D7 /* ASPagerNode+Beta.h */,
				A2763D771CBDD57D00A9ADBD /* ASPINRemoteImageDownloader.h */,
				A2763D781CBDD57D00A9ADBD /* ASPINRemoteImageDownloader.m */,
				CCBBBF5C1EB161760069AA91 /* ASRangeManagingNode.h */,
				ACE87A2B1D73696800D7FF06 /* ASSectionContext.h */,
				D785F6601A74327E00291744 /* ASScrollNode.h */,
				D785F6611A74327E00291744 /* ASScrollNode.mm */,
				68FC85E01CE29B7E00EDD713 /* ASTabBarController.h */,
				68FC85E11CE29B7E00EDD713 /* ASTabBarController.m */,
				B0F880581BEAEC7500D17647 /* ASTableNode.h */,
				9CFFC6C11CCAC768006A6476 /* ASTableNode.mm */,
				E5C347B21ECB40AA00EC4BE4 /* ASTableNode+Beta.h */,
				055F1A3219ABD3E3004DAFF1 /* ASTableView.h */,
				055F1A3319ABD3E3004DAFF1 /* ASTableView.mm */,
				AC7A2C161BDE11DF0093FE1A /* ASTableViewInternal.h */,
				0574D5E119C110610097DC25 /* ASTableViewProtocols.h */,
				058D09DF195D050800B7D73C /* ASTextNode.h */,
				A373200E1C571B050011FC94 /* ASTextNode+Beta.h */,
				058D09E0195D050800B7D73C /* ASTextNode.mm */,
				909C4C731F09C98B00D6B76F /* ASTextNode2.h */,
				909C4C741F09C98B00D6B76F /* ASTextNode2.mm */,
				ACC945A81BA9E7A0005E1FB8 /* ASViewController.h */,
				9CFFC6BF1CCAC73C006A6476 /* ASViewController.mm */,
				6BDC61F51978FEA400E50D21 /* AsyncDisplayKit.h */,
				DB55C2651C641AE4004EDCF5 /* ASContextTransitioning.h */,
				68FC85E71CE29C7D00EDD713 /* ASVisibilityProtocols.h */,
				68FC85E81CE29C7D00EDD713 /* ASVisibilityProtocols.m */,
				CC55A70B1E529FA200594372 /* UIResponder+AsyncDisplayKit.h */,
				CC55A70C1E529FA200594372 /* UIResponder+AsyncDisplayKit.m */,
				058D0A42195D058D00B7D73C /* Base */,
				DE89C1691DCEB9CC00D49D74 /* Debug */,
				058D09E1195D050800B7D73C /* Details */,
				058D0A01195D050800B7D73C /* Private */,
				AC6456051B0A333200CF11B8 /* Layout */,
				257754661BED245B00737CA5 /* TextKit */,
				690ED5911E36D118000627C0 /* tvOS */,
				058D09B2195D04C000B7D73C /* Supporting Files */,
			);
			path = Source;
			sourceTree = "<group>";
		};
		058D09B2195D04C000B7D73C /* Supporting Files */ = {
			isa = PBXGroup;
			children = (
				CC57EAF91E394EA40034C595 /* Info.plist */,
				044285011BAA3CC700D16268 /* AsyncDisplayKit.modulemap */,
			);
			name = "Supporting Files";
			sourceTree = "<group>";
		};
		058D09C5195D04C000B7D73C /* Tests */ = {
			isa = PBXGroup;
			children = (
				CC583ABF1EF9BAB400134156 /* Common */,
				CCDD148A1EEDCD9D0020834E /* ASCollectionModernDataSourceTests.m */,
				BB5FC3CD1F9BA688007F191E /* ASNavigationControllerTests.m */,
				BB5FC3D01F9C9389007F191E /* ASTabBarControllerTests.m */,
				CC11F9791DB181180024D77B /* ASNetworkImageNodeTests.m */,
				CC051F1E1D7A286A006434CB /* ASCALayerTests.m */,
				CCE4F9B21F0D60AC00062E4E /* ASIntegerMapTests.m */,
				CCE4F9B41F0DA4F300062E4E /* ASLayoutEngineTests.mm */,
				CCE4F9B61F0DBA5000062E4E /* ASLayoutTestNode.h */,
				CCE4F9B71F0DBA5000062E4E /* ASLayoutTestNode.mm */,
				CCE4F9BC1F0ECE5200062E4E /* ASTLayoutFixture.h */,
				CCE4F9BD1F0ECE5200062E4E /* ASTLayoutFixture.mm */,
				CC8B05D71D73979700F54286 /* ASTextNodePerformanceTests.m */,
				CC8B05D41D73836400F54286 /* ASPerformanceTestContext.h */,
				CC8B05D51D73836400F54286 /* ASPerformanceTestContext.m */,
				CC54A81D1D7008B300296A24 /* ASDispatchTests.m */,
				CCA221D21D6FA7EF00AF6A0F /* ASViewControllerTests.m */,
				CC0AEEA31D66316E005D1C78 /* ASUICollectionViewTests.m */,
				CCB2F34C1D63CCC6004E6DE9 /* ASDisplayNodeSnapshotTests.m */,
				E52AC9BE1FEA915D00AA4040 /* ASRectMapTests.m */,
				83A7D95D1D446A6E00BF333E /* ASWeakMapTests.m */,
				DBC453211C5FD97200B16017 /* ASDisplayNodeImplicitHierarchyTests.m */,
				DBC452DD1C5C6A6A00B16017 /* ArrayDiffingTests.m */,
				CC3B208F1C3F892D00798563 /* ASBridgedPropertiesTests.mm */,
				CC3B208D1C3F7D0A00798563 /* ASWeakSetTests.m */,
				057D02C01AC0A66700C7AC3C /* AsyncDisplayKitTestHost */,
				056D21501ABCEDA1001107EF /* ASSnapshotTestCase.h */,
				05EA6FE61AC0966E00E35788 /* ASSnapshotTestCase.m */,
				056D21541ABCEF50001107EF /* ASImageNodeSnapshotTests.m */,
				ACF6ED531B178DC700DA7C62 /* ASCenterLayoutSpecSnapshotTests.mm */,
				7AB338681C55B97B0055FDE8 /* ASRelativeLayoutSpecSnapshotTests.mm */,
				ACF6ED551B178DC700DA7C62 /* ASInsetLayoutSpecSnapshotTests.mm */,
				ACF6ED591B178DC700DA7C62 /* ASOverlayLayoutSpecSnapshotTests.mm */,
				1A6C000F1FAB4ED400D05926 /* ASCornerLayoutSpecSnapshotTests.mm */,
				696FCB301D6E46050093471E /* ASBackgroundLayoutSpecSnapshotTests.mm */,
				ACF6ED5A1B178DC700DA7C62 /* ASRatioLayoutSpecSnapshotTests.mm */,
				ACF6ED5B1B178DC700DA7C62 /* ASStackLayoutSpecSnapshotTests.mm */,
				AC026B571BD3F61800BBC17E /* ASAbsoluteLayoutSpecSnapshotTests.m */,
				81E95C131D62639600336598 /* ASTextNodeSnapshotTests.m */,
				ACF6ED571B178DC700DA7C62 /* ASLayoutSpecSnapshotTestsHelper.h */,
				ACF6ED581B178DC700DA7C62 /* ASLayoutSpecSnapshotTestsHelper.m */,
				242995D21B29743C00090100 /* ASBasicImageDownloaderTests.m */,
				29CDC2E11AAE70D000833CA4 /* ASBasicImageDownloaderContextTests.m */,
				CC7FD9E01BB5F750005CCB2B /* ASPhotosFrameworkImageRequestTests.m */,
				296A0A341A951ABF005ACEAA /* ASBatchFetchingTests.m */,
				9F06E5CC1B4CAF4200F015D8 /* ASCollectionViewTests.mm */,
				AE6987C01DD04E1000B9E458 /* ASPagerNodeTests.m */,
				2911485B1A77147A005D0878 /* ASControlNodeTests.m */,
				ACF6ED541B178DC700DA7C62 /* ASDimensionTests.mm */,
				058D0A2D195D057000B7D73C /* ASDisplayLayerTests.m */,
				058D0A2E195D057000B7D73C /* ASDisplayNodeAppearanceTests.m */,
				058D0A2F195D057000B7D73C /* ASDisplayNodeTests.mm */,
				69B225661D72535E00B25B22 /* ASDisplayNodeLayoutTests.mm */,
				058D0A30195D057000B7D73C /* ASDisplayNodeTestsHelper.h */,
				058D0A31195D057000B7D73C /* ASDisplayNodeTestsHelper.m */,
				697B31591CFE4B410049936F /* ASEditableTextNodeTests.m */,
				E51B78BD1F01A0EE00E32604 /* ASLayoutFlatteningTests.m */,
				052EE0651A159FEF002C6279 /* ASMultiplexImageNodeTests.m */,
				058D0A32195D057000B7D73C /* ASMutableAttributedStringBuilderTests.m */,
				E586F96B1F9F9E2900ECE00E /* ASScrollNodeTests.m */,
				3C9C128419E616EF00E942A0 /* ASTableViewTests.mm */,
				CC4981B21D1A02BE004E13CC /* ASTableViewThrashTests.m */,
				058D0A33195D057000B7D73C /* ASTextKitCoreTextAdditionsTests.m */,
				254C6B511BF8FE6D003EC431 /* ASTextKitTruncationTests.mm */,
				254C6B531BF8FF2A003EC431 /* ASTextKitTests.mm */,
				058D0A36195D057000B7D73C /* ASTextNodeTests.m */,
				058D0A37195D057000B7D73C /* ASTextNodeWordKernerTests.mm */,
				AEEC47E31C21D3D200EC1693 /* ASVideoNodeTests.m */,
				F711994D1D20C21100568860 /* ASDisplayNodeExtrasTests.m */,
				058D09C6195D04C000B7D73C /* Supporting Files */,
				052EE06A1A15A0D8002C6279 /* TestResources */,
				2538B6F21BC5D2A2003CA0B4 /* ASCollectionViewFlowLayoutInspectorTests.m */,
				69FEE53C1D95A9AF0086F066 /* ASLayoutElementStyleTests.m */,
				695BE2541DC1245C008E6EA5 /* ASWrapperSpecSnapshotTests.mm */,
				699B83501E3C1BA500433FA4 /* ASLayoutSpecTests.m */,
				4E9127681F64157600499623 /* ASRunLoopQueueTests.m */,
				4496D0721FA9EA6B001CC8D5 /* ASTraitCollectionTests.m */,
			);
			path = Tests;
			sourceTree = "<group>";
		};
		058D09C6195D04C000B7D73C /* Supporting Files */ = {
			isa = PBXGroup;
			children = (
				CC0F88691E4286FA00576FED /* ReferenceImages_64 */,
				CC0F886A1E4286FA00576FED /* ReferenceImages_iOS_10 */,
				058D09C7195D04C000B7D73C /* AsyncDisplayKitTests-Info.plist */,
				058D09C8195D04C000B7D73C /* InfoPlist.strings */,
			);
			name = "Supporting Files";
			sourceTree = "<group>";
		};
		058D09E1195D050800B7D73C /* Details */ = {
			isa = PBXGroup;
			children = (
				CCDC9B4B200991D10063C1F8 /* ASGraphicsContext.h */,
				CCDC9B4C200991D10063C1F8 /* ASGraphicsContext.m */,
				CC5601391F06E9A700DC4FBE /* ASIntegerMap.h */,
				CC56013A1F06E9A700DC4FBE /* ASIntegerMap.mm */,
				CC0F885E1E4280B800576FED /* _ASCollectionViewCell.h */,
				CC0F885D1E4280B800576FED /* _ASCollectionViewCell.m */,
				3917EBD21E9C2FC400D04A01 /* _ASCollectionReusableView.h */,
				3917EBD31E9C2FC400D04A01 /* _ASCollectionReusableView.m */,
				058D09E2195D050800B7D73C /* _ASDisplayLayer.h */,
				058D09E3195D050800B7D73C /* _ASDisplayLayer.mm */,
				058D09E4195D050800B7D73C /* _ASDisplayView.h */,
				058D09E5195D050800B7D73C /* _ASDisplayView.mm */,
				69CB62A91CB8165900024920 /* _ASDisplayViewAccessiblity.h */,
				69CB62AA1CB8165900024920 /* _ASDisplayViewAccessiblity.mm */,
				205F0E171B37339C007741D0 /* ASAbstractLayoutController.h */,
				205F0E181B37339C007741D0 /* ASAbstractLayoutController.mm */,
				054963471A1EA066000F8E56 /* ASBasicImageDownloader.h */,
				054963481A1EA066000F8E56 /* ASBasicImageDownloader.mm */,
				299DA1A71A828D2900162D41 /* ASBatchContext.h */,
				299DA1A81A828D2900162D41 /* ASBatchContext.mm */,
				E5C347B01ECB3D9200EC4BE4 /* ASBatchFetchingDelegate.h */,
				68C215561DE10D330019C4BC /* ASCollectionViewLayoutInspector.h */,
				68C215571DE10D330019C4BC /* ASCollectionViewLayoutInspector.m */,
				205F0E1B1B373A2C007741D0 /* ASCollectionViewLayoutController.h */,
				205F0E1C1B373A2C007741D0 /* ASCollectionViewLayoutController.m */,
				696F01EA1DD2AF450049FBD5 /* ASEventLog.h */,
				696F01EB1DD2AF450049FBD5 /* ASEventLog.mm */,
				E5B225271F1790B5001E1431 /* ASHashing.h */,
				E5B225261F1790B5001E1431 /* ASHashing.m */,
				4640521B1A3F83C40061C0BA /* ASTableLayoutController.h */,
				4640521C1A3F83C40061C0BA /* ASTableLayoutController.m */,
				058D09E6195D050800B7D73C /* ASHighlightOverlayLayer.h */,
				058D09E7195D050800B7D73C /* ASHighlightOverlayLayer.mm */,
				68355B371CB57A5A001D4E68 /* ASImageContainerProtocolCategories.h */,
				68355B381CB57A5A001D4E68 /* ASImageContainerProtocolCategories.m */,
				05F20AA31A15733C00DCA68A /* ASImageProtocols.h */,
				4640521D1A3F83C40061C0BA /* ASLayoutController.h */,
				292C59991A956527007E5DD6 /* ASLayoutRangeType.h */,
				68EE0DBB1C1B4ED300BA1B99 /* ASMainSerialQueue.h */,
				68EE0DBC1C1B4ED300BA1B99 /* ASMainSerialQueue.mm */,
				058D09E8195D050800B7D73C /* ASMutableAttributedStringBuilder.h */,
				058D09E9195D050800B7D73C /* ASMutableAttributedStringBuilder.m */,
				6907C2561DC4ECFE00374C66 /* ASObjectDescriptionHelpers.h */,
				6907C2571DC4ECFE00374C66 /* ASObjectDescriptionHelpers.m */,
				CC7FD9DC1BB5E962005CCB2B /* ASPhotosFrameworkImageRequest.h */,
				CC7FD9DD1BB5E962005CCB2B /* ASPhotosFrameworkImageRequest.m */,
				68355B391CB57A5A001D4E68 /* ASPINRemoteImageDownloader.h */,
				68355B361CB57A5A001D4E68 /* ASPINRemoteImageDownloader.m */,
				055F1A3619ABD413004DAFF1 /* ASRangeController.h */,
				055F1A3719ABD413004DAFF1 /* ASRangeController.mm */,
				69F10C851C84C35D0026140C /* ASRangeControllerUpdateRangeProtocol+Beta.h */,
				81EE384D1C8E94F000456208 /* ASRunLoopQueue.h */,
				81EE384E1C8E94F000456208 /* ASRunLoopQueue.mm */,
				296A0A311A951715005ACEAA /* ASScrollDirection.h */,
				205F0E111B371BD7007741D0 /* ASScrollDirection.m */,
				058D0A12195D050800B7D73C /* ASThread.h */,
				CC4C2A751D88E3BF0039ACAB /* ASTraceEvent.h */,
				CC4C2A761D88E3BF0039ACAB /* ASTraceEvent.m */,
				9C70F2011CDA4EFA007D6C76 /* ASTraitCollection.h */,
				9C70F2021CDA4EFA007D6C76 /* ASTraitCollection.m */,
				68B8A4DF1CBDB958007E4543 /* ASWeakProxy.h */,
				68B8A4E01CBDB958007E4543 /* ASWeakProxy.m */,
				CC3B20871C3F7A5400798563 /* ASWeakSet.h */,
				CC3B20881C3F7A5400798563 /* ASWeakSet.m */,
				205F0E1F1B376416007741D0 /* CoreGraphics+ASConvenience.h */,
				205F0E201B376416007741D0 /* CoreGraphics+ASConvenience.m */,
				25B171EA1C12242700508A7A /* Data Controller */,
				E5B077EB1E6843AF00C24B5B /* Collection Layout */,
				DBC452D91C5BF64600B16017 /* NSArray+Diffing.h */,
				DBC452DA1C5BF64600B16017 /* NSArray+Diffing.m */,
				CC4981BA1D1C7F65004E13CC /* NSIndexSet+ASHelpers.h */,
				CC4981BB1D1C7F65004E13CC /* NSIndexSet+ASHelpers.m */,
				058D09F5195D050800B7D73C /* NSMutableAttributedString+TextKitAdditions.h */,
				058D09F6195D050800B7D73C /* NSMutableAttributedString+TextKitAdditions.m */,
				058D09F7195D050800B7D73C /* Transactions */,
				205F0E0D1B371875007741D0 /* UICollectionViewLayout+ASConvenience.h */,
				205F0E0E1B371875007741D0 /* UICollectionViewLayout+ASConvenience.m */,
				058D09FF195D050800B7D73C /* UIView+ASConvenience.h */,
			);
			path = Details;
			sourceTree = "<group>";
		};
		058D09F7195D050800B7D73C /* Transactions */ = {
			isa = PBXGroup;
			children = (
				058D09F8195D050800B7D73C /* _ASAsyncTransaction.h */,
				058D09F9195D050800B7D73C /* _ASAsyncTransaction.mm */,
				058D09FA195D050800B7D73C /* _ASAsyncTransactionContainer+Private.h */,
				058D09FB195D050800B7D73C /* _ASAsyncTransactionContainer.h */,
				058D09FC195D050800B7D73C /* _ASAsyncTransactionContainer.m */,
				058D09FD195D050800B7D73C /* _ASAsyncTransactionGroup.h */,
				058D09FE195D050800B7D73C /* _ASAsyncTransactionGroup.m */,
			);
			path = Transactions;
			sourceTree = "<group>";
		};
		058D0A01195D050800B7D73C /* Private */ = {
			isa = PBXGroup;
			children = (
				CCED5E402020D41600395C40 /* ASNetworkImageLoadInfo+Private.h */,
				CCA282CE1E9EBF6C0037E8B7 /* ASTipsWindow.h */,
				CCA282CF1E9EBF6C0037E8B7 /* ASTipsWindow.m */,
				CCA282C61E9EB64B0037E8B7 /* ASDisplayNodeTipState.h */,
				CCA282C71E9EB64B0037E8B7 /* ASDisplayNodeTipState.m */,
				CCA282CA1E9EB73E0037E8B7 /* ASTipNode.h */,
				CCA282CB1E9EB73E0037E8B7 /* ASTipNode.m */,
				CCA282BE1E9EAE010037E8B7 /* ASTip.h */,
				CCA282BF1E9EAE010037E8B7 /* ASTip.m */,
				CCA282C21E9EAE630037E8B7 /* ASLayerBackingTipProvider.h */,
				CCA282C31E9EAE630037E8B7 /* ASLayerBackingTipProvider.m */,
				CCA282BA1E9EABDD0037E8B7 /* ASTipProvider.h */,
				CCA282BB1E9EABDD0037E8B7 /* ASTipProvider.m */,
				CCA282B21E9EA7310037E8B7 /* ASTipsController.h */,
				CCA282B31E9EA7310037E8B7 /* ASTipsController.m */,
				CC2F65EC1E5FFB1600DA57C9 /* ASMutableElementMap.h */,
				CC2F65ED1E5FFB1600DA57C9 /* ASMutableElementMap.m */,
				E52AC9B91FEA90EB00AA4040 /* ASRectMap.h */,
				E52AC9B81FEA90EB00AA4040 /* ASRectMap.mm */,
				CC55A70F1E52A0F200594372 /* ASResponderChainEnumerator.h */,
				CC55A7101E52A0F200594372 /* ASResponderChainEnumerator.m */,
				6947B0BB1E36B4E30007C478 /* Layout */,
				CCE04B2A1E313EDA006AEBBB /* Collection Data Adapter */,
				E52F8AEE1EAE659600B5A912 /* Collection Layout */,
				058D0A03195D050800B7D73C /* _ASCoreAnimationExtras.h */,
				058D0A04195D050800B7D73C /* _ASCoreAnimationExtras.mm */,
				AC026B6D1BD57DBF00BBC17E /* _ASHierarchyChangeSet.h */,
				AC026B6E1BD57DBF00BBC17E /* _ASHierarchyChangeSet.mm */,
				058D0A05195D050800B7D73C /* _ASPendingState.h */,
				058D0A06195D050800B7D73C /* _ASPendingState.mm */,
				058D0A07195D050800B7D73C /* _ASScopeTimer.h */,
				DB55C25F1C6408D6004EDCF5 /* _ASTransitionContext.h */,
				DB55C2601C6408D6004EDCF5 /* _ASTransitionContext.m */,
				2967F9E11AB0A4CF0072E4AB /* ASBasicImageDownloaderInternal.h */,
				044285051BAA63FE00D16268 /* ASBatchFetching.h */,
				044285061BAA63FE00D16268 /* ASBatchFetching.m */,
				CC87BB941DA8193C0090E380 /* ASCellNode+Internal.h */,
				CC2E317F1DAC353700EEE891 /* ASCollectionView+Undeprecated.h */,
				CC0F885A1E42807F00576FED /* ASCollectionViewFlowLayoutInspector.h */,
				CC0F88591E42807F00576FED /* ASCollectionViewFlowLayoutInspector.m */,
				9F98C0231DBDF2A300476D92 /* ASControlTargetAction.h */,
				9F98C0241DBDF2A300476D92 /* ASControlTargetAction.m */,
				8B0768B11CE752EC002E1453 /* ASDefaultPlaybackButton.h */,
				8B0768B21CE752EC002E1453 /* ASDefaultPlaybackButton.m */,
				AEB7B0181C5962EA00662EF4 /* ASDefaultPlayButton.h */,
				AEB7B0191C5962EA00662EF4 /* ASDefaultPlayButton.m */,
				CC54A81B1D70077A00296A24 /* ASDispatch.h */,
				E5B2252D1F17E521001E1431 /* ASDispatch.m */,
				058D0A08195D050800B7D73C /* ASDisplayNode+AsyncDisplay.mm */,
				058D0A09195D050800B7D73C /* ASDisplayNode+DebugTiming.h */,
				058D0A0A195D050800B7D73C /* ASDisplayNode+DebugTiming.mm */,
				DE6EA3211C14000600183B10 /* ASDisplayNode+FrameworkPrivate.h */,
				DE7EF4F71DFF77720082B84A /* ASDisplayNode+FrameworkSubclasses.h */,
				058D0A0B195D050800B7D73C /* ASDisplayNode+UIViewBridge.mm */,
				058D0A0C195D050800B7D73C /* ASDisplayNodeInternal.h */,
				6959433D1D70815300B0EE1F /* ASDisplayNodeLayout.h */,
				6959433C1D70815300B0EE1F /* ASDisplayNodeLayout.mm */,
				6900C5F31E8072DA00BCD75C /* ASImageNode+Private.h */,
				68B8A4DB1CBD911D007E4543 /* ASImageNode+AnimatedImagePrivate.h */,
				058D0A0D195D050800B7D73C /* ASImageNode+CGExtras.h */,
				058D0A0E195D050800B7D73C /* ASImageNode+CGExtras.m */,
				ACF6ED431B17847A00DA7C62 /* ASInternalHelpers.h */,
				ACF6ED441B17847A00DA7C62 /* ASInternalHelpers.m */,
				E52405B41C8FEF16004DC8E7 /* ASLayoutTransition.h */,
				E52405B21C8FEF03004DC8E7 /* ASLayoutTransition.mm */,
				0442850B1BAA64EC00D16268 /* ASTwoDimensionalArrayUtils.h */,
				0442850C1BAA64EC00D16268 /* ASTwoDimensionalArrayUtils.m */,
				CC3B20811C3F76D600798563 /* ASPendingStateController.h */,
				CC3B20821C3F76D600798563 /* ASPendingStateController.mm */,
				CC512B841DAC45C60054848E /* ASTableView+Undeprecated.h */,
				83A7D9581D44542100BF333E /* ASWeakMap.h */,
				83A7D9591D44542100BF333E /* ASWeakMap.m */,
				CCCCCCC11EC3EF060087FE10 /* TextExperiment */,
			);
			path = Private;
			sourceTree = "<group>";
		};
		058D0A42195D058D00B7D73C /* Base */ = {
			isa = PBXGroup;
			children = (
				058D0A43195D058D00B7D73C /* ASAssert.h */,
				CCA5F62D1EECC2A80060C137 /* ASAssert.m */,
				0516FA3A1A15563400B4EBED /* ASAvailability.h */,
				058D0A44195D058D00B7D73C /* ASBaseDefines.h */,
				1950C4481A3BB5C1005C8279 /* ASEqualityHelpers.h */,
				0516FA3B1A15563400B4EBED /* ASLog.h */,
				CCB1F9591EFB60A5009C7475 /* ASLog.m */,
				CCB1F95B1EFB6316009C7475 /* ASSignpost.h */,
			);
			path = Base;
			sourceTree = "<group>";
		};
		257754661BED245B00737CA5 /* TextKit */ = {
			isa = PBXGroup;
			children = (
				B30BF6501C5964B0004FCD53 /* ASLayoutManager.h */,
				B30BF6511C5964B0004FCD53 /* ASLayoutManager.m */,
				257754BA1BEE458E00737CA5 /* ASTextKitComponents.h */,
				257754B71BEE458D00737CA5 /* ASTextKitComponents.mm */,
				257754BB1BEE458E00737CA5 /* ASTextKitCoreTextAdditions.h */,
				257754B81BEE458E00737CA5 /* ASTextKitCoreTextAdditions.m */,
				257754B91BEE458E00737CA5 /* ASTextNodeWordKerner.h */,
				257754BC1BEE458E00737CA5 /* ASTextNodeTypes.h */,
				257754BD1BEE458E00737CA5 /* ASTextNodeWordKerner.m */,
				257754941BEE44CD00737CA5 /* ASTextKitAttributes.mm */,
				257754951BEE44CD00737CA5 /* ASTextKitAttributes.h */,
				257754961BEE44CD00737CA5 /* ASTextKitContext.h */,
				257754971BEE44CD00737CA5 /* ASTextKitContext.mm */,
				257754981BEE44CD00737CA5 /* ASTextKitEntityAttribute.h */,
				257754991BEE44CD00737CA5 /* ASTextKitEntityAttribute.m */,
				257754931BEE44CD00737CA5 /* ASTextKitRenderer.h */,
				2577549A1BEE44CD00737CA5 /* ASTextKitRenderer.mm */,
				2577549B1BEE44CD00737CA5 /* ASTextKitRenderer+Positioning.h */,
				2577549C1BEE44CD00737CA5 /* ASTextKitRenderer+Positioning.mm */,
				2577549D1BEE44CD00737CA5 /* ASTextKitRenderer+TextChecking.h */,
				2577549E1BEE44CD00737CA5 /* ASTextKitRenderer+TextChecking.mm */,
				2577549F1BEE44CD00737CA5 /* ASTextKitShadower.h */,
				257754A01BEE44CD00737CA5 /* ASTextKitShadower.mm */,
				257754A11BEE44CD00737CA5 /* ASTextKitTailTruncater.h */,
				257754A21BEE44CD00737CA5 /* ASTextKitTailTruncater.mm */,
				A32FEDD31C501B6A004F642A /* ASTextKitFontSizeAdjuster.h */,
				9C8898BA1C738B9800D6B02E /* ASTextKitFontSizeAdjuster.mm */,
				257754A31BEE44CD00737CA5 /* ASTextKitTruncating.h */,
			);
			name = TextKit;
			sourceTree = "<group>";
		};
		25B171EA1C12242700508A7A /* Data Controller */ = {
			isa = PBXGroup;
			children = (
				DE8BEABF1C2DF3FC00D57C12 /* ASDelegateProxy.h */,
				DE8BEAC01C2DF3FC00D57C12 /* ASDelegateProxy.m */,
				464052191A3F83C40061C0BA /* ASDataController.h */,
				4640521A1A3F83C40061C0BA /* ASDataController.mm */,
				E5711A2A1C840C81009619D4 /* ASCollectionElement.h */,
				E5711A2D1C840C96009619D4 /* ASCollectionElement.mm */,
				E5B077FD1E69F4EB00C24B5B /* ASElementMap.h */,
				E5B077FE1E69F4EB00C24B5B /* ASElementMap.m */,
				AC6145401D8AFAE8003D62A2 /* ASSection.h */,
				AC6145421D8AFD4F003D62A2 /* ASSection.m */,
			);
			name = "Data Controller";
			sourceTree = "<group>";
		};
		690ED5911E36D118000627C0 /* tvOS */ = {
			isa = PBXGroup;
			children = (
				690ED5921E36D118000627C0 /* ASControlNode+tvOS.h */,
				690ED5931E36D118000627C0 /* ASControlNode+tvOS.m */,
				690ED5941E36D118000627C0 /* ASImageNode+tvOS.h */,
				690ED5951E36D118000627C0 /* ASImageNode+tvOS.m */,
			);
			path = tvOS;
			sourceTree = "<group>";
		};
		6947B0BB1E36B4E30007C478 /* Layout */ = {
			isa = PBXGroup;
			children = (
				690ED58D1E36BCA6000627C0 /* ASLayoutElementStylePrivate.h */,
				692BE8D61E36B65B00C86D87 /* ASLayoutSpecPrivate.h */,
				698DFF461E36B7E9002891F1 /* ASLayoutSpecUtilities.h */,
				698DFF431E36B6C9002891F1 /* ASStackLayoutSpecUtilities.h */,
				6947B0C11E36B5040007C478 /* ASStackPositionedLayout.h */,
				6947B0C21E36B5040007C478 /* ASStackPositionedLayout.mm */,
				6947B0BC1E36B4E30007C478 /* ASStackUnpositionedLayout.h */,
				6947B0BD1E36B4E30007C478 /* ASStackUnpositionedLayout.mm */,
			);
			path = Layout;
			sourceTree = "<group>";
		};
		AC6456051B0A333200CF11B8 /* Layout */ = {
			isa = PBXGroup;
			children = (
				9C6BB3B01B8CC9C200F13F52 /* ASAbsoluteLayoutElement.h */,
				ACF6ED181B17843500DA7C62 /* ASAbsoluteLayoutSpec.h */,
				ACF6ED191B17843500DA7C62 /* ASAbsoluteLayoutSpec.mm */,
				9C5586671BD549CB00B50E3A /* ASAsciiArtBoxCreator.h */,
				9C5586681BD549CB00B50E3A /* ASAsciiArtBoxCreator.m */,
				ACF6ED011B17843500DA7C62 /* ASBackgroundLayoutSpec.h */,
				ACF6ED021B17843500DA7C62 /* ASBackgroundLayoutSpec.mm */,
				ACF6ED031B17843500DA7C62 /* ASCenterLayoutSpec.h */,
				ACF6ED041B17843500DA7C62 /* ASCenterLayoutSpec.mm */,
				1A6C000B1FAB4E2000D05926 /* ASCornerLayoutSpec.h */,
				1A6C000C1FAB4E2100D05926 /* ASCornerLayoutSpec.mm */,
				ACF6ED071B17843500DA7C62 /* ASDimension.h */,
				ACF6ED081B17843500DA7C62 /* ASDimension.mm */,
				690C35631E055C7B00069B91 /* ASDimensionInternal.h */,
				690C35601E055C5D00069B91 /* ASDimensionInternal.mm */,
				ACF6ED091B17843500DA7C62 /* ASInsetLayoutSpec.h */,
				ACF6ED0A1B17843500DA7C62 /* ASInsetLayoutSpec.mm */,
				ACF6ED0B1B17843500DA7C62 /* ASLayout.h */,
				ACF6ED0C1B17843500DA7C62 /* ASLayout.mm */,
				ACF6ED111B17843500DA7C62 /* ASLayoutElement.h */,
				E55D86311CA8A14000A0C26F /* ASLayoutElement.mm */,
				698C8B601CAB49FC0052DC3F /* ASLayoutElementExtensibility.h */,
				9CDC18CB1B910E12004965E2 /* ASLayoutElementPrivate.h */,
				ACF6ED0D1B17843500DA7C62 /* ASLayoutSpec.h */,
				ACF6ED0E1B17843500DA7C62 /* ASLayoutSpec.mm */,
				6977965D1D8AC8D3007E93D7 /* ASLayoutSpec+Subclasses.h */,
				6977965E1D8AC8D3007E93D7 /* ASLayoutSpec+Subclasses.mm */,
				ACF6ED121B17843500DA7C62 /* ASOverlayLayoutSpec.h */,
				ACF6ED131B17843500DA7C62 /* ASOverlayLayoutSpec.mm */,
				ACF6ED141B17843500DA7C62 /* ASRatioLayoutSpec.h */,
				ACF6ED151B17843500DA7C62 /* ASRatioLayoutSpec.mm */,
				7A06A7391C35F08800FE8DAA /* ASRelativeLayoutSpec.h */,
				7A06A7381C35F08800FE8DAA /* ASRelativeLayoutSpec.mm */,
				AC21EC0F1B3D0BF600C8B19A /* ASStackLayoutDefines.h */,
				9C49C36E1B853957000B0DD5 /* ASStackLayoutElement.h */,
				ACF6ED161B17843500DA7C62 /* ASStackLayoutSpec.h */,
				ACF6ED171B17843500DA7C62 /* ASStackLayoutSpec.mm */,
				9019FBB91ED8061D00C45F72 /* ASYogaLayoutSpec.h */,
				9019FBBA1ED8061D00C45F72 /* ASYogaLayoutSpec.mm */,
				9019FBBB1ED8061D00C45F72 /* ASYogaUtilities.h */,
				9019FBBC1ED8061D00C45F72 /* ASYogaUtilities.mm */,
			);
			path = Layout;
			sourceTree = "<group>";
		};
		CC583ABF1EF9BAB400134156 /* Common */ = {
			isa = PBXGroup;
			children = (
				CCE4F9BB1F0EA67F00062E4E /* debugbreak.h */,
				CC583AC01EF9BAB400134156 /* ASDisplayNode+OCMock.m */,
				CC583AC11EF9BAB400134156 /* ASTestCase.h */,
				CC583AC21EF9BAB400134156 /* ASTestCase.m */,
				CC583AC31EF9BAB400134156 /* ASXCTExtensions.h */,
				CC583AC41EF9BAB400134156 /* NSInvocation+ASTestHelpers.h */,
				CC583AC51EF9BAB400134156 /* NSInvocation+ASTestHelpers.m */,
				CC583AC61EF9BAB400134156 /* OCMockObject+ASAdditions.h */,
				CC583AC71EF9BAB400134156 /* OCMockObject+ASAdditions.m */,
			);
			path = Common;
			sourceTree = "<group>";
		};
		CCCCCCC11EC3EF060087FE10 /* TextExperiment */ = {
			isa = PBXGroup;
			children = (
				CCCCCCC21EC3EF060087FE10 /* Component */,
				CCCCCCCB1EC3EF060087FE10 /* String */,
				CCCCCCD01EC3EF060087FE10 /* Utility */,
			);
			path = TextExperiment;
			sourceTree = "<group>";
		};
		CCCCCCC21EC3EF060087FE10 /* Component */ = {
			isa = PBXGroup;
			children = (
				CCCCCCC31EC3EF060087FE10 /* ASTextDebugOption.h */,
				CCCCCCC41EC3EF060087FE10 /* ASTextDebugOption.m */,
				CCCCCCC51EC3EF060087FE10 /* ASTextInput.h */,
				CCCCCCC61EC3EF060087FE10 /* ASTextInput.m */,
				CCCCCCC71EC3EF060087FE10 /* ASTextLayout.h */,
				CCCCCCC81EC3EF060087FE10 /* ASTextLayout.m */,
				CCCCCCC91EC3EF060087FE10 /* ASTextLine.h */,
				CCCCCCCA1EC3EF060087FE10 /* ASTextLine.m */,
			);
			path = Component;
			sourceTree = "<group>";
		};
		CCCCCCCB1EC3EF060087FE10 /* String */ = {
			isa = PBXGroup;
			children = (
				CCCCCCCC1EC3EF060087FE10 /* ASTextAttribute.h */,
				CCCCCCCD1EC3EF060087FE10 /* ASTextAttribute.m */,
				CCCCCCCE1EC3EF060087FE10 /* ASTextRunDelegate.h */,
				CCCCCCCF1EC3EF060087FE10 /* ASTextRunDelegate.m */,
			);
			path = String;
			sourceTree = "<group>";
		};
		CCCCCCD01EC3EF060087FE10 /* Utility */ = {
			isa = PBXGroup;
			children = (
				CCCCCCD11EC3EF060087FE10 /* ASTextUtilities.h */,
				CCCCCCD21EC3EF060087FE10 /* ASTextUtilities.m */,
				CCCCCCE51EC3F0FC0087FE10 /* NSAttributedString+ASText.h */,
				CCCCCCE61EC3F0FC0087FE10 /* NSAttributedString+ASText.m */,
				CCCCCCD31EC3EF060087FE10 /* NSParagraphStyle+ASText.h */,
				CCCCCCD41EC3EF060087FE10 /* NSParagraphStyle+ASText.m */,
			);
			path = Utility;
			sourceTree = "<group>";
		};
		CCE04B1D1E313E99006AEBBB /* Collection Data Adapter */ = {
			isa = PBXGroup;
			children = (
				CCE04B1E1E313EA7006AEBBB /* ASSectionController.h */,
				CCE04B2B1E314A32006AEBBB /* ASSupplementaryNodeSource.h */,
				CCF92DCE1E315FC50019E9C6 /* IGListKit Support */,
			);
			name = "Collection Data Adapter";
			sourceTree = "<group>";
		};
		CCE04B2A1E313EDA006AEBBB /* Collection Data Adapter */ = {
			isa = PBXGroup;
			children = (
				CCBD05DF1E4147B000D18509 /* ASIGListAdapterBasedDataSource.h */,
				CCBD05DE1E4147B000D18509 /* ASIGListAdapterBasedDataSource.m */,
			);
			name = "Collection Data Adapter";
			sourceTree = "<group>";
		};
		CCF92DCE1E315FC50019E9C6 /* IGListKit Support */ = {
			isa = PBXGroup;
			children = (
				CC034A111E649F1300626263 /* AsyncDisplayKit+IGListKitMethods.h */,
				CC034A121E649F1300626263 /* AsyncDisplayKit+IGListKitMethods.m */,
				CCE04B201E313EB9006AEBBB /* IGListAdapter+AsyncDisplayKit.h */,
				CCE04B211E313EB9006AEBBB /* IGListAdapter+AsyncDisplayKit.m */,
			);
			name = "IGListKit Support";
			sourceTree = "<group>";
		};
		DE89C1691DCEB9CC00D49D74 /* Debug */ = {
			isa = PBXGroup;
			children = (
				CCA282B61E9EA8E40037E8B7 /* AsyncDisplayKit+Tips.h */,
				CCA282B71E9EA8E40037E8B7 /* AsyncDisplayKit+Tips.m */,
				764D83D21C8EA515009B4FB8 /* AsyncDisplayKit+Debug.h */,
				764D83D31C8EA515009B4FB8 /* AsyncDisplayKit+Debug.m */,
			);
			path = Debug;
			sourceTree = "<group>";
		};
		E52F8AEE1EAE659600B5A912 /* Collection Layout */ = {
			isa = PBXGroup;
			children = (
				E58E9E471E941DA5004CFC59 /* ASCollectionLayout.h */,
				E58E9E481E941DA5004CFC59 /* ASCollectionLayout.mm */,
				E5775B011F16759300CAC9BC /* ASCollectionLayoutCache.h */,
				E5775B031F16759F00CAC9BC /* ASCollectionLayoutCache.mm */,
				E5B5B9D01E9BAD9800A6B726 /* ASCollectionLayoutContext+Private.h */,
				E5855DEE1EBB4D83003639AE /* ASCollectionLayoutDefines.h */,
				E5855DED1EBB4D83003639AE /* ASCollectionLayoutDefines.m */,
				E5775AFF1F13D25400CAC9BC /* ASCollectionLayoutState+Private.h */,
				E5667E8B1F33871300FA6FC0 /* _ASCollectionGalleryLayoutInfo.h */,
				E5667E8D1F33872700FA6FC0 /* _ASCollectionGalleryLayoutInfo.m */,
				E5775AFB1F13CE9F00CAC9BC /* _ASCollectionGalleryLayoutItem.h */,
				E5775AFD1F13CF7400CAC9BC /* _ASCollectionGalleryLayoutItem.mm */,
			);
			name = "Collection Layout";
			sourceTree = "<group>";
		};
		E5B077EB1E6843AF00C24B5B /* Collection Layout */ = {
			isa = PBXGroup;
			children = (
				E58E9E3F1E941D74004CFC59 /* ASCollectionLayoutContext.h */,
				E58E9E401E941D74004CFC59 /* ASCollectionLayoutContext.m */,
				E5E281731E71C833006B67C2 /* ASCollectionLayoutState.h */,
				E5E281751E71C845006B67C2 /* ASCollectionLayoutState.mm */,
				E58E9E411E941D74004CFC59 /* ASCollectionLayoutDelegate.h */,
				E58E9E3D1E941D74004CFC59 /* ASCollectionFlowLayoutDelegate.h */,
				E58E9E3E1E941D74004CFC59 /* ASCollectionFlowLayoutDelegate.m */,
				E5E2D72D1EA780C4005C24C6 /* ASCollectionGalleryLayoutDelegate.h */,
				E5E2D72F1EA780DF005C24C6 /* ASCollectionGalleryLayoutDelegate.mm */,
				E54E81FA1EB357BD00FFE8E1 /* ASPageTable.h */,
				E54E81FB1EB357BD00FFE8E1 /* ASPageTable.m */,
			);
			name = "Collection Layout";
			sourceTree = "<group>";
		};
		FD40E2760492F0CAAEAD552D /* Pods */ = {
			isa = PBXGroup;
			children = (
				FB07EABBCF28656C6297BC2D /* Pods-AsyncDisplayKitTests.debug.xcconfig */,
				D3779BCFF841AD3EB56537ED /* Pods-AsyncDisplayKitTests.release.xcconfig */,
				BDC2D162BD55A807C1475DA5 /* Pods-AsyncDisplayKitTests.profile.xcconfig */,
			);
			name = Pods;
			sourceTree = "<group>";
		};
/* End PBXGroup section */

/* Begin PBXHeadersBuildPhase section */
		B35061D71B010EDF0018CF92 /* Headers */ = {
			isa = PBXHeadersBuildPhase;
			buildActionMask = 2147483647;
			files = (
				1A6C000D1FAB4E2100D05926 /* ASCornerLayoutSpec.h in Headers */,
				E54E00721F1D3828000B30D7 /* ASPagerNode+Beta.h in Headers */,
				E5B225281F1790D6001E1431 /* ASHashing.h in Headers */,
				CC034A131E649F1300626263 /* AsyncDisplayKit+IGListKitMethods.h in Headers */,
				693A1DCA1ECC944E00D0C9D2 /* IGListAdapter+AsyncDisplayKit.h in Headers */,
				E5E2D72E1EA780C4005C24C6 /* ASCollectionGalleryLayoutDelegate.h in Headers */,
				E58E9E461E941D74004CFC59 /* ASCollectionLayoutDelegate.h in Headers */,
				E5E281741E71C833006B67C2 /* ASCollectionLayoutState.h in Headers */,
				E5B077FF1E69F4EB00C24B5B /* ASElementMap.h in Headers */,
				CCCCCCE31EC3EF060087FE10 /* NSParagraphStyle+ASText.h in Headers */,
				E58E9E441E941D74004CFC59 /* ASCollectionLayoutContext.h in Headers */,
				E58E9E421E941D74004CFC59 /* ASCollectionFlowLayoutDelegate.h in Headers */,
				696F01EC1DD2AF450049FBD5 /* ASEventLog.h in Headers */,
				690C35641E055C7B00069B91 /* ASDimensionInternal.h in Headers */,
				3917EBD41E9C2FC400D04A01 /* _ASCollectionReusableView.h in Headers */,
				698371DB1E4379CD00437585 /* ASNodeController+Beta.h in Headers */,
				6907C2581DC4ECFE00374C66 /* ASObjectDescriptionHelpers.h in Headers */,
				69E0E8A71D356C9400627613 /* ASEqualityHelpers.h in Headers */,
				698C8B621CAB49FC0052DC3F /* ASLayoutElementExtensibility.h in Headers */,
				69F10C871C84C35D0026140C /* ASRangeControllerUpdateRangeProtocol+Beta.h in Headers */,
				B350623C1B010EFD0018CF92 /* _ASAsyncTransaction.h in Headers */,
				68355B411CB57A6C001D4E68 /* ASImageContainerProtocolCategories.h in Headers */,
				7630FFA81C9E267E007A7C0E /* ASVideoNode.h in Headers */,
				B350623F1B010EFD0018CF92 /* _ASAsyncTransactionContainer.h in Headers */,
				B13CA1011C52004900E031AB /* ASCollectionNode+Beta.h in Headers */,
				68C215581DE10D330019C4BC /* ASCollectionViewLayoutInspector.h in Headers */,
				B35062411B010EFD0018CF92 /* _ASAsyncTransactionGroup.h in Headers */,
				B350620F1B010EFD0018CF92 /* _ASDisplayLayer.h in Headers */,
				CCCCCCD71EC3EF060087FE10 /* ASTextInput.h in Headers */,
				B35062111B010EFD0018CF92 /* _ASDisplayView.h in Headers */,
				9C55866C1BD54A3000B50E3A /* ASAsciiArtBoxCreator.h in Headers */,
				509E68611B3AEDA0009B9150 /* ASAbstractLayoutController.h in Headers */,
				CCA282B81E9EA8E40037E8B7 /* AsyncDisplayKit+Tips.h in Headers */,
				B35062571B010F070018CF92 /* ASAssert.h in Headers */,
				CCBBBF5D1EB161760069AA91 /* ASRangeManagingNode.h in Headers */,
				B35062581B010F070018CF92 /* ASAvailability.h in Headers */,
				9019FBBF1ED8061D00C45F72 /* ASYogaUtilities.h in Headers */,
				DE84918D1C8FFF2B003D89E9 /* ASRunLoopQueue.h in Headers */,
				CC0F88621E4281E200576FED /* ASSectionController.h in Headers */,
				CCB1F95C1EFB6350009C7475 /* ASSignpost.h in Headers */,
				A2763D7A1CBDD57D00A9ADBD /* ASPINRemoteImageDownloader.h in Headers */,
				34EFC7611B701C9C00AD841F /* ASBackgroundLayoutSpec.h in Headers */,
				B35062591B010F070018CF92 /* ASBaseDefines.h in Headers */,
				B35062131B010EFD0018CF92 /* ASBasicImageDownloader.h in Headers */,
				B35062151B010EFD0018CF92 /* ASBatchContext.h in Headers */,
				B35061F31B010EFD0018CF92 /* ASCellNode.h in Headers */,
				34EFC7631B701CBF00AD841F /* ASCenterLayoutSpec.h in Headers */,
				CC55A7111E52A0F200594372 /* ASResponderChainEnumerator.h in Headers */,
				18C2ED7F1B9B7DE800F627B3 /* ASCollectionNode.h in Headers */,
				B35061F51B010EFD0018CF92 /* ASCollectionView.h in Headers */,
				ACE87A2C1D73696800D7FF06 /* ASSectionContext.h in Headers */,
				509E68631B3AEDB4009B9150 /* ASCollectionViewLayoutController.h in Headers */,
				B35061F71B010EFD0018CF92 /* ASCollectionViewProtocols.h in Headers */,
				68FC85E31CE29B7E00EDD713 /* ASTabBarController.h in Headers */,
				CC56013B1F06E9A700DC4FBE /* ASIntegerMap.h in Headers */,
				B35061FA1B010EFD0018CF92 /* ASControlNode+Subclasses.h in Headers */,
				E54E81FC1EB357BD00FFE8E1 /* ASPageTable.h in Headers */,
				B35061F81B010EFD0018CF92 /* ASControlNode.h in Headers */,
				B35062171B010EFD0018CF92 /* ASDataController.h in Headers */,
				34EFC75B1B701BAF00AD841F /* ASDimension.h in Headers */,
				68FC85EA1CE29C7D00EDD713 /* ASVisibilityProtocols.h in Headers */,
				CCCCCCD91EC3EF060087FE10 /* ASTextLayout.h in Headers */,
				A37320101C571B740011FC94 /* ASTextNode+Beta.h in Headers */,
				9C70F2061CDA4F0C007D6C76 /* ASTraitCollection.h in Headers */,
				CC6AA2DA1E9F03B900978E87 /* ASDisplayNode+Ancestry.h in Headers */,
				8021EC1D1D2B00B100799119 /* UIImage+ASConvenience.h in Headers */,
				B35061FD1B010EFD0018CF92 /* ASDisplayNode+Subclasses.h in Headers */,
				B35061FB1B010EFD0018CF92 /* ASDisplayNode.h in Headers */,
				B35061FE1B010EFD0018CF92 /* ASDisplayNodeExtras.h in Headers */,
				CC0F88601E4280B800576FED /* _ASCollectionViewCell.h in Headers */,
				B35062001B010EFD0018CF92 /* ASEditableTextNode.h in Headers */,
				680346941CE4052A0009FEB4 /* ASNavigationController.h in Headers */,
				B350621B1B010EFD0018CF92 /* ASTableLayoutController.h in Headers */,
				B350621D1B010EFD0018CF92 /* ASHighlightOverlayLayer.h in Headers */,
				C78F7E2B1BF7809800CDEAFC /* ASTableNode.h in Headers */,
				7AB338671C55B3460055FDE8 /* ASRelativeLayoutSpec.h in Headers */,
				B35062021B010EFD0018CF92 /* ASImageNode.h in Headers */,
				B350621F1B010EFD0018CF92 /* ASImageProtocols.h in Headers */,
				34EFC75F1B701C8600AD841F /* ASInsetLayoutSpec.h in Headers */,
				34EFC7671B701CD900AD841F /* ASLayout.h in Headers */,
				DBDB83951C6E879900D0098C /* ASPagerFlowLayout.h in Headers */,
				34EFC7691B701CE100AD841F /* ASLayoutElement.h in Headers */,
				698DFF471E36B7E9002891F1 /* ASLayoutSpecUtilities.h in Headers */,
				9C70F20D1CDBE9CB007D6C76 /* ASDefaultPlayButton.h in Headers */,
				DE7EF4F81DFF77720082B84A /* ASDisplayNode+FrameworkSubclasses.h in Headers */,
				CCCCCCD51EC3EF060087FE10 /* ASTextDebugOption.h in Headers */,
				CC034A091E60BEB400626263 /* ASDisplayNode+Convenience.h in Headers */,
				254C6B7E1BF94DF4003EC431 /* ASTextKitTailTruncater.h in Headers */,
				B35062491B010EFD0018CF92 /* _ASCoreAnimationExtras.h in Headers */,
				68EE0DBE1C1B4ED300BA1B99 /* ASMainSerialQueue.h in Headers */,
				CCCCCCE11EC3EF060087FE10 /* ASTextUtilities.h in Headers */,
				B350624B1B010EFD0018CF92 /* _ASPendingState.h in Headers */,
				CCDC9B4D200991D10063C1F8 /* ASGraphicsContext.h in Headers */,
				E5C347B11ECB3D9200EC4BE4 /* ASBatchFetchingDelegate.h in Headers */,
				CC54A81C1D70079800296A24 /* ASDispatch.h in Headers */,
				B350624D1B010EFD0018CF92 /* _ASScopeTimer.h in Headers */,
				CC0F88631E4281E700576FED /* ASSupplementaryNodeSource.h in Headers */,
				254C6B771BF94DF4003EC431 /* ASTextKitAttributes.h in Headers */,
				254C6B7D1BF94DF4003EC431 /* ASTextKitShadower.h in Headers */,
				690ED58E1E36BCA6000627C0 /* ASLayoutElementStylePrivate.h in Headers */,
				CC55A70D1E529FA200594372 /* UIResponder+AsyncDisplayKit.h in Headers */,
				254C6B731BF94DF4003EC431 /* ASTextKitCoreTextAdditions.h in Headers */,
				254C6B7A1BF94DF4003EC431 /* ASTextKitRenderer.h in Headers */,
				69CB62AC1CB8165900024920 /* _ASDisplayViewAccessiblity.h in Headers */,
				254C6B7C1BF94DF4003EC431 /* ASTextKitRenderer+TextChecking.h in Headers */,
				68AF37DB1CBEF4D80077BF76 /* ASImageNode+AnimatedImagePrivate.h in Headers */,
				CCCCCCDD1EC3EF060087FE10 /* ASTextAttribute.h in Headers */,
				B35062461B010EFD0018CF92 /* ASBasicImageDownloaderInternal.h in Headers */,
				044285081BAA63FE00D16268 /* ASBatchFetching.h in Headers */,
				AC026B701BD57DBF00BBC17E /* _ASHierarchyChangeSet.h in Headers */,
				CC87BB951DA8193C0090E380 /* ASCellNode+Internal.h in Headers */,
				E5775B021F16759300CAC9BC /* ASCollectionLayoutCache.h in Headers */,
				E5775B001F13D25400CAC9BC /* ASCollectionLayoutState+Private.h in Headers */,
				E5667E8C1F33871300FA6FC0 /* _ASCollectionGalleryLayoutInfo.h in Headers */,
				E52AC9BB1FEA90EB00AA4040 /* ASRectMap.h in Headers */,
				E5775AFC1F13CE9F00CAC9BC /* _ASCollectionGalleryLayoutItem.h in Headers */,
				E5855DF01EBB4D83003639AE /* ASCollectionLayoutDefines.h in Headers */,
				E5B5B9D11E9BAD9800A6B726 /* ASCollectionLayoutContext+Private.h in Headers */,
				9C8898BD1C738BB800D6B02E /* ASTextKitFontSizeAdjuster.h in Headers */,
				254C6B791BF94DF4003EC431 /* ASTextKitEntityAttribute.h in Headers */,
				CC3B20841C3F76D600798563 /* ASPendingStateController.h in Headers */,
				DE6EA3231C14000600183B10 /* ASDisplayNode+FrameworkPrivate.h in Headers */,
				9C70F20F1CDBE9FF007D6C76 /* ASLayoutManager.h in Headers */,
				6947B0C31E36B5040007C478 /* ASStackPositionedLayout.h in Headers */,
				DBABFAFC1C6A8D2F0039EA4A /* _ASTransitionContext.h in Headers */,
				B350624F1B010EFD0018CF92 /* ASDisplayNode+DebugTiming.h in Headers */,
				CC57EAF71E3939350034C595 /* ASCollectionView+Undeprecated.h in Headers */,
				B35062521B010EFD0018CF92 /* ASDisplayNodeInternal.h in Headers */,
				AC7A2C181BDE11DF0093FE1A /* ASTableViewInternal.h in Headers */,
				B35062531B010EFD0018CF92 /* ASImageNode+CGExtras.h in Headers */,
				E58E9E491E941DA5004CFC59 /* ASCollectionLayout.h in Headers */,
				254C6B7F1BF94DF4003EC431 /* ASTextKitTruncating.h in Headers */,
				CC58AA4B1E398E1D002C8CB4 /* ASBlockTypes.h in Headers */,
				CCA282BC1E9EABDD0037E8B7 /* ASTipProvider.h in Headers */,
				6977965F1D8AC8D3007E93D7 /* ASLayoutSpec+Subclasses.h in Headers */,
				692BE8D71E36B65B00C86D87 /* ASLayoutSpecPrivate.h in Headers */,
				34EFC75D1B701BE900AD841F /* ASInternalHelpers.h in Headers */,
				DEC146B71C37A16A004A0EE7 /* ASCollectionInternal.h in Headers */,
				68B8A4E21CBDB958007E4543 /* ASWeakProxy.h in Headers */,
				9F98C0271DBE29FC00476D92 /* ASControlTargetAction.h in Headers */,
				690ED5961E36D118000627C0 /* ASControlNode+tvOS.h in Headers */,
				695943401D70815300B0EE1F /* ASDisplayNodeLayout.h in Headers */,
				0442850E1BAA64EC00D16268 /* ASTwoDimensionalArrayUtils.h in Headers */,
				DE8BEAC21C2DF3FC00D57C12 /* ASDelegateProxy.h in Headers */,
				B350623E1B010EFD0018CF92 /* _ASAsyncTransactionContainer+Private.h in Headers */,
				AC6145411D8AFAE8003D62A2 /* ASSection.h in Headers */,
				8BBBAB8C1CEBAF1700107FC6 /* ASDefaultPlaybackButton.h in Headers */,
				690ED5991E36D118000627C0 /* ASImageNode+tvOS.h in Headers */,
				254C6B741BF94DF4003EC431 /* ASTextNodeWordKerner.h in Headers */,
				698DFF441E36B6C9002891F1 /* ASStackLayoutSpecUtilities.h in Headers */,
				CCF18FF41D2575E300DF5895 /* NSIndexSet+ASHelpers.h in Headers */,
				83A7D95C1D44548100BF333E /* ASWeakMap.h in Headers */,
				E5711A2C1C840C81009619D4 /* ASCollectionElement.h in Headers */,
				9019FBBD1ED8061D00C45F72 /* ASYogaLayoutSpec.h in Headers */,
				6947B0BE1E36B4E30007C478 /* ASStackUnpositionedLayout.h in Headers */,
				CC4C2A771D88E3BF0039ACAB /* ASTraceEvent.h in Headers */,
				254C6B7B1BF94DF4003EC431 /* ASTextKitRenderer+Positioning.h in Headers */,
				DE4843DC1C93EAC100A1F33B /* ASLayoutTransition.h in Headers */,
				CC57EAF81E3939450034C595 /* ASTableView+Undeprecated.h in Headers */,
				254C6B781BF94DF4003EC431 /* ASTextKitContext.h in Headers */,
				CCED5E412020D49D00395C40 /* ASNetworkImageLoadInfo+Private.h in Headers */,
				9CDC18CD1B910E12004965E2 /* ASLayoutElementPrivate.h in Headers */,
				B35062201B010EFD0018CF92 /* ASLayoutController.h in Headers */,
				B35062211B010EFD0018CF92 /* ASLayoutRangeType.h in Headers */,
				CC2F65EE1E5FFB1600DA57C9 /* ASMutableElementMap.h in Headers */,
				34EFC76A1B701CE600AD841F /* ASLayoutSpec.h in Headers */,
				CCA282D01E9EBF6C0037E8B7 /* ASTipsWindow.h in Headers */,
				B350625C1B010F070018CF92 /* ASLog.h in Headers */,
				CC3B208A1C3F7A5400798563 /* ASWeakSet.h in Headers */,
				B35062041B010EFD0018CF92 /* ASMultiplexImageNode.h in Headers */,
				DECBD6E81BE56E1900CF4905 /* ASButtonNode.h in Headers */,
				B35062241B010EFD0018CF92 /* ASMutableAttributedStringBuilder.h in Headers */,
				B13CA0F81C519EBA00E031AB /* ASCollectionViewLayoutFacilitatorProtocol.h in Headers */,
				909C4C751F09C98B00D6B76F /* ASTextNode2.h in Headers */,
				B35062061B010EFD0018CF92 /* ASNetworkImageNode.h in Headers */,
				CCA282C81E9EB64B0037E8B7 /* ASDisplayNodeTipState.h in Headers */,
				34EFC76C1B701CED00AD841F /* ASOverlayLayoutSpec.h in Headers */,
				B35062261B010EFD0018CF92 /* ASRangeController.h in Headers */,
				34EFC76E1B701CF400AD841F /* ASRatioLayoutSpec.h in Headers */,
				DB55C2671C641AE4004EDCF5 /* ASContextTransitioning.h in Headers */,
				CCA282C41E9EAE630037E8B7 /* ASLayerBackingTipProvider.h in Headers */,
				E5C347B31ECB40AA00EC4BE4 /* ASTableNode+Beta.h in Headers */,
				6900C5F41E8072DA00BCD75C /* ASImageNode+Private.h in Headers */,
				68B0277B1C1A79D60041016B /* ASDisplayNode+Beta.h in Headers */,
				B350622D1B010EFD0018CF92 /* ASScrollDirection.h in Headers */,
				254C6B751BF94DF4003EC431 /* ASTextKitComponents.h in Headers */,
				B35062081B010EFD0018CF92 /* ASScrollNode.h in Headers */,
				CCA282CC1E9EB73E0037E8B7 /* ASTipNode.h in Headers */,
				25E327571C16819500A2170C /* ASPagerNode.h in Headers */,
				CCCCCCDB1EC3EF060087FE10 /* ASTextLine.h in Headers */,
				9C70F20E1CDBE9E5007D6C76 /* NSArray+Diffing.h in Headers */,
				CCCCCCE71EC3F0FC0087FE10 /* NSAttributedString+ASText.h in Headers */,
				CCCCCCDF1EC3EF060087FE10 /* ASTextRunDelegate.h in Headers */,
				9C49C3701B853961000B0DD5 /* ASStackLayoutElement.h in Headers */,
				34EFC7701B701CFA00AD841F /* ASStackLayoutDefines.h in Headers */,
				CC0F885C1E42807F00576FED /* ASCollectionViewFlowLayoutInspector.h in Headers */,
				764D83D51C8EA515009B4FB8 /* AsyncDisplayKit+Debug.h in Headers */,
				CC7FD9E21BB603FF005CCB2B /* ASPhotosFrameworkImageRequest.h in Headers */,
				254C6B761BF94DF4003EC431 /* ASTextNodeTypes.h in Headers */,
				CCA282B41E9EA7310037E8B7 /* ASTipsController.h in Headers */,
				34EFC7711B701CFF00AD841F /* ASStackLayoutSpec.h in Headers */,
				CCA282C01E9EAE010037E8B7 /* ASTip.h in Headers */,
				2767E9411BB19BD600EA9B77 /* ASViewController.h in Headers */,
				92DD2FE81BF4D0A80074C9DD /* ASMapNode.h in Headers */,
				9C6BB3B31B8CC9C200F13F52 /* ASAbsoluteLayoutElement.h in Headers */,
				34EFC7731B701D0700AD841F /* ASAbsoluteLayoutSpec.h in Headers */,
				B350620A1B010EFD0018CF92 /* ASTableView.h in Headers */,
				B350620C1B010EFD0018CF92 /* ASTableViewProtocols.h in Headers */,
				B350620D1B010EFD0018CF92 /* ASTextNode.h in Headers */,
				B35062391B010EFD0018CF92 /* ASThread.h in Headers */,
				2C107F5B1BA9F54500F13DE5 /* AsyncDisplayKit.h in Headers */,
				509E68651B3AEDC5009B9150 /* CoreGraphics+ASConvenience.h in Headers */,
				CCED5E3E2020D36800395C40 /* ASNetworkImageLoadInfo.h in Headers */,
				B350623A1B010EFD0018CF92 /* NSMutableAttributedString+TextKitAdditions.h in Headers */,
				044284FF1BAA3BD600D16268 /* UICollectionViewLayout+ASConvenience.h in Headers */,
				B35062431B010EFD0018CF92 /* UIView+ASConvenience.h in Headers */,
				8BDA5FC71CDBDF91007D13B2 /* ASVideoPlayerNode.h in Headers */,
			);
			runOnlyForDeploymentPostprocessing = 0;
		};
/* End PBXHeadersBuildPhase section */

/* Begin PBXNativeTarget section */
		057D02BE1AC0A66700C7AC3C /* AsyncDisplayKitTestHost */ = {
			isa = PBXNativeTarget;
			buildConfigurationList = 057D02E31AC0A66800C7AC3C /* Build configuration list for PBXNativeTarget "AsyncDisplayKitTestHost" */;
			buildPhases = (
				057D02BB1AC0A66700C7AC3C /* Sources */,
				057D02BC1AC0A66700C7AC3C /* Frameworks */,
				057D02BD1AC0A66700C7AC3C /* Resources */,
			);
			buildRules = (
			);
			dependencies = (
			);
			name = AsyncDisplayKitTestHost;
			productName = AsyncDisplayKitTestHost;
			productReference = 057D02BF1AC0A66700C7AC3C /* AsyncDisplayKitTestHost.app */;
			productType = "com.apple.product-type.application";
		};
		058D09BB195D04C000B7D73C /* AsyncDisplayKitTests */ = {
			isa = PBXNativeTarget;
			buildConfigurationList = 058D09D2195D04C000B7D73C /* Build configuration list for PBXNativeTarget "AsyncDisplayKitTests" */;
			buildPhases = (
				2E61B6A0DB0F436A9DDBE86F /* [CP] Check Pods Manifest.lock */,
				058D09B8195D04C000B7D73C /* Sources */,
				058D09B9195D04C000B7D73C /* Frameworks */,
				058D09BA195D04C000B7D73C /* Resources */,
				3B9D88CDF51B429C8409E4B6 /* [CP] Copy Pods Resources */,
				B130AB1AC0A1E5162E211C19 /* [CP] Embed Pods Frameworks */,
			);
			buildRules = (
			);
			dependencies = (
				057D02E61AC0A67000C7AC3C /* PBXTargetDependency */,
			);
			name = AsyncDisplayKitTests;
			productName = AsyncDisplayKitTests;
			productReference = 058D09BC195D04C000B7D73C /* AsyncDisplayKitTests.xctest */;
			productType = "com.apple.product-type.bundle.unit-test";
		};
		B35061D91B010EDF0018CF92 /* AsyncDisplayKit */ = {
			isa = PBXNativeTarget;
			buildConfigurationList = B35061ED1B010EDF0018CF92 /* Build configuration list for PBXNativeTarget "AsyncDisplayKit" */;
			buildPhases = (
				B35061D51B010EDF0018CF92 /* Sources */,
				B35061D61B010EDF0018CF92 /* Frameworks */,
				B35061D71B010EDF0018CF92 /* Headers */,
				B35061D81B010EDF0018CF92 /* Resources */,
			);
			buildRules = (
			);
			dependencies = (
			);
			name = AsyncDisplayKit;
			productName = AsyncDisplayKit;
			productReference = B35061DA1B010EDF0018CF92 /* AsyncDisplayKit.framework */;
			productType = "com.apple.product-type.framework";
		};
/* End PBXNativeTarget section */

/* Begin PBXProject section */
		058D09A4195D04C000B7D73C /* Project object */ = {
			isa = PBXProject;
			attributes = {
				CLASSPREFIX = AS;
				LastUpgradeCheck = 0820;
				ORGANIZATIONNAME = Facebook;
				TargetAttributes = {
					057D02BE1AC0A66700C7AC3C = {
						CreatedOnToolsVersion = 6.2;
					};
					058D09BB195D04C000B7D73C = {
						TestTargetID = 057D02BE1AC0A66700C7AC3C;
					};
					B35061D91B010EDF0018CF92 = {
						CreatedOnToolsVersion = 6.3.1;
						DevelopmentTeam = X834Q8SBVP;
						DevelopmentTeamName = "TELEGRAM MESSENGER LLP";
						ProvisioningStyle = Manual;
					};
				};
			};
			buildConfigurationList = 058D09A7195D04C000B7D73C /* Build configuration list for PBXProject "AsyncDisplayKit" */;
			compatibilityVersion = "Xcode 6.3";
			developmentRegion = English;
			hasScannedForEncodings = 0;
			knownRegions = (
				en,
				Base,
			);
			mainGroup = 058D09A3195D04C000B7D73C;
			productRefGroup = 058D09AD195D04C000B7D73C /* Products */;
			projectDirPath = "";
			projectRoot = "";
			targets = (
				B35061D91B010EDF0018CF92 /* AsyncDisplayKit */,
				058D09BB195D04C000B7D73C /* AsyncDisplayKitTests */,
				057D02BE1AC0A66700C7AC3C /* AsyncDisplayKitTestHost */,
			);
		};
/* End PBXProject section */

/* Begin PBXResourcesBuildPhase section */
		057D02BD1AC0A66700C7AC3C /* Resources */ = {
			isa = PBXResourcesBuildPhase;
			buildActionMask = 2147483647;
			files = (
				692510141E74FB44003F2DD0 /* Default-568h@2x.png in Resources */,
			);
			runOnlyForDeploymentPostprocessing = 0;
		};
		058D09BA195D04C000B7D73C /* Resources */ = {
			isa = PBXResourcesBuildPhase;
			buildActionMask = 2147483647;
			files = (
				CC0F886C1E4286FA00576FED /* ReferenceImages_64 in Resources */,
				CC0F886D1E4286FA00576FED /* ReferenceImages_iOS_10 in Resources */,
				052EE06B1A15A0D8002C6279 /* TestResources in Resources */,
				058D09CA195D04C000B7D73C /* InfoPlist.strings in Resources */,
			);
			runOnlyForDeploymentPostprocessing = 0;
		};
		B35061D81B010EDF0018CF92 /* Resources */ = {
			isa = PBXResourcesBuildPhase;
			buildActionMask = 2147483647;
			files = (
			);
			runOnlyForDeploymentPostprocessing = 0;
		};
/* End PBXResourcesBuildPhase section */

/* Begin PBXShellScriptBuildPhase section */
		2E61B6A0DB0F436A9DDBE86F /* [CP] Check Pods Manifest.lock */ = {
			isa = PBXShellScriptBuildPhase;
			buildActionMask = 2147483647;
			files = (
			);
			inputPaths = (
				"${PODS_PODFILE_DIR_PATH}/Podfile.lock",
				"${PODS_ROOT}/Manifest.lock",
			);
			name = "[CP] Check Pods Manifest.lock";
			outputPaths = (
				"$(DERIVED_FILE_DIR)/Pods-AsyncDisplayKitTests-checkManifestLockResult.txt",
			);
			runOnlyForDeploymentPostprocessing = 0;
			shellPath = /bin/sh;
			shellScript = "diff \"${PODS_PODFILE_DIR_PATH}/Podfile.lock\" \"${PODS_ROOT}/Manifest.lock\" > /dev/null\nif [ $? != 0 ] ; then\n    # print error to STDERR\n    echo \"error: The sandbox is not in sync with the Podfile.lock. Run 'pod install' or update your CocoaPods installation.\" >&2\n    exit 1\nfi\n# This output is used by Xcode 'outputs' to avoid re-running this script phase.\necho \"SUCCESS\" > \"${SCRIPT_OUTPUT_FILE_0}\"\n";
			showEnvVarsInLog = 0;
		};
		3B9D88CDF51B429C8409E4B6 /* [CP] Copy Pods Resources */ = {
			isa = PBXShellScriptBuildPhase;
			buildActionMask = 2147483647;
			files = (
			);
			inputPaths = (
			);
			name = "[CP] Copy Pods Resources";
			outputPaths = (
			);
			runOnlyForDeploymentPostprocessing = 0;
			shellPath = /bin/sh;
			shellScript = "\"${SRCROOT}/Pods/Target Support Files/Pods-AsyncDisplayKitTests/Pods-AsyncDisplayKitTests-resources.sh\"\n";
			showEnvVarsInLog = 0;
		};
		B130AB1AC0A1E5162E211C19 /* [CP] Embed Pods Frameworks */ = {
			isa = PBXShellScriptBuildPhase;
			buildActionMask = 2147483647;
			files = (
			);
			inputPaths = (
			);
			name = "[CP] Embed Pods Frameworks";
			outputPaths = (
			);
			runOnlyForDeploymentPostprocessing = 0;
			shellPath = /bin/sh;
			shellScript = "\"${SRCROOT}/Pods/Target Support Files/Pods-AsyncDisplayKitTests/Pods-AsyncDisplayKitTests-frameworks.sh\"\n";
			showEnvVarsInLog = 0;
		};
/* End PBXShellScriptBuildPhase section */

/* Begin PBXSourcesBuildPhase section */
		057D02BB1AC0A66700C7AC3C /* Sources */ = {
			isa = PBXSourcesBuildPhase;
			buildActionMask = 2147483647;
			files = (
				057D02C71AC0A66700C7AC3C /* AppDelegate.m in Sources */,
				057D02C41AC0A66700C7AC3C /* main.m in Sources */,
			);
			runOnlyForDeploymentPostprocessing = 0;
		};
		058D09B8195D04C000B7D73C /* Sources */ = {
			isa = PBXSourcesBuildPhase;
			buildActionMask = 2147483647;
			files = (
				E51B78BF1F028ABF00E32604 /* ASLayoutFlatteningTests.m in Sources */,
				4496D0731FA9EA6B001CC8D5 /* ASTraitCollectionTests.m in Sources */,
				29CDC2E21AAE70D000833CA4 /* ASBasicImageDownloaderContextTests.m in Sources */,
				CC583AD71EF9BDC100134156 /* NSInvocation+ASTestHelpers.m in Sources */,
				CC051F1F1D7A286A006434CB /* ASCALayerTests.m in Sources */,
				242995D31B29743C00090100 /* ASBasicImageDownloaderTests.m in Sources */,
				296A0A351A951ABF005ACEAA /* ASBatchFetchingTests.m in Sources */,
				ACF6ED5C1B178DC700DA7C62 /* ASCenterLayoutSpecSnapshotTests.mm in Sources */,
				9F06E5CD1B4CAF4200F015D8 /* ASCollectionViewTests.mm in Sources */,
				2911485C1A77147A005D0878 /* ASControlNodeTests.m in Sources */,
				CC3B208E1C3F7D0A00798563 /* ASWeakSetTests.m in Sources */,
				F711994E1D20C21100568860 /* ASDisplayNodeExtrasTests.m in Sources */,
				BB5FC3CE1F9BA689007F191E /* ASNavigationControllerTests.m in Sources */,
				ACF6ED5D1B178DC700DA7C62 /* ASDimensionTests.mm in Sources */,
				BB5FC3D11F9C9389007F191E /* ASTabBarControllerTests.m in Sources */,
				695BE2551DC1245C008E6EA5 /* ASWrapperSpecSnapshotTests.mm in Sources */,
				CCA221D31D6FA7EF00AF6A0F /* ASViewControllerTests.m in Sources */,
				058D0A38195D057000B7D73C /* ASDisplayLayerTests.m in Sources */,
				2538B6F31BC5D2A2003CA0B4 /* ASCollectionViewFlowLayoutInspectorTests.m in Sources */,
				CC583AD61EF9BDBE00134156 /* ASTestCase.m in Sources */,
				058D0A39195D057000B7D73C /* ASDisplayNodeAppearanceTests.m in Sources */,
				CCB2F34D1D63CCC6004E6DE9 /* ASDisplayNodeSnapshotTests.m in Sources */,
				AE6987C11DD04E1000B9E458 /* ASPagerNodeTests.m in Sources */,
				058D0A3A195D057000B7D73C /* ASDisplayNodeTests.mm in Sources */,
				696FCB311D6E46050093471E /* ASBackgroundLayoutSpecSnapshotTests.mm in Sources */,
				CC583AD81EF9BDC300134156 /* OCMockObject+ASAdditions.m in Sources */,
				69FEE53D1D95A9AF0086F066 /* ASLayoutElementStyleTests.m in Sources */,
				4E9127691F64157600499623 /* ASRunLoopQueueTests.m in Sources */,
				CC4981B31D1A02BE004E13CC /* ASTableViewThrashTests.m in Sources */,
				CC54A81E1D7008B300296A24 /* ASDispatchTests.m in Sources */,
				CCE4F9B31F0D60AC00062E4E /* ASIntegerMapTests.m in Sources */,
				058D0A3B195D057000B7D73C /* ASDisplayNodeTestsHelper.m in Sources */,
				83A7D95E1D446A6E00BF333E /* ASWeakMapTests.m in Sources */,
				056D21551ABCEF50001107EF /* ASImageNodeSnapshotTests.m in Sources */,
				AC026B581BD3F61800BBC17E /* ASAbsoluteLayoutSpecSnapshotTests.m in Sources */,
				ACF6ED5E1B178DC700DA7C62 /* ASInsetLayoutSpecSnapshotTests.mm in Sources */,
				ACF6ED601B178DC700DA7C62 /* ASLayoutSpecSnapshotTestsHelper.m in Sources */,
				CC7FD9E11BB5F750005CCB2B /* ASPhotosFrameworkImageRequestTests.m in Sources */,
				052EE0661A159FEF002C6279 /* ASMultiplexImageNodeTests.m in Sources */,
				058D0A3C195D057000B7D73C /* ASMutableAttributedStringBuilderTests.m in Sources */,
				E586F96C1F9F9E2900ECE00E /* ASScrollNodeTests.m in Sources */,
				CC8B05D81D73979700F54286 /* ASTextNodePerformanceTests.m in Sources */,
				CC583AD91EF9BDC600134156 /* ASDisplayNode+OCMock.m in Sources */,
				697B315A1CFE4B410049936F /* ASEditableTextNodeTests.m in Sources */,
				ACF6ED611B178DC700DA7C62 /* ASOverlayLayoutSpecSnapshotTests.mm in Sources */,
				CC8B05D61D73836400F54286 /* ASPerformanceTestContext.m in Sources */,
				CC0AEEA41D66316E005D1C78 /* ASUICollectionViewTests.m in Sources */,
				CCE4F9B51F0DA4F300062E4E /* ASLayoutEngineTests.mm in Sources */,
				69B225671D72535E00B25B22 /* ASDisplayNodeLayoutTests.mm in Sources */,
				ACF6ED621B178DC700DA7C62 /* ASRatioLayoutSpecSnapshotTests.mm in Sources */,
				7AB338691C55B97B0055FDE8 /* ASRelativeLayoutSpecSnapshotTests.mm in Sources */,
				CCDD148B1EEDCD9D0020834E /* ASCollectionModernDataSourceTests.m in Sources */,
				1A6C00111FAB4EDD00D05926 /* ASCornerLayoutSpecSnapshotTests.mm in Sources */,
				254C6B541BF8FF2A003EC431 /* ASTextKitTests.mm in Sources */,
				05EA6FE71AC0966E00E35788 /* ASSnapshotTestCase.m in Sources */,
				ACF6ED631B178DC700DA7C62 /* ASStackLayoutSpecSnapshotTests.mm in Sources */,
				E52AC9C01FEA916C00AA4040 /* ASRectMapTests.m in Sources */,
				CCE4F9BA1F0DBB5000062E4E /* ASLayoutTestNode.mm in Sources */,
				81E95C141D62639600336598 /* ASTextNodeSnapshotTests.m in Sources */,
				3C9C128519E616EF00E942A0 /* ASTableViewTests.mm in Sources */,
				AEEC47E41C21D3D200EC1693 /* ASVideoNodeTests.m in Sources */,
				254C6B521BF8FE6D003EC431 /* ASTextKitTruncationTests.mm in Sources */,
				058D0A3D195D057000B7D73C /* ASTextKitCoreTextAdditionsTests.m in Sources */,
				CC3B20901C3F892D00798563 /* ASBridgedPropertiesTests.mm in Sources */,
				CCE4F9BE1F0ECE5200062E4E /* ASTLayoutFixture.mm in Sources */,
				058D0A40195D057000B7D73C /* ASTextNodeTests.m in Sources */,
				DBC453221C5FD97200B16017 /* ASDisplayNodeImplicitHierarchyTests.m in Sources */,
				058D0A41195D057000B7D73C /* ASTextNodeWordKernerTests.mm in Sources */,
				DBC452DE1C5C6A6A00B16017 /* ArrayDiffingTests.m in Sources */,
				CC11F97A1DB181180024D77B /* ASNetworkImageNodeTests.m in Sources */,
			);
			runOnlyForDeploymentPostprocessing = 0;
		};
		B35061D51B010EDF0018CF92 /* Sources */ = {
			isa = PBXSourcesBuildPhase;
			buildActionMask = 2147483647;
			files = (
				E5B225291F1790EE001E1431 /* ASHashing.m in Sources */,
				DEB8ED7C1DD003D300DBDE55 /* ASLayoutTransition.mm in Sources */,
				CCA5F62E1EECC2A80060C137 /* ASAssert.m in Sources */,
				9F98C0261DBE29E000476D92 /* ASControlTargetAction.m in Sources */,
				9C70F2091CDABA36007D6C76 /* ASViewController.mm in Sources */,
				3917EBD51E9C2FC400D04A01 /* _ASCollectionReusableView.m in Sources */,
				CCA282D11E9EBF6C0037E8B7 /* ASTipsWindow.m in Sources */,
				CCCCCCE41EC3EF060087FE10 /* NSParagraphStyle+ASText.m in Sources */,
				E52AC9BA1FEA90EB00AA4040 /* ASRectMap.mm in Sources */,
				8BBBAB8D1CEBAF1E00107FC6 /* ASDefaultPlaybackButton.m in Sources */,
				B30BF6541C59D889004FCD53 /* ASLayoutManager.m in Sources */,
				92DD2FE71BF4D0850074C9DD /* ASMapNode.mm in Sources */,
				CCA282B91E9EA8E40037E8B7 /* AsyncDisplayKit+Tips.m in Sources */,
				636EA1A51C7FF4EF00EE152F /* ASDefaultPlayButton.m in Sources */,
				B350623D1B010EFD0018CF92 /* _ASAsyncTransaction.mm in Sources */,
				6947B0C51E36B5040007C478 /* ASStackPositionedLayout.mm in Sources */,
				B35062401B010EFD0018CF92 /* _ASAsyncTransactionContainer.m in Sources */,
				AC026B721BD57DBF00BBC17E /* _ASHierarchyChangeSet.mm in Sources */,
				B35062421B010EFD0018CF92 /* _ASAsyncTransactionGroup.m in Sources */,
				CCA282BD1E9EABDD0037E8B7 /* ASTipProvider.m in Sources */,
				9019FBC01ED8061D00C45F72 /* ASYogaUtilities.mm in Sources */,
				B350624A1B010EFD0018CF92 /* _ASCoreAnimationExtras.mm in Sources */,
				68EE0DC01C1B4ED300BA1B99 /* ASMainSerialQueue.mm in Sources */,
				B35062101B010EFD0018CF92 /* _ASDisplayLayer.mm in Sources */,
				9C55866B1BD54A1900B50E3A /* ASAsciiArtBoxCreator.m in Sources */,
				B35062121B010EFD0018CF92 /* _ASDisplayView.mm in Sources */,
				DEFAD8131CC48914000527C4 /* ASVideoNode.mm in Sources */,
				CCA282C11E9EAE010037E8B7 /* ASTip.m in Sources */,
				B350624C1B010EFD0018CF92 /* _ASPendingState.mm in Sources */,
				698371DC1E4379CD00437585 /* ASNodeController+Beta.m in Sources */,
				CC6AA2DB1E9F03B900978E87 /* ASDisplayNode+Ancestry.m in Sources */,
				509E68621B3AEDA5009B9150 /* ASAbstractLayoutController.mm in Sources */,
				254C6B861BF94F8A003EC431 /* ASTextKitContext.mm in Sources */,
				DBDB83971C6E879900D0098C /* ASPagerFlowLayout.m in Sources */,
				E5B078001E69F4EB00C24B5B /* ASElementMap.m in Sources */,
				9C8898BC1C738BA800D6B02E /* ASTextKitFontSizeAdjuster.mm in Sources */,
				690ED59B1E36D118000627C0 /* ASImageNode+tvOS.m in Sources */,
				CCDC9B4E200991D10063C1F8 /* ASGraphicsContext.m in Sources */,
				CCCCCCD81EC3EF060087FE10 /* ASTextInput.m in Sources */,
				34EFC7621B701CA400AD841F /* ASBackgroundLayoutSpec.mm in Sources */,
				DE8BEAC41C2DF3FC00D57C12 /* ASDelegateProxy.m in Sources */,
				B35062141B010EFD0018CF92 /* ASBasicImageDownloader.mm in Sources */,
				B35062161B010EFD0018CF92 /* ASBatchContext.mm in Sources */,
				AC47D9421B3B891B00AAEE9D /* ASCellNode.mm in Sources */,
				E58E9E451E941D74004CFC59 /* ASCollectionLayoutContext.m in Sources */,
				34EFC7641B701CC600AD841F /* ASCenterLayoutSpec.mm in Sources */,
				18C2ED831B9B7DE800F627B3 /* ASCollectionNode.mm in Sources */,
				E55D86331CA8A14000A0C26F /* ASLayoutElement.mm in Sources */,
				68FC85EC1CE29C7D00EDD713 /* ASVisibilityProtocols.m in Sources */,
				CC55A7121E52A0F200594372 /* ASResponderChainEnumerator.m in Sources */,
				CCED5E3F2020D36800395C40 /* ASNetworkImageLoadInfo.m in Sources */,
				68B8A4E41CBDB958007E4543 /* ASWeakProxy.m in Sources */,
				E5775B041F16759F00CAC9BC /* ASCollectionLayoutCache.mm in Sources */,
				9C70F20A1CDBE949007D6C76 /* ASTableNode.mm in Sources */,
				69CB62AE1CB8165900024920 /* _ASDisplayViewAccessiblity.mm in Sources */,
				B35061F61B010EFD0018CF92 /* ASCollectionView.mm in Sources */,
				CCA282C51E9EAE630037E8B7 /* ASLayerBackingTipProvider.m in Sources */,
				509E68641B3AEDB7009B9150 /* ASCollectionViewLayoutController.m in Sources */,
				B35061F91B010EFD0018CF92 /* ASControlNode.mm in Sources */,
				8021EC1F1D2B00B100799119 /* UIImage+ASConvenience.m in Sources */,
				B35062181B010EFD0018CF92 /* ASDataController.mm in Sources */,
				CCB1F95A1EFB60A5009C7475 /* ASLog.m in Sources */,
				767E7F8E1C90191D0066C000 /* AsyncDisplayKit+Debug.m in Sources */,
				CCCCCCD61EC3EF060087FE10 /* ASTextDebugOption.m in Sources */,
				34EFC75C1B701BD200AD841F /* ASDimension.mm in Sources */,
				B350624E1B010EFD0018CF92 /* ASDisplayNode+AsyncDisplay.mm in Sources */,
				E5667E8E1F33872700FA6FC0 /* _ASCollectionGalleryLayoutInfo.m in Sources */,
				25E327591C16819500A2170C /* ASPagerNode.m in Sources */,
				636EA1A41C7FF4EC00EE152F /* NSArray+Diffing.m in Sources */,
				B35062501B010EFD0018CF92 /* ASDisplayNode+DebugTiming.mm in Sources */,
				DEC146B91C37A16A004A0EE7 /* ASCollectionInternal.m in Sources */,
				254C6B891BF94F8A003EC431 /* ASTextKitRenderer+Positioning.mm in Sources */,
				68355B341CB579B9001D4E68 /* ASImageNode+AnimatedImage.mm in Sources */,
				E5711A301C840C96009619D4 /* ASCollectionElement.mm in Sources */,
				B35062511B010EFD0018CF92 /* ASDisplayNode+UIViewBridge.mm in Sources */,
				E5E281761E71C845006B67C2 /* ASCollectionLayoutState.mm in Sources */,
				B35061FC1B010EFD0018CF92 /* ASDisplayNode.mm in Sources */,
				B35061FF1B010EFD0018CF92 /* ASDisplayNodeExtras.mm in Sources */,
				B35062011B010EFD0018CF92 /* ASEditableTextNode.mm in Sources */,
				254C6B881BF94F8A003EC431 /* ASTextKitRenderer.mm in Sources */,
				CC3B208C1C3F7A5400798563 /* ASWeakSet.m in Sources */,
				B350621C1B010EFD0018CF92 /* ASTableLayoutController.m in Sources */,
				B350621E1B010EFD0018CF92 /* ASHighlightOverlayLayer.mm in Sources */,
				9CC606651D24DF9E006581A0 /* NSIndexSet+ASHelpers.m in Sources */,
				CC0F885F1E4280B800576FED /* _ASCollectionViewCell.m in Sources */,
				CC2F65EF1E5FFB1600DA57C9 /* ASMutableElementMap.m in Sources */,
				B35062541B010EFD0018CF92 /* ASImageNode+CGExtras.m in Sources */,
				E58E9E4A1E941DA5004CFC59 /* ASCollectionLayout.mm in Sources */,
				6947B0C01E36B4E30007C478 /* ASStackUnpositionedLayout.mm in Sources */,
				68355B401CB57A69001D4E68 /* ASImageContainerProtocolCategories.m in Sources */,
				E5855DEF1EBB4D83003639AE /* ASCollectionLayoutDefines.m in Sources */,
				B35062031B010EFD0018CF92 /* ASImageNode.mm in Sources */,
				254C6B821BF94F8A003EC431 /* ASTextKitComponents.mm in Sources */,
				34EFC7601B701C8B00AD841F /* ASInsetLayoutSpec.mm in Sources */,
				AC6145441D8AFD4F003D62A2 /* ASSection.m in Sources */,
				E5775AFE1F13CF7400CAC9BC /* _ASCollectionGalleryLayoutItem.mm in Sources */,
				34EFC75E1B701BF000AD841F /* ASInternalHelpers.m in Sources */,
				34EFC7681B701CDE00AD841F /* ASLayout.mm in Sources */,
				DECBD6EA1BE56E1900CF4905 /* ASButtonNode.mm in Sources */,
				CCCCCCE01EC3EF060087FE10 /* ASTextRunDelegate.m in Sources */,
				CCCCCCDA1EC3EF060087FE10 /* ASTextLayout.m in Sources */,
				254C6B841BF94F8A003EC431 /* ASTextNodeWordKerner.m in Sources */,
				E5E2D7301EA780DF005C24C6 /* ASCollectionGalleryLayoutDelegate.mm in Sources */,
				34EFC76B1B701CEB00AD841F /* ASLayoutSpec.mm in Sources */,
				CC3B20861C3F76D600798563 /* ASPendingStateController.mm in Sources */,
				254C6B8C1BF94F8A003EC431 /* ASTextKitTailTruncater.mm in Sources */,
				6907C25A1DC4ECFE00374C66 /* ASObjectDescriptionHelpers.m in Sources */,
				B35062051B010EFD0018CF92 /* ASMultiplexImageNode.mm in Sources */,
				B35062251B010EFD0018CF92 /* ASMutableAttributedStringBuilder.m in Sources */,
				9019FBBE1ED8061D00C45F72 /* ASYogaLayoutSpec.mm in Sources */,
				B35062071B010EFD0018CF92 /* ASNetworkImageNode.mm in Sources */,
				34EFC76D1B701CF100AD841F /* ASOverlayLayoutSpec.mm in Sources */,
				044285101BAA64EC00D16268 /* ASTwoDimensionalArrayUtils.m in Sources */,
				CCCCCCDE1EC3EF060087FE10 /* ASTextAttribute.m in Sources */,
				CCA282B51E9EA7310037E8B7 /* ASTipsController.m in Sources */,
				B35062271B010EFD0018CF92 /* ASRangeController.mm in Sources */,
				0442850A1BAA63FE00D16268 /* ASBatchFetching.m in Sources */,
				68FC85E61CE29B9400EDD713 /* ASNavigationController.m in Sources */,
				CC4C2A791D88E3BF0039ACAB /* ASTraceEvent.m in Sources */,
				34EFC76F1B701CF700AD841F /* ASRatioLayoutSpec.mm in Sources */,
				254C6B8B1BF94F8A003EC431 /* ASTextKitShadower.mm in Sources */,
				254C6B851BF94F8A003EC431 /* ASTextKitAttributes.mm in Sources */,
				90FC784F1E4BFE1B00383C5A /* ASDisplayNode+Yoga.mm in Sources */,
				CCA282C91E9EB64B0037E8B7 /* ASDisplayNodeTipState.m in Sources */,
				509E68601B3AED8E009B9150 /* ASScrollDirection.m in Sources */,
				B35062091B010EFD0018CF92 /* ASScrollNode.mm in Sources */,
				69BCE3D91EC6513B007DCCAD /* ASDisplayNode+Layout.mm in Sources */,
				8BDA5FC81CDBDF95007D13B2 /* ASVideoPlayerNode.mm in Sources */,
				E54E81FD1EB357BD00FFE8E1 /* ASPageTable.m in Sources */,
				34EFC7721B701D0300AD841F /* ASStackLayoutSpec.mm in Sources */,
				7AB338661C55B3420055FDE8 /* ASRelativeLayoutSpec.mm in Sources */,
				E5B2252E1F17E521001E1431 /* ASDispatch.m in Sources */,
				696F01EE1DD2AF450049FBD5 /* ASEventLog.mm in Sources */,
				9C70F2051CDA4F06007D6C76 /* ASTraitCollection.m in Sources */,
				83A7D95B1D44547700BF333E /* ASWeakMap.m in Sources */,
				CC034A0A1E60BEB400626263 /* ASDisplayNode+Convenience.m in Sources */,
				E58E9E431E941D74004CFC59 /* ASCollectionFlowLayoutDelegate.m in Sources */,
				DE84918E1C8FFF9F003D89E9 /* ASRunLoopQueue.mm in Sources */,
				68FC85E51CE29B7E00EDD713 /* ASTabBarController.m in Sources */,
				CCCCCCDC1EC3EF060087FE10 /* ASTextLine.m in Sources */,
				34EFC7741B701D0A00AD841F /* ASAbsoluteLayoutSpec.mm in Sources */,
				1A6C000E1FAB4E2100D05926 /* ASCornerLayoutSpec.mm in Sources */,
				CCCCCCE81EC3F0FC0087FE10 /* NSAttributedString+ASText.m in Sources */,
				690C35621E055C5D00069B91 /* ASDimensionInternal.mm in Sources */,
				909C4C761F09C98B00D6B76F /* ASTextNode2.mm in Sources */,
				68C2155A1DE10D330019C4BC /* ASCollectionViewLayoutInspector.m in Sources */,
				DB78412E1C6BCE1600A9E2B4 /* _ASTransitionContext.m in Sources */,
				B350620B1B010EFD0018CF92 /* ASTableView.mm in Sources */,
				B350620E1B010EFD0018CF92 /* ASTextNode.mm in Sources */,
				6959433F1D70815300B0EE1F /* ASDisplayNodeLayout.mm in Sources */,
				68355B3E1CB57A60001D4E68 /* ASPINRemoteImageDownloader.m in Sources */,
				CC034A141E649F1300626263 /* AsyncDisplayKit+IGListKitMethods.m in Sources */,
				509E68661B3AEDD7009B9150 /* CoreGraphics+ASConvenience.m in Sources */,
				254C6B871BF94F8A003EC431 /* ASTextKitEntityAttribute.m in Sources */,
				34566CB31BC1213700715E6B /* ASPhotosFrameworkImageRequest.m in Sources */,
				254C6B831BF94F8A003EC431 /* ASTextKitCoreTextAdditions.m in Sources */,
				CCCCCCE21EC3EF060087FE10 /* ASTextUtilities.m in Sources */,
				CC55A70E1E529FA200594372 /* UIResponder+AsyncDisplayKit.m in Sources */,
				CC56013C1F06E9A700DC4FBE /* ASIntegerMap.mm in Sources */,
				697796611D8AC8D3007E93D7 /* ASLayoutSpec+Subclasses.mm in Sources */,
				B350623B1B010EFD0018CF92 /* NSMutableAttributedString+TextKitAdditions.m in Sources */,
				CCA282CD1E9EB73E0037E8B7 /* ASTipNode.m in Sources */,
				044284FD1BAA365100D16268 /* UICollectionViewLayout+ASConvenience.m in Sources */,
				CC0F885B1E42807F00576FED /* ASCollectionViewFlowLayoutInspector.m in Sources */,
				690ED5981E36D118000627C0 /* ASControlNode+tvOS.m in Sources */,
				254C6B8A1BF94F8A003EC431 /* ASTextKitRenderer+TextChecking.mm in Sources */,
			);
			runOnlyForDeploymentPostprocessing = 0;
		};
/* End PBXSourcesBuildPhase section */

/* Begin PBXTargetDependency section */
		057D02E61AC0A67000C7AC3C /* PBXTargetDependency */ = {
			isa = PBXTargetDependency;
			target = 057D02BE1AC0A66700C7AC3C /* AsyncDisplayKitTestHost */;
			targetProxy = 057D02E51AC0A67000C7AC3C /* PBXContainerItemProxy */;
		};
/* End PBXTargetDependency section */

/* Begin PBXVariantGroup section */
		058D09C8195D04C000B7D73C /* InfoPlist.strings */ = {
			isa = PBXVariantGroup;
			children = (
				058D09C9195D04C000B7D73C /* en */,
			);
			name = InfoPlist.strings;
			sourceTree = "<group>";
		};
/* End PBXVariantGroup section */

/* Begin XCBuildConfiguration section */
		057D02DF1AC0A66800C7AC3C /* Debug Hockeyapp */ = {
			isa = XCBuildConfiguration;
			buildSettings = {
				ASSETCATALOG_COMPILER_APPICON_NAME = AppIcon;
				CLANG_WARN_UNREACHABLE_CODE = YES;
				"CODE_SIGN_IDENTITY[sdk=iphoneos*]" = "iPhone Developer";
				ENABLE_STRICT_OBJC_MSGSEND = YES;
				GCC_INSTRUMENT_PROGRAM_FLOW_ARCS = NO;
				GCC_PREPROCESSOR_DEFINITIONS = (
					"DEBUG=1",
					"$(inherited)",
				);
				INFOPLIST_FILE = Tests/TestHost/Info.plist;
				LD_RUNPATH_SEARCH_PATHS = "$(inherited) @executable_path/Frameworks";
				MTL_ENABLE_DEBUG_INFO = YES;
				PRODUCT_BUNDLE_IDENTIFIER = "com.facebook.$(PRODUCT_NAME:rfc1034identifier)";
				PRODUCT_NAME = "$(TARGET_NAME)";
			};
			name = "Debug Hockeyapp";
		};
		057D02E01AC0A66800C7AC3C /* Release AppStore */ = {
			isa = XCBuildConfiguration;
			buildSettings = {
				ASSETCATALOG_COMPILER_APPICON_NAME = AppIcon;
				CLANG_WARN_UNREACHABLE_CODE = YES;
				"CODE_SIGN_IDENTITY[sdk=iphoneos*]" = "iPhone Developer";
				COPY_PHASE_STRIP = NO;
				ENABLE_STRICT_OBJC_MSGSEND = YES;
				GCC_INSTRUMENT_PROGRAM_FLOW_ARCS = NO;
				INFOPLIST_FILE = Tests/TestHost/Info.plist;
				LD_RUNPATH_SEARCH_PATHS = "$(inherited) @executable_path/Frameworks";
				MTL_ENABLE_DEBUG_INFO = NO;
				PRODUCT_BUNDLE_IDENTIFIER = "com.facebook.$(PRODUCT_NAME:rfc1034identifier)";
				PRODUCT_NAME = "$(TARGET_NAME)";
			};
			name = "Release AppStore";
		};
		058D09CD195D04C000B7D73C /* Debug Hockeyapp */ = {
			isa = XCBuildConfiguration;
			buildSettings = {
				ALWAYS_SEARCH_USER_PATHS = NO;
				CLANG_CXX_LANGUAGE_STANDARD = "c++0x";
				CLANG_CXX_LIBRARY = "libc++";
				CLANG_ENABLE_MODULES = YES;
				CLANG_ENABLE_OBJC_ARC = YES;
				CLANG_WARN_BLOCK_CAPTURE_AUTORELEASING = YES;
				CLANG_WARN_BOOL_CONVERSION = YES;
				CLANG_WARN_COMMA = YES;
				CLANG_WARN_CONSTANT_CONVERSION = YES;
				CLANG_WARN_DIRECT_OBJC_ISA_USAGE = YES_ERROR;
				CLANG_WARN_EMPTY_BODY = YES;
				CLANG_WARN_ENUM_CONVERSION = YES;
				CLANG_WARN_INFINITE_RECURSION = YES;
				CLANG_WARN_INT_CONVERSION = YES;
				CLANG_WARN_NON_LITERAL_NULL_CONVERSION = YES_ERROR;
				CLANG_WARN_OBJC_LITERAL_CONVERSION = YES_ERROR;
				CLANG_WARN_OBJC_ROOT_CLASS = YES_ERROR;
				CLANG_WARN_RANGE_LOOP_ANALYSIS = YES;
				CLANG_WARN_STRICT_PROTOTYPES = YES;
				CLANG_WARN_SUSPICIOUS_MOVE = YES;
				CLANG_WARN_UNREACHABLE_CODE = YES;
				CLANG_WARN__DUPLICATE_METHOD_MATCH = YES;
				COPY_PHASE_STRIP = NO;
				ENABLE_STRICT_OBJC_MSGSEND = YES;
				ENABLE_TESTABILITY = YES;
				GCC_C_LANGUAGE_STANDARD = gnu99;
				GCC_DYNAMIC_NO_PIC = NO;
				GCC_GENERATE_TEST_COVERAGE_FILES = YES;
				GCC_NO_COMMON_BLOCKS = YES;
				GCC_OPTIMIZATION_LEVEL = 0;
				GCC_PREPROCESSOR_DEFINITIONS = (
					"DEBUG=1",
					"$(inherited)",
				);
				GCC_SYMBOLS_PRIVATE_EXTERN = NO;
				GCC_WARN_64_TO_32_BIT_CONVERSION = YES;
				GCC_WARN_ABOUT_RETURN_TYPE = YES_ERROR;
				GCC_WARN_UNDECLARED_SELECTOR = YES;
				GCC_WARN_UNINITIALIZED_AUTOS = YES_AGGRESSIVE;
				GCC_WARN_UNUSED_FUNCTION = YES;
				GCC_WARN_UNUSED_VARIABLE = YES;
				IPHONEOS_DEPLOYMENT_TARGET = 9.0;
				ONLY_ACTIVE_ARCH = YES;
				SDKROOT = iphoneos;
				TARGETED_DEVICE_FAMILY = "1,2";
			};
			name = "Debug Hockeyapp";
		};
		058D09CE195D04C000B7D73C /* Release AppStore */ = {
			isa = XCBuildConfiguration;
			buildSettings = {
				ALWAYS_SEARCH_USER_PATHS = NO;
				CLANG_CXX_LANGUAGE_STANDARD = "c++0x";
				CLANG_CXX_LIBRARY = "libc++";
				CLANG_ENABLE_MODULES = YES;
				CLANG_ENABLE_OBJC_ARC = YES;
				CLANG_WARN_BLOCK_CAPTURE_AUTORELEASING = YES;
				CLANG_WARN_BOOL_CONVERSION = YES;
				CLANG_WARN_COMMA = YES;
				CLANG_WARN_CONSTANT_CONVERSION = YES;
				CLANG_WARN_DIRECT_OBJC_ISA_USAGE = YES_ERROR;
				CLANG_WARN_EMPTY_BODY = YES;
				CLANG_WARN_ENUM_CONVERSION = YES;
				CLANG_WARN_INFINITE_RECURSION = YES;
				CLANG_WARN_INT_CONVERSION = YES;
				CLANG_WARN_NON_LITERAL_NULL_CONVERSION = YES_ERROR;
				CLANG_WARN_OBJC_LITERAL_CONVERSION = YES_ERROR;
				CLANG_WARN_OBJC_ROOT_CLASS = YES_ERROR;
				CLANG_WARN_RANGE_LOOP_ANALYSIS = YES;
				CLANG_WARN_STRICT_PROTOTYPES = YES;
				CLANG_WARN_SUSPICIOUS_MOVE = YES;
				CLANG_WARN_UNREACHABLE_CODE = YES;
				CLANG_WARN__DUPLICATE_METHOD_MATCH = YES;
				COPY_PHASE_STRIP = YES;
				ENABLE_NS_ASSERTIONS = NO;
				ENABLE_STRICT_OBJC_MSGSEND = YES;
				GCC_C_LANGUAGE_STANDARD = gnu99;
				GCC_GENERATE_TEST_COVERAGE_FILES = YES;
				GCC_NO_COMMON_BLOCKS = YES;
				GCC_WARN_64_TO_32_BIT_CONVERSION = YES;
				GCC_WARN_ABOUT_RETURN_TYPE = YES_ERROR;
				GCC_WARN_UNDECLARED_SELECTOR = YES;
				GCC_WARN_UNINITIALIZED_AUTOS = YES_AGGRESSIVE;
				GCC_WARN_UNUSED_FUNCTION = YES;
				GCC_WARN_UNUSED_VARIABLE = YES;
				IPHONEOS_DEPLOYMENT_TARGET = 9.0;
				SDKROOT = iphoneos;
				TARGETED_DEVICE_FAMILY = "1,2";
				VALIDATE_PRODUCT = YES;
			};
			name = "Release AppStore";
		};
		058D09D3195D04C000B7D73C /* Debug Hockeyapp */ = {
			isa = XCBuildConfiguration;
			baseConfigurationReference = FB07EABBCF28656C6297BC2D /* Pods-AsyncDisplayKitTests.debug.xcconfig */;
			buildSettings = {
				BUNDLE_LOADER = "$(TEST_HOST)";
				FRAMEWORK_SEARCH_PATHS = (
					"$(inherited)",
					"$(DEVELOPER_FRAMEWORKS_DIR)",
				);
				GCC_PREPROCESSOR_DEFINITIONS = (
					"DEBUG=1",
					"$(inherited)",
					"COCOAPODS=1",
				);
				GCC_TREAT_WARNINGS_AS_ERRORS = YES;
				GCC_WARN_INITIALIZER_NOT_FULLY_BRACKETED = YES;
				INFOPLIST_FILE = "Tests/AsyncDisplayKitTests-Info.plist";
				PRODUCT_BUNDLE_IDENTIFIER = "com.facebook.${PRODUCT_NAME:rfc1034identifier}";
				PRODUCT_NAME = "$(TARGET_NAME)";
				TEST_HOST = "$(BUILT_PRODUCTS_DIR)/AsyncDisplayKitTestHost.app/AsyncDisplayKitTestHost";
				WRAPPER_EXTENSION = xctest;
			};
			name = "Debug Hockeyapp";
		};
		058D09D4195D04C000B7D73C /* Release AppStore */ = {
			isa = XCBuildConfiguration;
			baseConfigurationReference = D3779BCFF841AD3EB56537ED /* Pods-AsyncDisplayKitTests.release.xcconfig */;
			buildSettings = {
				BUNDLE_LOADER = "$(TEST_HOST)";
				FRAMEWORK_SEARCH_PATHS = (
					"$(inherited)",
					"$(DEVELOPER_FRAMEWORKS_DIR)",
				);
				GCC_PREPROCESSOR_DEFINITIONS = (
					"$(inherited)",
					"COCOAPODS=1",
				);
				GCC_TREAT_WARNINGS_AS_ERRORS = YES;
				GCC_WARN_INITIALIZER_NOT_FULLY_BRACKETED = YES;
				INFOPLIST_FILE = "Tests/AsyncDisplayKitTests-Info.plist";
				PRODUCT_BUNDLE_IDENTIFIER = "com.facebook.${PRODUCT_NAME:rfc1034identifier}";
				PRODUCT_NAME = "$(TARGET_NAME)";
				TEST_HOST = "$(BUILT_PRODUCTS_DIR)/AsyncDisplayKitTestHost.app/AsyncDisplayKitTestHost";
				WRAPPER_EXTENSION = xctest;
			};
			name = "Release AppStore";
		};
		B35061EE1B010EDF0018CF92 /* Debug Hockeyapp */ = {
			isa = XCBuildConfiguration;
			buildSettings = {
				APPLICATION_EXTENSION_API_ONLY = YES;
				CLANG_WARN_UNREACHABLE_CODE = YES;
				CURRENT_PROJECT_VERSION = 1;
				DEBUG_INFORMATION_FORMAT = "dwarf-with-dsym";
				DEFINES_MODULE = YES;
				DYLIB_COMPATIBILITY_VERSION = 1;
				DYLIB_CURRENT_VERSION = 1;
				DYLIB_INSTALL_NAME_BASE = "@rpath";
				ENABLE_STRICT_OBJC_MSGSEND = YES;
				GCC_NO_COMMON_BLOCKS = YES;
				GCC_PRECOMPILE_PREFIX_HEADER = YES;
				GCC_PREPROCESSOR_DEFINITIONS = "$(inherited)";
				INFOPLIST_FILE = "$(SRCROOT)/Source/Info.plist";
				INSTALL_PATH = "$(LOCAL_LIBRARY_DIR)/Frameworks";
				LD_RUNPATH_SEARCH_PATHS = "$(inherited) @executable_path/Frameworks @loader_path/Frameworks";
				MODULEMAP_FILE = Source/AsyncDisplayKit.modulemap;
				MTL_ENABLE_DEBUG_INFO = YES;
				OTHER_CFLAGS = (
					"-DMINIMAL_ASDK=1",
					"-Wundef",
				);
				PRODUCT_BUNDLE_IDENTIFIER = "com.facebook.$(PRODUCT_NAME:rfc1034identifier)";
				PRODUCT_NAME = AsyncDisplayKit;
				PROVISIONING_PROFILE_SPECIFIER = X834Q8SBVP/;
				SKIP_INSTALL = YES;
				VERSIONING_SYSTEM = "apple-generic";
				VERSION_INFO_PREFIX = "";
			};
			name = "Debug Hockeyapp";
		};
		B35061EF1B010EDF0018CF92 /* Release AppStore */ = {
			isa = XCBuildConfiguration;
			buildSettings = {
				APPLICATION_EXTENSION_API_ONLY = YES;
				CLANG_WARN_UNREACHABLE_CODE = YES;
				COPY_PHASE_STRIP = NO;
				CURRENT_PROJECT_VERSION = 1;
				DEBUG_INFORMATION_FORMAT = "dwarf-with-dsym";
				DEFINES_MODULE = YES;
				DYLIB_COMPATIBILITY_VERSION = 1;
				DYLIB_CURRENT_VERSION = 1;
				DYLIB_INSTALL_NAME_BASE = "@rpath";
				ENABLE_STRICT_OBJC_MSGSEND = YES;
				GCC_NO_COMMON_BLOCKS = YES;
				GCC_PRECOMPILE_PREFIX_HEADER = YES;
				INFOPLIST_FILE = "$(SRCROOT)/Source/Info.plist";
				INSTALL_PATH = "$(LOCAL_LIBRARY_DIR)/Frameworks";
				LD_RUNPATH_SEARCH_PATHS = "$(inherited) @executable_path/Frameworks @loader_path/Frameworks";
				MODULEMAP_FILE = Source/AsyncDisplayKit.modulemap;
				MTL_ENABLE_DEBUG_INFO = NO;
				OTHER_CFLAGS = (
					"-DMINIMAL_ASDK=1",
					"-Wundef",
				);
				PRODUCT_BUNDLE_IDENTIFIER = "com.facebook.$(PRODUCT_NAME:rfc1034identifier)";
				PRODUCT_NAME = AsyncDisplayKit;
				PROVISIONING_PROFILE_SPECIFIER = X834Q8SBVP/;
				SKIP_INSTALL = YES;
				VERSIONING_SYSTEM = "apple-generic";
				VERSION_INFO_PREFIX = "";
			};
			name = "Release AppStore";
		};
		D063755A1E67124400F00C9A /* Release Hockeyapp */ = {
			isa = XCBuildConfiguration;
			buildSettings = {
				PRODUCT_NAME = AsyncDisplayKitTests;
			};
			name = "Release Hockeyapp";
		};
		D079FD051F06BD7A0038FADE /* Debug AppStore */ = {
			isa = XCBuildConfiguration;
			buildSettings = {
				ALWAYS_SEARCH_USER_PATHS = NO;
				CLANG_CXX_LANGUAGE_STANDARD = "c++0x";
				CLANG_CXX_LIBRARY = "libc++";
				CLANG_ENABLE_MODULES = YES;
				CLANG_ENABLE_OBJC_ARC = YES;
				CLANG_WARN_BLOCK_CAPTURE_AUTORELEASING = YES;
				CLANG_WARN_BOOL_CONVERSION = YES;
				CLANG_WARN_COMMA = YES;
				CLANG_WARN_CONSTANT_CONVERSION = YES;
				CLANG_WARN_DIRECT_OBJC_ISA_USAGE = YES_ERROR;
				CLANG_WARN_EMPTY_BODY = YES;
				CLANG_WARN_ENUM_CONVERSION = YES;
				CLANG_WARN_INFINITE_RECURSION = YES;
				CLANG_WARN_INT_CONVERSION = YES;
				CLANG_WARN_NON_LITERAL_NULL_CONVERSION = YES_ERROR;
				CLANG_WARN_OBJC_LITERAL_CONVERSION = YES_ERROR;
				CLANG_WARN_OBJC_ROOT_CLASS = YES_ERROR;
				CLANG_WARN_RANGE_LOOP_ANALYSIS = YES;
				CLANG_WARN_STRICT_PROTOTYPES = YES;
				CLANG_WARN_SUSPICIOUS_MOVE = YES;
				CLANG_WARN_UNREACHABLE_CODE = YES;
				CLANG_WARN__DUPLICATE_METHOD_MATCH = YES;
				COPY_PHASE_STRIP = NO;
				ENABLE_STRICT_OBJC_MSGSEND = YES;
				ENABLE_TESTABILITY = YES;
				GCC_C_LANGUAGE_STANDARD = gnu99;
				GCC_DYNAMIC_NO_PIC = NO;
				GCC_GENERATE_TEST_COVERAGE_FILES = YES;
				GCC_NO_COMMON_BLOCKS = YES;
				GCC_OPTIMIZATION_LEVEL = 0;
				GCC_PREPROCESSOR_DEFINITIONS = (
					"DEBUG=1",
					"$(inherited)",
				);
				GCC_SYMBOLS_PRIVATE_EXTERN = NO;
				GCC_WARN_64_TO_32_BIT_CONVERSION = YES;
				GCC_WARN_ABOUT_RETURN_TYPE = YES_ERROR;
				GCC_WARN_UNDECLARED_SELECTOR = YES;
				GCC_WARN_UNINITIALIZED_AUTOS = YES_AGGRESSIVE;
				GCC_WARN_UNUSED_FUNCTION = YES;
				GCC_WARN_UNUSED_VARIABLE = YES;
<<<<<<< HEAD
				IPHONEOS_DEPLOYMENT_TARGET = 8.0;
				ONLY_ACTIVE_ARCH = YES;
=======
				IPHONEOS_DEPLOYMENT_TARGET = 9.0;
>>>>>>> 2618c500
				SDKROOT = iphoneos;
				TARGETED_DEVICE_FAMILY = "1,2";
			};
			name = "Debug AppStore";
		};
		D079FD061F06BD7A0038FADE /* Debug AppStore */ = {
			isa = XCBuildConfiguration;
			buildSettings = {
				APPLICATION_EXTENSION_API_ONLY = YES;
				CLANG_ENABLE_CODE_COVERAGE = NO;
				CLANG_WARN_UNREACHABLE_CODE = YES;
				CURRENT_PROJECT_VERSION = 1;
				DEBUG_INFORMATION_FORMAT = "dwarf-with-dsym";
				DEFINES_MODULE = YES;
				DYLIB_COMPATIBILITY_VERSION = 1;
				DYLIB_CURRENT_VERSION = 1;
				DYLIB_INSTALL_NAME_BASE = "@rpath";
				ENABLE_STRICT_OBJC_MSGSEND = YES;
				GCC_INSTRUMENT_PROGRAM_FLOW_ARCS = YES;
				GCC_NO_COMMON_BLOCKS = YES;
				GCC_PRECOMPILE_PREFIX_HEADER = YES;
				GCC_PREFIX_HEADER = "";
				GCC_PREPROCESSOR_DEFINITIONS = "$(inherited)";
				INFOPLIST_FILE = "$(SRCROOT)/Source/Info.plist";
				INSTALL_PATH = "$(LOCAL_LIBRARY_DIR)/Frameworks";
				LD_RUNPATH_SEARCH_PATHS = "$(inherited) @executable_path/Frameworks @loader_path/Frameworks";
				MODULEMAP_FILE = Source/AsyncDisplayKit.modulemap;
				MTL_ENABLE_DEBUG_INFO = YES;
				OTHER_CFLAGS = (
					"-DMINIMAL_ASDK=1",
					"-Wundef",
				);
				PRODUCT_BUNDLE_IDENTIFIER = "com.facebook.$(PRODUCT_NAME:rfc1034identifier)";
				PRODUCT_NAME = AsyncDisplayKit;
				PROVISIONING_PROFILE_SPECIFIER = X834Q8SBVP/;
				SKIP_INSTALL = YES;
				VERSIONING_SYSTEM = "apple-generic";
				VERSION_INFO_PREFIX = "";
			};
			name = "Debug AppStore";
		};
		D079FD071F06BD7A0038FADE /* Debug AppStore */ = {
			isa = XCBuildConfiguration;
			baseConfigurationReference = FB07EABBCF28656C6297BC2D /* Pods-AsyncDisplayKitTests.debug.xcconfig */;
			buildSettings = {
				BUNDLE_LOADER = "$(TEST_HOST)";
				FRAMEWORK_SEARCH_PATHS = (
					"$(inherited)",
					"$(DEVELOPER_FRAMEWORKS_DIR)",
				);
				GCC_PREPROCESSOR_DEFINITIONS = (
					"DEBUG=1",
					"$(inherited)",
					"COCOAPODS=1",
				);
				GCC_TREAT_WARNINGS_AS_ERRORS = YES;
				GCC_WARN_INITIALIZER_NOT_FULLY_BRACKETED = YES;
				INFOPLIST_FILE = "Tests/AsyncDisplayKitTests-Info.plist";
				PRODUCT_BUNDLE_IDENTIFIER = "com.facebook.${PRODUCT_NAME:rfc1034identifier}";
				PRODUCT_NAME = "$(TARGET_NAME)";
				TEST_HOST = "$(BUILT_PRODUCTS_DIR)/AsyncDisplayKitTestHost.app/AsyncDisplayKitTestHost";
				WRAPPER_EXTENSION = xctest;
			};
			name = "Debug AppStore";
		};
		D079FD081F06BD7A0038FADE /* Debug AppStore */ = {
			isa = XCBuildConfiguration;
			buildSettings = {
				ASSETCATALOG_COMPILER_APPICON_NAME = AppIcon;
				CLANG_WARN_UNREACHABLE_CODE = YES;
				"CODE_SIGN_IDENTITY[sdk=iphoneos*]" = "iPhone Developer";
				ENABLE_STRICT_OBJC_MSGSEND = YES;
				GCC_INSTRUMENT_PROGRAM_FLOW_ARCS = NO;
				GCC_PREPROCESSOR_DEFINITIONS = (
					"DEBUG=1",
					"$(inherited)",
				);
				INFOPLIST_FILE = Tests/TestHost/Info.plist;
				LD_RUNPATH_SEARCH_PATHS = "$(inherited) @executable_path/Frameworks";
				MTL_ENABLE_DEBUG_INFO = YES;
				PRODUCT_BUNDLE_IDENTIFIER = "com.facebook.$(PRODUCT_NAME:rfc1034identifier)";
				PRODUCT_NAME = "$(TARGET_NAME)";
			};
			name = "Debug AppStore";
		};
		D086A5691CC0115200F08284 /* Release Hockeyapp */ = {
			isa = XCBuildConfiguration;
			buildSettings = {
				ALWAYS_SEARCH_USER_PATHS = NO;
				CLANG_CXX_LANGUAGE_STANDARD = "c++0x";
				CLANG_CXX_LIBRARY = "libc++";
				CLANG_ENABLE_CODE_COVERAGE = NO;
				CLANG_ENABLE_MODULES = YES;
				CLANG_ENABLE_OBJC_ARC = YES;
				CLANG_WARN_BOOL_CONVERSION = YES;
				CLANG_WARN_CONSTANT_CONVERSION = YES;
				CLANG_WARN_DIRECT_OBJC_ISA_USAGE = YES_ERROR;
				CLANG_WARN_EMPTY_BODY = YES;
				CLANG_WARN_ENUM_CONVERSION = YES;
				CLANG_WARN_INFINITE_RECURSION = YES;
				CLANG_WARN_INT_CONVERSION = YES;
				CLANG_WARN_OBJC_ROOT_CLASS = YES_ERROR;
				CLANG_WARN_SUSPICIOUS_MOVE = YES;
				CLANG_WARN_UNREACHABLE_CODE = YES;
				CLANG_WARN__DUPLICATE_METHOD_MATCH = YES;
				COPY_PHASE_STRIP = YES;
				ENABLE_NS_ASSERTIONS = NO;
				ENABLE_STRICT_OBJC_MSGSEND = YES;
				GCC_C_LANGUAGE_STANDARD = gnu99;
				GCC_GENERATE_TEST_COVERAGE_FILES = YES;
				GCC_INSTRUMENT_PROGRAM_FLOW_ARCS = YES;
				GCC_NO_COMMON_BLOCKS = YES;
				GCC_WARN_64_TO_32_BIT_CONVERSION = YES;
				GCC_WARN_ABOUT_RETURN_TYPE = YES_ERROR;
				GCC_WARN_UNDECLARED_SELECTOR = YES;
				GCC_WARN_UNINITIALIZED_AUTOS = YES_AGGRESSIVE;
				GCC_WARN_UNUSED_FUNCTION = YES;
				GCC_WARN_UNUSED_VARIABLE = YES;
				IPHONEOS_DEPLOYMENT_TARGET = 8.0;
				SDKROOT = iphoneos;
				TARGETED_DEVICE_FAMILY = "1,2";
				VALIDATE_PRODUCT = YES;
			};
			name = "Release Hockeyapp";
		};
		D086A56C1CC0115200F08284 /* Release Hockeyapp */ = {
			isa = XCBuildConfiguration;
			buildSettings = {
				ASSETCATALOG_COMPILER_APPICON_NAME = AppIcon;
				CLANG_WARN_UNREACHABLE_CODE = YES;
				"CODE_SIGN_IDENTITY[sdk=iphoneos*]" = "iPhone Developer";
				COPY_PHASE_STRIP = NO;
				ENABLE_STRICT_OBJC_MSGSEND = YES;
				GCC_INSTRUMENT_PROGRAM_FLOW_ARCS = NO;
				INFOPLIST_FILE = Tests/TestHost/Info.plist;
				LD_RUNPATH_SEARCH_PATHS = "$(inherited) @executable_path/Frameworks";
				MTL_ENABLE_DEBUG_INFO = NO;
				PRODUCT_BUNDLE_IDENTIFIER = "com.facebook.$(PRODUCT_NAME:rfc1034identifier)";
				PRODUCT_NAME = "$(TARGET_NAME)";
			};
			name = "Release Hockeyapp";
		};
		D086A56D1CC0115200F08284 /* Release Hockeyapp */ = {
			isa = XCBuildConfiguration;
			buildSettings = {
				APPLICATION_EXTENSION_API_ONLY = YES;
				CLANG_WARN_UNREACHABLE_CODE = YES;
				COPY_PHASE_STRIP = NO;
				CURRENT_PROJECT_VERSION = 1;
				DEBUG_INFORMATION_FORMAT = "dwarf-with-dsym";
				DEFINES_MODULE = YES;
				DYLIB_COMPATIBILITY_VERSION = 1;
				DYLIB_CURRENT_VERSION = 1;
				DYLIB_INSTALL_NAME_BASE = "@rpath";
				ENABLE_STRICT_OBJC_MSGSEND = YES;
				GCC_NO_COMMON_BLOCKS = YES;
				GCC_PRECOMPILE_PREFIX_HEADER = YES;
				GCC_PREPROCESSOR_DEFINITIONS = "";
				INFOPLIST_FILE = "$(SRCROOT)/Source/Info.plist";
				INSTALL_PATH = "$(LOCAL_LIBRARY_DIR)/Frameworks";
				LD_RUNPATH_SEARCH_PATHS = "$(inherited) @executable_path/Frameworks @loader_path/Frameworks";
				MODULEMAP_FILE = Source/AsyncDisplayKit.modulemap;
				MTL_ENABLE_DEBUG_INFO = NO;
				OTHER_CFLAGS = (
					"-DMINIMAL_ASDK=1",
					"-Wundef",
				);
				PRODUCT_BUNDLE_IDENTIFIER = "com.facebook.$(PRODUCT_NAME:rfc1034identifier)";
				PRODUCT_NAME = AsyncDisplayKit;
				PROVISIONING_PROFILE_SPECIFIER = X834Q8SBVP/;
				SKIP_INSTALL = YES;
				VERSIONING_SYSTEM = "apple-generic";
				VERSION_INFO_PREFIX = "";
			};
			name = "Release Hockeyapp";
		};
		D0924FD01FE52BD8003F693F /* Release Hockeyapp Internal */ = {
			isa = XCBuildConfiguration;
			buildSettings = {
				ALWAYS_SEARCH_USER_PATHS = NO;
				CLANG_CXX_LANGUAGE_STANDARD = "c++0x";
				CLANG_CXX_LIBRARY = "libc++";
				CLANG_ENABLE_CODE_COVERAGE = NO;
				CLANG_ENABLE_MODULES = YES;
				CLANG_ENABLE_OBJC_ARC = YES;
				CLANG_WARN_BOOL_CONVERSION = YES;
				CLANG_WARN_CONSTANT_CONVERSION = YES;
				CLANG_WARN_DIRECT_OBJC_ISA_USAGE = YES_ERROR;
				CLANG_WARN_EMPTY_BODY = YES;
				CLANG_WARN_ENUM_CONVERSION = YES;
				CLANG_WARN_INFINITE_RECURSION = YES;
				CLANG_WARN_INT_CONVERSION = YES;
				CLANG_WARN_OBJC_ROOT_CLASS = YES_ERROR;
				CLANG_WARN_SUSPICIOUS_MOVE = YES;
				CLANG_WARN_UNREACHABLE_CODE = YES;
				CLANG_WARN__DUPLICATE_METHOD_MATCH = YES;
				COPY_PHASE_STRIP = YES;
				ENABLE_NS_ASSERTIONS = NO;
				ENABLE_STRICT_OBJC_MSGSEND = YES;
				GCC_C_LANGUAGE_STANDARD = gnu99;
				GCC_GENERATE_TEST_COVERAGE_FILES = YES;
				GCC_INSTRUMENT_PROGRAM_FLOW_ARCS = YES;
				GCC_NO_COMMON_BLOCKS = YES;
				GCC_WARN_64_TO_32_BIT_CONVERSION = YES;
				GCC_WARN_ABOUT_RETURN_TYPE = YES_ERROR;
				GCC_WARN_UNDECLARED_SELECTOR = YES;
				GCC_WARN_UNINITIALIZED_AUTOS = YES_AGGRESSIVE;
				GCC_WARN_UNUSED_FUNCTION = YES;
				GCC_WARN_UNUSED_VARIABLE = YES;
				IPHONEOS_DEPLOYMENT_TARGET = 8.0;
				SDKROOT = iphoneos;
				TARGETED_DEVICE_FAMILY = "1,2";
				VALIDATE_PRODUCT = YES;
			};
			name = "Release Hockeyapp Internal";
		};
		D0924FD11FE52BD8003F693F /* Release Hockeyapp Internal */ = {
			isa = XCBuildConfiguration;
			buildSettings = {
				APPLICATION_EXTENSION_API_ONLY = YES;
				CLANG_WARN_UNREACHABLE_CODE = YES;
				COPY_PHASE_STRIP = NO;
				CURRENT_PROJECT_VERSION = 1;
				DEBUG_INFORMATION_FORMAT = "dwarf-with-dsym";
				DEFINES_MODULE = YES;
				DYLIB_COMPATIBILITY_VERSION = 1;
				DYLIB_CURRENT_VERSION = 1;
				DYLIB_INSTALL_NAME_BASE = "@rpath";
				ENABLE_STRICT_OBJC_MSGSEND = YES;
				GCC_NO_COMMON_BLOCKS = YES;
				GCC_PRECOMPILE_PREFIX_HEADER = YES;
				GCC_PREPROCESSOR_DEFINITIONS = "";
				INFOPLIST_FILE = "$(SRCROOT)/Source/Info.plist";
				INSTALL_PATH = "$(LOCAL_LIBRARY_DIR)/Frameworks";
				LD_RUNPATH_SEARCH_PATHS = "$(inherited) @executable_path/Frameworks @loader_path/Frameworks";
				MODULEMAP_FILE = Source/AsyncDisplayKit.modulemap;
				MTL_ENABLE_DEBUG_INFO = NO;
				OTHER_CFLAGS = (
					"-DMINIMAL_ASDK=1",
					"-Wundef",
				);
				PRODUCT_BUNDLE_IDENTIFIER = "com.facebook.$(PRODUCT_NAME:rfc1034identifier)";
				PRODUCT_NAME = AsyncDisplayKit;
				PROVISIONING_PROFILE_SPECIFIER = X834Q8SBVP/;
				SKIP_INSTALL = YES;
				VERSIONING_SYSTEM = "apple-generic";
				VERSION_INFO_PREFIX = "";
			};
			name = "Release Hockeyapp Internal";
		};
		D0924FD21FE52BD8003F693F /* Release Hockeyapp Internal */ = {
			isa = XCBuildConfiguration;
			buildSettings = {
				PRODUCT_NAME = AsyncDisplayKitTests;
			};
			name = "Release Hockeyapp Internal";
		};
		D0924FD31FE52BD8003F693F /* Release Hockeyapp Internal */ = {
			isa = XCBuildConfiguration;
			buildSettings = {
				ASSETCATALOG_COMPILER_APPICON_NAME = AppIcon;
				CLANG_WARN_UNREACHABLE_CODE = YES;
				"CODE_SIGN_IDENTITY[sdk=iphoneos*]" = "iPhone Developer";
				COPY_PHASE_STRIP = NO;
				ENABLE_STRICT_OBJC_MSGSEND = YES;
				GCC_INSTRUMENT_PROGRAM_FLOW_ARCS = NO;
				INFOPLIST_FILE = Tests/TestHost/Info.plist;
				LD_RUNPATH_SEARCH_PATHS = "$(inherited) @executable_path/Frameworks";
				MTL_ENABLE_DEBUG_INFO = NO;
				PRODUCT_BUNDLE_IDENTIFIER = "com.facebook.$(PRODUCT_NAME:rfc1034identifier)";
				PRODUCT_NAME = "$(TARGET_NAME)";
			};
			name = "Release Hockeyapp Internal";
		};
/* End XCBuildConfiguration section */

/* Begin XCConfigurationList section */
		057D02E31AC0A66800C7AC3C /* Build configuration list for PBXNativeTarget "AsyncDisplayKitTestHost" */ = {
			isa = XCConfigurationList;
			buildConfigurations = (
				057D02DF1AC0A66800C7AC3C /* Debug Hockeyapp */,
				D079FD081F06BD7A0038FADE /* Debug AppStore */,
				057D02E01AC0A66800C7AC3C /* Release AppStore */,
				D086A56C1CC0115200F08284 /* Release Hockeyapp */,
				D0924FD31FE52BD8003F693F /* Release Hockeyapp Internal */,
			);
			defaultConfigurationIsVisible = 0;
			defaultConfigurationName = "Release AppStore";
		};
		058D09A7195D04C000B7D73C /* Build configuration list for PBXProject "AsyncDisplayKit" */ = {
			isa = XCConfigurationList;
			buildConfigurations = (
				058D09CD195D04C000B7D73C /* Debug Hockeyapp */,
				D079FD051F06BD7A0038FADE /* Debug AppStore */,
				058D09CE195D04C000B7D73C /* Release AppStore */,
				D086A5691CC0115200F08284 /* Release Hockeyapp */,
				D0924FD01FE52BD8003F693F /* Release Hockeyapp Internal */,
			);
			defaultConfigurationIsVisible = 0;
			defaultConfigurationName = "Release AppStore";
		};
		058D09D2195D04C000B7D73C /* Build configuration list for PBXNativeTarget "AsyncDisplayKitTests" */ = {
			isa = XCConfigurationList;
			buildConfigurations = (
				058D09D3195D04C000B7D73C /* Debug Hockeyapp */,
				D079FD071F06BD7A0038FADE /* Debug AppStore */,
				058D09D4195D04C000B7D73C /* Release AppStore */,
				D063755A1E67124400F00C9A /* Release Hockeyapp */,
				D0924FD21FE52BD8003F693F /* Release Hockeyapp Internal */,
			);
			defaultConfigurationIsVisible = 0;
			defaultConfigurationName = "Release AppStore";
		};
		B35061ED1B010EDF0018CF92 /* Build configuration list for PBXNativeTarget "AsyncDisplayKit" */ = {
			isa = XCConfigurationList;
			buildConfigurations = (
				B35061EE1B010EDF0018CF92 /* Debug Hockeyapp */,
				D079FD061F06BD7A0038FADE /* Debug AppStore */,
				B35061EF1B010EDF0018CF92 /* Release AppStore */,
				D086A56D1CC0115200F08284 /* Release Hockeyapp */,
				D0924FD11FE52BD8003F693F /* Release Hockeyapp Internal */,
			);
			defaultConfigurationIsVisible = 0;
			defaultConfigurationName = "Release AppStore";
		};
/* End XCConfigurationList section */
	};
	rootObject = 058D09A4195D04C000B7D73C /* Project object */;
}<|MERGE_RESOLUTION|>--- conflicted
+++ resolved
@@ -2528,7 +2528,7 @@
 				GCC_WARN_UNINITIALIZED_AUTOS = YES_AGGRESSIVE;
 				GCC_WARN_UNUSED_FUNCTION = YES;
 				GCC_WARN_UNUSED_VARIABLE = YES;
-				IPHONEOS_DEPLOYMENT_TARGET = 9.0;
+				IPHONEOS_DEPLOYMENT_TARGET = 8.0;
 				ONLY_ACTIVE_ARCH = YES;
 				SDKROOT = iphoneos;
 				TARGETED_DEVICE_FAMILY = "1,2";
@@ -2572,7 +2572,7 @@
 				GCC_WARN_UNINITIALIZED_AUTOS = YES_AGGRESSIVE;
 				GCC_WARN_UNUSED_FUNCTION = YES;
 				GCC_WARN_UNUSED_VARIABLE = YES;
-				IPHONEOS_DEPLOYMENT_TARGET = 9.0;
+				IPHONEOS_DEPLOYMENT_TARGET = 8.0;
 				SDKROOT = iphoneos;
 				TARGETED_DEVICE_FAMILY = "1,2";
 				VALIDATE_PRODUCT = YES;
@@ -2743,12 +2743,8 @@
 				GCC_WARN_UNINITIALIZED_AUTOS = YES_AGGRESSIVE;
 				GCC_WARN_UNUSED_FUNCTION = YES;
 				GCC_WARN_UNUSED_VARIABLE = YES;
-<<<<<<< HEAD
 				IPHONEOS_DEPLOYMENT_TARGET = 8.0;
 				ONLY_ACTIVE_ARCH = YES;
-=======
-				IPHONEOS_DEPLOYMENT_TARGET = 9.0;
->>>>>>> 2618c500
 				SDKROOT = iphoneos;
 				TARGETED_DEVICE_FAMILY = "1,2";
 			};
