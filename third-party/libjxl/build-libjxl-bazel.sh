--- conflicted
+++ resolved
@@ -14,12 +14,8 @@
 if [ "$ARCH" = "arm64" ]; then
   IOS_PLATFORMDIR="$(xcode-select -p)/Platforms/iPhoneOS.platform"
   IOS_SYSROOT=($IOS_PLATFORMDIR/Developer/SDKs/iPhoneOS*.sdk)
-<<<<<<< HEAD
-  export CFLAGS="-Wall -arch arm64 -miphoneos-version-min=11.0 -funwind-tables"
-  export CXXFLAGS="-Wall -arch arm64 -miphoneos-version-min=11.0 -funwind-tables"
-=======
   export CFLAGS="-Wall -arch arm64 -miphoneos-version-min=12.0 -funwind-tables"
->>>>>>> 4ff424b9
+  export CXXFLAGS="-Wall -arch arm64 -miphoneos-version-min=12.0 -funwind-tables"
 
   cd "$BUILD_DIR"
   mkdir build
