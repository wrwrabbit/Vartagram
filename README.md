[![Build Status](https://travis-ci.org/bitstadium/HockeySDK-iOS.svg?branch=master)](https://travis-ci.org/bitstadium/HockeySDK-iOS)
[![Version](http://cocoapod-badges.herokuapp.com/v/HockeySDK-iOS/badge.png)](http://cocoadocs.org/docsets/HockeySDK)

## Version 4.0.0-alpha.1

- [Changelog](http://www.hockeyapp.net/help/sdk/ios/4.0.0-alpha.1/docs/docs/Changelog.html)

## Introduction

HockeySDK-iOS implements support for using HockeyApp in your iOS applications.

The following features are currently supported:

1. **Collect crash reports:** If your app crashes, a crash log with the same format as from the Apple Crash Reporter is written to the device's storage. If the user starts the app again, he is asked to submit the crash report to HockeyApp. This works for both beta and letive apps, i.e. those submitted to the App Store.

2. **User Metrics** Understand user behavior to improve your app. Track usage through daily and monthly active users. Monitor crash impacted users. Measure customer engagement through session count.

3. **Update Ad-Hoc / Enterprise apps:** The app will check with HockeyApp if a new version for your Ad-Hoc or Enterprise build is available. If yes, it will show an alert view to the user and let him see the release notes, the version history and start the installation process right away. 

4. **Update notification for app store:** The app will check if a new version for your app store release is available. If yes, it will show an alert view to the user and let him open your app in the App Store app. (Disabled by default!)

5. **Feedback:** Collect feedback from your users from within your app and communicate directly with them using the HockeyApp backend.

6. **Authenticate:** Identify and authenticate users of Ad-Hoc or Enterprise builds

This document contains the following sections:

1. [Requirements](#requirements)
2. [Setup](#setup)
3. [Advanced Setup](#advancedsetup) 
<<<<<<< HEAD
    1. [Linking System Frameworks manually](#linkmanually)   
    2. [Setup with CocoaPods](#cocoapods)
    3. [iOS Extensions](#extensions)
    4. [WatchKit 1 Extensions](#watchkit)
    5. [Crash Reporting](#crashreporting)
    6. [User Metrics](#user-metrics)
    7. [Feedback](#feedback)
    8. [Store Updates](#storeupdates)
    9. [In-App-Updates (Beta & Enterprise only)](#betaupdates)
    10. [Debug information](#debug)
=======
  1. [Linking System Frameworks manually](#linkmanually)   
  2. [Setup with CocoaPods](#cocoapods)
  3. [iOS Extensions](#extensions)
  4. [WatchKit 1 Extensions](#watchkit)
  5. [Crash Reporting](#crashreporting)
  6. [Feedback](#feedback)
  7. [Store Updates](#storeupdates)
  8. [In-App-Updates (Beta & Enterprise only)](#betaupdates)
  9. [Debug information](#debug)
>>>>>>> 671b1708
4. [Documentation](#documentation)
5. [Troubleshooting](#troubleshooting)
6. [Contributing](#contributing)
7. [Contributor License](#contributorlicense)
8. [Contact](#contact)

<a id="requirements"></a> 
## 1. Requirements

1. We assume that you already have a project in Xcode and that this project is opened in Xcode 7 or later.
2. The SDK supports iOS 6.0 and later.

<a id="setup"></a>
## 2. Setup

We recommend integration of our binary into your Xcode project to setup HockeySDK for your iOS app. You can also use our interactive SDK integration wizard in <a href="http://hockeyapp.net/mac/">HockeyApp for Mac</a> which covers all the steps from below. For other ways to setup the SDK, see [Advanced Setup](#advancedsetup).

### 2.1 Obtain an App Identifier

Please see the "[How to create a new app](http://support.hockeyapp.net/kb/about-general-faq/how-to-create-a-new-app)" tutorial. This will provide you with an HockeyApp specific App Identifier to be used to initialize the SDK.

### 2.2 Download the SDK

1. Download the latest [HockeySDK-iOS](http://www.hockeyapp.net/releases/) framework which is provided as a zip-File.
2. Unzip the file and you will see a folder called `HockeySDK-iOS`. (Make sure not to use 3rd party unzip tools!)

### 2.3 Copy the SDK into your projects directory in Finder

From our experience, 3rd-party libraries usually reside inside a subdirectory (let's call our subdirectory `Vendor`), so if you don't have your project organized with a subdirectory for libraries, now would be a great start for it. To continue our example,  create a folder called `Vendor` inside your project directory and move the unzipped `HockeySDK-iOS`-folder into it. 

<a id="setupxcode"></a>
### 2.4 Set up the SDK in Xcode

1. We recommend to use Xcode's group-feature to create a group for 3rd-party-libraries similar to the structure of our files on disk. For example,  similar to the file structure in 2.3 above, our projects have a group called `Vendor`.
2. Make sure the `Project Navigator` is visible (⌘+1)
3. The SDK comes in three flavours:
  1. Full featured `HockeySDK.embeddedframework`
  2. Crash reporting only `HockeySDK.framework` in the subfolder `HockeySDKCrashOnly`
  3. Crash reporting only for extensions `HockeySDK.framework` in the subfolder `HockeySDKCrashOnlyExtension` (which is required to be used for extensions when build into native frameworks).

  Our examples will use the full featured one.
4. Drag & drop `HockeySDK.embeddedframework` from your window in the `Finder` into your project in Xcode and move it to the desired location in the `Project Navigator` (e.g. into the group called `Vendor`)
5. A popup will appear. Select `Create groups for any added folders` and set the checkmark for your target. Then click `Finish`.

<a id="modifycode"></a>
### 2.5 Modify Code 

**Objective-C**

1. Open your `AppDelegate.m` file.
2. Add the following line at the top of the file below your own `import` statements:

  ```objectivec
  @import HockeySDK;
  ```

3. Search for the method `application:didFinishLaunchingWithOptions:`
4. Add the following lines to setup and start the Application Insights SDK:

  ```objectivec
  [[BITHockeyManager sharedHockeyManager] configureWithIdentifier:@"APP_IDENTIFIER"];
  // Do some additional configuration if needed here
  [[BITHockeyManager sharedHockeyManager] startManager];
  [[BITHockeyManager sharedHockeyManager].authenticator authenticateInstallation]; // This line is obsolete in the crash only builds
  ```

**Swift**

1. Open your `AppDelegate.swift` file.
2. Add the following line at the top of the file below your own import statements:

  ```swift
  import HockeySDK
  ```

3. Search for the method 

  ```swift
  application(application: UIApplication, didFinishLaunchingWithOptions launchOptions:[NSObject: AnyObject]?) -> Bool
  ```

4. Add the following lines to setup and start the Application Insights SDK:

  ```swift
  BITHockeyManager.sharedHockeyManager().configureWithIdentifier("APP_IDENTIFIER");
  BITHockeyManager.sharedHockeyManager().startManager();
  BITHockeyManager.sharedHockeyManager().authenticator.authenticateInstallation(); // This line is obsolete in the crash only builds
  ```

*Note:* The SDK is optimized to defer everything possible to a later time while making sure e.g. crashes on startup can also be caught and each module executes other code with a delay some seconds. This ensures that `applicationDidFinishLaunching` will process as fast as possible and the SDK will not block the startup sequence resulting in a possible kill by the watchdog process.

**Congratulation, now you're all set to use HockeySDK!**

<a id="advancedsetup"></a> 
## 3. Advanced Setup

<a id="linkmanually"></a>
### 3.1 Linking System Frameworks manually

If you are working with an older project which doesn't support clang modules yet or you for some reason turned off the `Enable Modules (C and Objective-C` and `Link Frameworks Automatically` options in Xcode, you have to manually link some system frameworks:

1. Select your project in the `Project Navigator` (⌘+1).
2. Select your app target.
3. Select the tab `Build Phases`.
4. Expand `Link Binary With Libraries`.
5. Add the following system frameworks, if they are missing:
  1. Full Featured: 
    + `AssetsLibrary`
    + `CoreText`
    + `CoreGraphics`
    + `Foundation`
    + `MobileCoreServices`
    + `QuartzCore`
    + `QuickLook`
    + `Photos`
    + `Security`
    + `SystemConfiguration`
    + `UIKit`
    + `libc++`
    + `libz`
  2. Crash reporting only:
    + `Foundation`
    + `Security`
    + `SystemConfiguration`
    + `UIKit`
    + `libc++`
  3. Crash reporting only for extensions:
    + `Foundation`
    + `Security`
    + `SystemConfiguration`
    + `libc++`

Note that this also means that you can't use the `@import` syntax mentioned in the [Modify Code](#modify) section but have to stick to the old `#import <HockeySDK/HockeySDK.h>`.

<a id="cocoapods"></a>
### 3.2 Setup with CocoaPods

[CocoaPods](http://cocoapods.org) is a dependency manager for Objective-C, which automates and simplifies the process of using 3rd-party libraries like HockeySDK in your projects. To learn how to setup CocoaPods for your project, visit the [official CocoaPods website](http://cocoapods.org/).

**Podfile**

```ruby
platform :ios, '8.0'
pod "HockeySDK"
```

#### 3.2.1 Binary Distribution Options

The default and recommended distribution is a binary (static library) and a resource bundle with translations and images for all SDK Features: Crash Reporting, User Feedback, Store Updates, Authentication, AdHoc Updates.

You can alternative use a Crash Reporting build only by using the following line in your `Podfile`:

```ruby
pod "HockeySDK", :subspecs => ['CrashOnlyLib']
```

Or you can use the Crash Reporting build only for extensions by using the following line in your `Podfile`:

```ruby
pod "HockeySDK", :subspecs => ['CrashOnlyExtensionsLib']
```

#### 3.2.2 Source Integration Options

Alternatively you can integrate the SDK by source if you want to do any modifications or want a different feature set. The following entry will integrate the SDK:

```ruby
pod "HockeySDK-Source"
```

<a id="extensions"></a>
### 3.3 iOS Extensions

The following points need to be considered to use the HockeySDK SDK with iOS Extensions:

1. Each extension is required to use the same values for version (`CFBundleShortVersionString`) and build number (`CFBundleVersion`) as the main app uses. (This is required only if you are using the same `APP_IDENTIFIER` for your app and extensions).
2. You need to make sure the SDK setup code is only invoked **once**. Since there is no `applicationDidFinishLaunching:` equivalent and `viewDidLoad` can run multiple times, you need to use a setup like the following example:

  ```objectivec
  static BOOL didSetupHockeySDK = NO;

  @interface TodayViewController () <NCWidgetProviding>

  @end

  @implementation TodayViewController

  + (void)viewDidLoad {
    [super viewDidLoad];
    if (!didSetupHockeySDK) {
      [[BITHockeyManager sharedHockeyManager] configureWithIdentifier:@"APP_IDENTIFIER"];
      [[BITHockeyManager sharedHockeyManager] startManager];
      didSetupHockeySDK = YES;
    }
  }
  ```

3. The binary distribution provides a special framework build in the `HockeySDKCrashOnly` or `HockeySDKCrashOnlyExtension` folder of the distribution zip file, which only contains crash reporting functionality (also automatic sending crash reports only).

<a id="watchkit"></a>
### 3.4 WatchKit 1 Extensions

The following points need to be considered to use HockeySDK with WatchKit 1 Extensions:

1. WatchKit extensions don't use regular `UIViewControllers` but rather `WKInterfaceController` subclasses. These have a different lifecycle than you might be used to.

  To make sure that the HockeySDK is only instantiated once in the WatchKit extension's lifecycle we recommend using a helper class similar to this:

  ```objectivec
  @import Foundation;
  
  @interface BITWatchSDKSetup : NSObject
  
  * (void)setupHockeySDKIfNeeded;
  
  @end
  ```

  ```objectivec
  #import "BITWatchSDKSetup.h"
  @import HockeySDK
  
  static BOOL hockeySDKIsSetup = NO;
  
  @implementation BITWatchSDKSetup
  
  * (void)setupHockeySDKIfNeeded {
    if (!hockeySDKIsSetup) {
      [[BITHockeyManager sharedHockeyManager] configureWithIdentifier:@"APP_IDENTIFIER"];
      [[BITHockeyManager sharedHockeyManager] startManager];
      hockeySDKIsSetup = YES;
    }
  }
  
  @end
  ```

  Then, in each of your WKInterfaceControllers where you want to use the HockeySDK, you should do this:

  ```objectivec
  #import "InterfaceController.h"
  @import HockeySDK
  #import "BITWatchSDKSetup.h"
  
  @implementation InterfaceController
  
  + (void)awakeWithContext:(id)context {
    [super awakeWithContext:context];
    [BITWatchSDKSetup setupHockeySDKIfNeeded];
  }
  
  + (void)willActivate {
    [super willActivate];
  }
  
  + (void)didDeactivate {
    [super didDeactivate];
  }
  
  @end
  ```

2. The binary distribution provides a special framework build in the `HockeySDKCrashOnly` or `HockeySDKCrashOnlyExtension` folder of the distribution zip file, which only contains crash reporting functionality (also automatic sending crash reports only).

<a name="crashreporting"></a>
### 3.5 Crash Reporting

The following options only show some of possibilities to interact and fine-tune the crash reporting feature. For more please check the full documentation of the `BITCrashManager` class in our [documentation](#documentation).

#### 3.5.1 Disable Crash Reporting
The HockeySDK enables crash reporting **per default**. Crashes will be immediately sent to the server the next time the app is launched.

To provide you with the best crash reporting, we are using [PLCrashReporter]("https://github.com/plausiblelabs/plcrashreporter") in [Version 1.2 / Commit 356901d7f3ca3d46fbc8640f469304e2b755e461]("https://github.com/plausiblelabs/plcrashreporter/commit/356901d7f3ca3d46fbc8640f469304e2b755e461").

This feature can be disabled as follows:

```objectivec
[[BITHockeyManager sharedHockeyManager] configureWithIdentifier:@"APP_IDENTIFIER"];

[[BITHockeyManager sharedHockeyManager] setDisableCrashManager: YES]; //disable crash reporting

[[BITHockeyManager sharedHockeyManager] startManager];
```

#### 3.5.2 Autosend crash reports

Crashes are send the next time the app starts. If `crashManagerStatus` is set to `BITCrashManagerStatusAutoSend`, crashes will be send without any user interaction, otherwise an alert will appear allowing the users to decide whether they want to send the report or not.

```objectivec
[[BITHockeyManager sharedHockeyManager] configureWithIdentifier:@"APP_IDENTIFIER"];

[[BITHockeyManager sharedHockeyManager].crashManager setCrashManagerStatus: BITCrashManagerStatusAutoSend];

[[BITHockeyManager sharedHockeyManager] startManager];
```

The SDK is not sending the reports right when the crash happens deliberately, because if is not safe to implement such a mechanism while being async-safe (any Objective-C code is _NOT_ async-safe!) and not causing more danger like a deadlock of the device, than helping. We found that users do start the app again because most don't know what happened, and you will get by far most of the reports.

Sending the reports on startup is done asynchronously (non-blocking). This is the only safe way to ensure that the app won't be possibly killed by the iOS watchdog process, because startup could take too long and the app could not react to any user input when network conditions are bad or connectivity might be very slow.

#### 3.5.3 Mach Exception Handling

By default the SDK is using the safe and proven in-process BSD Signals for catching crashes. This option provides an option to enable catching fatal signals via a Mach exception server instead.

We strongly advice _NOT_ to enable Mach exception handler in release versions of your apps!

*Warning:* The Mach exception handler executes in-process, and will interfere with debuggers when they attempt to suspend all active threads (which will include the Mach exception handler). Mach-based handling should _NOT_ be used when a debugger is attached. The SDK will not enabled catching exceptions if the app is started with the debugger running. If you attach the debugger during runtime, this may cause issues the Mach exception handler is enabled!
 
```objectivec
[[BITHockeyManager sharedHockeyManager] configureWithIdentifier:@"APP_IDENTIFIER"];

[[BITHockeyManager sharedHockeyManager].crashManager setEnableMachExceptionHandler: YES];

[[BITHockeyManager sharedHockeyManager] startManager];
```

#### 3.5.4 Attach additional data

The `BITHockeyManagerDelegate` protocol provides methods to add additional data to a crash report:

1. UserID: `- (NSString *)userIDForHockeyManager:(BITHockeyManager *)hockeyManager componentManager:(BITHockeyBaseManager *)componentManager;`
2. UserName: `- (NSString *)userNameForHockeyManager:(BITHockeyManager *)hockeyManager componentManager:(BITHockeyBaseManager *)componentManager;`
3. UserEmail: `- (NSString *)userEmailForHockeyManager:(BITHockeyManager *)hockeyManager componentManager:(BITHockeyBaseManager *)componentManager;`

The `BITCrashManagerDelegate` protocol (which is automatically included in `BITHockeyManagerDelegate`) provides methods to add more crash specific data to a crash report:

1. Text attachments: `-(NSString *)applicationLogForCrashManager:(BITCrashManager *)crashManager`

  Check the following tutorial for an example on how to add CocoaLumberjack log data: [How to Add Application Specific Log Data on iOS or OS X](http://support.hockeyapp.net/kb/client-integration-ios-mac-os-x/how-to-add-application-specific-log-data-on-ios-or-os-x)
2. Binary attachments: `-(BITHockeyAttachment *)attachmentForCrashManager:(BITCrashManager *)crashManager`

Make sure to implement the protocol

```objectivec
@interface YourAppDelegate () <BITHockeyManagerDelegate> {}

@end
```

and set the delegate:

```objectivec
[[BITHockeyManager sharedHockeyManager] configureWithIdentifier:@"APP_IDENTIFIER"];

[[BITHockeyManager sharedHockeyManager] setDelegate: self];

[[BITHockeyManager sharedHockeyManager] startManager];
```


<a name="user-metrics"></a>
### 3.6 User Metrics

HockeyApp automatically provides you with nice intelligible and informative metrics about how your app is used and by whom.

Just in case you want to opt-out of this feature, there is a way to turn this functionality off:

```objectivec
[[BITHockeyManager sharedHockeyManager] configureWithIdentifier:@"APP_IDENTIFIER"];

[BITHockeyManager sharedHockeyManager].disableMetricsManager = YES;

[[BITHockeyManager sharedHockeyManager] startManager];

```

<a name="feedback"></a>
### 3.7 Feedback

`BITFeedbackManager` lets your users communicate directly with you via the app and an integrated user interface. It provides a single threaded discussion with a user running your app. This feature is only enabled, if you integrate the actual view controllers into your app.
 
You should never create your own instance of `BITFeedbackManager` but use the one provided by the `[BITHockeyManager sharedHockeyManager]`:
 
```objectivec
[BITHockeyManager sharedHockeyManager].feedbackManager
```

Please check the [documentation](#documentation) of the `BITFeedbachManager` class on more information on how to leverage this feature.

<a name="storeupdates"></a>
### 3.8 Store Updates

This is the HockeySDK module for handling app updates when having your app released in the App Store.

When an update is detected, this module will show an alert asking the user if he/she wants to update or ignore this version. If update was chosen, it will open the apps page in the app store app.

By default this module is **NOT** enabled! To enable it use the following code:

```objectivec
[[BITHockeyManager sharedHockeyManager] configureWithIdentifier:@"APP_IDENTIFIER"];

[[BITHockeyManager sharedHockeyManager] setEnableStoreUpdateManager: YES];

[[BITHockeyManager sharedHockeyManager] startManager];
```

When this module is enabled and **NOT** running in an App Store build/environment, it won't do any checks!

Please check the [documentation](#documentation) of the `BITStoreUpdateManager` class on more information on how to leverage this feature and know about its limits.

<a name="betaupdates"></a>
### 3.9 In-App-Updates (Beta & Enterprise only)

The following options only show some of possibilities to interact and fine-tune the update feature when using Ad-Hoc or Enterprise provisioning profiles. For more please check the full documentation of the `BITUpdateManager` class in our [documentation](#documentation).

The feature handles version updates, presents update and version information in a App Store like user interface, collects usage information and provides additional authorization options when using Ad-Hoc provisioning profiles.

This module automatically disables itself when running in an App Store build by default!

This feature can be disabled manually as follows:

```objectivec
[[BITHockeyManager sharedHockeyManager] configureWithIdentifier:@"APP_IDENTIFIER"];

[[BITHockeyManager sharedHockeyManager] setDisableUpdateManager: YES]; //disable auto updating

[[BITHockeyManager sharedHockeyManager] startManager];
```

If you want to see beta analytics, use the beta distribution feature with in-app updates, restrict versions to specific users, or want to know who is actually testing your app, you need to follow the instructions on our guide [Authenticating Users on iOS](http://support.hockeyapp.net/kb/client-integration-ios-mac-os-x/authenticating-users-on-ios)

<a id="debug"></a>
### 3.10 Debug information

To check if data is send properly to HockeyApp and also see some additional SDK debug log data in the console, add the following line before `startManager`:

```objectivec
[[BITHockeyManager sharedHockeyManager] configureWithIdentifier:@"APP_IDENTIFIER"];

[[BITHockeyManager sharedHockeyManager] setDebugLogEnabled:YES];

[[BITHockeyManager sharedHockeyManager] startManager];
```

<a id="documentation"></a>
## 4. Documentation

Our documentation can be found on [HockeyApp](http://hockeyapp.net/help/sdk/ios/4.0.0-alpha.1/index.html).

<a id="troubleshooting"></a>
## 5.Troubleshooting

### Linker warnings

  Make sure that all mentioned frameworks and libraries are linked

### iTunes Connect rejection

  Make sure none of the following files are copied into your app bundle, check under app target, `Build Phases`, `Copy Bundle Resources` or in the `.app` bundle after building:

<<<<<<< HEAD
        - `HockeySDK.framework` (except if you build a dynamic framework version of the SDK yourself!)
        - `de.bitstadium.HockeySDK-iOS-4.0.0-alpha.1.docset`
=======
  - `HockeySDK.framework` (except if you build a dynamic framework version of the SDK yourself!)
  - `de.bitstadium.HockeySDK-iOS-3.8.5.docset`
>>>>>>> 671b1708

### Feature are not working as expected

  Enable debug output to the console to see additional information from the SDK initializing the modules,  sending and receiving network requests and more by adding the following code before calling `startManager`:

  `[[BITHockeyManager sharedHockeyManager] setDebugLogEnabled: YES];`

<a id="contributing"></a>
## 6. Contributing

We're looking forward to your contributions via pull requests.

**Development environment**

* Mac running the latest version of OS X
* Get the latest Xcode from the Mac App Store
* [AppleDoc](https://github.com/tomaz/appledoc) 
* [CocoaPods](https://cocoapods.org/)

<a id="contributorlicense"></a>
## 7. Contributor License

You must sign a [Contributor License Agreement](https://cla.microsoft.com/) before submitting your pull request. To complete the Contributor License Agreement (CLA), you will need to submit a request via the [form](https://cla.microsoft.com/) and then electronically sign the CLA when you receive the email containing the link to the document. You need to sign the CLA only once to cover submission to any Microsoft OSS project. 

<a id="contact"></a>
## 8. Contact

If you have further questions or are running into trouble that cannot be resolved by any of the steps here, feel free to open a Github issue here or contact us at [support@hockeyapp.net](mailto:support@hockeyapp.net)<|MERGE_RESOLUTION|>--- conflicted
+++ resolved
@@ -28,28 +28,16 @@
 1. [Requirements](#requirements)
 2. [Setup](#setup)
 3. [Advanced Setup](#advancedsetup) 
-<<<<<<< HEAD
-    1. [Linking System Frameworks manually](#linkmanually)   
-    2. [Setup with CocoaPods](#cocoapods)
-    3. [iOS Extensions](#extensions)
-    4. [WatchKit 1 Extensions](#watchkit)
-    5. [Crash Reporting](#crashreporting)
-    6. [User Metrics](#user-metrics)
-    7. [Feedback](#feedback)
-    8. [Store Updates](#storeupdates)
-    9. [In-App-Updates (Beta & Enterprise only)](#betaupdates)
-    10. [Debug information](#debug)
-=======
   1. [Linking System Frameworks manually](#linkmanually)   
   2. [Setup with CocoaPods](#cocoapods)
   3. [iOS Extensions](#extensions)
   4. [WatchKit 1 Extensions](#watchkit)
   5. [Crash Reporting](#crashreporting)
-  6. [Feedback](#feedback)
-  7. [Store Updates](#storeupdates)
-  8. [In-App-Updates (Beta & Enterprise only)](#betaupdates)
-  9. [Debug information](#debug)
->>>>>>> 671b1708
+  6. [User Metrics](#user-metrics)
+  7. [Feedback](#feedback)
+  8. [Store Updates](#storeupdates)
+  9. [In-App-Updates (Beta & Enterprise only)](#betaupdates)
+  10. [Debug information](#debug)
 4. [Documentation](#documentation)
 5. [Troubleshooting](#troubleshooting)
 6. [Contributing](#contributing)
@@ -500,13 +488,8 @@
 
   Make sure none of the following files are copied into your app bundle, check under app target, `Build Phases`, `Copy Bundle Resources` or in the `.app` bundle after building:
 
-<<<<<<< HEAD
-        - `HockeySDK.framework` (except if you build a dynamic framework version of the SDK yourself!)
-        - `de.bitstadium.HockeySDK-iOS-4.0.0-alpha.1.docset`
-=======
   - `HockeySDK.framework` (except if you build a dynamic framework version of the SDK yourself!)
-  - `de.bitstadium.HockeySDK-iOS-3.8.5.docset`
->>>>>>> 671b1708
+  - `de.bitstadium.HockeySDK-iOS-4.0.0-alpha.1.docset`
 
 ### Feature are not working as expected
 
