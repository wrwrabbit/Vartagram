// !$*UTF8*$!
{
	archiveVersion = 1;
	classes = {
	};
	objectVersion = 46;
	objects = {

/* Begin PBXBuildFile section */
		090E777422A6945900CD99F5 /* BlackClassicIcon@2x.png in Resources */ = {isa = PBXBuildFile; fileRef = 090E777022A6945800CD99F5 /* BlackClassicIcon@2x.png */; };
		090E777522A6945900CD99F5 /* BlueClassicIcon@3x.png in Resources */ = {isa = PBXBuildFile; fileRef = 090E777122A6945800CD99F5 /* BlueClassicIcon@3x.png */; };
		090E777622A6945900CD99F5 /* BlackClassicIcon@3x.png in Resources */ = {isa = PBXBuildFile; fileRef = 090E777222A6945800CD99F5 /* BlackClassicIcon@3x.png */; };
		090E777722A6945900CD99F5 /* BlueClassicIcon@2x.png in Resources */ = {isa = PBXBuildFile; fileRef = 090E777322A6945800CD99F5 /* BlueClassicIcon@2x.png */; };
		092F368521542D6C001A9F49 /* Localizable.strings in Resources */ = {isa = PBXBuildFile; fileRef = 092F368321542D6C001A9F49 /* Localizable.strings */; };
		0956AF2C217B4642008106D0 /* WatchCommunicationManager.swift in Sources */ = {isa = PBXBuildFile; fileRef = 0956AF2B217B4642008106D0 /* WatchCommunicationManager.swift */; };
		0956AF2F217B8109008106D0 /* TGNeoUnsupportedMessageViewModel.m in Sources */ = {isa = PBXBuildFile; fileRef = 0956AF2E217B8109008106D0 /* TGNeoUnsupportedMessageViewModel.m */; };
		0972C6E021791D950069E98A /* UserNotifications.framework in Frameworks */ = {isa = PBXBuildFile; fileRef = 0972C6DF21791D950069E98A /* UserNotifications.framework */; };
		0972C6E421792D130069E98A /* InfoPlist.strings in Resources */ = {isa = PBXBuildFile; fileRef = 0972C6E221792D120069E98A /* InfoPlist.strings */; };
		09A218EE22A1570A00DE6898 /* BlueFilledIcon@3x.png in Resources */ = {isa = PBXBuildFile; fileRef = 09A218E822A1570900DE6898 /* BlueFilledIcon@3x.png */; };
		09A218EF22A1570A00DE6898 /* BlueIcon@2x.png in Resources */ = {isa = PBXBuildFile; fileRef = 09A218E922A1570900DE6898 /* BlueIcon@2x.png */; };
		09A218F022A1570A00DE6898 /* BlackFilledIcon@2x.png in Resources */ = {isa = PBXBuildFile; fileRef = 09A218EA22A1570900DE6898 /* BlackFilledIcon@2x.png */; };
		09A218F122A1570A00DE6898 /* BlackFilledIcon@3x.png in Resources */ = {isa = PBXBuildFile; fileRef = 09A218EB22A1570900DE6898 /* BlackFilledIcon@3x.png */; };
		09A218F222A1570A00DE6898 /* BlueFilledIcon@2x.png in Resources */ = {isa = PBXBuildFile; fileRef = 09A218EC22A1570900DE6898 /* BlueFilledIcon@2x.png */; };
		09A218F322A1570A00DE6898 /* BlueIcon@3x.png in Resources */ = {isa = PBXBuildFile; fileRef = 09A218ED22A1570900DE6898 /* BlueIcon@3x.png */; };
		09C50DE721729D7C009E676F /* TGBridgeAudioSignals.m in Sources */ = {isa = PBXBuildFile; fileRef = 09C572C1217292BA00BDF00F /* TGBridgeAudioSignals.m */; };
		09C50DE821729D7C009E676F /* TGBridgeBotSignals.m in Sources */ = {isa = PBXBuildFile; fileRef = 09C572BB217292B900BDF00F /* TGBridgeBotSignals.m */; };
		09C50DE921729D7C009E676F /* TGBridgeChatListSignals.m in Sources */ = {isa = PBXBuildFile; fileRef = 09C572AF217292B900BDF00F /* TGBridgeChatListSignals.m */; };
		09C50DEA21729D7C009E676F /* TGBridgeChatMessageListSignals.m in Sources */ = {isa = PBXBuildFile; fileRef = 09C572C6217292BA00BDF00F /* TGBridgeChatMessageListSignals.m */; };
		09C50DEB21729D7C009E676F /* TGBridgeContactsSignals.m in Sources */ = {isa = PBXBuildFile; fileRef = 09C572BE217292BA00BDF00F /* TGBridgeContactsSignals.m */; };
		09C50DEC21729D7C009E676F /* TGBridgeConversationSignals.m in Sources */ = {isa = PBXBuildFile; fileRef = 09C572B0217292B900BDF00F /* TGBridgeConversationSignals.m */; };
		09C50DED21729D7C009E676F /* TGBridgeLocationSignals.m in Sources */ = {isa = PBXBuildFile; fileRef = 09C572C4217292BA00BDF00F /* TGBridgeLocationSignals.m */; };
		09C50DEE21729D7C009E676F /* TGBridgeMediaSignals.m in Sources */ = {isa = PBXBuildFile; fileRef = 09C572C5217292BA00BDF00F /* TGBridgeMediaSignals.m */; };
		09C50DEF21729D7C009E676F /* TGBridgePeerSettingsSignals.m in Sources */ = {isa = PBXBuildFile; fileRef = 09C572C3217292BA00BDF00F /* TGBridgePeerSettingsSignals.m */; };
		09C50DF021729D7C009E676F /* TGBridgePresetsSignals.m in Sources */ = {isa = PBXBuildFile; fileRef = 09C572AE217292B900BDF00F /* TGBridgePresetsSignals.m */; };
		09C50DF121729D7C009E676F /* TGBridgeRemoteSignals.m in Sources */ = {isa = PBXBuildFile; fileRef = 09C572AD217292B800BDF00F /* TGBridgeRemoteSignals.m */; };
		09C50DF221729D7C009E676F /* TGBridgeSendMessageSignals.m in Sources */ = {isa = PBXBuildFile; fileRef = 09C572B5217292B900BDF00F /* TGBridgeSendMessageSignals.m */; };
		09C50DF321729D7C009E676F /* TGBridgeStateSignal.m in Sources */ = {isa = PBXBuildFile; fileRef = 09C572C9217292BB00BDF00F /* TGBridgeStateSignal.m */; };
		09C50DF421729D7C009E676F /* TGBridgeStickersSignals.m in Sources */ = {isa = PBXBuildFile; fileRef = 09C572B8217292B900BDF00F /* TGBridgeStickersSignals.m */; };
		09C50DF521729D7C009E676F /* TGBridgeUserInfoSignals.m in Sources */ = {isa = PBXBuildFile; fileRef = 09C572CA217292BB00BDF00F /* TGBridgeUserInfoSignals.m */; };
		09C50E0321729DB5009E676F /* TGBotCommandController.m in Sources */ = {isa = PBXBuildFile; fileRef = 09C571F6217287EF00BDF00F /* TGBotCommandController.m */; };
		09C50E0421729DB5009E676F /* TGBotKeyboardController.m in Sources */ = {isa = PBXBuildFile; fileRef = 09C571F8217287F000BDF00F /* TGBotKeyboardController.m */; };
		09C50E0521729DE6009E676F /* TGBotKeyboardButtonController.m in Sources */ = {isa = PBXBuildFile; fileRef = 09C571F4217287E500BDF00F /* TGBotKeyboardButtonController.m */; };
		09C50E7B21738178009E676F /* TGBridgeServer.m in Sources */ = {isa = PBXBuildFile; fileRef = 09C50E7A21738178009E676F /* TGBridgeServer.m */; };
		09C50E8321738514009E676F /* TGBridgeContext.m in Sources */ = {isa = PBXBuildFile; fileRef = 09C573072172953700BDF00F /* TGBridgeContext.m */; };
		09C50E842173853E009E676F /* TGBridgeCommon.m in Sources */ = {isa = PBXBuildFile; fileRef = 09C572CE2172939F00BDF00F /* TGBridgeCommon.m */; };
		09C50E88217385CF009E676F /* WatchConnectivity.framework in Frameworks */ = {isa = PBXBuildFile; fileRef = 09C50E87217385CF009E676F /* WatchConnectivity.framework */; settings = {ATTRIBUTES = (Weak, ); }; };
		09C50E8A2173AEDB009E676F /* WatchRequestHandlers.swift in Sources */ = {isa = PBXBuildFile; fileRef = 09C50E892173AEDB009E676F /* WatchRequestHandlers.swift */; };
		09C50E912173B247009E676F /* TGBridgeSubscriptions.m in Sources */ = {isa = PBXBuildFile; fileRef = 09C50E8F2173B247009E676F /* TGBridgeSubscriptions.m */; };
		09C50E922173B247009E676F /* TGBridgeSubscriptions.m in Sources */ = {isa = PBXBuildFile; fileRef = 09C50E8F2173B247009E676F /* TGBridgeSubscriptions.m */; };
		09C56F8F2172797200BDF00F /* Interface.storyboard in Resources */ = {isa = PBXBuildFile; fileRef = 09C56F8D2172797200BDF00F /* Interface.storyboard */; };
		09C56F912172797400BDF00F /* Assets.xcassets in Resources */ = {isa = PBXBuildFile; fileRef = 09C56F902172797400BDF00F /* Assets.xcassets */; };
		09C56F982172797500BDF00F /* Watch Extension.appex in Embed App Extensions */ = {isa = PBXBuildFile; fileRef = 09C56F972172797400BDF00F /* Watch Extension.appex */; settings = {ATTRIBUTES = (RemoveHeadersOnCopy, ); }; };
		09C56FA52172797500BDF00F /* Watch.app in Embed Watch Content */ = {isa = PBXBuildFile; fileRef = 09C56F8B2172797200BDF00F /* Watch.app */; };
		09C5713E21727D9E00BDF00F /* TGInterfaceController.m in Sources */ = {isa = PBXBuildFile; fileRef = 09C5712021727BF800BDF00F /* TGInterfaceController.m */; };
		09C5713F21727DA000BDF00F /* TGExtensionDelegate.m in Sources */ = {isa = PBXBuildFile; fileRef = 09C5712221727BF800BDF00F /* TGExtensionDelegate.m */; };
		09C5714021727DAA00BDF00F /* TGDateUtils.m in Sources */ = {isa = PBXBuildFile; fileRef = 09C5713921727CFD00BDF00F /* TGDateUtils.m */; };
		09C5714121727DAA00BDF00F /* TGGeometry.m in Sources */ = {isa = PBXBuildFile; fileRef = 09C5712F21727CFC00BDF00F /* TGGeometry.m */; };
		09C5714221727DAA00BDF00F /* TGIndexPath.m in Sources */ = {isa = PBXBuildFile; fileRef = 09C5713D21727CFD00BDF00F /* TGIndexPath.m */; };
		09C5714321727DAA00BDF00F /* TGLocationUtils.m in Sources */ = {isa = PBXBuildFile; fileRef = 09C5712E21727CFC00BDF00F /* TGLocationUtils.m */; };
		09C5714421727DAA00BDF00F /* TGStringUtils.m in Sources */ = {isa = PBXBuildFile; fileRef = 09C5713A21727CFD00BDF00F /* TGStringUtils.m */; };
		09C5714521727DAA00BDF00F /* TGWatchColor.m in Sources */ = {isa = PBXBuildFile; fileRef = 09C5713221727CFC00BDF00F /* TGWatchColor.m */; };
		09C5714621727DAA00BDF00F /* TGWatchCommon.m in Sources */ = {isa = PBXBuildFile; fileRef = 09C5713521727CFC00BDF00F /* TGWatchCommon.m */; };
		09C5714721727DAA00BDF00F /* WKInterface+TGInterface.m in Sources */ = {isa = PBXBuildFile; fileRef = 09C5713B21727CFD00BDF00F /* WKInterface+TGInterface.m */; };
		09C5714821727DAA00BDF00F /* WKInterfaceGroup+Signals.m in Sources */ = {isa = PBXBuildFile; fileRef = 09C5712C21727CFC00BDF00F /* WKInterfaceGroup+Signals.m */; };
		09C5714921727DAA00BDF00F /* WKInterfaceImage+Signals.m in Sources */ = {isa = PBXBuildFile; fileRef = 09C5712B21727CFC00BDF00F /* WKInterfaceImage+Signals.m */; };
		09C5714A21727DAA00BDF00F /* WKInterfaceTable+TGDataDrivenTable.m in Sources */ = {isa = PBXBuildFile; fileRef = 09C5713121727CFC00BDF00F /* WKInterfaceTable+TGDataDrivenTable.m */; };
		09C5715321727DD900BDF00F /* MediaAudio@2x.png in Resources */ = {isa = PBXBuildFile; fileRef = 09C5714B21727DD900BDF00F /* MediaAudio@2x.png */; };
		09C5715421727DD900BDF00F /* MediaPhoto@2x.png in Resources */ = {isa = PBXBuildFile; fileRef = 09C5714C21727DD900BDF00F /* MediaPhoto@2x.png */; };
		09C5715521727DD900BDF00F /* Location@2x.png in Resources */ = {isa = PBXBuildFile; fileRef = 09C5714D21727DD900BDF00F /* Location@2x.png */; };
		09C5715621727DD900BDF00F /* File@2x.png in Resources */ = {isa = PBXBuildFile; fileRef = 09C5714E21727DD900BDF00F /* File@2x.png */; };
		09C5715721727DD900BDF00F /* MediaDocument@2x.png in Resources */ = {isa = PBXBuildFile; fileRef = 09C5714F21727DD900BDF00F /* MediaDocument@2x.png */; };
		09C5715821727DD900BDF00F /* MediaLocation@2x.png in Resources */ = {isa = PBXBuildFile; fileRef = 09C5715021727DD900BDF00F /* MediaLocation@2x.png */; };
		09C5715921727DD900BDF00F /* MediaVideo@2x.png in Resources */ = {isa = PBXBuildFile; fileRef = 09C5715121727DD900BDF00F /* MediaVideo@2x.png */; };
		09C5715A21727DD900BDF00F /* VerifiedList@2x.png in Resources */ = {isa = PBXBuildFile; fileRef = 09C5715221727DD900BDF00F /* VerifiedList@2x.png */; };
		09C5716021727EE700BDF00F /* TGBridgeUserCache.m in Sources */ = {isa = PBXBuildFile; fileRef = 09C5715E21727EE700BDF00F /* TGBridgeUserCache.m */; };
		09C5716121727EE700BDF00F /* TGFileCache.m in Sources */ = {isa = PBXBuildFile; fileRef = 09C5715F21727EE700BDF00F /* TGFileCache.m */; };
		09C5716821727F1500BDF00F /* TGTableDeltaUpdater.m in Sources */ = {isa = PBXBuildFile; fileRef = 09C5716221727F1500BDF00F /* TGTableDeltaUpdater.m */; };
		09C5716921727F1500BDF00F /* TGInputController.m in Sources */ = {isa = PBXBuildFile; fileRef = 09C5716321727F1500BDF00F /* TGInputController.m */; };
		09C5716A21727F1500BDF00F /* TGInterfaceMenu.m in Sources */ = {isa = PBXBuildFile; fileRef = 09C5716621727F1500BDF00F /* TGInterfaceMenu.m */; };
		09C5718E2172806600BDF00F /* TGAvatarViewModel.m in Sources */ = {isa = PBXBuildFile; fileRef = 09C571882172805700BDF00F /* TGAvatarViewModel.m */; };
		09C5718F2172806600BDF00F /* TGMessageViewModel.m in Sources */ = {isa = PBXBuildFile; fileRef = 09C571862172805700BDF00F /* TGMessageViewModel.m */; };
		09C571902172806600BDF00F /* TGNeoAttachmentViewModel.m in Sources */ = {isa = PBXBuildFile; fileRef = 09C571822172805700BDF00F /* TGNeoAttachmentViewModel.m */; };
		09C571912172806600BDF00F /* TGNeoImageViewModel.m in Sources */ = {isa = PBXBuildFile; fileRef = 09C5718D2172805800BDF00F /* TGNeoImageViewModel.m */; };
		09C571922172806600BDF00F /* TGNeoLabelViewModel.m in Sources */ = {isa = PBXBuildFile; fileRef = 09C571832172805700BDF00F /* TGNeoLabelViewModel.m */; };
		09C571932172806600BDF00F /* TGNeoRenderableViewModel.m in Sources */ = {isa = PBXBuildFile; fileRef = 09C571892172805700BDF00F /* TGNeoRenderableViewModel.m */; };
		09C571942172806600BDF00F /* TGNeoViewModel.m in Sources */ = {isa = PBXBuildFile; fileRef = 09C571872172805700BDF00F /* TGNeoViewModel.m */; };
		09C571952172806900BDF00F /* TGUserRowController.m in Sources */ = {isa = PBXBuildFile; fileRef = 09C5717D2172802200BDF00F /* TGUserRowController.m */; };
		09C571962172806D00BDF00F /* TGComplicationController.m in Sources */ = {isa = PBXBuildFile; fileRef = 09C5717C2172800800BDF00F /* TGComplicationController.m */; };
		09C571972172806D00BDF00F /* TGNotificationController.m in Sources */ = {isa = PBXBuildFile; fileRef = 09C5717B2172800800BDF00F /* TGNotificationController.m */; };
		09C571982172807100BDF00F /* TGAudioMicAlertController.m in Sources */ = {isa = PBXBuildFile; fileRef = 09C5717821727FE900BDF00F /* TGAudioMicAlertController.m */; };
		09C5719B217280E900BDF00F /* TGNeoChatsController.m in Sources */ = {isa = PBXBuildFile; fileRef = 09C5719A217280E500BDF00F /* TGNeoChatsController.m */; };
		09C571CD2172874B00BDF00F /* TGGroupInfoFooterController.m in Sources */ = {isa = PBXBuildFile; fileRef = 09C571C72172874500BDF00F /* TGGroupInfoFooterController.m */; };
		09C571CE2172874B00BDF00F /* TGGroupInfoHeaderController.m in Sources */ = {isa = PBXBuildFile; fileRef = 09C571C42172874500BDF00F /* TGGroupInfoHeaderController.m */; };
		09C571CF2172874B00BDF00F /* TGUserHandle.m in Sources */ = {isa = PBXBuildFile; fileRef = 09C571C92172874500BDF00F /* TGUserHandle.m */; };
		09C571D02172874B00BDF00F /* TGUserHandleRowController.m in Sources */ = {isa = PBXBuildFile; fileRef = 09C571CA2172874500BDF00F /* TGUserHandleRowController.m */; };
		09C571D12172874B00BDF00F /* TGUserInfoHeaderController.m in Sources */ = {isa = PBXBuildFile; fileRef = 09C571CC2172874600BDF00F /* TGUserInfoHeaderController.m */; };
		09C571D22172875100BDF00F /* TGGroupInfoController.m in Sources */ = {isa = PBXBuildFile; fileRef = 09C571BD2172872B00BDF00F /* TGGroupInfoController.m */; };
		09C571D32172875100BDF00F /* TGProfilePhotoController.m in Sources */ = {isa = PBXBuildFile; fileRef = 09C571C12172872C00BDF00F /* TGProfilePhotoController.m */; };
		09C571D42172875100BDF00F /* TGUserInfoController.m in Sources */ = {isa = PBXBuildFile; fileRef = 09C571C02172872C00BDF00F /* TGUserInfoController.m */; };
		09C571D52172875500BDF00F /* TGMessageViewController.m in Sources */ = {isa = PBXBuildFile; fileRef = 09C571B3217286BA00BDF00F /* TGMessageViewController.m */; };
		09C571D62172875A00BDF00F /* TGMessageViewFooterController.m in Sources */ = {isa = PBXBuildFile; fileRef = 09C571B9217286D700BDF00F /* TGMessageViewFooterController.m */; };
		09C571D72172875A00BDF00F /* TGMessageViewMessageRowController.m in Sources */ = {isa = PBXBuildFile; fileRef = 09C571B5217286D700BDF00F /* TGMessageViewMessageRowController.m */; };
		09C571D82172875A00BDF00F /* TGMessageViewWebPageRowController.m in Sources */ = {isa = PBXBuildFile; fileRef = 09C571B6217286D700BDF00F /* TGMessageViewWebPageRowController.m */; };
		09C571D92172876300BDF00F /* TGNeoChatRowController.m in Sources */ = {isa = PBXBuildFile; fileRef = 09C571A0217285CE00BDF00F /* TGNeoChatRowController.m */; };
		09C571DA2172876300BDF00F /* TGNeoChatViewModel.m in Sources */ = {isa = PBXBuildFile; fileRef = 09C5719F217285CE00BDF00F /* TGNeoChatViewModel.m */; };
		09C571DB2172876700BDF00F /* TGNeoConversationController.m in Sources */ = {isa = PBXBuildFile; fileRef = 09C571A42172861600BDF00F /* TGNeoConversationController.m */; };
		09C571DC2172876C00BDF00F /* TGLocationController.m in Sources */ = {isa = PBXBuildFile; fileRef = 09C571AC2172867400BDF00F /* TGLocationController.m */; };
		09C571DD2172876F00BDF00F /* TGLocationMapHeaderController.m in Sources */ = {isa = PBXBuildFile; fileRef = 09C571AE2172869500BDF00F /* TGLocationMapHeaderController.m */; };
		09C571DE2172876F00BDF00F /* TGLocationVenueRowController.m in Sources */ = {isa = PBXBuildFile; fileRef = 09C571AD2172869500BDF00F /* TGLocationVenueRowController.m */; };
		09C571EB2172878900BDF00F /* TGStickersHeaderController.m in Sources */ = {isa = PBXBuildFile; fileRef = 09C571DF2172878800BDF00F /* TGStickersHeaderController.m */; };
		09C571EC2172878900BDF00F /* TGStickerPackRowController.m in Sources */ = {isa = PBXBuildFile; fileRef = 09C571E22172878800BDF00F /* TGStickerPackRowController.m */; };
		09C571ED2172878900BDF00F /* TGStickerPacksController.m in Sources */ = {isa = PBXBuildFile; fileRef = 09C571E32172878900BDF00F /* TGStickerPacksController.m */; };
		09C571EE2172878900BDF00F /* TGStickersRowController.m in Sources */ = {isa = PBXBuildFile; fileRef = 09C571E42172878900BDF00F /* TGStickersRowController.m */; };
		09C571EF2172878900BDF00F /* TGStickersSectionHeaderController.m in Sources */ = {isa = PBXBuildFile; fileRef = 09C571E52172878900BDF00F /* TGStickersSectionHeaderController.m */; };
		09C571F02172878900BDF00F /* TGStickersController.m in Sources */ = {isa = PBXBuildFile; fileRef = 09C571E62172878900BDF00F /* TGStickersController.m */; };
		09C571F12172879800BDF00F /* TGContactsController.m in Sources */ = {isa = PBXBuildFile; fileRef = 09C571A92172865400BDF00F /* TGContactsController.m */; };
		09C571F22172879C00BDF00F /* TGComposeController.m in Sources */ = {isa = PBXBuildFile; fileRef = 09C571A62172863D00BDF00F /* TGComposeController.m */; };
		09C5722521728AA500BDF00F /* TGNeoAudioMessageViewModel.m in Sources */ = {isa = PBXBuildFile; fileRef = 09C5721F2172889200BDF00F /* TGNeoAudioMessageViewModel.m */; };
		09C5722621728AA500BDF00F /* TGNeoBackgroundViewModel.m in Sources */ = {isa = PBXBuildFile; fileRef = 09C572202172889200BDF00F /* TGNeoBackgroundViewModel.m */; };
		09C5722721728AA500BDF00F /* TGNeoBubbleMessageViewModel.m in Sources */ = {isa = PBXBuildFile; fileRef = 09C572072172888F00BDF00F /* TGNeoBubbleMessageViewModel.m */; };
		09C5722821728AA500BDF00F /* TGNeoContactMessageViewModel.m in Sources */ = {isa = PBXBuildFile; fileRef = 09C5720D2172889000BDF00F /* TGNeoContactMessageViewModel.m */; };
		09C5722921728AA500BDF00F /* TGNeoConversationMediaRowController.m in Sources */ = {isa = PBXBuildFile; fileRef = 09C572162172889100BDF00F /* TGNeoConversationMediaRowController.m */; };
		09C5722A21728AA500BDF00F /* TGNeoConversationSimpleRowController.m in Sources */ = {isa = PBXBuildFile; fileRef = 09C572042172888F00BDF00F /* TGNeoConversationSimpleRowController.m */; };
		09C5722B21728AA500BDF00F /* TGNeoConversationStaticRowController.m in Sources */ = {isa = PBXBuildFile; fileRef = 09C572002172888E00BDF00F /* TGNeoConversationStaticRowController.m */; };
		09C5722C21728AA500BDF00F /* TGNeoConversationTimeRowController.m in Sources */ = {isa = PBXBuildFile; fileRef = 09C572102172889000BDF00F /* TGNeoConversationTimeRowController.m */; };
		09C5722D21728AA500BDF00F /* TGNeoFileMessageViewModel.m in Sources */ = {isa = PBXBuildFile; fileRef = 09C572012172888E00BDF00F /* TGNeoFileMessageViewModel.m */; };
		09C5722E21728AA500BDF00F /* TGNeoForwardHeaderViewModel.m in Sources */ = {isa = PBXBuildFile; fileRef = 09C5721B2172889100BDF00F /* TGNeoForwardHeaderViewModel.m */; };
		09C5722F21728AA500BDF00F /* TGNeoMediaMessageViewModel.m in Sources */ = {isa = PBXBuildFile; fileRef = 09C5720F2172889000BDF00F /* TGNeoMediaMessageViewModel.m */; };
		09C5723021728AA500BDF00F /* TGNeoMessageViewModel.m in Sources */ = {isa = PBXBuildFile; fileRef = 09C572172172889100BDF00F /* TGNeoMessageViewModel.m */; };
		09C5723121728AA500BDF00F /* TGNeoReplyHeaderViewModel.m in Sources */ = {isa = PBXBuildFile; fileRef = 09C5720E2172889000BDF00F /* TGNeoReplyHeaderViewModel.m */; };
		09C5723221728AA500BDF00F /* TGNeoRowController.m in Sources */ = {isa = PBXBuildFile; fileRef = 09C5720A2172888F00BDF00F /* TGNeoRowController.m */; };
		09C5723321728AA500BDF00F /* TGNeoServiceMessageViewModel.m in Sources */ = {isa = PBXBuildFile; fileRef = 09C5720C2172889000BDF00F /* TGNeoServiceMessageViewModel.m */; };
		09C5723421728AA500BDF00F /* TGNeoSmiliesMessageViewModel.m in Sources */ = {isa = PBXBuildFile; fileRef = 09C572132172889000BDF00F /* TGNeoSmiliesMessageViewModel.m */; };
		09C5723521728AA500BDF00F /* TGNeoStickerMessageViewModel.m in Sources */ = {isa = PBXBuildFile; fileRef = 09C572062172888F00BDF00F /* TGNeoStickerMessageViewModel.m */; };
		09C5723621728AA500BDF00F /* TGNeoTextMessageViewModel.m in Sources */ = {isa = PBXBuildFile; fileRef = 09C572152172889100BDF00F /* TGNeoTextMessageViewModel.m */; };
		09C5723721728AA500BDF00F /* TGNeoVenueMessageViewModel.m in Sources */ = {isa = PBXBuildFile; fileRef = 09C572082172888F00BDF00F /* TGNeoVenueMessageViewModel.m */; };
		09C5723821728AA500BDF00F /* TGConversationFooterController.m in Sources */ = {isa = PBXBuildFile; fileRef = 09C571FC2172882D00BDF00F /* TGConversationFooterController.m */; };
		09C5723921728AA500BDF00F /* TGChatInfo.m in Sources */ = {isa = PBXBuildFile; fileRef = 09C571FA2172880900BDF00F /* TGChatInfo.m */; };
		09C5723A21728AA500BDF00F /* TGChatTimestamp.m in Sources */ = {isa = PBXBuildFile; fileRef = 09C571FE2172883E00BDF00F /* TGChatTimestamp.m */; };
		09C5723B21728AA500BDF00F /* TGNeoConversationRowController.m in Sources */ = {isa = PBXBuildFile; fileRef = 09C571A32172860000BDF00F /* TGNeoConversationRowController.m */; };
		09C5723D21728C0E00BDF00F /* CoreGraphics.framework in Frameworks */ = {isa = PBXBuildFile; fileRef = 09C5723C21728C0E00BDF00F /* CoreGraphics.framework */; };
		09C5727421728D3700BDF00F /* SAtomic.m in Sources */ = {isa = PBXBuildFile; fileRef = 09C5724921728CFD00BDF00F /* SAtomic.m */; };
		09C5727521728D3700BDF00F /* SBag.m in Sources */ = {isa = PBXBuildFile; fileRef = 09C5725321728CFE00BDF00F /* SBag.m */; };
		09C5727621728D3700BDF00F /* SBlockDisposable.m in Sources */ = {isa = PBXBuildFile; fileRef = 09C5725921728CFE00BDF00F /* SBlockDisposable.m */; };
		09C5727721728D3700BDF00F /* SDisposableSet.m in Sources */ = {isa = PBXBuildFile; fileRef = 09C5726C21728D0000BDF00F /* SDisposableSet.m */; };
		09C5727821728D3700BDF00F /* SMetaDisposable.m in Sources */ = {isa = PBXBuildFile; fileRef = 09C5724E21728CFD00BDF00F /* SMetaDisposable.m */; };
		09C5727921728D3700BDF00F /* SMulticastSignalManager.m in Sources */ = {isa = PBXBuildFile; fileRef = 09C5724D21728CFD00BDF00F /* SMulticastSignalManager.m */; };
		09C5727A21728D3700BDF00F /* SQueue.m in Sources */ = {isa = PBXBuildFile; fileRef = 09C5726721728CFF00BDF00F /* SQueue.m */; };
		09C5727B21728D3700BDF00F /* SSignal.m in Sources */ = {isa = PBXBuildFile; fileRef = 09C5726D21728D0000BDF00F /* SSignal.m */; };
		09C5727C21728D3700BDF00F /* SSignal+Accumulate.m in Sources */ = {isa = PBXBuildFile; fileRef = 09C5723E21728CFC00BDF00F /* SSignal+Accumulate.m */; };
		09C5727D21728D3700BDF00F /* SSignal+Catch.m in Sources */ = {isa = PBXBuildFile; fileRef = 09C5724421728CFD00BDF00F /* SSignal+Catch.m */; };
		09C5727E21728D3700BDF00F /* SSignal+Combine.m in Sources */ = {isa = PBXBuildFile; fileRef = 09C5724521728CFD00BDF00F /* SSignal+Combine.m */; };
		09C5727F21728D3700BDF00F /* SSignal+Dispatch.m in Sources */ = {isa = PBXBuildFile; fileRef = 09C5725221728CFE00BDF00F /* SSignal+Dispatch.m */; };
		09C5728021728D3700BDF00F /* SSignal+Mapping.m in Sources */ = {isa = PBXBuildFile; fileRef = 09C5727121728D0000BDF00F /* SSignal+Mapping.m */; };
		09C5728121728D3700BDF00F /* SSignal+Meta.m in Sources */ = {isa = PBXBuildFile; fileRef = 09C5727021728D0000BDF00F /* SSignal+Meta.m */; };
		09C5728221728D3700BDF00F /* SSignal+Multicast.m in Sources */ = {isa = PBXBuildFile; fileRef = 09C5725521728CFE00BDF00F /* SSignal+Multicast.m */; };
		09C5728321728D3700BDF00F /* SSignal+Pipe.m in Sources */ = {isa = PBXBuildFile; fileRef = 09C5725E21728CFF00BDF00F /* SSignal+Pipe.m */; };
		09C5728421728D3700BDF00F /* SSignal+SideEffects.m in Sources */ = {isa = PBXBuildFile; fileRef = 09C5725A21728CFE00BDF00F /* SSignal+SideEffects.m */; };
		09C5728521728D3700BDF00F /* SSignal+Single.m in Sources */ = {isa = PBXBuildFile; fileRef = 09C5726021728CFF00BDF00F /* SSignal+Single.m */; };
		09C5728621728D3700BDF00F /* SSignal+Take.m in Sources */ = {isa = PBXBuildFile; fileRef = 09C5725721728CFE00BDF00F /* SSignal+Take.m */; };
		09C5728721728D3700BDF00F /* SSignal+Timing.m in Sources */ = {isa = PBXBuildFile; fileRef = 09C5724321728CFD00BDF00F /* SSignal+Timing.m */; };
		09C5728821728D3700BDF00F /* SSubscriber.m in Sources */ = {isa = PBXBuildFile; fileRef = 09C5725D21728CFF00BDF00F /* SSubscriber.m */; };
		09C5728921728D3700BDF00F /* SThreadPool.m in Sources */ = {isa = PBXBuildFile; fileRef = 09C5727321728D0000BDF00F /* SThreadPool.m */; };
		09C5728A21728D3700BDF00F /* SThreadPoolQueue.m in Sources */ = {isa = PBXBuildFile; fileRef = 09C5724B21728CFD00BDF00F /* SThreadPoolQueue.m */; };
		09C5728B21728D3700BDF00F /* SThreadPoolTask.m in Sources */ = {isa = PBXBuildFile; fileRef = 09C5725421728CFE00BDF00F /* SThreadPoolTask.m */; };
		09C5728C21728D3700BDF00F /* STimer.m in Sources */ = {isa = PBXBuildFile; fileRef = 09C5726221728CFF00BDF00F /* STimer.m */; };
		09C5728D21728D3700BDF00F /* SVariable.m in Sources */ = {isa = PBXBuildFile; fileRef = 09C5725B21728CFE00BDF00F /* SVariable.m */; };
		09C572D2217293D400BDF00F /* TGBridgeClient.m in Sources */ = {isa = PBXBuildFile; fileRef = 09C572D02172939F00BDF00F /* TGBridgeClient.m */; };
		09C572D3217293D400BDF00F /* TGBridgeCommon.m in Sources */ = {isa = PBXBuildFile; fileRef = 09C572CE2172939F00BDF00F /* TGBridgeCommon.m */; };
		09C573162172953800BDF00F /* TGBridgeMessage+TGTableItem.m in Sources */ = {isa = PBXBuildFile; fileRef = 09C572D72172953300BDF00F /* TGBridgeMessage+TGTableItem.m */; };
		09C573182172953800BDF00F /* TGBridgeBotReplyMarkup.m in Sources */ = {isa = PBXBuildFile; fileRef = 09C572D92172953300BDF00F /* TGBridgeBotReplyMarkup.m */; };
		09C573192172953800BDF00F /* TGBridgeContactMediaAttachment.m in Sources */ = {isa = PBXBuildFile; fileRef = 09C572DE2172953300BDF00F /* TGBridgeContactMediaAttachment.m */; };
		09C5731A2172953800BDF00F /* TGBridgeMessage.m in Sources */ = {isa = PBXBuildFile; fileRef = 09C572DF2172953300BDF00F /* TGBridgeMessage.m */; };
		09C5731B2172953800BDF00F /* TGBridgeAudioMediaAttachment.m in Sources */ = {isa = PBXBuildFile; fileRef = 09C572E02172953300BDF00F /* TGBridgeAudioMediaAttachment.m */; };
		09C5731C2172953800BDF00F /* TGBridgeActionMediaAttachment.m in Sources */ = {isa = PBXBuildFile; fileRef = 09C572E22172953300BDF00F /* TGBridgeActionMediaAttachment.m */; };
		09C5731D2172953800BDF00F /* TGBridgeStickerPack.m in Sources */ = {isa = PBXBuildFile; fileRef = 09C572E32172953400BDF00F /* TGBridgeStickerPack.m */; };
		09C5731E2172953800BDF00F /* TGBridgeVideoMediaAttachment.m in Sources */ = {isa = PBXBuildFile; fileRef = 09C572E42172953400BDF00F /* TGBridgeVideoMediaAttachment.m */; };
		09C573202172953800BDF00F /* TGBridgeForwardedMessageMediaAttachment.m in Sources */ = {isa = PBXBuildFile; fileRef = 09C572E62172953400BDF00F /* TGBridgeForwardedMessageMediaAttachment.m */; };
		09C573212172953800BDF00F /* TGBridgeUser+TGTableItem.m in Sources */ = {isa = PBXBuildFile; fileRef = 09C572E92172953400BDF00F /* TGBridgeUser+TGTableItem.m */; };
		09C573222172953800BDF00F /* TGBridgeUser.m in Sources */ = {isa = PBXBuildFile; fileRef = 09C572ED2172953400BDF00F /* TGBridgeUser.m */; };
		09C573232172953800BDF00F /* TGBridgeBotCommandInfo.m in Sources */ = {isa = PBXBuildFile; fileRef = 09C572EF2172953500BDF00F /* TGBridgeBotCommandInfo.m */; };
		09C573242172953800BDF00F /* TGBridgeImageMediaAttachment.m in Sources */ = {isa = PBXBuildFile; fileRef = 09C572F22172953500BDF00F /* TGBridgeImageMediaAttachment.m */; };
		09C573252172953800BDF00F /* TGBridgeLocationVenue.m in Sources */ = {isa = PBXBuildFile; fileRef = 09C572F32172953500BDF00F /* TGBridgeLocationVenue.m */; };
		09C573262172953800BDF00F /* TGBridgeMessageEntities.m in Sources */ = {isa = PBXBuildFile; fileRef = 09C572F42172953500BDF00F /* TGBridgeMessageEntities.m */; };
		09C573272172953800BDF00F /* TGBridgeWebPageMediaAttachment.m in Sources */ = {isa = PBXBuildFile; fileRef = 09C572F52172953500BDF00F /* TGBridgeWebPageMediaAttachment.m */; };
		09C573282172953800BDF00F /* TGBridgeChat+TGTableItem.m in Sources */ = {isa = PBXBuildFile; fileRef = 09C572F62172953500BDF00F /* TGBridgeChat+TGTableItem.m */; };
		09C573292172953900BDF00F /* TGBridgeMediaAttachment.m in Sources */ = {isa = PBXBuildFile; fileRef = 09C572F92172953600BDF00F /* TGBridgeMediaAttachment.m */; };
		09C5732A2172953900BDF00F /* TGBridgeDocumentMediaAttachment.m in Sources */ = {isa = PBXBuildFile; fileRef = 09C572FB2172953600BDF00F /* TGBridgeDocumentMediaAttachment.m */; };
		09C5732B2172953900BDF00F /* TGBridgePeerNotificationSettings.m in Sources */ = {isa = PBXBuildFile; fileRef = 09C572FC2172953600BDF00F /* TGBridgePeerNotificationSettings.m */; };
		09C5732C2172953900BDF00F /* TGBridgeReplyMessageMediaAttachment.m in Sources */ = {isa = PBXBuildFile; fileRef = 09C572FD2172953600BDF00F /* TGBridgeReplyMessageMediaAttachment.m */; };
		09C5732D2172953900BDF00F /* TGBridgeLocationVenue+TGTableItem.m in Sources */ = {isa = PBXBuildFile; fileRef = 09C572FF2172953600BDF00F /* TGBridgeLocationVenue+TGTableItem.m */; };
		09C5732E2172953900BDF00F /* TGBridgeLocationMediaAttachment.m in Sources */ = {isa = PBXBuildFile; fileRef = 09C573002172953600BDF00F /* TGBridgeLocationMediaAttachment.m */; };
		09C5732F2172953900BDF00F /* TGBridgeContext.m in Sources */ = {isa = PBXBuildFile; fileRef = 09C573072172953700BDF00F /* TGBridgeContext.m */; };
		09C573302172953900BDF00F /* TGBridgeChat.m in Sources */ = {isa = PBXBuildFile; fileRef = 09C573092172953700BDF00F /* TGBridgeChat.m */; };
		09C573312172953900BDF00F /* TGBridgeMessageEntitiesAttachment.m in Sources */ = {isa = PBXBuildFile; fileRef = 09C5730A2172953700BDF00F /* TGBridgeMessageEntitiesAttachment.m */; };
		09C573322172953900BDF00F /* TGBridgeChatMessages.m in Sources */ = {isa = PBXBuildFile; fileRef = 09C5730C2172953700BDF00F /* TGBridgeChatMessages.m */; };
		09C573332172953900BDF00F /* TGBridgeReplyMarkupMediaAttachment.m in Sources */ = {isa = PBXBuildFile; fileRef = 09C5730D2172953800BDF00F /* TGBridgeReplyMarkupMediaAttachment.m */; };
		09C573342172953900BDF00F /* TGBridgeUnsupportedMediaAttachment.m in Sources */ = {isa = PBXBuildFile; fileRef = 09C5730F2172953800BDF00F /* TGBridgeUnsupportedMediaAttachment.m */; };
		09C573352172953900BDF00F /* TGBridgeBotInfo.m in Sources */ = {isa = PBXBuildFile; fileRef = 09C573102172953800BDF00F /* TGBridgeBotInfo.m */; };
		09CFB212217299E80083F7A3 /* CoreLocation.framework in Frameworks */ = {isa = PBXBuildFile; fileRef = 09CFB211217299E80083F7A3 /* CoreLocation.framework */; };
		09D30420217418EC00C00567 /* Localizable.strings in Resources */ = {isa = PBXBuildFile; fileRef = D09DCBB51D0C856B00F51FFE /* Localizable.strings */; };
		09D304222174335F00C00567 /* WatchBridge.swift in Sources */ = {isa = PBXBuildFile; fileRef = 09D304212174335F00C00567 /* WatchBridge.swift */; };
		09D304232174340900C00567 /* TGBridgeUser.m in Sources */ = {isa = PBXBuildFile; fileRef = 09C572ED2172953400BDF00F /* TGBridgeUser.m */; };
		09D304242174340E00C00567 /* TGBridgeMessage.m in Sources */ = {isa = PBXBuildFile; fileRef = 09C572DF2172953300BDF00F /* TGBridgeMessage.m */; };
		09D304252174341200C00567 /* TGBridgeMediaAttachment.m in Sources */ = {isa = PBXBuildFile; fileRef = 09C572F92172953600BDF00F /* TGBridgeMediaAttachment.m */; };
		09D304262174341A00C00567 /* TGBridgeLocationVenue.m in Sources */ = {isa = PBXBuildFile; fileRef = 09C572F32172953500BDF00F /* TGBridgeLocationVenue.m */; };
		09D304272174341E00C00567 /* TGBridgeChatMessages.m in Sources */ = {isa = PBXBuildFile; fileRef = 09C5730C2172953700BDF00F /* TGBridgeChatMessages.m */; };
		09D304282174342E00C00567 /* TGBridgeChat.m in Sources */ = {isa = PBXBuildFile; fileRef = 09C573092172953700BDF00F /* TGBridgeChat.m */; };
		09D304292174343300C00567 /* TGBridgeBotInfo.m in Sources */ = {isa = PBXBuildFile; fileRef = 09C573102172953800BDF00F /* TGBridgeBotInfo.m */; };
		09D3042A2174343B00C00567 /* TGBridgeBotCommandInfo.m in Sources */ = {isa = PBXBuildFile; fileRef = 09C572EF2172953500BDF00F /* TGBridgeBotCommandInfo.m */; };
		09D3042C2174344900C00567 /* TGBridgeActionMediaAttachment.m in Sources */ = {isa = PBXBuildFile; fileRef = 09C572E22172953300BDF00F /* TGBridgeActionMediaAttachment.m */; };
		09D3042D2174344900C00567 /* TGBridgeAudioMediaAttachment.m in Sources */ = {isa = PBXBuildFile; fileRef = 09C572E02172953300BDF00F /* TGBridgeAudioMediaAttachment.m */; };
		09D3042E2174344900C00567 /* TGBridgeContactMediaAttachment.m in Sources */ = {isa = PBXBuildFile; fileRef = 09C572DE2172953300BDF00F /* TGBridgeContactMediaAttachment.m */; };
		09D3042F2174344900C00567 /* TGBridgeDocumentMediaAttachment.m in Sources */ = {isa = PBXBuildFile; fileRef = 09C572FB2172953600BDF00F /* TGBridgeDocumentMediaAttachment.m */; };
		09D304302174344900C00567 /* TGBridgeForwardedMessageMediaAttachment.m in Sources */ = {isa = PBXBuildFile; fileRef = 09C572E62172953400BDF00F /* TGBridgeForwardedMessageMediaAttachment.m */; };
		09D304312174344900C00567 /* TGBridgeImageMediaAttachment.m in Sources */ = {isa = PBXBuildFile; fileRef = 09C572F22172953500BDF00F /* TGBridgeImageMediaAttachment.m */; };
		09D304322174344900C00567 /* TGBridgeLocationMediaAttachment.m in Sources */ = {isa = PBXBuildFile; fileRef = 09C573002172953600BDF00F /* TGBridgeLocationMediaAttachment.m */; };
		09D304332174344900C00567 /* TGBridgeMessageEntitiesAttachment.m in Sources */ = {isa = PBXBuildFile; fileRef = 09C5730A2172953700BDF00F /* TGBridgeMessageEntitiesAttachment.m */; };
		09D304342174344900C00567 /* TGBridgeReplyMarkupMediaAttachment.m in Sources */ = {isa = PBXBuildFile; fileRef = 09C5730D2172953800BDF00F /* TGBridgeReplyMarkupMediaAttachment.m */; };
		09D304352174344900C00567 /* TGBridgeReplyMessageMediaAttachment.m in Sources */ = {isa = PBXBuildFile; fileRef = 09C572FD2172953600BDF00F /* TGBridgeReplyMessageMediaAttachment.m */; };
		09D304362174344900C00567 /* TGBridgeUnsupportedMediaAttachment.m in Sources */ = {isa = PBXBuildFile; fileRef = 09C5730F2172953800BDF00F /* TGBridgeUnsupportedMediaAttachment.m */; };
		09D304372174344900C00567 /* TGBridgeVideoMediaAttachment.m in Sources */ = {isa = PBXBuildFile; fileRef = 09C572E42172953400BDF00F /* TGBridgeVideoMediaAttachment.m */; };
		09D304382174344900C00567 /* TGBridgeWebPageMediaAttachment.m in Sources */ = {isa = PBXBuildFile; fileRef = 09C572F52172953500BDF00F /* TGBridgeWebPageMediaAttachment.m */; };
		09D304392174344900C00567 /* TGBridgeMessageEntities.m in Sources */ = {isa = PBXBuildFile; fileRef = 09C572F42172953500BDF00F /* TGBridgeMessageEntities.m */; };
		09EBE2A522B004EA00F670AB /* BlueFilledIconIpad.png in Resources */ = {isa = PBXBuildFile; fileRef = 09EBE29922B004E800F670AB /* BlueFilledIconIpad.png */; };
		09EBE2A622B004EA00F670AB /* BlueIconIpad@2x.png in Resources */ = {isa = PBXBuildFile; fileRef = 09EBE29A22B004E800F670AB /* BlueIconIpad@2x.png */; };
		09EBE2A722B004EA00F670AB /* BlueIconIpad.png in Resources */ = {isa = PBXBuildFile; fileRef = 09EBE29B22B004E900F670AB /* BlueIconIpad.png */; };
		09EBE2A822B004EA00F670AB /* BlackFilledIconIpad@2x.png in Resources */ = {isa = PBXBuildFile; fileRef = 09EBE29C22B004E900F670AB /* BlackFilledIconIpad@2x.png */; };
		09EBE2A922B004EA00F670AB /* BlackFilledIconLargeIpad@2x.png in Resources */ = {isa = PBXBuildFile; fileRef = 09EBE29D22B004E900F670AB /* BlackFilledIconLargeIpad@2x.png */; };
		09EBE2AA22B004EA00F670AB /* BlueIconLargeIpad@2x.png in Resources */ = {isa = PBXBuildFile; fileRef = 09EBE29E22B004E900F670AB /* BlueIconLargeIpad@2x.png */; };
		09EBE2AB22B004EA00F670AB /* BlackIconLargeIpad@2x.png in Resources */ = {isa = PBXBuildFile; fileRef = 09EBE29F22B004E900F670AB /* BlackIconLargeIpad@2x.png */; };
		09EBE2AC22B004EA00F670AB /* BlackIconIpad.png in Resources */ = {isa = PBXBuildFile; fileRef = 09EBE2A022B004E900F670AB /* BlackIconIpad.png */; };
		09EBE2AD22B004EA00F670AB /* BlackFilledIconIpad.png in Resources */ = {isa = PBXBuildFile; fileRef = 09EBE2A122B004E900F670AB /* BlackFilledIconIpad.png */; };
		09EBE2AE22B004EA00F670AB /* BlueFilledIconIpad@2x.png in Resources */ = {isa = PBXBuildFile; fileRef = 09EBE2A222B004E900F670AB /* BlueFilledIconIpad@2x.png */; };
		09EBE2AF22B004EA00F670AB /* BlackIconIpad@2x.png in Resources */ = {isa = PBXBuildFile; fileRef = 09EBE2A322B004E900F670AB /* BlackIconIpad@2x.png */; };
		09EBE2B022B004EA00F670AB /* BlueFilledIconLargeIpad@2x.png in Resources */ = {isa = PBXBuildFile; fileRef = 09EBE2A422B004E900F670AB /* BlueFilledIconLargeIpad@2x.png */; };
		09FDAEE62140477F00BF856F /* MtProtoKitDynamic.framework in Frameworks */ = {isa = PBXBuildFile; fileRef = 09FDAEE52140477F00BF856F /* MtProtoKitDynamic.framework */; };
		D000CACF21FB6E380011B15D /* NotificationService.appex in Embed App Extensions */ = {isa = PBXBuildFile; fileRef = D000CAC821FB6E370011B15D /* NotificationService.appex */; settings = {ATTRIBUTES = (RemoveHeadersOnCopy, ); }; };
		D001D5AA1F878DA300DF975A /* PhoneCountries.txt in Resources */ = {isa = PBXBuildFile; fileRef = D001D5A91F878DA300DF975A /* PhoneCountries.txt */; };
		D00859A21B28189D00EAF753 /* AppDelegate.swift in Sources */ = {isa = PBXBuildFile; fileRef = D00859A11B28189D00EAF753 /* AppDelegate.swift */; };
		D00859A91B28189D00EAF753 /* Images.xcassets in Resources */ = {isa = PBXBuildFile; fileRef = D00859A81B28189D00EAF753 /* Images.xcassets */; };
		D00859AC1B28189D00EAF753 /* LaunchScreen.xib in Resources */ = {isa = PBXBuildFile; fileRef = D00859AA1B28189D00EAF753 /* LaunchScreen.xib */; };
		D00ED75A1FE94630001F38BD /* AppIntentVocabulary.plist in Resources */ = {isa = PBXBuildFile; fileRef = D00ED7581FE94630001F38BD /* AppIntentVocabulary.plist */; };
		D00ED75D1FE95287001F38BD /* InfoPlist.strings in Resources */ = {isa = PBXBuildFile; fileRef = D00ED75B1FE95287001F38BD /* InfoPlist.strings */; };
		D015E011225CCEB300CB9E8A /* ReadBuffer.swift in Sources */ = {isa = PBXBuildFile; fileRef = D015E010225CCEB300CB9E8A /* ReadBuffer.swift */; };
		D015E01F225CDF5100CB9E8A /* Api0.swift in Sources */ = {isa = PBXBuildFile; fileRef = D015E01E225CDF5000CB9E8A /* Api0.swift */; };
		D015E04D225D2D8F00CB9E8A /* WebP.framework in Frameworks */ = {isa = PBXBuildFile; fileRef = D015E04C225D2D8F00CB9E8A /* WebP.framework */; settings = {ATTRIBUTES = (Weak, ); }; };
		D015E050225D303F00CB9E8A /* WebP.framework in Frameworks */ = {isa = PBXBuildFile; fileRef = D015E04C225D2D8F00CB9E8A /* WebP.framework */; };
		D015E051225D303F00CB9E8A /* WebP.framework in Embed Frameworks */ = {isa = PBXBuildFile; fileRef = D015E04C225D2D8F00CB9E8A /* WebP.framework */; settings = {ATTRIBUTES = (CodeSignOnCopy, RemoveHeadersOnCopy, ); }; };
		D01A47551F4DBED700383CC1 /* HockeySDK.framework in Frameworks */ = {isa = PBXBuildFile; fileRef = D01A47541F4DBED700383CC1 /* HockeySDK.framework */; };
		D021D4D9219CAEDD0064BEBA /* Config-Fork.xcconfig in Resources */ = {isa = PBXBuildFile; fileRef = D021D4D8219CAEDD0064BEBA /* Config-Fork.xcconfig */; };
		D02CF5FD215D9ABF00E0F56A /* UserNotifications.framework in Frameworks */ = {isa = PBXBuildFile; fileRef = D0AA1A671D568BA400152314 /* UserNotifications.framework */; };
		D02CF5FE215D9ABF00E0F56A /* UserNotificationsUI.framework in Frameworks */ = {isa = PBXBuildFile; fileRef = D0AA1A691D568BA400152314 /* UserNotificationsUI.framework */; };
		D02CF601215D9ABF00E0F56A /* NotificationViewController.swift in Sources */ = {isa = PBXBuildFile; fileRef = D02CF600215D9ABF00E0F56A /* NotificationViewController.swift */; };
		D02CF608215D9ABF00E0F56A /* NotificationContent.appex in Embed App Extensions */ = {isa = PBXBuildFile; fileRef = D02CF5FC215D9ABE00E0F56A /* NotificationContent.appex */; settings = {ATTRIBUTES = (RemoveHeadersOnCopy, ); }; };
		D02CF615215DA24900E0F56A /* Display.framework in Frameworks */ = {isa = PBXBuildFile; fileRef = D02CF614215DA24900E0F56A /* Display.framework */; };
		D02CF617215DA24900E0F56A /* Postbox.framework in Frameworks */ = {isa = PBXBuildFile; fileRef = D02CF616215DA24900E0F56A /* Postbox.framework */; };
		D02CF619215DA24900E0F56A /* SwiftSignalKit.framework in Frameworks */ = {isa = PBXBuildFile; fileRef = D02CF618215DA24900E0F56A /* SwiftSignalKit.framework */; };
		D02CF61B215DA24900E0F56A /* TelegramCore.framework in Frameworks */ = {isa = PBXBuildFile; fileRef = D02CF61A215DA24900E0F56A /* TelegramCore.framework */; };
		D02CF61C215E51D500E0F56A /* BuildConfig.m in Sources */ = {isa = PBXBuildFile; fileRef = D09250011FE52D2A003F693F /* BuildConfig.m */; };
		D02E31231BD803E800CD3F01 /* main.m in Sources */ = {isa = PBXBuildFile; fileRef = D02E31221BD803E800CD3F01 /* main.m */; };
		D0338736223A9A9A007A2CE4 /* Config-Hockeyapp-Internal.xcconfig in Resources */ = {isa = PBXBuildFile; fileRef = D0338735223A9A99007A2CE4 /* Config-Hockeyapp-Internal.xcconfig */; };
		D03B0E7B1D63484500955575 /* ShareRootController.swift in Sources */ = {isa = PBXBuildFile; fileRef = D03B0E7A1D63484500955575 /* ShareRootController.swift */; };
		D03B0E821D63484500955575 /* Share.appex in Embed App Extensions */ = {isa = PBXBuildFile; fileRef = D03B0E781D63484500955575 /* Share.appex */; settings = {ATTRIBUTES = (RemoveHeadersOnCopy, ); }; };
		D03B0E8A1D634B1100955575 /* Display.framework in Frameworks */ = {isa = PBXBuildFile; fileRef = D03B0E871D634B1100955575 /* Display.framework */; };
		D03B0E8B1D634B1100955575 /* SwiftSignalKit.framework in Frameworks */ = {isa = PBXBuildFile; fileRef = D03B0E881D634B1100955575 /* SwiftSignalKit.framework */; };
		D03B0E8C1D634B1100955575 /* TelegramCore.framework in Frameworks */ = {isa = PBXBuildFile; fileRef = D03B0E891D634B1100955575 /* TelegramCore.framework */; };
		D04DCC211F71C80000B021D7 /* 0.m4a in Resources */ = {isa = PBXBuildFile; fileRef = D04DCC0B1F71C80000B021D7 /* 0.m4a */; };
		D04DCC221F71C80000B021D7 /* 1.m4a in Resources */ = {isa = PBXBuildFile; fileRef = D04DCC0C1F71C80000B021D7 /* 1.m4a */; };
		D04DCC231F71C80000B021D7 /* 100.m4a in Resources */ = {isa = PBXBuildFile; fileRef = D04DCC0D1F71C80000B021D7 /* 100.m4a */; };
		D04DCC241F71C80000B021D7 /* 101.m4a in Resources */ = {isa = PBXBuildFile; fileRef = D04DCC0E1F71C80000B021D7 /* 101.m4a */; };
		D04DCC251F71C80000B021D7 /* 102.m4a in Resources */ = {isa = PBXBuildFile; fileRef = D04DCC0F1F71C80000B021D7 /* 102.m4a */; };
		D04DCC261F71C80000B021D7 /* 103.m4a in Resources */ = {isa = PBXBuildFile; fileRef = D04DCC101F71C80000B021D7 /* 103.m4a */; };
		D04DCC271F71C80000B021D7 /* 104.m4a in Resources */ = {isa = PBXBuildFile; fileRef = D04DCC111F71C80000B021D7 /* 104.m4a */; };
		D04DCC281F71C80000B021D7 /* 105.m4a in Resources */ = {isa = PBXBuildFile; fileRef = D04DCC121F71C80000B021D7 /* 105.m4a */; };
		D04DCC291F71C80000B021D7 /* 106.m4a in Resources */ = {isa = PBXBuildFile; fileRef = D04DCC131F71C80000B021D7 /* 106.m4a */; };
		D04DCC2A1F71C80000B021D7 /* 107.m4a in Resources */ = {isa = PBXBuildFile; fileRef = D04DCC141F71C80000B021D7 /* 107.m4a */; };
		D04DCC2B1F71C80000B021D7 /* 108.m4a in Resources */ = {isa = PBXBuildFile; fileRef = D04DCC151F71C80000B021D7 /* 108.m4a */; };
		D04DCC2C1F71C80000B021D7 /* 109.m4a in Resources */ = {isa = PBXBuildFile; fileRef = D04DCC161F71C80000B021D7 /* 109.m4a */; };
		D04DCC2D1F71C80000B021D7 /* 110.m4a in Resources */ = {isa = PBXBuildFile; fileRef = D04DCC171F71C80000B021D7 /* 110.m4a */; };
		D04DCC2E1F71C80000B021D7 /* 111.m4a in Resources */ = {isa = PBXBuildFile; fileRef = D04DCC181F71C80000B021D7 /* 111.m4a */; };
		D04DCC2F1F71C80000B021D7 /* 2.m4a in Resources */ = {isa = PBXBuildFile; fileRef = D04DCC191F71C80000B021D7 /* 2.m4a */; };
		D04DCC301F71C80000B021D7 /* 3.m4a in Resources */ = {isa = PBXBuildFile; fileRef = D04DCC1A1F71C80000B021D7 /* 3.m4a */; };
		D04DCC311F71C80000B021D7 /* 4.m4a in Resources */ = {isa = PBXBuildFile; fileRef = D04DCC1B1F71C80000B021D7 /* 4.m4a */; };
		D04DCC321F71C80000B021D7 /* 5.m4a in Resources */ = {isa = PBXBuildFile; fileRef = D04DCC1C1F71C80000B021D7 /* 5.m4a */; };
		D04DCC331F71C80000B021D7 /* 6.m4a in Resources */ = {isa = PBXBuildFile; fileRef = D04DCC1D1F71C80000B021D7 /* 6.m4a */; };
		D04DCC341F71C80000B021D7 /* 7.m4a in Resources */ = {isa = PBXBuildFile; fileRef = D04DCC1E1F71C80000B021D7 /* 7.m4a */; };
		D04DCC351F71C80000B021D7 /* 8.m4a in Resources */ = {isa = PBXBuildFile; fileRef = D04DCC1F1F71C80000B021D7 /* 8.m4a */; };
		D04DCC361F71C80000B021D7 /* 9.m4a in Resources */ = {isa = PBXBuildFile; fileRef = D04DCC201F71C80000B021D7 /* 9.m4a */; };
		D04FA1C82145E3810006EF45 /* Localizable.strings in Resources */ = {isa = PBXBuildFile; fileRef = D04FA1AF2145E37F0006EF45 /* Localizable.strings */; };
		D04FA1C92145E3810006EF45 /* InfoPlist.strings in Resources */ = {isa = PBXBuildFile; fileRef = D04FA1B12145E37F0006EF45 /* InfoPlist.strings */; };
		D04FA1CA2145E3810006EF45 /* InfoPlist.strings in Resources */ = {isa = PBXBuildFile; fileRef = D04FA1B42145E37F0006EF45 /* InfoPlist.strings */; };
		D04FA1CB2145E3810006EF45 /* InfoPlist.strings in Resources */ = {isa = PBXBuildFile; fileRef = D04FA1B72145E3800006EF45 /* InfoPlist.strings */; };
		D04FA1CC2145E3810006EF45 /* InfoPlist.strings in Resources */ = {isa = PBXBuildFile; fileRef = D04FA1BA2145E3800006EF45 /* InfoPlist.strings */; };
		D04FA1CD2145E3810006EF45 /* InfoPlist.strings in Resources */ = {isa = PBXBuildFile; fileRef = D04FA1BD2145E3800006EF45 /* InfoPlist.strings */; };
		D04FA1CE2145E3810006EF45 /* InfoPlist.strings in Resources */ = {isa = PBXBuildFile; fileRef = D04FA1C02145E3800006EF45 /* InfoPlist.strings */; };
		D04FA1CF2145E3810006EF45 /* InfoPlist.strings in Resources */ = {isa = PBXBuildFile; fileRef = D04FA1C32145E3810006EF45 /* InfoPlist.strings */; };
		D04FA1D02145E3810006EF45 /* InfoPlist.strings in Resources */ = {isa = PBXBuildFile; fileRef = D04FA1C62145E3810006EF45 /* InfoPlist.strings */; };
		D051DB0B215E5D1C00F30F92 /* TelegramUI.framework in Frameworks */ = {isa = PBXBuildFile; fileRef = D0400ED81D5B8F97007931CE /* TelegramUI.framework */; };
		D051DB5D21602D6E00F30F92 /* LegacyDataImportSplash.swift in Sources */ = {isa = PBXBuildFile; fileRef = D051DB5C21602D6E00F30F92 /* LegacyDataImportSplash.swift */; };
		D052974622B0073F004ABAF6 /* WhiteFilledIcon@3x.png in Resources */ = {isa = PBXBuildFile; fileRef = D052974422B0073E004ABAF6 /* WhiteFilledIcon@3x.png */; };
		D052974722B0073F004ABAF6 /* WhiteFilledIcon@2x.png in Resources */ = {isa = PBXBuildFile; fileRef = D052974522B0073F004ABAF6 /* WhiteFilledIcon@2x.png */; };
		D053DAD32018ED2B00993D32 /* LockedWindowCoveringView.swift in Sources */ = {isa = PBXBuildFile; fileRef = D053DAD22018ED2B00993D32 /* LockedWindowCoveringView.swift */; };
		D055BD441B7E216400F06C0A /* MapKit.framework in Frameworks */ = {isa = PBXBuildFile; fileRef = D055BD431B7E216400F06C0A /* MapKit.framework */; };
		D05B37F51FEA5F6E0041D2A5 /* SnapshotEnvironment.swift in Sources */ = {isa = PBXBuildFile; fileRef = D05B37F41FEA5F6E0041D2A5 /* SnapshotEnvironment.swift */; };
		D05B37F71FEA8C640041D2A5 /* SnapshotSecretChat.swift in Sources */ = {isa = PBXBuildFile; fileRef = D05B37F61FEA8C640041D2A5 /* SnapshotSecretChat.swift */; };
		D05B37F91FEA8CF00041D2A5 /* SnapshotSettings.swift in Sources */ = {isa = PBXBuildFile; fileRef = D05B37F81FEA8CF00041D2A5 /* SnapshotSettings.swift */; };
		D05B37FB1FEA8D020041D2A5 /* SnapshotAppearanceSettings.swift in Sources */ = {isa = PBXBuildFile; fileRef = D05B37FA1FEA8D020041D2A5 /* SnapshotAppearanceSettings.swift */; };
		D05B37FD1FEA8D870041D2A5 /* SnapshotResources.swift in Sources */ = {isa = PBXBuildFile; fileRef = D05B37FC1FEA8D870041D2A5 /* SnapshotResources.swift */; };
		D05B380A1FEA8E3D0041D2A5 /* Bitmap2.png in Resources */ = {isa = PBXBuildFile; fileRef = D05B37FF1FEA8E3D0041D2A5 /* Bitmap2.png */; };
		D05B380B1FEA8E3D0041D2A5 /* Bitmap3.png in Resources */ = {isa = PBXBuildFile; fileRef = D05B38001FEA8E3D0041D2A5 /* Bitmap3.png */; };
		D05B380C1FEA8E3D0041D2A5 /* Bitmap1.png in Resources */ = {isa = PBXBuildFile; fileRef = D05B38011FEA8E3D0041D2A5 /* Bitmap1.png */; };
		D05B380D1FEA8E3D0041D2A5 /* Bitmap5.png in Resources */ = {isa = PBXBuildFile; fileRef = D05B38021FEA8E3D0041D2A5 /* Bitmap5.png */; };
		D05B380E1FEA8E3D0041D2A5 /* Bitmap7.png in Resources */ = {isa = PBXBuildFile; fileRef = D05B38031FEA8E3D0041D2A5 /* Bitmap7.png */; };
		D05B380F1FEA8E3D0041D2A5 /* Bitmap6.png in Resources */ = {isa = PBXBuildFile; fileRef = D05B38041FEA8E3D0041D2A5 /* Bitmap6.png */; };
		D05B38101FEA8E3D0041D2A5 /* Bitmap8.png in Resources */ = {isa = PBXBuildFile; fileRef = D05B38051FEA8E3D0041D2A5 /* Bitmap8.png */; };
		D05B38111FEA8E3D0041D2A5 /* Bitmap9.png in Resources */ = {isa = PBXBuildFile; fileRef = D05B38061FEA8E3D0041D2A5 /* Bitmap9.png */; };
		D05B38121FEA8E3D0041D2A5 /* Bitmap12.png in Resources */ = {isa = PBXBuildFile; fileRef = D05B38071FEA8E3D0041D2A5 /* Bitmap12.png */; };
		D05B38131FEA8E3D0041D2A5 /* Bitmap10.png in Resources */ = {isa = PBXBuildFile; fileRef = D05B38081FEA8E3D0041D2A5 /* Bitmap10.png */; };
		D05B38141FEA8E3D0041D2A5 /* Bitmap11.png in Resources */ = {isa = PBXBuildFile; fileRef = D05B38091FEA8E3D0041D2A5 /* Bitmap11.png */; };
		D05F63721EC124D90004BE28 /* TelegramUI.framework in Frameworks */ = {isa = PBXBuildFile; fileRef = D0400ED81D5B8F97007931CE /* TelegramUI.framework */; };
		D0612E491D58B478000C8F02 /* Application.swift in Sources */ = {isa = PBXBuildFile; fileRef = D0612E481D58B478000C8F02 /* Application.swift */; };
		D06706611D51185400DED3E3 /* TelegramCore.framework in Embed Frameworks */ = {isa = PBXBuildFile; fileRef = D06706601D51185400DED3E3 /* TelegramCore.framework */; settings = {ATTRIBUTES = (CodeSignOnCopy, RemoveHeadersOnCopy, ); }; };
		D06706621D5118F500DED3E3 /* TelegramCore.framework in Frameworks */ = {isa = PBXBuildFile; fileRef = D06706601D51185400DED3E3 /* TelegramCore.framework */; };
		D06E4C2F21347D9200088087 /* UIImage+ImageEffects.m in Sources */ = {isa = PBXBuildFile; fileRef = D06E4C2E21347D9200088087 /* UIImage+ImageEffects.m */; };
		D073E52021FF7CE900742DDD /* Crypto.m in Sources */ = {isa = PBXBuildFile; fileRef = D073E51F21FF7CE900742DDD /* Crypto.m */; };
		D073E52222003E1E00742DDD /* Data.swift in Sources */ = {isa = PBXBuildFile; fileRef = D073E52122003E1E00742DDD /* Data.swift */; };
		D084023220E1883500065674 /* ApplicationShortcutItem.swift in Sources */ = {isa = PBXBuildFile; fileRef = D084023120E1883500065674 /* ApplicationShortcutItem.swift */; };
		D08410451FABDC5D008FFE92 /* TGItemProviderSignals.m in Sources */ = {isa = PBXBuildFile; fileRef = D08410441FABDC5C008FFE92 /* TGItemProviderSignals.m */; };
		D084104E1FABDCFD008FFE92 /* TGContactModel.m in Sources */ = {isa = PBXBuildFile; fileRef = D084104C1FABDCFD008FFE92 /* TGContactModel.m */; };
		D084104F1FABDCFD008FFE92 /* TGMimeTypeMap.m in Sources */ = {isa = PBXBuildFile; fileRef = D084104D1FABDCFD008FFE92 /* TGMimeTypeMap.m */; };
		D08410501FABDD54008FFE92 /* MtProtoKitDynamic.framework in Frameworks */ = {isa = PBXBuildFile; fileRef = D08410511FABDD54008FFE92 /* MtProtoKitDynamic.framework */; };
		D08410541FABE428008FFE92 /* ShareItems.swift in Sources */ = {isa = PBXBuildFile; fileRef = D08410531FABE428008FFE92 /* ShareItems.swift */; };
		D08611B21F5711080047111E /* HockeySDK.framework in Embed Frameworks */ = {isa = PBXBuildFile; fileRef = D01A47541F4DBED700383CC1 /* HockeySDK.framework */; settings = {ATTRIBUTES = (CodeSignOnCopy, RemoveHeadersOnCopy, ); }; };
		D08984FE2118B3F100918162 /* MtProtoKitDynamic.framework in Frameworks */ = {isa = PBXBuildFile; fileRef = D08984FD2118B3F100918162 /* MtProtoKitDynamic.framework */; };
		D08985002118B3F100918162 /* Postbox.framework in Frameworks */ = {isa = PBXBuildFile; fileRef = D08984FF2118B3F100918162 /* Postbox.framework */; };
		D08985022118B3F100918162 /* TelegramCore.framework in Frameworks */ = {isa = PBXBuildFile; fileRef = D08985012118B3F100918162 /* TelegramCore.framework */; };
		D08985042118B46F00918162 /* SwiftSignalKit.framework in Frameworks */ = {isa = PBXBuildFile; fileRef = D08985032118B46F00918162 /* SwiftSignalKit.framework */; };
		D08985072119B7FE00918162 /* IntentContacts.swift in Sources */ = {isa = PBXBuildFile; fileRef = D08985062119B7FE00918162 /* IntentContacts.swift */; };
		D08DB0A4213F42F400F2ADBF /* TodayViewController.swift in Sources */ = {isa = PBXBuildFile; fileRef = D0E41A3B1D65A69C00FBFC00 /* TodayViewController.swift */; };
		D08DB0A7213F4D1D00F2ADBF /* fast_arrow@2x.png in Resources */ = {isa = PBXBuildFile; fileRef = D050F21C1E49DEDE00988324 /* fast_arrow@2x.png */; };
		D08DB0A8213F4D1D00F2ADBF /* fast_arrow_shadow@2x.png in Resources */ = {isa = PBXBuildFile; fileRef = D050F21D1E49DEDE00988324 /* fast_arrow_shadow@2x.png */; };
		D08DB0A9213F4D1D00F2ADBF /* fast_body@2x.png in Resources */ = {isa = PBXBuildFile; fileRef = D050F21E1E49DEDE00988324 /* fast_body@2x.png */; };
		D08DB0AA213F4D1D00F2ADBF /* fast_spiral@2x.png in Resources */ = {isa = PBXBuildFile; fileRef = D050F21F1E49DEDE00988324 /* fast_spiral@2x.png */; };
		D08DB0AB213F4D1D00F2ADBF /* ic_bubble@2x.png in Resources */ = {isa = PBXBuildFile; fileRef = D050F2201E49DEDE00988324 /* ic_bubble@2x.png */; };
		D08DB0AC213F4D1D00F2ADBF /* ic_bubble_dot@2x.png in Resources */ = {isa = PBXBuildFile; fileRef = D050F2211E49DEDE00988324 /* ic_bubble_dot@2x.png */; };
		D08DB0AD213F4D1D00F2ADBF /* ic_cam@2x.png in Resources */ = {isa = PBXBuildFile; fileRef = D050F2221E49DEDE00988324 /* ic_cam@2x.png */; };
		D08DB0AE213F4D1D00F2ADBF /* ic_cam_lens@2x.png in Resources */ = {isa = PBXBuildFile; fileRef = D050F2231E49DEDE00988324 /* ic_cam_lens@2x.png */; };
		D08DB0AF213F4D1D00F2ADBF /* ic_pencil@2x.png in Resources */ = {isa = PBXBuildFile; fileRef = D050F2241E49DEDE00988324 /* ic_pencil@2x.png */; };
		D08DB0B0213F4D1D00F2ADBF /* ic_pin@2x.png in Resources */ = {isa = PBXBuildFile; fileRef = D050F2251E49DEDE00988324 /* ic_pin@2x.png */; };
		D08DB0B1213F4D1D00F2ADBF /* ic_smile@2x.png in Resources */ = {isa = PBXBuildFile; fileRef = D050F2261E49DEDE00988324 /* ic_smile@2x.png */; };
		D08DB0B2213F4D1D00F2ADBF /* ic_smile_eye@2x.png in Resources */ = {isa = PBXBuildFile; fileRef = D050F2271E49DEDE00988324 /* ic_smile_eye@2x.png */; };
		D08DB0B3213F4D1D00F2ADBF /* ic_videocam@2x.png in Resources */ = {isa = PBXBuildFile; fileRef = D050F2281E49DEDE00988324 /* ic_videocam@2x.png */; };
		D08DB0B4213F4D1D00F2ADBF /* knot_down@2x.png in Resources */ = {isa = PBXBuildFile; fileRef = D050F2291E49DEDE00988324 /* knot_down@2x.png */; };
		D08DB0B5213F4D1D00F2ADBF /* knot_up1@2x.png in Resources */ = {isa = PBXBuildFile; fileRef = D050F22A1E49DEDE00988324 /* knot_up1@2x.png */; };
		D08DB0B6213F4D1D00F2ADBF /* powerful_infinity@2x.png in Resources */ = {isa = PBXBuildFile; fileRef = D050F22B1E49DEDE00988324 /* powerful_infinity@2x.png */; };
		D08DB0B7213F4D1D00F2ADBF /* powerful_infinity_white@2x.png in Resources */ = {isa = PBXBuildFile; fileRef = D050F22C1E49DEDE00988324 /* powerful_infinity_white@2x.png */; };
		D08DB0B8213F4D1D00F2ADBF /* powerful_mask@2x.png in Resources */ = {isa = PBXBuildFile; fileRef = D050F22D1E49DEDE00988324 /* powerful_mask@2x.png */; };
		D08DB0B9213F4D1D00F2ADBF /* powerful_star@2x.png in Resources */ = {isa = PBXBuildFile; fileRef = D050F22E1E49DEDE00988324 /* powerful_star@2x.png */; };
		D08DB0BA213F4D1D00F2ADBF /* private_door@2x.png in Resources */ = {isa = PBXBuildFile; fileRef = D050F22F1E49DEDE00988324 /* private_door@2x.png */; };
		D08DB0BB213F4D1D00F2ADBF /* private_screw@2x.png in Resources */ = {isa = PBXBuildFile; fileRef = D050F2301E49DEDE00988324 /* private_screw@2x.png */; };
		D08DB0BC213F4D1D00F2ADBF /* start_arrow@2x.png in Resources */ = {isa = PBXBuildFile; fileRef = D050F2311E49DEDE00988324 /* start_arrow@2x.png */; };
		D08DB0BD213F4D1D00F2ADBF /* start_arrow_ipad.png in Resources */ = {isa = PBXBuildFile; fileRef = D050F2321E49DEDE00988324 /* start_arrow_ipad.png */; };
		D08DB0BE213F4D1D00F2ADBF /* start_arrow_ipad@2x.png in Resources */ = {isa = PBXBuildFile; fileRef = D050F2331E49DEDE00988324 /* start_arrow_ipad@2x.png */; };
		D08DB0BF213F4D1D00F2ADBF /* telegram_plane1@2x.png in Resources */ = {isa = PBXBuildFile; fileRef = D050F2341E49DEDE00988324 /* telegram_plane1@2x.png */; };
		D08DB0C0213F4D1D00F2ADBF /* telegram_sphere@2x.png in Resources */ = {isa = PBXBuildFile; fileRef = D050F2351E49DEDE00988324 /* telegram_sphere@2x.png */; };
		D09250021FE52D2A003F693F /* BuildConfig.m in Sources */ = {isa = PBXBuildFile; fileRef = D09250011FE52D2A003F693F /* BuildConfig.m */; };
		D096C2BE1CC3C021006D814E /* Display.framework in Frameworks */ = {isa = PBXBuildFile; fileRef = D096C2BD1CC3C021006D814E /* Display.framework */; };
		D096C2BF1CC3C021006D814E /* Display.framework in Embed Frameworks */ = {isa = PBXBuildFile; fileRef = D096C2BD1CC3C021006D814E /* Display.framework */; settings = {ATTRIBUTES = (CodeSignOnCopy, RemoveHeadersOnCopy, ); }; };
		D096C2C21CC3C104006D814E /* Postbox.framework in Embed Frameworks */ = {isa = PBXBuildFile; fileRef = D096C2C01CC3C104006D814E /* Postbox.framework */; settings = {ATTRIBUTES = (CodeSignOnCopy, RemoveHeadersOnCopy, ); }; };
		D096C2C51CC3C11A006D814E /* SwiftSignalKit.framework in Embed Frameworks */ = {isa = PBXBuildFile; fileRef = D096C2C31CC3C11A006D814E /* SwiftSignalKit.framework */; settings = {ATTRIBUTES = (CodeSignOnCopy, RemoveHeadersOnCopy, ); }; };
		D09A59601B5858DB00FC3724 /* SystemConfiguration.framework in Frameworks */ = {isa = PBXBuildFile; fileRef = D09A595F1B5858DB00FC3724 /* SystemConfiguration.framework */; };
		D09B79C52219C784003B1F9D /* SharedAccountInfo.swift in Sources */ = {isa = PBXBuildFile; fileRef = D09B79C42219C784003B1F9D /* SharedAccountInfo.swift */; };
		D09B79C62219C784003B1F9D /* SharedAccountInfo.swift in Sources */ = {isa = PBXBuildFile; fileRef = D09B79C42219C784003B1F9D /* SharedAccountInfo.swift */; };
		D09B79C82219C7AE003B1F9D /* ManageSharedAccountInfo.swift in Sources */ = {isa = PBXBuildFile; fileRef = D09B79C72219C7AE003B1F9D /* ManageSharedAccountInfo.swift */; };
		D09DCBB71D0C856B00F51FFE /* Localizable.strings in Resources */ = {isa = PBXBuildFile; fileRef = D09DCBB51D0C856B00F51FFE /* Localizable.strings */; };
		D0A18D631E149043004C6734 /* PushKit.framework in Frameworks */ = {isa = PBXBuildFile; fileRef = D0A18D621E149043004C6734 /* PushKit.framework */; };
		D0A18D651E15C020004C6734 /* WakeupManager.swift in Sources */ = {isa = PBXBuildFile; fileRef = D0A18D641E15C020004C6734 /* WakeupManager.swift */; };
		D0ADF958212B56DC00310BBC /* LegacyUserDataImport.swift in Sources */ = {isa = PBXBuildFile; fileRef = D0ADF957212B56DC00310BBC /* LegacyUserDataImport.swift */; };
		D0ADF95A212B5AC600310BBC /* LegacyResourceImport.swift in Sources */ = {isa = PBXBuildFile; fileRef = D0ADF959212B5AC600310BBC /* LegacyResourceImport.swift */; };
		D0ADF95C212B636D00310BBC /* LegacyChatImport.swift in Sources */ = {isa = PBXBuildFile; fileRef = D0ADF95B212B636D00310BBC /* LegacyChatImport.swift */; };
		D0ADF95E212C818F00310BBC /* LegacyPreferencesImport.swift in Sources */ = {isa = PBXBuildFile; fileRef = D0ADF95D212C818F00310BBC /* LegacyPreferencesImport.swift */; };
		D0ADF961212C8DF600310BBC /* TGAutoDownloadPreferences.m in Sources */ = {isa = PBXBuildFile; fileRef = D0ADF95F212C8DF600310BBC /* TGAutoDownloadPreferences.m */; };
		D0ADF964212C9AA900310BBC /* TGProxyItem.m in Sources */ = {isa = PBXBuildFile; fileRef = D0ADF963212C9AA900310BBC /* TGProxyItem.m */; };
		D0AF32291FACA1920097362B /* Accelerate.framework in Frameworks */ = {isa = PBXBuildFile; fileRef = D0D17E891CAAD66600C4750B /* Accelerate.framework */; };
		D0AF322C1FACA1B00097362B /* libc++.tbd in Frameworks */ = {isa = PBXBuildFile; fileRef = D0B8445F1DACF561005F29E1 /* libc++.tbd */; };
		D0AF322F1FACBA280097362B /* TGShareLocationSignals.m in Sources */ = {isa = PBXBuildFile; fileRef = D0AF322D1FACBA270097362B /* TGShareLocationSignals.m */; };
		D0B21B0D2203A9A1003F741D /* SharedWakeupManager.swift in Sources */ = {isa = PBXBuildFile; fileRef = D0B21B0C2203A9A1003F741D /* SharedWakeupManager.swift */; };
		D0B21B0F220438E9003F741D /* SharedNotificationManager.swift in Sources */ = {isa = PBXBuildFile; fileRef = D0B21B0E220438E9003F741D /* SharedNotificationManager.swift */; };
		D0B2F738204F4C9900D3BFB9 /* NotificationCenter.framework in Frameworks */ = {isa = PBXBuildFile; fileRef = D0E41A381D65A69C00FBFC00 /* NotificationCenter.framework */; };
		D0B2F742204F4C9900D3BFB9 /* Widget.appex in Embed App Extensions */ = {isa = PBXBuildFile; fileRef = D0B2F737204F4C9900D3BFB9 /* Widget.appex */; settings = {ATTRIBUTES = (RemoveHeadersOnCopy, ); }; };
		D0B2F74A204F4D6100D3BFB9 /* Postbox.framework in Frameworks */ = {isa = PBXBuildFile; fileRef = D0B2F74F204F4D6100D3BFB9 /* Postbox.framework */; };
		D0B2F74B204F4D6100D3BFB9 /* SwiftSignalKit.framework in Frameworks */ = {isa = PBXBuildFile; fileRef = D0B2F750204F4D6100D3BFB9 /* SwiftSignalKit.framework */; };
		D0B2F74C204F4D6100D3BFB9 /* TelegramCore.framework in Frameworks */ = {isa = PBXBuildFile; fileRef = D0B2F751204F4D6100D3BFB9 /* TelegramCore.framework */; };
		D0B2F755204F4EAF00D3BFB9 /* BuildConfig.m in Sources */ = {isa = PBXBuildFile; fileRef = D09250011FE52D2A003F693F /* BuildConfig.m */; };
		D0B2F7602050102600D3BFB9 /* PeerNode.swift in Sources */ = {isa = PBXBuildFile; fileRef = D0B2F75F2050102600D3BFB9 /* PeerNode.swift */; };
		D0B3B53B21666C0000FC60A0 /* LegacyFileImport.swift in Sources */ = {isa = PBXBuildFile; fileRef = D0B3B53A21666C0000FC60A0 /* LegacyFileImport.swift */; };
		D0B4AF8F1EC122A700D51FF6 /* TelegramUI.framework in Frameworks */ = {isa = PBXBuildFile; fileRef = D0400ED81D5B8F97007931CE /* TelegramUI.framework */; };
		D0B4AF901EC122A700D51FF6 /* TelegramUI.framework in Embed Frameworks */ = {isa = PBXBuildFile; fileRef = D0400ED81D5B8F97007931CE /* TelegramUI.framework */; settings = {ATTRIBUTES = (CodeSignOnCopy, RemoveHeadersOnCopy, ); }; };
		D0B844601DACF561005F29E1 /* libc++.tbd in Frameworks */ = {isa = PBXBuildFile; fileRef = D0B8445F1DACF561005F29E1 /* libc++.tbd */; };
		D0BEAF731E54C9A900BD963D /* ApplicationContext.swift in Sources */ = {isa = PBXBuildFile; fileRef = D0BEAF721E54C9A900BD963D /* ApplicationContext.swift */; };
		D0C2DFF81CC4D1BA0044FF83 /* MobileCoreServices.framework in Frameworks */ = {isa = PBXBuildFile; fileRef = D0C2DFF71CC4D1BA0044FF83 /* MobileCoreServices.framework */; };
		D0CAD6A421C03BEB001E3055 /* FFMpeg.framework in Frameworks */ = {isa = PBXBuildFile; fileRef = D0CAD6A321C03BEB001E3055 /* FFMpeg.framework */; };
		D0CAD6A521C03BEB001E3055 /* FFMpeg.framework in Embed Frameworks */ = {isa = PBXBuildFile; fileRef = D0CAD6A321C03BEB001E3055 /* FFMpeg.framework */; settings = {ATTRIBUTES = (CodeSignOnCopy, RemoveHeadersOnCopy, ); }; };
		D0CAF3191D763B230011F558 /* MtProtoKitDynamic.framework in Embed Frameworks */ = {isa = PBXBuildFile; fileRef = D0CAF2F21D75FFAB0011F558 /* MtProtoKitDynamic.framework */; settings = {ATTRIBUTES = (CodeSignOnCopy, RemoveHeadersOnCopy, ); }; };
		D0CCD61D222EFFB000EE1E08 /* MtProtoKitDynamic.framework in Frameworks */ = {isa = PBXBuildFile; fileRef = D0CCD61C222EFFB000EE1E08 /* MtProtoKitDynamic.framework */; };
		D0CD17B51CC3AE14007C5650 /* AsyncDisplayKit.framework in Frameworks */ = {isa = PBXBuildFile; fileRef = D0CD17B41CC3AE14007C5650 /* AsyncDisplayKit.framework */; };
		D0CD17B61CC3AE14007C5650 /* AsyncDisplayKit.framework in Embed Frameworks */ = {isa = PBXBuildFile; fileRef = D0CD17B41CC3AE14007C5650 /* AsyncDisplayKit.framework */; settings = {ATTRIBUTES = (CodeSignOnCopy, RemoveHeadersOnCopy, ); }; };
		D0CE6F1C213ED11100BCD44B /* TGPresentationAutoNightPreferences.m in Sources */ = {isa = PBXBuildFile; fileRef = D0CE6F1B213ED11100BCD44B /* TGPresentationAutoNightPreferences.m */; };
		D0CE6F55213EDA4400BCD44B /* Localizable.strings in Resources */ = {isa = PBXBuildFile; fileRef = D0CE6F1E213EDA4200BCD44B /* Localizable.strings */; };
		D0CE6F56213EDA4400BCD44B /* InfoPlist.strings in Resources */ = {isa = PBXBuildFile; fileRef = D0CE6F20213EDA4200BCD44B /* InfoPlist.strings */; };
		D0CE6F57213EDA4400BCD44B /* AppIntentVocabulary.plist in Resources */ = {isa = PBXBuildFile; fileRef = D0CE6F22213EDA4200BCD44B /* AppIntentVocabulary.plist */; };
		D0CE6F58213EDA4400BCD44B /* Localizable.strings in Resources */ = {isa = PBXBuildFile; fileRef = D0CE6F25213EDA4300BCD44B /* Localizable.strings */; };
		D0CE6F59213EDA4400BCD44B /* InfoPlist.strings in Resources */ = {isa = PBXBuildFile; fileRef = D0CE6F27213EDA4300BCD44B /* InfoPlist.strings */; };
		D0CE6F5A213EDA4400BCD44B /* AppIntentVocabulary.plist in Resources */ = {isa = PBXBuildFile; fileRef = D0CE6F29213EDA4300BCD44B /* AppIntentVocabulary.plist */; };
		D0CE6F5B213EDA4400BCD44B /* Localizable.strings in Resources */ = {isa = PBXBuildFile; fileRef = D0CE6F2C213EDA4300BCD44B /* Localizable.strings */; };
		D0CE6F5C213EDA4400BCD44B /* InfoPlist.strings in Resources */ = {isa = PBXBuildFile; fileRef = D0CE6F2E213EDA4300BCD44B /* InfoPlist.strings */; };
		D0CE6F5D213EDA4400BCD44B /* AppIntentVocabulary.plist in Resources */ = {isa = PBXBuildFile; fileRef = D0CE6F30213EDA4300BCD44B /* AppIntentVocabulary.plist */; };
		D0CE6F5E213EDA4400BCD44B /* Localizable.strings in Resources */ = {isa = PBXBuildFile; fileRef = D0CE6F33213EDA4300BCD44B /* Localizable.strings */; };
		D0CE6F5F213EDA4400BCD44B /* InfoPlist.strings in Resources */ = {isa = PBXBuildFile; fileRef = D0CE6F35213EDA4300BCD44B /* InfoPlist.strings */; };
		D0CE6F60213EDA4400BCD44B /* AppIntentVocabulary.plist in Resources */ = {isa = PBXBuildFile; fileRef = D0CE6F37213EDA4300BCD44B /* AppIntentVocabulary.plist */; };
		D0CE6F61213EDA4400BCD44B /* Localizable.strings in Resources */ = {isa = PBXBuildFile; fileRef = D0CE6F3A213EDA4300BCD44B /* Localizable.strings */; };
		D0CE6F62213EDA4400BCD44B /* InfoPlist.strings in Resources */ = {isa = PBXBuildFile; fileRef = D0CE6F3C213EDA4300BCD44B /* InfoPlist.strings */; };
		D0CE6F63213EDA4400BCD44B /* AppIntentVocabulary.plist in Resources */ = {isa = PBXBuildFile; fileRef = D0CE6F3E213EDA4300BCD44B /* AppIntentVocabulary.plist */; };
		D0CE6F64213EDA4400BCD44B /* Localizable.strings in Resources */ = {isa = PBXBuildFile; fileRef = D0CE6F41213EDA4400BCD44B /* Localizable.strings */; };
		D0CE6F65213EDA4400BCD44B /* InfoPlist.strings in Resources */ = {isa = PBXBuildFile; fileRef = D0CE6F43213EDA4400BCD44B /* InfoPlist.strings */; };
		D0CE6F66213EDA4400BCD44B /* AppIntentVocabulary.plist in Resources */ = {isa = PBXBuildFile; fileRef = D0CE6F45213EDA4400BCD44B /* AppIntentVocabulary.plist */; };
		D0CE6F67213EDA4400BCD44B /* Localizable.strings in Resources */ = {isa = PBXBuildFile; fileRef = D0CE6F48213EDA4400BCD44B /* Localizable.strings */; };
		D0CE6F68213EDA4400BCD44B /* InfoPlist.strings in Resources */ = {isa = PBXBuildFile; fileRef = D0CE6F4A213EDA4400BCD44B /* InfoPlist.strings */; };
		D0CE6F69213EDA4400BCD44B /* AppIntentVocabulary.plist in Resources */ = {isa = PBXBuildFile; fileRef = D0CE6F4C213EDA4400BCD44B /* AppIntentVocabulary.plist */; };
		D0CE6F6A213EDA4400BCD44B /* Localizable.strings in Resources */ = {isa = PBXBuildFile; fileRef = D0CE6F4F213EDA4400BCD44B /* Localizable.strings */; };
		D0CE6F6B213EDA4400BCD44B /* InfoPlist.strings in Resources */ = {isa = PBXBuildFile; fileRef = D0CE6F51213EDA4400BCD44B /* InfoPlist.strings */; };
		D0CE6F6C213EDA4400BCD44B /* AppIntentVocabulary.plist in Resources */ = {isa = PBXBuildFile; fileRef = D0CE6F53213EDA4400BCD44B /* AppIntentVocabulary.plist */; };
		D0CFBB931FD88C2900B65C0D /* begin_record.caf in Resources */ = {isa = PBXBuildFile; fileRef = D0CFBB921FD88C2900B65C0D /* begin_record.caf */; };
		D0D102682212E9E6003ADA5E /* SharedWakeupManager.swift in Sources */ = {isa = PBXBuildFile; fileRef = D0B21B0C2203A9A1003F741D /* SharedWakeupManager.swift */; };
		D0D102692212F719003ADA5E /* SharedNotificationManager.swift in Sources */ = {isa = PBXBuildFile; fileRef = D0B21B0E220438E9003F741D /* SharedNotificationManager.swift */; };
		D0D1026A2212F804003ADA5E /* ClearNotificationsManager.swift in Sources */ = {isa = PBXBuildFile; fileRef = D0EB243A201B77C400F6CC13 /* ClearNotificationsManager.swift */; };
		D0D17E8A1CAAD66600C4750B /* Accelerate.framework in Frameworks */ = {isa = PBXBuildFile; fileRef = D0D17E891CAAD66600C4750B /* Accelerate.framework */; };
		D0D2276F212739120028F943 /* LegacyDataImport.swift in Sources */ = {isa = PBXBuildFile; fileRef = D0D2276E212739120028F943 /* LegacyDataImport.swift */; };
		D0D268791D79A70A00C422DA /* IntentHandler.swift in Sources */ = {isa = PBXBuildFile; fileRef = D0D268781D79A70A00C422DA /* IntentHandler.swift */; };
		D0D2688E1D79A70B00C422DA /* SiriIntents.appex in Embed App Extensions */ = {isa = PBXBuildFile; fileRef = D0D268761D79A70A00C422DA /* SiriIntents.appex */; settings = {ATTRIBUTES = (RemoveHeadersOnCopy, ); }; };
		D0E2CE642227F0680084E3DD /* ManagedFile.swift in Sources */ = {isa = PBXBuildFile; fileRef = D0E2CE632227F0680084E3DD /* ManagedFile.swift */; };
		D0E8B8AD2044496C00605593 /* voip_connecting.mp3 in Resources */ = {isa = PBXBuildFile; fileRef = D0E8B8A82044496B00605593 /* voip_connecting.mp3 */; };
		D0E8B8AE2044496C00605593 /* voip_end.caf in Resources */ = {isa = PBXBuildFile; fileRef = D0E8B8A92044496C00605593 /* voip_end.caf */; };
		D0E8B8AF2044496C00605593 /* voip_fail.caf in Resources */ = {isa = PBXBuildFile; fileRef = D0E8B8AA2044496C00605593 /* voip_fail.caf */; };
		D0E8B8B02044496C00605593 /* voip_ringback.caf in Resources */ = {isa = PBXBuildFile; fileRef = D0E8B8AB2044496C00605593 /* voip_ringback.caf */; };
		D0E8B8B12044496C00605593 /* voip_busy.caf in Resources */ = {isa = PBXBuildFile; fileRef = D0E8B8AC2044496C00605593 /* voip_busy.caf */; };
		D0E8C2DE2285EA55009F26E8 /* BlackIcon@2x.png in Resources */ = {isa = PBXBuildFile; fileRef = D0E8C2DD2285EA55009F26E8 /* BlackIcon@2x.png */; };
		D0E8C2E02285EA6A009F26E8 /* BlackIcon@3x.png in Resources */ = {isa = PBXBuildFile; fileRef = D0E8C2DF2285EA6A009F26E8 /* BlackIcon@3x.png */; };
		D0EA97941FE84F2D00792DD6 /* BuildConfig.m in Sources */ = {isa = PBXBuildFile; fileRef = D09250011FE52D2A003F693F /* BuildConfig.m */; };
		D0EA97951FE84F2E00792DD6 /* BuildConfig.m in Sources */ = {isa = PBXBuildFile; fileRef = D09250011FE52D2A003F693F /* BuildConfig.m */; };
		D0EB243B201B77C400F6CC13 /* ClearNotificationsManager.swift in Sources */ = {isa = PBXBuildFile; fileRef = D0EB243A201B77C400F6CC13 /* ClearNotificationsManager.swift */; };
		D0ECCB7F1FE9C38500609802 /* Telegram_iOS_UITests.swift in Sources */ = {isa = PBXBuildFile; fileRef = D0ECCB7E1FE9C38500609802 /* Telegram_iOS_UITests.swift */; };
		D0ECCB8A1FE9C4AC00609802 /* SnapshotHelper.swift in Sources */ = {isa = PBXBuildFile; fileRef = D0ECCB891FE9C4AC00609802 /* SnapshotHelper.swift */; };
		D0ECCB8D1FE9CE3F00609802 /* SnapshotChatList.swift in Sources */ = {isa = PBXBuildFile; fileRef = D0ECCB8C1FE9CE3F00609802 /* SnapshotChatList.swift */; };
		D0ED633A21FF3EDF001D4648 /* AccountData.swift in Sources */ = {isa = PBXBuildFile; fileRef = D0ED633921FF3EDF001D4648 /* AccountData.swift */; };
		D0ED633B21FF3EFD001D4648 /* BuildConfig.m in Sources */ = {isa = PBXBuildFile; fileRef = D09250011FE52D2A003F693F /* BuildConfig.m */; };
		D0ED633D21FF4580001D4648 /* NotificationService.swift in Sources */ = {isa = PBXBuildFile; fileRef = D0400EE41D5B912E007931CE /* NotificationService.swift */; };
		D0ED633F21FF46E4001D4648 /* ImageData.swift in Sources */ = {isa = PBXBuildFile; fileRef = D0ED633E21FF46E4001D4648 /* ImageData.swift */; };
		D0ED634121FF4786001D4648 /* Serialization.swift in Sources */ = {isa = PBXBuildFile; fileRef = D0ED634021FF4786001D4648 /* Serialization.swift */; };
		D0F575132083B96B00F1C1E1 /* CloudKit.framework in Frameworks */ = {isa = PBXBuildFile; fileRef = D0F575122083B96B00F1C1E1 /* CloudKit.framework */; };
		D0FC1948201D2DA800FEDBB2 /* SFCompactRounded-Semibold.otf in Resources */ = {isa = PBXBuildFile; fileRef = D0FC1947201D2DA700FEDBB2 /* SFCompactRounded-Semibold.otf */; };
/* End PBXBuildFile section */

/* Begin PBXContainerItemProxy section */
		09C56F992172797500BDF00F /* PBXContainerItemProxy */ = {
			isa = PBXContainerItemProxy;
			containerPortal = D00859941B28189D00EAF753 /* Project object */;
			proxyType = 1;
			remoteGlobalIDString = 09C56F962172797400BDF00F;
			remoteInfo = "Watch Extension";
		};
		09C56FA32172797500BDF00F /* PBXContainerItemProxy */ = {
			isa = PBXContainerItemProxy;
			containerPortal = D00859941B28189D00EAF753 /* Project object */;
			proxyType = 1;
			remoteGlobalIDString = 09C56F8A2172797200BDF00F;
			remoteInfo = Watch;
		};
		D000CACD21FB6E380011B15D /* PBXContainerItemProxy */ = {
			isa = PBXContainerItemProxy;
			containerPortal = D00859941B28189D00EAF753 /* Project object */;
			proxyType = 1;
			remoteGlobalIDString = D000CAC721FB6E370011B15D;
			remoteInfo = NotificationService;
		};
		D02CF606215D9ABF00E0F56A /* PBXContainerItemProxy */ = {
			isa = PBXContainerItemProxy;
			containerPortal = D00859941B28189D00EAF753 /* Project object */;
			proxyType = 1;
			remoteGlobalIDString = D02CF5FB215D9ABE00E0F56A;
			remoteInfo = NotificationContent;
		};
		D03B0E801D63484500955575 /* PBXContainerItemProxy */ = {
			isa = PBXContainerItemProxy;
			containerPortal = D00859941B28189D00EAF753 /* Project object */;
			proxyType = 1;
			remoteGlobalIDString = D03B0E771D63484500955575;
			remoteInfo = Share;
		};
		D0B2F740204F4C9900D3BFB9 /* PBXContainerItemProxy */ = {
			isa = PBXContainerItemProxy;
			containerPortal = D00859941B28189D00EAF753 /* Project object */;
			proxyType = 1;
			remoteGlobalIDString = D0B2F736204F4C9900D3BFB9;
			remoteInfo = Widget;
		};
		D0D2688C1D79A70B00C422DA /* PBXContainerItemProxy */ = {
			isa = PBXContainerItemProxy;
			containerPortal = D00859941B28189D00EAF753 /* Project object */;
			proxyType = 1;
			remoteGlobalIDString = D0D268751D79A70A00C422DA;
			remoteInfo = SiriIntents;
		};
		D0ECCB811FE9C38500609802 /* PBXContainerItemProxy */ = {
			isa = PBXContainerItemProxy;
			containerPortal = D00859941B28189D00EAF753 /* Project object */;
			proxyType = 1;
			remoteGlobalIDString = D008599B1B28189D00EAF753;
			remoteInfo = "Telegram-iOS";
		};
/* End PBXContainerItemProxy section */

/* Begin PBXCopyFilesBuildPhase section */
		09C56FB52172797500BDF00F /* Embed App Extensions */ = {
			isa = PBXCopyFilesBuildPhase;
			buildActionMask = 2147483647;
			dstPath = "";
			dstSubfolderSpec = 13;
			files = (
				09C56F982172797500BDF00F /* Watch Extension.appex in Embed App Extensions */,
			);
			name = "Embed App Extensions";
			runOnlyForDeploymentPostprocessing = 0;
		};
		09C56FB72172797500BDF00F /* Embed Watch Content */ = {
			isa = PBXCopyFilesBuildPhase;
			buildActionMask = 2147483647;
			dstPath = "$(CONTENTS_FOLDER_PATH)/Watch";
			dstSubfolderSpec = 16;
			files = (
				09C56FA52172797500BDF00F /* Watch.app in Embed Watch Content */,
			);
			name = "Embed Watch Content";
			runOnlyForDeploymentPostprocessing = 0;
		};
		D0289FA81CBFFC8700A12E82 /* Embed Frameworks */ = {
			isa = PBXCopyFilesBuildPhase;
			buildActionMask = 2147483647;
			dstPath = "";
			dstSubfolderSpec = 10;
			files = (
				D08611B21F5711080047111E /* HockeySDK.framework in Embed Frameworks */,
				D06706611D51185400DED3E3 /* TelegramCore.framework in Embed Frameworks */,
				D0CD17B61CC3AE14007C5650 /* AsyncDisplayKit.framework in Embed Frameworks */,
				D0CAD6A521C03BEB001E3055 /* FFMpeg.framework in Embed Frameworks */,
				D096C2BF1CC3C021006D814E /* Display.framework in Embed Frameworks */,
				D0B4AF901EC122A700D51FF6 /* TelegramUI.framework in Embed Frameworks */,
				D096C2C21CC3C104006D814E /* Postbox.framework in Embed Frameworks */,
				D096C2C51CC3C11A006D814E /* SwiftSignalKit.framework in Embed Frameworks */,
				D015E051225D303F00CB9E8A /* WebP.framework in Embed Frameworks */,
				D0CAF3191D763B230011F558 /* MtProtoKitDynamic.framework in Embed Frameworks */,
			);
			name = "Embed Frameworks";
			runOnlyForDeploymentPostprocessing = 0;
		};
		D0AA1A791D568BA500152314 /* Embed App Extensions */ = {
			isa = PBXCopyFilesBuildPhase;
			buildActionMask = 2147483647;
			dstPath = "";
			dstSubfolderSpec = 13;
			files = (
				D03B0E821D63484500955575 /* Share.appex in Embed App Extensions */,
				D000CACF21FB6E380011B15D /* NotificationService.appex in Embed App Extensions */,
				D0B2F742204F4C9900D3BFB9 /* Widget.appex in Embed App Extensions */,
				D0D2688E1D79A70B00C422DA /* SiriIntents.appex in Embed App Extensions */,
				D02CF608215D9ABF00E0F56A /* NotificationContent.appex in Embed App Extensions */,
			);
			name = "Embed App Extensions";
			runOnlyForDeploymentPostprocessing = 0;
		};
/* End PBXCopyFilesBuildPhase section */

/* Begin PBXFileReference section */
		090E777022A6945800CD99F5 /* BlackClassicIcon@2x.png */ = {isa = PBXFileReference; lastKnownFileType = image.png; path = "BlackClassicIcon@2x.png"; sourceTree = "<group>"; };
		090E777122A6945800CD99F5 /* BlueClassicIcon@3x.png */ = {isa = PBXFileReference; lastKnownFileType = image.png; path = "BlueClassicIcon@3x.png"; sourceTree = "<group>"; };
		090E777222A6945800CD99F5 /* BlackClassicIcon@3x.png */ = {isa = PBXFileReference; lastKnownFileType = image.png; path = "BlackClassicIcon@3x.png"; sourceTree = "<group>"; };
		090E777322A6945800CD99F5 /* BlueClassicIcon@2x.png */ = {isa = PBXFileReference; lastKnownFileType = image.png; path = "BlueClassicIcon@2x.png"; sourceTree = "<group>"; };
		092F368421542D6C001A9F49 /* en */ = {isa = PBXFileReference; lastKnownFileType = text.plist.strings; name = en; path = Share/en.lproj/Localizable.strings; sourceTree = SOURCE_ROOT; };
		0956AF2B217B4642008106D0 /* WatchCommunicationManager.swift */ = {isa = PBXFileReference; fileEncoding = 4; lastKnownFileType = sourcecode.swift; path = WatchCommunicationManager.swift; sourceTree = "<group>"; };
		0956AF2D217B8109008106D0 /* TGNeoUnsupportedMessageViewModel.h */ = {isa = PBXFileReference; lastKnownFileType = sourcecode.c.h; path = TGNeoUnsupportedMessageViewModel.h; sourceTree = "<group>"; };
		0956AF2E217B8109008106D0 /* TGNeoUnsupportedMessageViewModel.m */ = {isa = PBXFileReference; lastKnownFileType = sourcecode.c.objc; path = TGNeoUnsupportedMessageViewModel.m; sourceTree = "<group>"; };
		0972C6DF21791D950069E98A /* UserNotifications.framework */ = {isa = PBXFileReference; lastKnownFileType = wrapper.framework; name = UserNotifications.framework; path = Platforms/WatchOS.platform/Developer/SDKs/WatchOS5.0.sdk/System/Library/Frameworks/UserNotifications.framework; sourceTree = DEVELOPER_DIR; };
		0972C6E321792D120069E98A /* ru */ = {isa = PBXFileReference; lastKnownFileType = text.plist.strings; name = ru; path = InfoPlist.strings; sourceTree = "<group>"; };
		09A218E622A151A100DE6898 /* AppIcons.xcassets */ = {isa = PBXFileReference; lastKnownFileType = folder.assetcatalog; path = AppIcons.xcassets; sourceTree = "<group>"; };
		09A218E822A1570900DE6898 /* BlueFilledIcon@3x.png */ = {isa = PBXFileReference; lastKnownFileType = image.png; path = "BlueFilledIcon@3x.png"; sourceTree = "<group>"; };
		09A218E922A1570900DE6898 /* BlueIcon@2x.png */ = {isa = PBXFileReference; lastKnownFileType = image.png; path = "BlueIcon@2x.png"; sourceTree = "<group>"; };
		09A218EA22A1570900DE6898 /* BlackFilledIcon@2x.png */ = {isa = PBXFileReference; lastKnownFileType = image.png; path = "BlackFilledIcon@2x.png"; sourceTree = "<group>"; };
		09A218EB22A1570900DE6898 /* BlackFilledIcon@3x.png */ = {isa = PBXFileReference; lastKnownFileType = image.png; path = "BlackFilledIcon@3x.png"; sourceTree = "<group>"; };
		09A218EC22A1570900DE6898 /* BlueFilledIcon@2x.png */ = {isa = PBXFileReference; lastKnownFileType = image.png; path = "BlueFilledIcon@2x.png"; sourceTree = "<group>"; };
		09A218ED22A1570900DE6898 /* BlueIcon@3x.png */ = {isa = PBXFileReference; lastKnownFileType = image.png; path = "BlueIcon@3x.png"; sourceTree = "<group>"; };
		09C50E7921738178009E676F /* TGBridgeServer.h */ = {isa = PBXFileReference; fileEncoding = 4; lastKnownFileType = sourcecode.c.h; path = TGBridgeServer.h; sourceTree = "<group>"; };
		09C50E7A21738178009E676F /* TGBridgeServer.m */ = {isa = PBXFileReference; fileEncoding = 4; lastKnownFileType = sourcecode.c.objc; path = TGBridgeServer.m; sourceTree = "<group>"; };
		09C50E852173854D009E676F /* WatchKit.framework */ = {isa = PBXFileReference; lastKnownFileType = wrapper.framework; name = WatchKit.framework; path = System/Library/Frameworks/WatchKit.framework; sourceTree = SDKROOT; };
		09C50E87217385CF009E676F /* WatchConnectivity.framework */ = {isa = PBXFileReference; lastKnownFileType = wrapper.framework; name = WatchConnectivity.framework; path = System/Library/Frameworks/WatchConnectivity.framework; sourceTree = SDKROOT; };
		09C50E892173AEDB009E676F /* WatchRequestHandlers.swift */ = {isa = PBXFileReference; lastKnownFileType = sourcecode.swift; path = WatchRequestHandlers.swift; sourceTree = "<group>"; };
		09C50E8F2173B247009E676F /* TGBridgeSubscriptions.m */ = {isa = PBXFileReference; fileEncoding = 4; lastKnownFileType = sourcecode.c.objc; name = TGBridgeSubscriptions.m; path = Bridge/TGBridgeSubscriptions.m; sourceTree = "<group>"; };
		09C50E902173B247009E676F /* TGBridgeSubscriptions.h */ = {isa = PBXFileReference; fileEncoding = 4; lastKnownFileType = sourcecode.c.h; name = TGBridgeSubscriptions.h; path = Bridge/TGBridgeSubscriptions.h; sourceTree = "<group>"; };
		09C56F8B2172797200BDF00F /* Watch.app */ = {isa = PBXFileReference; explicitFileType = wrapper.application; includeInIndex = 0; path = Watch.app; sourceTree = BUILT_PRODUCTS_DIR; };
		09C56F8E2172797200BDF00F /* Base */ = {isa = PBXFileReference; lastKnownFileType = file.storyboard; name = Base; path = Base.lproj/Interface.storyboard; sourceTree = "<group>"; };
		09C56F902172797400BDF00F /* Assets.xcassets */ = {isa = PBXFileReference; lastKnownFileType = folder.assetcatalog; path = Assets.xcassets; sourceTree = "<group>"; };
		09C56F922172797400BDF00F /* Info.plist */ = {isa = PBXFileReference; lastKnownFileType = text.plist.xml; path = Info.plist; sourceTree = "<group>"; };
		09C56F972172797400BDF00F /* Watch Extension.appex */ = {isa = PBXFileReference; explicitFileType = "wrapper.app-extension"; includeInIndex = 0; path = "Watch Extension.appex"; sourceTree = BUILT_PRODUCTS_DIR; };
		09C56FA22172797500BDF00F /* Info.plist */ = {isa = PBXFileReference; lastKnownFileType = text.plist.xml; path = Info.plist; sourceTree = "<group>"; };
		09C5712021727BF800BDF00F /* TGInterfaceController.m */ = {isa = PBXFileReference; fileEncoding = 4; lastKnownFileType = sourcecode.c.objc; path = TGInterfaceController.m; sourceTree = "<group>"; };
		09C5712121727BF800BDF00F /* TGExtensionDelegate.h */ = {isa = PBXFileReference; fileEncoding = 4; lastKnownFileType = sourcecode.c.h; path = TGExtensionDelegate.h; sourceTree = "<group>"; };
		09C5712221727BF800BDF00F /* TGExtensionDelegate.m */ = {isa = PBXFileReference; fileEncoding = 4; lastKnownFileType = sourcecode.c.objc; path = TGExtensionDelegate.m; sourceTree = "<group>"; };
		09C5712321727BF800BDF00F /* TGInterfaceController.h */ = {isa = PBXFileReference; fileEncoding = 4; lastKnownFileType = sourcecode.c.h; path = TGInterfaceController.h; sourceTree = "<group>"; };
		09C5712821727CFB00BDF00F /* TGStringUtils.h */ = {isa = PBXFileReference; fileEncoding = 4; lastKnownFileType = sourcecode.c.h; name = TGStringUtils.h; path = Watch/Extension/TGStringUtils.h; sourceTree = SOURCE_ROOT; };
		09C5712921727CFB00BDF00F /* WKInterfaceImage+Signals.h */ = {isa = PBXFileReference; fileEncoding = 4; lastKnownFileType = sourcecode.c.h; name = "WKInterfaceImage+Signals.h"; path = "Watch/Extension/WKInterfaceImage+Signals.h"; sourceTree = SOURCE_ROOT; };
		09C5712A21727CFC00BDF00F /* WKInterfaceTable+TGDataDrivenTable.h */ = {isa = PBXFileReference; fileEncoding = 4; lastKnownFileType = sourcecode.c.h; name = "WKInterfaceTable+TGDataDrivenTable.h"; path = "Watch/Extension/WKInterfaceTable+TGDataDrivenTable.h"; sourceTree = SOURCE_ROOT; };
		09C5712B21727CFC00BDF00F /* WKInterfaceImage+Signals.m */ = {isa = PBXFileReference; fileEncoding = 4; lastKnownFileType = sourcecode.c.objc; name = "WKInterfaceImage+Signals.m"; path = "Watch/Extension/WKInterfaceImage+Signals.m"; sourceTree = SOURCE_ROOT; };
		09C5712C21727CFC00BDF00F /* WKInterfaceGroup+Signals.m */ = {isa = PBXFileReference; fileEncoding = 4; lastKnownFileType = sourcecode.c.objc; name = "WKInterfaceGroup+Signals.m"; path = "Watch/Extension/WKInterfaceGroup+Signals.m"; sourceTree = SOURCE_ROOT; };
		09C5712D21727CFC00BDF00F /* TGGeometry.h */ = {isa = PBXFileReference; fileEncoding = 4; lastKnownFileType = sourcecode.c.h; name = TGGeometry.h; path = Watch/Extension/TGGeometry.h; sourceTree = SOURCE_ROOT; };
		09C5712E21727CFC00BDF00F /* TGLocationUtils.m */ = {isa = PBXFileReference; fileEncoding = 4; lastKnownFileType = sourcecode.c.objc; name = TGLocationUtils.m; path = Watch/Extension/TGLocationUtils.m; sourceTree = SOURCE_ROOT; };
		09C5712F21727CFC00BDF00F /* TGGeometry.m */ = {isa = PBXFileReference; fileEncoding = 4; lastKnownFileType = sourcecode.c.objc; name = TGGeometry.m; path = Watch/Extension/TGGeometry.m; sourceTree = SOURCE_ROOT; };
		09C5713021727CFC00BDF00F /* TGIndexPath.h */ = {isa = PBXFileReference; fileEncoding = 4; lastKnownFileType = sourcecode.c.h; name = TGIndexPath.h; path = Watch/Extension/TGIndexPath.h; sourceTree = SOURCE_ROOT; };
		09C5713121727CFC00BDF00F /* WKInterfaceTable+TGDataDrivenTable.m */ = {isa = PBXFileReference; fileEncoding = 4; lastKnownFileType = sourcecode.c.objc; name = "WKInterfaceTable+TGDataDrivenTable.m"; path = "Watch/Extension/WKInterfaceTable+TGDataDrivenTable.m"; sourceTree = SOURCE_ROOT; };
		09C5713221727CFC00BDF00F /* TGWatchColor.m */ = {isa = PBXFileReference; fileEncoding = 4; lastKnownFileType = sourcecode.c.objc; name = TGWatchColor.m; path = Watch/Extension/TGWatchColor.m; sourceTree = SOURCE_ROOT; };
		09C5713321727CFC00BDF00F /* TGLocationUtils.h */ = {isa = PBXFileReference; fileEncoding = 4; lastKnownFileType = sourcecode.c.h; name = TGLocationUtils.h; path = Watch/Extension/TGLocationUtils.h; sourceTree = SOURCE_ROOT; };
		09C5713421727CFC00BDF00F /* TGWatchCommon.h */ = {isa = PBXFileReference; fileEncoding = 4; lastKnownFileType = sourcecode.c.h; name = TGWatchCommon.h; path = Watch/Extension/TGWatchCommon.h; sourceTree = SOURCE_ROOT; };
		09C5713521727CFC00BDF00F /* TGWatchCommon.m */ = {isa = PBXFileReference; fileEncoding = 4; lastKnownFileType = sourcecode.c.objc; name = TGWatchCommon.m; path = Watch/Extension/TGWatchCommon.m; sourceTree = SOURCE_ROOT; };
		09C5713621727CFC00BDF00F /* TGDateUtils.h */ = {isa = PBXFileReference; fileEncoding = 4; lastKnownFileType = sourcecode.c.h; name = TGDateUtils.h; path = Watch/Extension/TGDateUtils.h; sourceTree = SOURCE_ROOT; };
		09C5713721727CFD00BDF00F /* TGWatchColor.h */ = {isa = PBXFileReference; fileEncoding = 4; lastKnownFileType = sourcecode.c.h; name = TGWatchColor.h; path = Watch/Extension/TGWatchColor.h; sourceTree = SOURCE_ROOT; };
		09C5713821727CFD00BDF00F /* WKInterface+TGInterface.h */ = {isa = PBXFileReference; fileEncoding = 4; lastKnownFileType = sourcecode.c.h; name = "WKInterface+TGInterface.h"; path = "Watch/Extension/WKInterface+TGInterface.h"; sourceTree = SOURCE_ROOT; };
		09C5713921727CFD00BDF00F /* TGDateUtils.m */ = {isa = PBXFileReference; fileEncoding = 4; lastKnownFileType = sourcecode.c.objc; name = TGDateUtils.m; path = Watch/Extension/TGDateUtils.m; sourceTree = SOURCE_ROOT; };
		09C5713A21727CFD00BDF00F /* TGStringUtils.m */ = {isa = PBXFileReference; fileEncoding = 4; lastKnownFileType = sourcecode.c.objc; name = TGStringUtils.m; path = Watch/Extension/TGStringUtils.m; sourceTree = SOURCE_ROOT; };
		09C5713B21727CFD00BDF00F /* WKInterface+TGInterface.m */ = {isa = PBXFileReference; fileEncoding = 4; lastKnownFileType = sourcecode.c.objc; name = "WKInterface+TGInterface.m"; path = "Watch/Extension/WKInterface+TGInterface.m"; sourceTree = SOURCE_ROOT; };
		09C5713C21727CFD00BDF00F /* WKInterfaceGroup+Signals.h */ = {isa = PBXFileReference; fileEncoding = 4; lastKnownFileType = sourcecode.c.h; name = "WKInterfaceGroup+Signals.h"; path = "Watch/Extension/WKInterfaceGroup+Signals.h"; sourceTree = SOURCE_ROOT; };
		09C5713D21727CFD00BDF00F /* TGIndexPath.m */ = {isa = PBXFileReference; fileEncoding = 4; lastKnownFileType = sourcecode.c.objc; name = TGIndexPath.m; path = Watch/Extension/TGIndexPath.m; sourceTree = SOURCE_ROOT; };
		09C5714B21727DD900BDF00F /* MediaAudio@2x.png */ = {isa = PBXFileReference; lastKnownFileType = image.png; path = "MediaAudio@2x.png"; sourceTree = "<group>"; };
		09C5714C21727DD900BDF00F /* MediaPhoto@2x.png */ = {isa = PBXFileReference; lastKnownFileType = image.png; path = "MediaPhoto@2x.png"; sourceTree = "<group>"; };
		09C5714D21727DD900BDF00F /* Location@2x.png */ = {isa = PBXFileReference; lastKnownFileType = image.png; path = "Location@2x.png"; sourceTree = "<group>"; };
		09C5714E21727DD900BDF00F /* File@2x.png */ = {isa = PBXFileReference; lastKnownFileType = image.png; path = "File@2x.png"; sourceTree = "<group>"; };
		09C5714F21727DD900BDF00F /* MediaDocument@2x.png */ = {isa = PBXFileReference; lastKnownFileType = image.png; path = "MediaDocument@2x.png"; sourceTree = "<group>"; };
		09C5715021727DD900BDF00F /* MediaLocation@2x.png */ = {isa = PBXFileReference; lastKnownFileType = image.png; path = "MediaLocation@2x.png"; sourceTree = "<group>"; };
		09C5715121727DD900BDF00F /* MediaVideo@2x.png */ = {isa = PBXFileReference; lastKnownFileType = image.png; path = "MediaVideo@2x.png"; sourceTree = "<group>"; };
		09C5715221727DD900BDF00F /* VerifiedList@2x.png */ = {isa = PBXFileReference; lastKnownFileType = image.png; path = "VerifiedList@2x.png"; sourceTree = "<group>"; };
		09C5715C21727EE600BDF00F /* TGBridgeUserCache.h */ = {isa = PBXFileReference; fileEncoding = 4; lastKnownFileType = sourcecode.c.h; path = TGBridgeUserCache.h; sourceTree = "<group>"; };
		09C5715D21727EE700BDF00F /* TGFileCache.h */ = {isa = PBXFileReference; fileEncoding = 4; lastKnownFileType = sourcecode.c.h; path = TGFileCache.h; sourceTree = "<group>"; };
		09C5715E21727EE700BDF00F /* TGBridgeUserCache.m */ = {isa = PBXFileReference; fileEncoding = 4; lastKnownFileType = sourcecode.c.objc; path = TGBridgeUserCache.m; sourceTree = "<group>"; };
		09C5715F21727EE700BDF00F /* TGFileCache.m */ = {isa = PBXFileReference; fileEncoding = 4; lastKnownFileType = sourcecode.c.objc; path = TGFileCache.m; sourceTree = "<group>"; };
		09C5716221727F1500BDF00F /* TGTableDeltaUpdater.m */ = {isa = PBXFileReference; fileEncoding = 4; lastKnownFileType = sourcecode.c.objc; path = TGTableDeltaUpdater.m; sourceTree = "<group>"; };
		09C5716321727F1500BDF00F /* TGInputController.m */ = {isa = PBXFileReference; fileEncoding = 4; lastKnownFileType = sourcecode.c.objc; path = TGInputController.m; sourceTree = "<group>"; };
		09C5716421727F1500BDF00F /* TGInputController.h */ = {isa = PBXFileReference; fileEncoding = 4; lastKnownFileType = sourcecode.c.h; path = TGInputController.h; sourceTree = "<group>"; };
		09C5716521727F1500BDF00F /* TGInterfaceMenu.h */ = {isa = PBXFileReference; fileEncoding = 4; lastKnownFileType = sourcecode.c.h; path = TGInterfaceMenu.h; sourceTree = "<group>"; };
		09C5716621727F1500BDF00F /* TGInterfaceMenu.m */ = {isa = PBXFileReference; fileEncoding = 4; lastKnownFileType = sourcecode.c.objc; path = TGInterfaceMenu.m; sourceTree = "<group>"; };
		09C5716721727F1500BDF00F /* TGTableDeltaUpdater.h */ = {isa = PBXFileReference; fileEncoding = 4; lastKnownFileType = sourcecode.c.h; path = TGTableDeltaUpdater.h; sourceTree = "<group>"; };
		09C5717721727FE900BDF00F /* TGAudioMicAlertController.h */ = {isa = PBXFileReference; fileEncoding = 4; lastKnownFileType = sourcecode.c.h; path = TGAudioMicAlertController.h; sourceTree = "<group>"; };
		09C5717821727FE900BDF00F /* TGAudioMicAlertController.m */ = {isa = PBXFileReference; fileEncoding = 4; lastKnownFileType = sourcecode.c.objc; path = TGAudioMicAlertController.m; sourceTree = "<group>"; };
		09C571792172800800BDF00F /* TGNotificationController.h */ = {isa = PBXFileReference; fileEncoding = 4; lastKnownFileType = sourcecode.c.h; path = TGNotificationController.h; sourceTree = "<group>"; };
		09C5717A2172800800BDF00F /* TGComplicationController.h */ = {isa = PBXFileReference; fileEncoding = 4; lastKnownFileType = sourcecode.c.h; path = TGComplicationController.h; sourceTree = "<group>"; };
		09C5717B2172800800BDF00F /* TGNotificationController.m */ = {isa = PBXFileReference; fileEncoding = 4; lastKnownFileType = sourcecode.c.objc; path = TGNotificationController.m; sourceTree = "<group>"; };
		09C5717C2172800800BDF00F /* TGComplicationController.m */ = {isa = PBXFileReference; fileEncoding = 4; lastKnownFileType = sourcecode.c.objc; path = TGComplicationController.m; sourceTree = "<group>"; };
		09C5717D2172802200BDF00F /* TGUserRowController.m */ = {isa = PBXFileReference; fileEncoding = 4; lastKnownFileType = sourcecode.c.objc; path = TGUserRowController.m; sourceTree = "<group>"; };
		09C5717E2172802200BDF00F /* TGUserRowController.h */ = {isa = PBXFileReference; fileEncoding = 4; lastKnownFileType = sourcecode.c.h; path = TGUserRowController.h; sourceTree = "<group>"; };
		09C571802172805700BDF00F /* TGNeoLabelViewModel.h */ = {isa = PBXFileReference; fileEncoding = 4; lastKnownFileType = sourcecode.c.h; path = TGNeoLabelViewModel.h; sourceTree = "<group>"; };
		09C571812172805700BDF00F /* TGNeoRenderableViewModel.h */ = {isa = PBXFileReference; fileEncoding = 4; lastKnownFileType = sourcecode.c.h; path = TGNeoRenderableViewModel.h; sourceTree = "<group>"; };
		09C571822172805700BDF00F /* TGNeoAttachmentViewModel.m */ = {isa = PBXFileReference; fileEncoding = 4; lastKnownFileType = sourcecode.c.objc; path = TGNeoAttachmentViewModel.m; sourceTree = "<group>"; };
		09C571832172805700BDF00F /* TGNeoLabelViewModel.m */ = {isa = PBXFileReference; fileEncoding = 4; lastKnownFileType = sourcecode.c.objc; path = TGNeoLabelViewModel.m; sourceTree = "<group>"; };
		09C571842172805700BDF00F /* TGMessageViewModel.h */ = {isa = PBXFileReference; fileEncoding = 4; lastKnownFileType = sourcecode.c.h; path = TGMessageViewModel.h; sourceTree = "<group>"; };
		09C571852172805700BDF00F /* TGAvatarViewModel.h */ = {isa = PBXFileReference; fileEncoding = 4; lastKnownFileType = sourcecode.c.h; path = TGAvatarViewModel.h; sourceTree = "<group>"; };
		09C571862172805700BDF00F /* TGMessageViewModel.m */ = {isa = PBXFileReference; fileEncoding = 4; lastKnownFileType = sourcecode.c.objc; path = TGMessageViewModel.m; sourceTree = "<group>"; };
		09C571872172805700BDF00F /* TGNeoViewModel.m */ = {isa = PBXFileReference; fileEncoding = 4; lastKnownFileType = sourcecode.c.objc; path = TGNeoViewModel.m; sourceTree = "<group>"; };
		09C571882172805700BDF00F /* TGAvatarViewModel.m */ = {isa = PBXFileReference; fileEncoding = 4; lastKnownFileType = sourcecode.c.objc; path = TGAvatarViewModel.m; sourceTree = "<group>"; };
		09C571892172805700BDF00F /* TGNeoRenderableViewModel.m */ = {isa = PBXFileReference; fileEncoding = 4; lastKnownFileType = sourcecode.c.objc; path = TGNeoRenderableViewModel.m; sourceTree = "<group>"; };
		09C5718A2172805700BDF00F /* TGNeoAttachmentViewModel.h */ = {isa = PBXFileReference; fileEncoding = 4; lastKnownFileType = sourcecode.c.h; path = TGNeoAttachmentViewModel.h; sourceTree = "<group>"; };
		09C5718B2172805800BDF00F /* TGNeoViewModel.h */ = {isa = PBXFileReference; fileEncoding = 4; lastKnownFileType = sourcecode.c.h; path = TGNeoViewModel.h; sourceTree = "<group>"; };
		09C5718C2172805800BDF00F /* TGNeoImageViewModel.h */ = {isa = PBXFileReference; fileEncoding = 4; lastKnownFileType = sourcecode.c.h; path = TGNeoImageViewModel.h; sourceTree = "<group>"; };
		09C5718D2172805800BDF00F /* TGNeoImageViewModel.m */ = {isa = PBXFileReference; fileEncoding = 4; lastKnownFileType = sourcecode.c.objc; path = TGNeoImageViewModel.m; sourceTree = "<group>"; };
		09C57199217280E500BDF00F /* TGNeoChatsController.h */ = {isa = PBXFileReference; fileEncoding = 4; lastKnownFileType = sourcecode.c.h; path = TGNeoChatsController.h; sourceTree = "<group>"; };
		09C5719A217280E500BDF00F /* TGNeoChatsController.m */ = {isa = PBXFileReference; fileEncoding = 4; lastKnownFileType = sourcecode.c.objc; path = TGNeoChatsController.m; sourceTree = "<group>"; };
		09C5719E217285CE00BDF00F /* TGNeoChatViewModel.h */ = {isa = PBXFileReference; fileEncoding = 4; lastKnownFileType = sourcecode.c.h; path = TGNeoChatViewModel.h; sourceTree = "<group>"; };
		09C5719F217285CE00BDF00F /* TGNeoChatViewModel.m */ = {isa = PBXFileReference; fileEncoding = 4; lastKnownFileType = sourcecode.c.objc; path = TGNeoChatViewModel.m; sourceTree = "<group>"; };
		09C571A0217285CE00BDF00F /* TGNeoChatRowController.m */ = {isa = PBXFileReference; fileEncoding = 4; lastKnownFileType = sourcecode.c.objc; path = TGNeoChatRowController.m; sourceTree = "<group>"; };
		09C571A1217285CE00BDF00F /* TGNeoChatRowController.h */ = {isa = PBXFileReference; fileEncoding = 4; lastKnownFileType = sourcecode.c.h; path = TGNeoChatRowController.h; sourceTree = "<group>"; };
		09C571A22172860000BDF00F /* TGNeoConversationRowController.h */ = {isa = PBXFileReference; fileEncoding = 4; lastKnownFileType = sourcecode.c.h; path = TGNeoConversationRowController.h; sourceTree = "<group>"; };
		09C571A32172860000BDF00F /* TGNeoConversationRowController.m */ = {isa = PBXFileReference; fileEncoding = 4; lastKnownFileType = sourcecode.c.objc; path = TGNeoConversationRowController.m; sourceTree = "<group>"; };
		09C571A42172861600BDF00F /* TGNeoConversationController.m */ = {isa = PBXFileReference; fileEncoding = 4; lastKnownFileType = sourcecode.c.objc; path = TGNeoConversationController.m; sourceTree = "<group>"; };
		09C571A52172861600BDF00F /* TGNeoConversationController.h */ = {isa = PBXFileReference; fileEncoding = 4; lastKnownFileType = sourcecode.c.h; path = TGNeoConversationController.h; sourceTree = "<group>"; };
		09C571A62172863D00BDF00F /* TGComposeController.m */ = {isa = PBXFileReference; fileEncoding = 4; lastKnownFileType = sourcecode.c.objc; path = TGComposeController.m; sourceTree = "<group>"; };
		09C571A72172863D00BDF00F /* TGComposeController.h */ = {isa = PBXFileReference; fileEncoding = 4; lastKnownFileType = sourcecode.c.h; path = TGComposeController.h; sourceTree = "<group>"; };
		09C571A82172865300BDF00F /* TGContactsController.h */ = {isa = PBXFileReference; fileEncoding = 4; lastKnownFileType = sourcecode.c.h; path = TGContactsController.h; sourceTree = "<group>"; };
		09C571A92172865400BDF00F /* TGContactsController.m */ = {isa = PBXFileReference; fileEncoding = 4; lastKnownFileType = sourcecode.c.objc; path = TGContactsController.m; sourceTree = "<group>"; };
		09C571AB2172867400BDF00F /* TGLocationController.h */ = {isa = PBXFileReference; fileEncoding = 4; lastKnownFileType = sourcecode.c.h; path = TGLocationController.h; sourceTree = "<group>"; };
		09C571AC2172867400BDF00F /* TGLocationController.m */ = {isa = PBXFileReference; fileEncoding = 4; lastKnownFileType = sourcecode.c.objc; path = TGLocationController.m; sourceTree = "<group>"; };
		09C571AD2172869500BDF00F /* TGLocationVenueRowController.m */ = {isa = PBXFileReference; fileEncoding = 4; lastKnownFileType = sourcecode.c.objc; path = TGLocationVenueRowController.m; sourceTree = "<group>"; };
		09C571AE2172869500BDF00F /* TGLocationMapHeaderController.m */ = {isa = PBXFileReference; fileEncoding = 4; lastKnownFileType = sourcecode.c.objc; path = TGLocationMapHeaderController.m; sourceTree = "<group>"; };
		09C571AF2172869600BDF00F /* TGLocationMapHeaderController.h */ = {isa = PBXFileReference; fileEncoding = 4; lastKnownFileType = sourcecode.c.h; path = TGLocationMapHeaderController.h; sourceTree = "<group>"; };
		09C571B02172869600BDF00F /* TGLocationVenueRowController.h */ = {isa = PBXFileReference; fileEncoding = 4; lastKnownFileType = sourcecode.c.h; path = TGLocationVenueRowController.h; sourceTree = "<group>"; };
		09C571B3217286BA00BDF00F /* TGMessageViewController.m */ = {isa = PBXFileReference; fileEncoding = 4; lastKnownFileType = sourcecode.c.objc; path = TGMessageViewController.m; sourceTree = "<group>"; };
		09C571B4217286BA00BDF00F /* TGMessageViewController.h */ = {isa = PBXFileReference; fileEncoding = 4; lastKnownFileType = sourcecode.c.h; path = TGMessageViewController.h; sourceTree = "<group>"; };
		09C571B5217286D700BDF00F /* TGMessageViewMessageRowController.m */ = {isa = PBXFileReference; fileEncoding = 4; lastKnownFileType = sourcecode.c.objc; path = TGMessageViewMessageRowController.m; sourceTree = "<group>"; };
		09C571B6217286D700BDF00F /* TGMessageViewWebPageRowController.m */ = {isa = PBXFileReference; fileEncoding = 4; lastKnownFileType = sourcecode.c.objc; path = TGMessageViewWebPageRowController.m; sourceTree = "<group>"; };
		09C571B7217286D700BDF00F /* TGMessageViewFooterController.h */ = {isa = PBXFileReference; fileEncoding = 4; lastKnownFileType = sourcecode.c.h; path = TGMessageViewFooterController.h; sourceTree = "<group>"; };
		09C571B8217286D700BDF00F /* TGMessageViewWebPageRowController.h */ = {isa = PBXFileReference; fileEncoding = 4; lastKnownFileType = sourcecode.c.h; path = TGMessageViewWebPageRowController.h; sourceTree = "<group>"; };
		09C571B9217286D700BDF00F /* TGMessageViewFooterController.m */ = {isa = PBXFileReference; fileEncoding = 4; lastKnownFileType = sourcecode.c.objc; path = TGMessageViewFooterController.m; sourceTree = "<group>"; };
		09C571BA217286D700BDF00F /* TGMessageViewMessageRowController.h */ = {isa = PBXFileReference; fileEncoding = 4; lastKnownFileType = sourcecode.c.h; path = TGMessageViewMessageRowController.h; sourceTree = "<group>"; };
		09C571BD2172872B00BDF00F /* TGGroupInfoController.m */ = {isa = PBXFileReference; fileEncoding = 4; lastKnownFileType = sourcecode.c.objc; path = TGGroupInfoController.m; sourceTree = "<group>"; };
		09C571BE2172872B00BDF00F /* TGGroupInfoController.h */ = {isa = PBXFileReference; fileEncoding = 4; lastKnownFileType = sourcecode.c.h; path = TGGroupInfoController.h; sourceTree = "<group>"; };
		09C571BF2172872C00BDF00F /* TGProfilePhotoController.h */ = {isa = PBXFileReference; fileEncoding = 4; lastKnownFileType = sourcecode.c.h; path = TGProfilePhotoController.h; sourceTree = "<group>"; };
		09C571C02172872C00BDF00F /* TGUserInfoController.m */ = {isa = PBXFileReference; fileEncoding = 4; lastKnownFileType = sourcecode.c.objc; path = TGUserInfoController.m; sourceTree = "<group>"; };
		09C571C12172872C00BDF00F /* TGProfilePhotoController.m */ = {isa = PBXFileReference; fileEncoding = 4; lastKnownFileType = sourcecode.c.objc; path = TGProfilePhotoController.m; sourceTree = "<group>"; };
		09C571C22172872C00BDF00F /* TGUserInfoController.h */ = {isa = PBXFileReference; fileEncoding = 4; lastKnownFileType = sourcecode.c.h; path = TGUserInfoController.h; sourceTree = "<group>"; };
		09C571C32172874500BDF00F /* TGUserHandleRowController.h */ = {isa = PBXFileReference; fileEncoding = 4; lastKnownFileType = sourcecode.c.h; path = TGUserHandleRowController.h; sourceTree = "<group>"; };
		09C571C42172874500BDF00F /* TGGroupInfoHeaderController.m */ = {isa = PBXFileReference; fileEncoding = 4; lastKnownFileType = sourcecode.c.objc; path = TGGroupInfoHeaderController.m; sourceTree = "<group>"; };
		09C571C52172874500BDF00F /* TGGroupInfoHeaderController.h */ = {isa = PBXFileReference; fileEncoding = 4; lastKnownFileType = sourcecode.c.h; path = TGGroupInfoHeaderController.h; sourceTree = "<group>"; };
		09C571C62172874500BDF00F /* TGUserHandle.h */ = {isa = PBXFileReference; fileEncoding = 4; lastKnownFileType = sourcecode.c.h; path = TGUserHandle.h; sourceTree = "<group>"; };
		09C571C72172874500BDF00F /* TGGroupInfoFooterController.m */ = {isa = PBXFileReference; fileEncoding = 4; lastKnownFileType = sourcecode.c.objc; path = TGGroupInfoFooterController.m; sourceTree = "<group>"; };
		09C571C82172874500BDF00F /* TGUserInfoHeaderController.h */ = {isa = PBXFileReference; fileEncoding = 4; lastKnownFileType = sourcecode.c.h; path = TGUserInfoHeaderController.h; sourceTree = "<group>"; };
		09C571C92172874500BDF00F /* TGUserHandle.m */ = {isa = PBXFileReference; fileEncoding = 4; lastKnownFileType = sourcecode.c.objc; path = TGUserHandle.m; sourceTree = "<group>"; };
		09C571CA2172874500BDF00F /* TGUserHandleRowController.m */ = {isa = PBXFileReference; fileEncoding = 4; lastKnownFileType = sourcecode.c.objc; path = TGUserHandleRowController.m; sourceTree = "<group>"; };
		09C571CB2172874500BDF00F /* TGGroupInfoFooterController.h */ = {isa = PBXFileReference; fileEncoding = 4; lastKnownFileType = sourcecode.c.h; path = TGGroupInfoFooterController.h; sourceTree = "<group>"; };
		09C571CC2172874600BDF00F /* TGUserInfoHeaderController.m */ = {isa = PBXFileReference; fileEncoding = 4; lastKnownFileType = sourcecode.c.objc; path = TGUserInfoHeaderController.m; sourceTree = "<group>"; };
		09C571DF2172878800BDF00F /* TGStickersHeaderController.m */ = {isa = PBXFileReference; fileEncoding = 4; lastKnownFileType = sourcecode.c.objc; path = TGStickersHeaderController.m; sourceTree = "<group>"; };
		09C571E02172878800BDF00F /* TGStickersRowController.h */ = {isa = PBXFileReference; fileEncoding = 4; lastKnownFileType = sourcecode.c.h; path = TGStickersRowController.h; sourceTree = "<group>"; };
		09C571E12172878800BDF00F /* TGStickerPacksController.h */ = {isa = PBXFileReference; fileEncoding = 4; lastKnownFileType = sourcecode.c.h; path = TGStickerPacksController.h; sourceTree = "<group>"; };
		09C571E22172878800BDF00F /* TGStickerPackRowController.m */ = {isa = PBXFileReference; fileEncoding = 4; lastKnownFileType = sourcecode.c.objc; path = TGStickerPackRowController.m; sourceTree = "<group>"; };
		09C571E32172878900BDF00F /* TGStickerPacksController.m */ = {isa = PBXFileReference; fileEncoding = 4; lastKnownFileType = sourcecode.c.objc; path = TGStickerPacksController.m; sourceTree = "<group>"; };
		09C571E42172878900BDF00F /* TGStickersRowController.m */ = {isa = PBXFileReference; fileEncoding = 4; lastKnownFileType = sourcecode.c.objc; path = TGStickersRowController.m; sourceTree = "<group>"; };
		09C571E52172878900BDF00F /* TGStickersSectionHeaderController.m */ = {isa = PBXFileReference; fileEncoding = 4; lastKnownFileType = sourcecode.c.objc; path = TGStickersSectionHeaderController.m; sourceTree = "<group>"; };
		09C571E62172878900BDF00F /* TGStickersController.m */ = {isa = PBXFileReference; fileEncoding = 4; lastKnownFileType = sourcecode.c.objc; path = TGStickersController.m; sourceTree = "<group>"; };
		09C571E72172878900BDF00F /* TGStickerPackRowController.h */ = {isa = PBXFileReference; fileEncoding = 4; lastKnownFileType = sourcecode.c.h; path = TGStickerPackRowController.h; sourceTree = "<group>"; };
		09C571E82172878900BDF00F /* TGStickersController.h */ = {isa = PBXFileReference; fileEncoding = 4; lastKnownFileType = sourcecode.c.h; path = TGStickersController.h; sourceTree = "<group>"; };
		09C571E92172878900BDF00F /* TGStickersSectionHeaderController.h */ = {isa = PBXFileReference; fileEncoding = 4; lastKnownFileType = sourcecode.c.h; path = TGStickersSectionHeaderController.h; sourceTree = "<group>"; };
		09C571EA2172878900BDF00F /* TGStickersHeaderController.h */ = {isa = PBXFileReference; fileEncoding = 4; lastKnownFileType = sourcecode.c.h; path = TGStickersHeaderController.h; sourceTree = "<group>"; };
		09C571F3217287E500BDF00F /* TGBotKeyboardButtonController.h */ = {isa = PBXFileReference; fileEncoding = 4; lastKnownFileType = sourcecode.c.h; path = TGBotKeyboardButtonController.h; sourceTree = "<group>"; };
		09C571F4217287E500BDF00F /* TGBotKeyboardButtonController.m */ = {isa = PBXFileReference; fileEncoding = 4; lastKnownFileType = sourcecode.c.objc; path = TGBotKeyboardButtonController.m; sourceTree = "<group>"; };
		09C571F5217287EF00BDF00F /* TGBotCommandController.h */ = {isa = PBXFileReference; fileEncoding = 4; lastKnownFileType = sourcecode.c.h; path = TGBotCommandController.h; sourceTree = "<group>"; };
		09C571F6217287EF00BDF00F /* TGBotCommandController.m */ = {isa = PBXFileReference; fileEncoding = 4; lastKnownFileType = sourcecode.c.objc; path = TGBotCommandController.m; sourceTree = "<group>"; };
		09C571F7217287F000BDF00F /* TGBotKeyboardController.h */ = {isa = PBXFileReference; fileEncoding = 4; lastKnownFileType = sourcecode.c.h; path = TGBotKeyboardController.h; sourceTree = "<group>"; };
		09C571F8217287F000BDF00F /* TGBotKeyboardController.m */ = {isa = PBXFileReference; fileEncoding = 4; lastKnownFileType = sourcecode.c.objc; path = TGBotKeyboardController.m; sourceTree = "<group>"; };
		09C571F92172880900BDF00F /* TGChatInfo.h */ = {isa = PBXFileReference; fileEncoding = 4; lastKnownFileType = sourcecode.c.h; path = TGChatInfo.h; sourceTree = "<group>"; };
		09C571FA2172880900BDF00F /* TGChatInfo.m */ = {isa = PBXFileReference; fileEncoding = 4; lastKnownFileType = sourcecode.c.objc; path = TGChatInfo.m; sourceTree = "<group>"; };
		09C571FB2172882D00BDF00F /* TGConversationFooterController.h */ = {isa = PBXFileReference; fileEncoding = 4; lastKnownFileType = sourcecode.c.h; path = TGConversationFooterController.h; sourceTree = "<group>"; };
		09C571FC2172882D00BDF00F /* TGConversationFooterController.m */ = {isa = PBXFileReference; fileEncoding = 4; lastKnownFileType = sourcecode.c.objc; path = TGConversationFooterController.m; sourceTree = "<group>"; };
		09C571FD2172883E00BDF00F /* TGChatTimestamp.h */ = {isa = PBXFileReference; fileEncoding = 4; lastKnownFileType = sourcecode.c.h; path = TGChatTimestamp.h; sourceTree = "<group>"; };
		09C571FE2172883E00BDF00F /* TGChatTimestamp.m */ = {isa = PBXFileReference; fileEncoding = 4; lastKnownFileType = sourcecode.c.objc; path = TGChatTimestamp.m; sourceTree = "<group>"; };
		09C571FF2172888E00BDF00F /* TGNeoBackgroundViewModel.h */ = {isa = PBXFileReference; fileEncoding = 4; lastKnownFileType = sourcecode.c.h; path = TGNeoBackgroundViewModel.h; sourceTree = "<group>"; };
		09C572002172888E00BDF00F /* TGNeoConversationStaticRowController.m */ = {isa = PBXFileReference; fileEncoding = 4; lastKnownFileType = sourcecode.c.objc; path = TGNeoConversationStaticRowController.m; sourceTree = "<group>"; };
		09C572012172888E00BDF00F /* TGNeoFileMessageViewModel.m */ = {isa = PBXFileReference; fileEncoding = 4; lastKnownFileType = sourcecode.c.objc; path = TGNeoFileMessageViewModel.m; sourceTree = "<group>"; };
		09C572022172888F00BDF00F /* TGNeoStickerMessageViewModel.h */ = {isa = PBXFileReference; fileEncoding = 4; lastKnownFileType = sourcecode.c.h; path = TGNeoStickerMessageViewModel.h; sourceTree = "<group>"; };
		09C572032172888F00BDF00F /* TGNeoForwardHeaderViewModel.h */ = {isa = PBXFileReference; fileEncoding = 4; lastKnownFileType = sourcecode.c.h; path = TGNeoForwardHeaderViewModel.h; sourceTree = "<group>"; };
		09C572042172888F00BDF00F /* TGNeoConversationSimpleRowController.m */ = {isa = PBXFileReference; fileEncoding = 4; lastKnownFileType = sourcecode.c.objc; path = TGNeoConversationSimpleRowController.m; sourceTree = "<group>"; };
		09C572052172888F00BDF00F /* TGNeoMessageViewModel.h */ = {isa = PBXFileReference; fileEncoding = 4; lastKnownFileType = sourcecode.c.h; path = TGNeoMessageViewModel.h; sourceTree = "<group>"; };
		09C572062172888F00BDF00F /* TGNeoStickerMessageViewModel.m */ = {isa = PBXFileReference; fileEncoding = 4; lastKnownFileType = sourcecode.c.objc; path = TGNeoStickerMessageViewModel.m; sourceTree = "<group>"; };
		09C572072172888F00BDF00F /* TGNeoBubbleMessageViewModel.m */ = {isa = PBXFileReference; fileEncoding = 4; lastKnownFileType = sourcecode.c.objc; path = TGNeoBubbleMessageViewModel.m; sourceTree = "<group>"; };
		09C572082172888F00BDF00F /* TGNeoVenueMessageViewModel.m */ = {isa = PBXFileReference; fileEncoding = 4; lastKnownFileType = sourcecode.c.objc; path = TGNeoVenueMessageViewModel.m; sourceTree = "<group>"; };
		09C572092172888F00BDF00F /* TGNeoConversationStaticRowController.h */ = {isa = PBXFileReference; fileEncoding = 4; lastKnownFileType = sourcecode.c.h; path = TGNeoConversationStaticRowController.h; sourceTree = "<group>"; };
		09C5720A2172888F00BDF00F /* TGNeoRowController.m */ = {isa = PBXFileReference; fileEncoding = 4; lastKnownFileType = sourcecode.c.objc; path = TGNeoRowController.m; sourceTree = "<group>"; };
		09C5720B2172889000BDF00F /* TGNeoMediaMessageViewModel.h */ = {isa = PBXFileReference; fileEncoding = 4; lastKnownFileType = sourcecode.c.h; path = TGNeoMediaMessageViewModel.h; sourceTree = "<group>"; };
		09C5720C2172889000BDF00F /* TGNeoServiceMessageViewModel.m */ = {isa = PBXFileReference; fileEncoding = 4; lastKnownFileType = sourcecode.c.objc; path = TGNeoServiceMessageViewModel.m; sourceTree = "<group>"; };
		09C5720D2172889000BDF00F /* TGNeoContactMessageViewModel.m */ = {isa = PBXFileReference; fileEncoding = 4; lastKnownFileType = sourcecode.c.objc; path = TGNeoContactMessageViewModel.m; sourceTree = "<group>"; };
		09C5720E2172889000BDF00F /* TGNeoReplyHeaderViewModel.m */ = {isa = PBXFileReference; fileEncoding = 4; lastKnownFileType = sourcecode.c.objc; path = TGNeoReplyHeaderViewModel.m; sourceTree = "<group>"; };
		09C5720F2172889000BDF00F /* TGNeoMediaMessageViewModel.m */ = {isa = PBXFileReference; fileEncoding = 4; lastKnownFileType = sourcecode.c.objc; path = TGNeoMediaMessageViewModel.m; sourceTree = "<group>"; };
		09C572102172889000BDF00F /* TGNeoConversationTimeRowController.m */ = {isa = PBXFileReference; fileEncoding = 4; lastKnownFileType = sourcecode.c.objc; path = TGNeoConversationTimeRowController.m; sourceTree = "<group>"; };
		09C572112172889000BDF00F /* TGNeoFileMessageViewModel.h */ = {isa = PBXFileReference; fileEncoding = 4; lastKnownFileType = sourcecode.c.h; path = TGNeoFileMessageViewModel.h; sourceTree = "<group>"; };
		09C572122172889000BDF00F /* TGNeoBubbleMessageViewModel.h */ = {isa = PBXFileReference; fileEncoding = 4; lastKnownFileType = sourcecode.c.h; path = TGNeoBubbleMessageViewModel.h; sourceTree = "<group>"; };
		09C572132172889000BDF00F /* TGNeoSmiliesMessageViewModel.m */ = {isa = PBXFileReference; fileEncoding = 4; lastKnownFileType = sourcecode.c.objc; path = TGNeoSmiliesMessageViewModel.m; sourceTree = "<group>"; };
		09C572142172889100BDF00F /* TGNeoConversationTimeRowController.h */ = {isa = PBXFileReference; fileEncoding = 4; lastKnownFileType = sourcecode.c.h; path = TGNeoConversationTimeRowController.h; sourceTree = "<group>"; };
		09C572152172889100BDF00F /* TGNeoTextMessageViewModel.m */ = {isa = PBXFileReference; fileEncoding = 4; lastKnownFileType = sourcecode.c.objc; path = TGNeoTextMessageViewModel.m; sourceTree = "<group>"; };
		09C572162172889100BDF00F /* TGNeoConversationMediaRowController.m */ = {isa = PBXFileReference; fileEncoding = 4; lastKnownFileType = sourcecode.c.objc; path = TGNeoConversationMediaRowController.m; sourceTree = "<group>"; };
		09C572172172889100BDF00F /* TGNeoMessageViewModel.m */ = {isa = PBXFileReference; fileEncoding = 4; lastKnownFileType = sourcecode.c.objc; path = TGNeoMessageViewModel.m; sourceTree = "<group>"; };
		09C572182172889100BDF00F /* TGNeoReplyHeaderViewModel.h */ = {isa = PBXFileReference; fileEncoding = 4; lastKnownFileType = sourcecode.c.h; path = TGNeoReplyHeaderViewModel.h; sourceTree = "<group>"; };
		09C572192172889100BDF00F /* TGNeoServiceMessageViewModel.h */ = {isa = PBXFileReference; fileEncoding = 4; lastKnownFileType = sourcecode.c.h; path = TGNeoServiceMessageViewModel.h; sourceTree = "<group>"; };
		09C5721A2172889100BDF00F /* TGNeoConversationSimpleRowController.h */ = {isa = PBXFileReference; fileEncoding = 4; lastKnownFileType = sourcecode.c.h; path = TGNeoConversationSimpleRowController.h; sourceTree = "<group>"; };
		09C5721B2172889100BDF00F /* TGNeoForwardHeaderViewModel.m */ = {isa = PBXFileReference; fileEncoding = 4; lastKnownFileType = sourcecode.c.objc; path = TGNeoForwardHeaderViewModel.m; sourceTree = "<group>"; };
		09C5721C2172889100BDF00F /* TGNeoConversationMediaRowController.h */ = {isa = PBXFileReference; fileEncoding = 4; lastKnownFileType = sourcecode.c.h; path = TGNeoConversationMediaRowController.h; sourceTree = "<group>"; };
		09C5721D2172889100BDF00F /* TGNeoContactMessageViewModel.h */ = {isa = PBXFileReference; fileEncoding = 4; lastKnownFileType = sourcecode.c.h; path = TGNeoContactMessageViewModel.h; sourceTree = "<group>"; };
		09C5721E2172889200BDF00F /* TGNeoVenueMessageViewModel.h */ = {isa = PBXFileReference; fileEncoding = 4; lastKnownFileType = sourcecode.c.h; path = TGNeoVenueMessageViewModel.h; sourceTree = "<group>"; };
		09C5721F2172889200BDF00F /* TGNeoAudioMessageViewModel.m */ = {isa = PBXFileReference; fileEncoding = 4; lastKnownFileType = sourcecode.c.objc; path = TGNeoAudioMessageViewModel.m; sourceTree = "<group>"; };
		09C572202172889200BDF00F /* TGNeoBackgroundViewModel.m */ = {isa = PBXFileReference; fileEncoding = 4; lastKnownFileType = sourcecode.c.objc; path = TGNeoBackgroundViewModel.m; sourceTree = "<group>"; };
		09C572212172889200BDF00F /* TGNeoRowController.h */ = {isa = PBXFileReference; fileEncoding = 4; lastKnownFileType = sourcecode.c.h; path = TGNeoRowController.h; sourceTree = "<group>"; };
		09C572222172889200BDF00F /* TGNeoTextMessageViewModel.h */ = {isa = PBXFileReference; fileEncoding = 4; lastKnownFileType = sourcecode.c.h; path = TGNeoTextMessageViewModel.h; sourceTree = "<group>"; };
		09C572232172889200BDF00F /* TGNeoAudioMessageViewModel.h */ = {isa = PBXFileReference; fileEncoding = 4; lastKnownFileType = sourcecode.c.h; path = TGNeoAudioMessageViewModel.h; sourceTree = "<group>"; };
		09C572242172889200BDF00F /* TGNeoSmiliesMessageViewModel.h */ = {isa = PBXFileReference; fileEncoding = 4; lastKnownFileType = sourcecode.c.h; path = TGNeoSmiliesMessageViewModel.h; sourceTree = "<group>"; };
		09C5723C21728C0E00BDF00F /* CoreGraphics.framework */ = {isa = PBXFileReference; lastKnownFileType = wrapper.framework; name = CoreGraphics.framework; path = Platforms/WatchOS.platform/Developer/SDKs/WatchOS5.0.sdk/System/Library/Frameworks/CoreGraphics.framework; sourceTree = DEVELOPER_DIR; };
		09C5723E21728CFC00BDF00F /* SSignal+Accumulate.m */ = {isa = PBXFileReference; fileEncoding = 4; lastKnownFileType = sourcecode.c.objc; name = "SSignal+Accumulate.m"; path = "submodules/SSignalKit/SSignalKit/SSignal+Accumulate.m"; sourceTree = SOURCE_ROOT; };
		09C5723F21728CFC00BDF00F /* SBag.h */ = {isa = PBXFileReference; fileEncoding = 4; lastKnownFileType = sourcecode.c.h; name = SBag.h; path = submodules/SSignalKit/SSignalKit/SBag.h; sourceTree = SOURCE_ROOT; };
		09C5724021728CFC00BDF00F /* SSignal+Pipe.h */ = {isa = PBXFileReference; fileEncoding = 4; lastKnownFileType = sourcecode.c.h; name = "SSignal+Pipe.h"; path = "submodules/SSignalKit/SSignalKit/SSignal+Pipe.h"; sourceTree = SOURCE_ROOT; };
		09C5724121728CFC00BDF00F /* SThreadPoolQueue.h */ = {isa = PBXFileReference; fileEncoding = 4; lastKnownFileType = sourcecode.c.h; name = SThreadPoolQueue.h; path = submodules/SSignalKit/SSignalKit/SThreadPoolQueue.h; sourceTree = SOURCE_ROOT; };
		09C5724221728CFC00BDF00F /* SSignal+Catch.h */ = {isa = PBXFileReference; fileEncoding = 4; lastKnownFileType = sourcecode.c.h; name = "SSignal+Catch.h"; path = "submodules/SSignalKit/SSignalKit/SSignal+Catch.h"; sourceTree = SOURCE_ROOT; };
		09C5724321728CFD00BDF00F /* SSignal+Timing.m */ = {isa = PBXFileReference; fileEncoding = 4; lastKnownFileType = sourcecode.c.objc; name = "SSignal+Timing.m"; path = "submodules/SSignalKit/SSignalKit/SSignal+Timing.m"; sourceTree = SOURCE_ROOT; };
		09C5724421728CFD00BDF00F /* SSignal+Catch.m */ = {isa = PBXFileReference; fileEncoding = 4; lastKnownFileType = sourcecode.c.objc; name = "SSignal+Catch.m"; path = "submodules/SSignalKit/SSignalKit/SSignal+Catch.m"; sourceTree = SOURCE_ROOT; };
		09C5724521728CFD00BDF00F /* SSignal+Combine.m */ = {isa = PBXFileReference; fileEncoding = 4; lastKnownFileType = sourcecode.c.objc; name = "SSignal+Combine.m"; path = "submodules/SSignalKit/SSignalKit/SSignal+Combine.m"; sourceTree = SOURCE_ROOT; };
		09C5724621728CFD00BDF00F /* SDisposable.h */ = {isa = PBXFileReference; fileEncoding = 4; lastKnownFileType = sourcecode.c.h; name = SDisposable.h; path = submodules/SSignalKit/SSignalKit/SDisposable.h; sourceTree = SOURCE_ROOT; };
		09C5724721728CFD00BDF00F /* SVariable.h */ = {isa = PBXFileReference; fileEncoding = 4; lastKnownFileType = sourcecode.c.h; name = SVariable.h; path = submodules/SSignalKit/SSignalKit/SVariable.h; sourceTree = SOURCE_ROOT; };
		09C5724821728CFD00BDF00F /* SBlockDisposable.h */ = {isa = PBXFileReference; fileEncoding = 4; lastKnownFileType = sourcecode.c.h; name = SBlockDisposable.h; path = submodules/SSignalKit/SSignalKit/SBlockDisposable.h; sourceTree = SOURCE_ROOT; };
		09C5724921728CFD00BDF00F /* SAtomic.m */ = {isa = PBXFileReference; fileEncoding = 4; lastKnownFileType = sourcecode.c.objc; name = SAtomic.m; path = submodules/SSignalKit/SSignalKit/SAtomic.m; sourceTree = SOURCE_ROOT; };
		09C5724A21728CFD00BDF00F /* SSignal+Take.h */ = {isa = PBXFileReference; fileEncoding = 4; lastKnownFileType = sourcecode.c.h; name = "SSignal+Take.h"; path = "submodules/SSignalKit/SSignalKit/SSignal+Take.h"; sourceTree = SOURCE_ROOT; };
		09C5724B21728CFD00BDF00F /* SThreadPoolQueue.m */ = {isa = PBXFileReference; fileEncoding = 4; lastKnownFileType = sourcecode.c.objc; name = SThreadPoolQueue.m; path = submodules/SSignalKit/SSignalKit/SThreadPoolQueue.m; sourceTree = SOURCE_ROOT; };
		09C5724C21728CFD00BDF00F /* SSignal+Combine.h */ = {isa = PBXFileReference; fileEncoding = 4; lastKnownFileType = sourcecode.c.h; name = "SSignal+Combine.h"; path = "submodules/SSignalKit/SSignalKit/SSignal+Combine.h"; sourceTree = SOURCE_ROOT; };
		09C5724D21728CFD00BDF00F /* SMulticastSignalManager.m */ = {isa = PBXFileReference; fileEncoding = 4; lastKnownFileType = sourcecode.c.objc; name = SMulticastSignalManager.m; path = submodules/SSignalKit/SSignalKit/SMulticastSignalManager.m; sourceTree = SOURCE_ROOT; };
		09C5724E21728CFD00BDF00F /* SMetaDisposable.m */ = {isa = PBXFileReference; fileEncoding = 4; lastKnownFileType = sourcecode.c.objc; name = SMetaDisposable.m; path = submodules/SSignalKit/SSignalKit/SMetaDisposable.m; sourceTree = SOURCE_ROOT; };
		09C5724F21728CFD00BDF00F /* SSignal+Accumulate.h */ = {isa = PBXFileReference; fileEncoding = 4; lastKnownFileType = sourcecode.c.h; name = "SSignal+Accumulate.h"; path = "submodules/SSignalKit/SSignalKit/SSignal+Accumulate.h"; sourceTree = SOURCE_ROOT; };
		09C5725021728CFD00BDF00F /* SSignal+Mapping.h */ = {isa = PBXFileReference; fileEncoding = 4; lastKnownFileType = sourcecode.c.h; name = "SSignal+Mapping.h"; path = "submodules/SSignalKit/SSignalKit/SSignal+Mapping.h"; sourceTree = SOURCE_ROOT; };
		09C5725121728CFD00BDF00F /* SThreadPoolTask.h */ = {isa = PBXFileReference; fileEncoding = 4; lastKnownFileType = sourcecode.c.h; name = SThreadPoolTask.h; path = submodules/SSignalKit/SSignalKit/SThreadPoolTask.h; sourceTree = SOURCE_ROOT; };
		09C5725221728CFE00BDF00F /* SSignal+Dispatch.m */ = {isa = PBXFileReference; fileEncoding = 4; lastKnownFileType = sourcecode.c.objc; name = "SSignal+Dispatch.m"; path = "submodules/SSignalKit/SSignalKit/SSignal+Dispatch.m"; sourceTree = SOURCE_ROOT; };
		09C5725321728CFE00BDF00F /* SBag.m */ = {isa = PBXFileReference; fileEncoding = 4; lastKnownFileType = sourcecode.c.objc; name = SBag.m; path = submodules/SSignalKit/SSignalKit/SBag.m; sourceTree = SOURCE_ROOT; };
		09C5725421728CFE00BDF00F /* SThreadPoolTask.m */ = {isa = PBXFileReference; fileEncoding = 4; lastKnownFileType = sourcecode.c.objc; name = SThreadPoolTask.m; path = submodules/SSignalKit/SSignalKit/SThreadPoolTask.m; sourceTree = SOURCE_ROOT; };
		09C5725521728CFE00BDF00F /* SSignal+Multicast.m */ = {isa = PBXFileReference; fileEncoding = 4; lastKnownFileType = sourcecode.c.objc; name = "SSignal+Multicast.m"; path = "submodules/SSignalKit/SSignalKit/SSignal+Multicast.m"; sourceTree = SOURCE_ROOT; };
		09C5725621728CFE00BDF00F /* SSignalKit.h */ = {isa = PBXFileReference; fileEncoding = 4; lastKnownFileType = sourcecode.c.h; name = SSignalKit.h; path = submodules/SSignalKit/SSignalKit/SSignalKit.h; sourceTree = SOURCE_ROOT; };
		09C5725721728CFE00BDF00F /* SSignal+Take.m */ = {isa = PBXFileReference; fileEncoding = 4; lastKnownFileType = sourcecode.c.objc; name = "SSignal+Take.m"; path = "submodules/SSignalKit/SSignalKit/SSignal+Take.m"; sourceTree = SOURCE_ROOT; };
		09C5725821728CFE00BDF00F /* SSignal+Multicast.h */ = {isa = PBXFileReference; fileEncoding = 4; lastKnownFileType = sourcecode.c.h; name = "SSignal+Multicast.h"; path = "submodules/SSignalKit/SSignalKit/SSignal+Multicast.h"; sourceTree = SOURCE_ROOT; };
		09C5725921728CFE00BDF00F /* SBlockDisposable.m */ = {isa = PBXFileReference; fileEncoding = 4; lastKnownFileType = sourcecode.c.objc; name = SBlockDisposable.m; path = submodules/SSignalKit/SSignalKit/SBlockDisposable.m; sourceTree = SOURCE_ROOT; };
		09C5725A21728CFE00BDF00F /* SSignal+SideEffects.m */ = {isa = PBXFileReference; fileEncoding = 4; lastKnownFileType = sourcecode.c.objc; name = "SSignal+SideEffects.m"; path = "submodules/SSignalKit/SSignalKit/SSignal+SideEffects.m"; sourceTree = SOURCE_ROOT; };
		09C5725B21728CFE00BDF00F /* SVariable.m */ = {isa = PBXFileReference; fileEncoding = 4; lastKnownFileType = sourcecode.c.objc; name = SVariable.m; path = submodules/SSignalKit/SSignalKit/SVariable.m; sourceTree = SOURCE_ROOT; };
		09C5725C21728CFE00BDF00F /* SMetaDisposable.h */ = {isa = PBXFileReference; fileEncoding = 4; lastKnownFileType = sourcecode.c.h; name = SMetaDisposable.h; path = submodules/SSignalKit/SSignalKit/SMetaDisposable.h; sourceTree = SOURCE_ROOT; };
		09C5725D21728CFF00BDF00F /* SSubscriber.m */ = {isa = PBXFileReference; fileEncoding = 4; lastKnownFileType = sourcecode.c.objc; name = SSubscriber.m; path = submodules/SSignalKit/SSignalKit/SSubscriber.m; sourceTree = SOURCE_ROOT; };
		09C5725E21728CFF00BDF00F /* SSignal+Pipe.m */ = {isa = PBXFileReference; fileEncoding = 4; lastKnownFileType = sourcecode.c.objc; name = "SSignal+Pipe.m"; path = "submodules/SSignalKit/SSignalKit/SSignal+Pipe.m"; sourceTree = SOURCE_ROOT; };
		09C5725F21728CFF00BDF00F /* STimer.h */ = {isa = PBXFileReference; fileEncoding = 4; lastKnownFileType = sourcecode.c.h; name = STimer.h; path = submodules/SSignalKit/SSignalKit/STimer.h; sourceTree = SOURCE_ROOT; };
		09C5726021728CFF00BDF00F /* SSignal+Single.m */ = {isa = PBXFileReference; fileEncoding = 4; lastKnownFileType = sourcecode.c.objc; name = "SSignal+Single.m"; path = "submodules/SSignalKit/SSignalKit/SSignal+Single.m"; sourceTree = SOURCE_ROOT; };
		09C5726121728CFF00BDF00F /* SMulticastSignalManager.h */ = {isa = PBXFileReference; fileEncoding = 4; lastKnownFileType = sourcecode.c.h; name = SMulticastSignalManager.h; path = submodules/SSignalKit/SSignalKit/SMulticastSignalManager.h; sourceTree = SOURCE_ROOT; };
		09C5726221728CFF00BDF00F /* STimer.m */ = {isa = PBXFileReference; fileEncoding = 4; lastKnownFileType = sourcecode.c.objc; name = STimer.m; path = submodules/SSignalKit/SSignalKit/STimer.m; sourceTree = SOURCE_ROOT; };
		09C5726321728CFF00BDF00F /* SSignal+Timing.h */ = {isa = PBXFileReference; fileEncoding = 4; lastKnownFileType = sourcecode.c.h; name = "SSignal+Timing.h"; path = "submodules/SSignalKit/SSignalKit/SSignal+Timing.h"; sourceTree = SOURCE_ROOT; };
		09C5726421728CFF00BDF00F /* SSignal+SideEffects.h */ = {isa = PBXFileReference; fileEncoding = 4; lastKnownFileType = sourcecode.c.h; name = "SSignal+SideEffects.h"; path = "submodules/SSignalKit/SSignalKit/SSignal+SideEffects.h"; sourceTree = SOURCE_ROOT; };
		09C5726521728CFF00BDF00F /* SQueue.h */ = {isa = PBXFileReference; fileEncoding = 4; lastKnownFileType = sourcecode.c.h; name = SQueue.h; path = submodules/SSignalKit/SSignalKit/SQueue.h; sourceTree = SOURCE_ROOT; };
		09C5726621728CFF00BDF00F /* SSignal+Single.h */ = {isa = PBXFileReference; fileEncoding = 4; lastKnownFileType = sourcecode.c.h; name = "SSignal+Single.h"; path = "submodules/SSignalKit/SSignalKit/SSignal+Single.h"; sourceTree = SOURCE_ROOT; };
		09C5726721728CFF00BDF00F /* SQueue.m */ = {isa = PBXFileReference; fileEncoding = 4; lastKnownFileType = sourcecode.c.objc; name = SQueue.m; path = submodules/SSignalKit/SSignalKit/SQueue.m; sourceTree = SOURCE_ROOT; };
		09C5726821728CFF00BDF00F /* SSubscriber.h */ = {isa = PBXFileReference; fileEncoding = 4; lastKnownFileType = sourcecode.c.h; name = SSubscriber.h; path = submodules/SSignalKit/SSignalKit/SSubscriber.h; sourceTree = SOURCE_ROOT; };
		09C5726921728D0000BDF00F /* SSignal+Meta.h */ = {isa = PBXFileReference; fileEncoding = 4; lastKnownFileType = sourcecode.c.h; name = "SSignal+Meta.h"; path = "submodules/SSignalKit/SSignalKit/SSignal+Meta.h"; sourceTree = SOURCE_ROOT; };
		09C5726A21728D0000BDF00F /* SSignal.h */ = {isa = PBXFileReference; fileEncoding = 4; lastKnownFileType = sourcecode.c.h; name = SSignal.h; path = submodules/SSignalKit/SSignalKit/SSignal.h; sourceTree = SOURCE_ROOT; };
		09C5726B21728D0000BDF00F /* SThreadPool.h */ = {isa = PBXFileReference; fileEncoding = 4; lastKnownFileType = sourcecode.c.h; name = SThreadPool.h; path = submodules/SSignalKit/SSignalKit/SThreadPool.h; sourceTree = SOURCE_ROOT; };
		09C5726C21728D0000BDF00F /* SDisposableSet.m */ = {isa = PBXFileReference; fileEncoding = 4; lastKnownFileType = sourcecode.c.objc; name = SDisposableSet.m; path = submodules/SSignalKit/SSignalKit/SDisposableSet.m; sourceTree = SOURCE_ROOT; };
		09C5726D21728D0000BDF00F /* SSignal.m */ = {isa = PBXFileReference; fileEncoding = 4; lastKnownFileType = sourcecode.c.objc; name = SSignal.m; path = submodules/SSignalKit/SSignalKit/SSignal.m; sourceTree = SOURCE_ROOT; };
		09C5726E21728D0000BDF00F /* SSignal+Dispatch.h */ = {isa = PBXFileReference; fileEncoding = 4; lastKnownFileType = sourcecode.c.h; name = "SSignal+Dispatch.h"; path = "submodules/SSignalKit/SSignalKit/SSignal+Dispatch.h"; sourceTree = SOURCE_ROOT; };
		09C5726F21728D0000BDF00F /* SDisposableSet.h */ = {isa = PBXFileReference; fileEncoding = 4; lastKnownFileType = sourcecode.c.h; name = SDisposableSet.h; path = submodules/SSignalKit/SSignalKit/SDisposableSet.h; sourceTree = SOURCE_ROOT; };
		09C5727021728D0000BDF00F /* SSignal+Meta.m */ = {isa = PBXFileReference; fileEncoding = 4; lastKnownFileType = sourcecode.c.objc; name = "SSignal+Meta.m"; path = "submodules/SSignalKit/SSignalKit/SSignal+Meta.m"; sourceTree = SOURCE_ROOT; };
		09C5727121728D0000BDF00F /* SSignal+Mapping.m */ = {isa = PBXFileReference; fileEncoding = 4; lastKnownFileType = sourcecode.c.objc; name = "SSignal+Mapping.m"; path = "submodules/SSignalKit/SSignalKit/SSignal+Mapping.m"; sourceTree = SOURCE_ROOT; };
		09C5727221728D0000BDF00F /* SAtomic.h */ = {isa = PBXFileReference; fileEncoding = 4; lastKnownFileType = sourcecode.c.h; name = SAtomic.h; path = submodules/SSignalKit/SSignalKit/SAtomic.h; sourceTree = SOURCE_ROOT; };
		09C5727321728D0000BDF00F /* SThreadPool.m */ = {isa = PBXFileReference; fileEncoding = 4; lastKnownFileType = sourcecode.c.objc; name = SThreadPool.m; path = submodules/SSignalKit/SSignalKit/SThreadPool.m; sourceTree = SOURCE_ROOT; };
		09C572AD217292B800BDF00F /* TGBridgeRemoteSignals.m */ = {isa = PBXFileReference; fileEncoding = 4; lastKnownFileType = sourcecode.c.objc; name = TGBridgeRemoteSignals.m; path = Bridge/TGBridgeRemoteSignals.m; sourceTree = "<group>"; };
		09C572AE217292B900BDF00F /* TGBridgePresetsSignals.m */ = {isa = PBXFileReference; fileEncoding = 4; lastKnownFileType = sourcecode.c.objc; name = TGBridgePresetsSignals.m; path = Bridge/TGBridgePresetsSignals.m; sourceTree = "<group>"; };
		09C572AF217292B900BDF00F /* TGBridgeChatListSignals.m */ = {isa = PBXFileReference; fileEncoding = 4; lastKnownFileType = sourcecode.c.objc; name = TGBridgeChatListSignals.m; path = Bridge/TGBridgeChatListSignals.m; sourceTree = "<group>"; };
		09C572B0217292B900BDF00F /* TGBridgeConversationSignals.m */ = {isa = PBXFileReference; fileEncoding = 4; lastKnownFileType = sourcecode.c.objc; name = TGBridgeConversationSignals.m; path = Bridge/TGBridgeConversationSignals.m; sourceTree = "<group>"; };
		09C572B1217292B900BDF00F /* TGBridgeAudioSignals.h */ = {isa = PBXFileReference; fileEncoding = 4; lastKnownFileType = sourcecode.c.h; name = TGBridgeAudioSignals.h; path = Bridge/TGBridgeAudioSignals.h; sourceTree = "<group>"; };
		09C572B2217292B900BDF00F /* TGBridgeBotSignals.h */ = {isa = PBXFileReference; fileEncoding = 4; lastKnownFileType = sourcecode.c.h; name = TGBridgeBotSignals.h; path = Bridge/TGBridgeBotSignals.h; sourceTree = "<group>"; };
		09C572B3217292B900BDF00F /* TGBridgeStickersSignals.h */ = {isa = PBXFileReference; fileEncoding = 4; lastKnownFileType = sourcecode.c.h; name = TGBridgeStickersSignals.h; path = Bridge/TGBridgeStickersSignals.h; sourceTree = "<group>"; };
		09C572B4217292B900BDF00F /* TGBridgePeerSettingsSignals.h */ = {isa = PBXFileReference; fileEncoding = 4; lastKnownFileType = sourcecode.c.h; name = TGBridgePeerSettingsSignals.h; path = Bridge/TGBridgePeerSettingsSignals.h; sourceTree = "<group>"; };
		09C572B5217292B900BDF00F /* TGBridgeSendMessageSignals.m */ = {isa = PBXFileReference; fileEncoding = 4; lastKnownFileType = sourcecode.c.objc; name = TGBridgeSendMessageSignals.m; path = Bridge/TGBridgeSendMessageSignals.m; sourceTree = "<group>"; };
		09C572B6217292B900BDF00F /* TGBridgeStateSignal.h */ = {isa = PBXFileReference; fileEncoding = 4; lastKnownFileType = sourcecode.c.h; name = TGBridgeStateSignal.h; path = Bridge/TGBridgeStateSignal.h; sourceTree = "<group>"; };
		09C572B7217292B900BDF00F /* TGBridgeContactsSignals.h */ = {isa = PBXFileReference; fileEncoding = 4; lastKnownFileType = sourcecode.c.h; name = TGBridgeContactsSignals.h; path = Bridge/TGBridgeContactsSignals.h; sourceTree = "<group>"; };
		09C572B8217292B900BDF00F /* TGBridgeStickersSignals.m */ = {isa = PBXFileReference; fileEncoding = 4; lastKnownFileType = sourcecode.c.objc; name = TGBridgeStickersSignals.m; path = Bridge/TGBridgeStickersSignals.m; sourceTree = "<group>"; };
		09C572B9217292B900BDF00F /* TGBridgeChatMessageListSignals.h */ = {isa = PBXFileReference; fileEncoding = 4; lastKnownFileType = sourcecode.c.h; name = TGBridgeChatMessageListSignals.h; path = Bridge/TGBridgeChatMessageListSignals.h; sourceTree = "<group>"; };
		09C572BA217292B900BDF00F /* TGBridgeSendMessageSignals.h */ = {isa = PBXFileReference; fileEncoding = 4; lastKnownFileType = sourcecode.c.h; name = TGBridgeSendMessageSignals.h; path = Bridge/TGBridgeSendMessageSignals.h; sourceTree = "<group>"; };
		09C572BB217292B900BDF00F /* TGBridgeBotSignals.m */ = {isa = PBXFileReference; fileEncoding = 4; lastKnownFileType = sourcecode.c.objc; name = TGBridgeBotSignals.m; path = Bridge/TGBridgeBotSignals.m; sourceTree = "<group>"; };
		09C572BC217292B900BDF00F /* TGBridgeLocationSignals.h */ = {isa = PBXFileReference; fileEncoding = 4; lastKnownFileType = sourcecode.c.h; name = TGBridgeLocationSignals.h; path = Bridge/TGBridgeLocationSignals.h; sourceTree = "<group>"; };
		09C572BD217292BA00BDF00F /* TGBridgeUserInfoSignals.h */ = {isa = PBXFileReference; fileEncoding = 4; lastKnownFileType = sourcecode.c.h; name = TGBridgeUserInfoSignals.h; path = Bridge/TGBridgeUserInfoSignals.h; sourceTree = "<group>"; };
		09C572BE217292BA00BDF00F /* TGBridgeContactsSignals.m */ = {isa = PBXFileReference; fileEncoding = 4; lastKnownFileType = sourcecode.c.objc; name = TGBridgeContactsSignals.m; path = Bridge/TGBridgeContactsSignals.m; sourceTree = "<group>"; };
		09C572BF217292BA00BDF00F /* TGBridgeChatListSignals.h */ = {isa = PBXFileReference; fileEncoding = 4; lastKnownFileType = sourcecode.c.h; name = TGBridgeChatListSignals.h; path = Bridge/TGBridgeChatListSignals.h; sourceTree = "<group>"; };
		09C572C0217292BA00BDF00F /* TGBridgeRemoteSignals.h */ = {isa = PBXFileReference; fileEncoding = 4; lastKnownFileType = sourcecode.c.h; name = TGBridgeRemoteSignals.h; path = Bridge/TGBridgeRemoteSignals.h; sourceTree = "<group>"; };
		09C572C1217292BA00BDF00F /* TGBridgeAudioSignals.m */ = {isa = PBXFileReference; fileEncoding = 4; lastKnownFileType = sourcecode.c.objc; name = TGBridgeAudioSignals.m; path = Bridge/TGBridgeAudioSignals.m; sourceTree = "<group>"; };
		09C572C2217292BA00BDF00F /* TGBridgePresetsSignals.h */ = {isa = PBXFileReference; fileEncoding = 4; lastKnownFileType = sourcecode.c.h; name = TGBridgePresetsSignals.h; path = Bridge/TGBridgePresetsSignals.h; sourceTree = "<group>"; };
		09C572C3217292BA00BDF00F /* TGBridgePeerSettingsSignals.m */ = {isa = PBXFileReference; fileEncoding = 4; lastKnownFileType = sourcecode.c.objc; name = TGBridgePeerSettingsSignals.m; path = Bridge/TGBridgePeerSettingsSignals.m; sourceTree = "<group>"; };
		09C572C4217292BA00BDF00F /* TGBridgeLocationSignals.m */ = {isa = PBXFileReference; fileEncoding = 4; lastKnownFileType = sourcecode.c.objc; name = TGBridgeLocationSignals.m; path = Bridge/TGBridgeLocationSignals.m; sourceTree = "<group>"; };
		09C572C5217292BA00BDF00F /* TGBridgeMediaSignals.m */ = {isa = PBXFileReference; fileEncoding = 4; lastKnownFileType = sourcecode.c.objc; name = TGBridgeMediaSignals.m; path = Bridge/TGBridgeMediaSignals.m; sourceTree = "<group>"; };
		09C572C6217292BA00BDF00F /* TGBridgeChatMessageListSignals.m */ = {isa = PBXFileReference; fileEncoding = 4; lastKnownFileType = sourcecode.c.objc; name = TGBridgeChatMessageListSignals.m; path = Bridge/TGBridgeChatMessageListSignals.m; sourceTree = "<group>"; };
		09C572C7217292BA00BDF00F /* TGBridgeMediaSignals.h */ = {isa = PBXFileReference; fileEncoding = 4; lastKnownFileType = sourcecode.c.h; name = TGBridgeMediaSignals.h; path = Bridge/TGBridgeMediaSignals.h; sourceTree = "<group>"; };
		09C572C8217292BA00BDF00F /* TGBridgeConversationSignals.h */ = {isa = PBXFileReference; fileEncoding = 4; lastKnownFileType = sourcecode.c.h; name = TGBridgeConversationSignals.h; path = Bridge/TGBridgeConversationSignals.h; sourceTree = "<group>"; };
		09C572C9217292BB00BDF00F /* TGBridgeStateSignal.m */ = {isa = PBXFileReference; fileEncoding = 4; lastKnownFileType = sourcecode.c.objc; name = TGBridgeStateSignal.m; path = Bridge/TGBridgeStateSignal.m; sourceTree = "<group>"; };
		09C572CA217292BB00BDF00F /* TGBridgeUserInfoSignals.m */ = {isa = PBXFileReference; fileEncoding = 4; lastKnownFileType = sourcecode.c.objc; name = TGBridgeUserInfoSignals.m; path = Bridge/TGBridgeUserInfoSignals.m; sourceTree = "<group>"; };
		09C572CC2172939F00BDF00F /* TGBridgeClient.h */ = {isa = PBXFileReference; fileEncoding = 4; lastKnownFileType = sourcecode.c.h; name = TGBridgeClient.h; path = Bridge/TGBridgeClient.h; sourceTree = "<group>"; };
		09C572CE2172939F00BDF00F /* TGBridgeCommon.m */ = {isa = PBXFileReference; fileEncoding = 4; lastKnownFileType = sourcecode.c.objc; name = TGBridgeCommon.m; path = Bridge/TGBridgeCommon.m; sourceTree = "<group>"; };
		09C572CF2172939F00BDF00F /* TGBridgeCommon.h */ = {isa = PBXFileReference; fileEncoding = 4; lastKnownFileType = sourcecode.c.h; name = TGBridgeCommon.h; path = Bridge/TGBridgeCommon.h; sourceTree = "<group>"; };
		09C572D02172939F00BDF00F /* TGBridgeClient.m */ = {isa = PBXFileReference; fileEncoding = 4; lastKnownFileType = sourcecode.c.objc; name = TGBridgeClient.m; path = Bridge/TGBridgeClient.m; sourceTree = "<group>"; };
		09C572D62172953200BDF00F /* TGBridgeMediaAttachment.h */ = {isa = PBXFileReference; fileEncoding = 4; lastKnownFileType = sourcecode.c.h; name = TGBridgeMediaAttachment.h; path = Bridge/TGBridgeMediaAttachment.h; sourceTree = "<group>"; };
		09C572D72172953300BDF00F /* TGBridgeMessage+TGTableItem.m */ = {isa = PBXFileReference; fileEncoding = 4; lastKnownFileType = sourcecode.c.objc; name = "TGBridgeMessage+TGTableItem.m"; path = "Bridge/TGBridgeMessage+TGTableItem.m"; sourceTree = "<group>"; };
		09C572D92172953300BDF00F /* TGBridgeBotReplyMarkup.m */ = {isa = PBXFileReference; fileEncoding = 4; lastKnownFileType = sourcecode.c.objc; name = TGBridgeBotReplyMarkup.m; path = Bridge/TGBridgeBotReplyMarkup.m; sourceTree = "<group>"; };
		09C572DA2172953300BDF00F /* TGBridgeContactMediaAttachment.h */ = {isa = PBXFileReference; fileEncoding = 4; lastKnownFileType = sourcecode.c.h; name = TGBridgeContactMediaAttachment.h; path = Bridge/TGBridgeContactMediaAttachment.h; sourceTree = "<group>"; };
		09C572DB2172953300BDF00F /* TGBridgeChat+TGTableItem.h */ = {isa = PBXFileReference; fileEncoding = 4; lastKnownFileType = sourcecode.c.h; name = "TGBridgeChat+TGTableItem.h"; path = "Bridge/TGBridgeChat+TGTableItem.h"; sourceTree = "<group>"; };
		09C572DC2172953300BDF00F /* TGBridgeActionMediaAttachment.h */ = {isa = PBXFileReference; fileEncoding = 4; lastKnownFileType = sourcecode.c.h; name = TGBridgeActionMediaAttachment.h; path = Bridge/TGBridgeActionMediaAttachment.h; sourceTree = "<group>"; };
		09C572DD2172953300BDF00F /* TGBridgeBotReplyMarkup.h */ = {isa = PBXFileReference; fileEncoding = 4; lastKnownFileType = sourcecode.c.h; name = TGBridgeBotReplyMarkup.h; path = Bridge/TGBridgeBotReplyMarkup.h; sourceTree = "<group>"; };
		09C572DE2172953300BDF00F /* TGBridgeContactMediaAttachment.m */ = {isa = PBXFileReference; fileEncoding = 4; lastKnownFileType = sourcecode.c.objc; name = TGBridgeContactMediaAttachment.m; path = Bridge/TGBridgeContactMediaAttachment.m; sourceTree = "<group>"; };
		09C572DF2172953300BDF00F /* TGBridgeMessage.m */ = {isa = PBXFileReference; fileEncoding = 4; lastKnownFileType = sourcecode.c.objc; name = TGBridgeMessage.m; path = Bridge/TGBridgeMessage.m; sourceTree = "<group>"; };
		09C572E02172953300BDF00F /* TGBridgeAudioMediaAttachment.m */ = {isa = PBXFileReference; fileEncoding = 4; lastKnownFileType = sourcecode.c.objc; name = TGBridgeAudioMediaAttachment.m; path = Bridge/TGBridgeAudioMediaAttachment.m; sourceTree = "<group>"; };
		09C572E12172953300BDF00F /* TGBridgeReplyMarkupMediaAttachment.h */ = {isa = PBXFileReference; fileEncoding = 4; lastKnownFileType = sourcecode.c.h; name = TGBridgeReplyMarkupMediaAttachment.h; path = Bridge/TGBridgeReplyMarkupMediaAttachment.h; sourceTree = "<group>"; };
		09C572E22172953300BDF00F /* TGBridgeActionMediaAttachment.m */ = {isa = PBXFileReference; fileEncoding = 4; lastKnownFileType = sourcecode.c.objc; name = TGBridgeActionMediaAttachment.m; path = Bridge/TGBridgeActionMediaAttachment.m; sourceTree = "<group>"; };
		09C572E32172953400BDF00F /* TGBridgeStickerPack.m */ = {isa = PBXFileReference; fileEncoding = 4; lastKnownFileType = sourcecode.c.objc; name = TGBridgeStickerPack.m; path = Bridge/TGBridgeStickerPack.m; sourceTree = "<group>"; };
		09C572E42172953400BDF00F /* TGBridgeVideoMediaAttachment.m */ = {isa = PBXFileReference; fileEncoding = 4; lastKnownFileType = sourcecode.c.objc; name = TGBridgeVideoMediaAttachment.m; path = Bridge/TGBridgeVideoMediaAttachment.m; sourceTree = "<group>"; };
		09C572E62172953400BDF00F /* TGBridgeForwardedMessageMediaAttachment.m */ = {isa = PBXFileReference; fileEncoding = 4; lastKnownFileType = sourcecode.c.objc; name = TGBridgeForwardedMessageMediaAttachment.m; path = Bridge/TGBridgeForwardedMessageMediaAttachment.m; sourceTree = "<group>"; };
		09C572E72172953400BDF00F /* TGBridgeLocationMediaAttachment.h */ = {isa = PBXFileReference; fileEncoding = 4; lastKnownFileType = sourcecode.c.h; name = TGBridgeLocationMediaAttachment.h; path = Bridge/TGBridgeLocationMediaAttachment.h; sourceTree = "<group>"; };
		09C572E82172953400BDF00F /* TGBridgeBotInfo.h */ = {isa = PBXFileReference; fileEncoding = 4; lastKnownFileType = sourcecode.c.h; name = TGBridgeBotInfo.h; path = Bridge/TGBridgeBotInfo.h; sourceTree = "<group>"; };
		09C572E92172953400BDF00F /* TGBridgeUser+TGTableItem.m */ = {isa = PBXFileReference; fileEncoding = 4; lastKnownFileType = sourcecode.c.objc; name = "TGBridgeUser+TGTableItem.m"; path = "Bridge/TGBridgeUser+TGTableItem.m"; sourceTree = "<group>"; };
		09C572EA2172953400BDF00F /* TGBridgeBotCommandInfo.h */ = {isa = PBXFileReference; fileEncoding = 4; lastKnownFileType = sourcecode.c.h; name = TGBridgeBotCommandInfo.h; path = Bridge/TGBridgeBotCommandInfo.h; sourceTree = "<group>"; };
		09C572EB2172953400BDF00F /* TGBridgeUser.h */ = {isa = PBXFileReference; fileEncoding = 4; lastKnownFileType = sourcecode.c.h; name = TGBridgeUser.h; path = Bridge/TGBridgeUser.h; sourceTree = "<group>"; };
		09C572EC2172953400BDF00F /* TGBridgeReplyMessageMediaAttachment.h */ = {isa = PBXFileReference; fileEncoding = 4; lastKnownFileType = sourcecode.c.h; name = TGBridgeReplyMessageMediaAttachment.h; path = Bridge/TGBridgeReplyMessageMediaAttachment.h; sourceTree = "<group>"; };
		09C572ED2172953400BDF00F /* TGBridgeUser.m */ = {isa = PBXFileReference; fileEncoding = 4; lastKnownFileType = sourcecode.c.objc; name = TGBridgeUser.m; path = Bridge/TGBridgeUser.m; sourceTree = "<group>"; };
		09C572EE2172953400BDF00F /* TGBridgeImageMediaAttachment.h */ = {isa = PBXFileReference; fileEncoding = 4; lastKnownFileType = sourcecode.c.h; name = TGBridgeImageMediaAttachment.h; path = Bridge/TGBridgeImageMediaAttachment.h; sourceTree = "<group>"; };
		09C572EF2172953500BDF00F /* TGBridgeBotCommandInfo.m */ = {isa = PBXFileReference; fileEncoding = 4; lastKnownFileType = sourcecode.c.objc; name = TGBridgeBotCommandInfo.m; path = Bridge/TGBridgeBotCommandInfo.m; sourceTree = "<group>"; };
		09C572F02172953500BDF00F /* TGBridgeDocumentMediaAttachment.h */ = {isa = PBXFileReference; fileEncoding = 4; lastKnownFileType = sourcecode.c.h; name = TGBridgeDocumentMediaAttachment.h; path = Bridge/TGBridgeDocumentMediaAttachment.h; sourceTree = "<group>"; };
		09C572F12172953500BDF00F /* TGBridgeChat.h */ = {isa = PBXFileReference; fileEncoding = 4; lastKnownFileType = sourcecode.c.h; name = TGBridgeChat.h; path = Bridge/TGBridgeChat.h; sourceTree = "<group>"; };
		09C572F22172953500BDF00F /* TGBridgeImageMediaAttachment.m */ = {isa = PBXFileReference; fileEncoding = 4; lastKnownFileType = sourcecode.c.objc; name = TGBridgeImageMediaAttachment.m; path = Bridge/TGBridgeImageMediaAttachment.m; sourceTree = "<group>"; };
		09C572F32172953500BDF00F /* TGBridgeLocationVenue.m */ = {isa = PBXFileReference; fileEncoding = 4; lastKnownFileType = sourcecode.c.objc; name = TGBridgeLocationVenue.m; path = Bridge/TGBridgeLocationVenue.m; sourceTree = "<group>"; };
		09C572F42172953500BDF00F /* TGBridgeMessageEntities.m */ = {isa = PBXFileReference; fileEncoding = 4; lastKnownFileType = sourcecode.c.objc; name = TGBridgeMessageEntities.m; path = Bridge/TGBridgeMessageEntities.m; sourceTree = "<group>"; };
		09C572F52172953500BDF00F /* TGBridgeWebPageMediaAttachment.m */ = {isa = PBXFileReference; fileEncoding = 4; lastKnownFileType = sourcecode.c.objc; name = TGBridgeWebPageMediaAttachment.m; path = Bridge/TGBridgeWebPageMediaAttachment.m; sourceTree = "<group>"; };
		09C572F62172953500BDF00F /* TGBridgeChat+TGTableItem.m */ = {isa = PBXFileReference; fileEncoding = 4; lastKnownFileType = sourcecode.c.objc; name = "TGBridgeChat+TGTableItem.m"; path = "Bridge/TGBridgeChat+TGTableItem.m"; sourceTree = "<group>"; };
		09C572F72172953500BDF00F /* TGBridgeMessage+TGTableItem.h */ = {isa = PBXFileReference; fileEncoding = 4; lastKnownFileType = sourcecode.c.h; name = "TGBridgeMessage+TGTableItem.h"; path = "Bridge/TGBridgeMessage+TGTableItem.h"; sourceTree = "<group>"; };
		09C572F82172953500BDF00F /* TGBridgeMessageEntitiesAttachment.h */ = {isa = PBXFileReference; fileEncoding = 4; lastKnownFileType = sourcecode.c.h; name = TGBridgeMessageEntitiesAttachment.h; path = Bridge/TGBridgeMessageEntitiesAttachment.h; sourceTree = "<group>"; };
		09C572F92172953600BDF00F /* TGBridgeMediaAttachment.m */ = {isa = PBXFileReference; fileEncoding = 4; lastKnownFileType = sourcecode.c.objc; name = TGBridgeMediaAttachment.m; path = Bridge/TGBridgeMediaAttachment.m; sourceTree = "<group>"; };
		09C572FA2172953600BDF00F /* TGBridgeMessageEntities.h */ = {isa = PBXFileReference; fileEncoding = 4; lastKnownFileType = sourcecode.c.h; name = TGBridgeMessageEntities.h; path = Bridge/TGBridgeMessageEntities.h; sourceTree = "<group>"; };
		09C572FB2172953600BDF00F /* TGBridgeDocumentMediaAttachment.m */ = {isa = PBXFileReference; fileEncoding = 4; lastKnownFileType = sourcecode.c.objc; name = TGBridgeDocumentMediaAttachment.m; path = Bridge/TGBridgeDocumentMediaAttachment.m; sourceTree = "<group>"; };
		09C572FC2172953600BDF00F /* TGBridgePeerNotificationSettings.m */ = {isa = PBXFileReference; fileEncoding = 4; lastKnownFileType = sourcecode.c.objc; name = TGBridgePeerNotificationSettings.m; path = Bridge/TGBridgePeerNotificationSettings.m; sourceTree = "<group>"; };
		09C572FD2172953600BDF00F /* TGBridgeReplyMessageMediaAttachment.m */ = {isa = PBXFileReference; fileEncoding = 4; lastKnownFileType = sourcecode.c.objc; name = TGBridgeReplyMessageMediaAttachment.m; path = Bridge/TGBridgeReplyMessageMediaAttachment.m; sourceTree = "<group>"; };
		09C572FE2172953600BDF00F /* TGBridgeForwardedMessageMediaAttachment.h */ = {isa = PBXFileReference; fileEncoding = 4; lastKnownFileType = sourcecode.c.h; name = TGBridgeForwardedMessageMediaAttachment.h; path = Bridge/TGBridgeForwardedMessageMediaAttachment.h; sourceTree = "<group>"; };
		09C572FF2172953600BDF00F /* TGBridgeLocationVenue+TGTableItem.m */ = {isa = PBXFileReference; fileEncoding = 4; lastKnownFileType = sourcecode.c.objc; name = "TGBridgeLocationVenue+TGTableItem.m"; path = "Bridge/TGBridgeLocationVenue+TGTableItem.m"; sourceTree = "<group>"; };
		09C573002172953600BDF00F /* TGBridgeLocationMediaAttachment.m */ = {isa = PBXFileReference; fileEncoding = 4; lastKnownFileType = sourcecode.c.objc; name = TGBridgeLocationMediaAttachment.m; path = Bridge/TGBridgeLocationMediaAttachment.m; sourceTree = "<group>"; };
		09C573022172953600BDF00F /* TGBridgePeerNotificationSettings.h */ = {isa = PBXFileReference; fileEncoding = 4; lastKnownFileType = sourcecode.c.h; name = TGBridgePeerNotificationSettings.h; path = Bridge/TGBridgePeerNotificationSettings.h; sourceTree = "<group>"; };
		09C573032172953600BDF00F /* TGBridgeContext.h */ = {isa = PBXFileReference; fileEncoding = 4; lastKnownFileType = sourcecode.c.h; name = TGBridgeContext.h; path = Bridge/TGBridgeContext.h; sourceTree = "<group>"; };
		09C573042172953700BDF00F /* TGBridgeMessage.h */ = {isa = PBXFileReference; fileEncoding = 4; lastKnownFileType = sourcecode.c.h; name = TGBridgeMessage.h; path = Bridge/TGBridgeMessage.h; sourceTree = "<group>"; };
		09C573052172953700BDF00F /* TGBridgeUser+TGTableItem.h */ = {isa = PBXFileReference; fileEncoding = 4; lastKnownFileType = sourcecode.c.h; name = "TGBridgeUser+TGTableItem.h"; path = "Bridge/TGBridgeUser+TGTableItem.h"; sourceTree = "<group>"; };
		09C573062172953700BDF00F /* TGBridgeVideoMediaAttachment.h */ = {isa = PBXFileReference; fileEncoding = 4; lastKnownFileType = sourcecode.c.h; name = TGBridgeVideoMediaAttachment.h; path = Bridge/TGBridgeVideoMediaAttachment.h; sourceTree = "<group>"; };
		09C573072172953700BDF00F /* TGBridgeContext.m */ = {isa = PBXFileReference; fileEncoding = 4; lastKnownFileType = sourcecode.c.objc; name = TGBridgeContext.m; path = Bridge/TGBridgeContext.m; sourceTree = "<group>"; };
		09C573082172953700BDF00F /* TGBridgeAudioMediaAttachment.h */ = {isa = PBXFileReference; fileEncoding = 4; lastKnownFileType = sourcecode.c.h; name = TGBridgeAudioMediaAttachment.h; path = Bridge/TGBridgeAudioMediaAttachment.h; sourceTree = "<group>"; };
		09C573092172953700BDF00F /* TGBridgeChat.m */ = {isa = PBXFileReference; fileEncoding = 4; lastKnownFileType = sourcecode.c.objc; name = TGBridgeChat.m; path = Bridge/TGBridgeChat.m; sourceTree = "<group>"; };
		09C5730A2172953700BDF00F /* TGBridgeMessageEntitiesAttachment.m */ = {isa = PBXFileReference; fileEncoding = 4; lastKnownFileType = sourcecode.c.objc; name = TGBridgeMessageEntitiesAttachment.m; path = Bridge/TGBridgeMessageEntitiesAttachment.m; sourceTree = "<group>"; };
		09C5730B2172953700BDF00F /* TGBridgeLocationVenue.h */ = {isa = PBXFileReference; fileEncoding = 4; lastKnownFileType = sourcecode.c.h; name = TGBridgeLocationVenue.h; path = Bridge/TGBridgeLocationVenue.h; sourceTree = "<group>"; };
		09C5730C2172953700BDF00F /* TGBridgeChatMessages.m */ = {isa = PBXFileReference; fileEncoding = 4; lastKnownFileType = sourcecode.c.objc; name = TGBridgeChatMessages.m; path = Bridge/TGBridgeChatMessages.m; sourceTree = "<group>"; };
		09C5730D2172953800BDF00F /* TGBridgeReplyMarkupMediaAttachment.m */ = {isa = PBXFileReference; fileEncoding = 4; lastKnownFileType = sourcecode.c.objc; name = TGBridgeReplyMarkupMediaAttachment.m; path = Bridge/TGBridgeReplyMarkupMediaAttachment.m; sourceTree = "<group>"; };
		09C5730F2172953800BDF00F /* TGBridgeUnsupportedMediaAttachment.m */ = {isa = PBXFileReference; fileEncoding = 4; lastKnownFileType = sourcecode.c.objc; name = TGBridgeUnsupportedMediaAttachment.m; path = Bridge/TGBridgeUnsupportedMediaAttachment.m; sourceTree = "<group>"; };
		09C573102172953800BDF00F /* TGBridgeBotInfo.m */ = {isa = PBXFileReference; fileEncoding = 4; lastKnownFileType = sourcecode.c.objc; name = TGBridgeBotInfo.m; path = Bridge/TGBridgeBotInfo.m; sourceTree = "<group>"; };
		09C573112172953800BDF00F /* TGBridgeUnsupportedMediaAttachment.h */ = {isa = PBXFileReference; fileEncoding = 4; lastKnownFileType = sourcecode.c.h; name = TGBridgeUnsupportedMediaAttachment.h; path = Bridge/TGBridgeUnsupportedMediaAttachment.h; sourceTree = "<group>"; };
		09C573122172953800BDF00F /* TGBridgeWebPageMediaAttachment.h */ = {isa = PBXFileReference; fileEncoding = 4; lastKnownFileType = sourcecode.c.h; name = TGBridgeWebPageMediaAttachment.h; path = Bridge/TGBridgeWebPageMediaAttachment.h; sourceTree = "<group>"; };
		09C573132172953800BDF00F /* TGBridgeStickerPack.h */ = {isa = PBXFileReference; fileEncoding = 4; lastKnownFileType = sourcecode.c.h; name = TGBridgeStickerPack.h; path = Bridge/TGBridgeStickerPack.h; sourceTree = "<group>"; };
		09C573142172953800BDF00F /* TGBridgeChatMessages.h */ = {isa = PBXFileReference; fileEncoding = 4; lastKnownFileType = sourcecode.c.h; name = TGBridgeChatMessages.h; path = Bridge/TGBridgeChatMessages.h; sourceTree = "<group>"; };
		09C573152172953800BDF00F /* TGBridgeLocationVenue+TGTableItem.h */ = {isa = PBXFileReference; fileEncoding = 4; lastKnownFileType = sourcecode.c.h; name = "TGBridgeLocationVenue+TGTableItem.h"; path = "Bridge/TGBridgeLocationVenue+TGTableItem.h"; sourceTree = "<group>"; };
		09C573362172974E00BDF00F /* TGBridgePeerIdAdapter.h */ = {isa = PBXFileReference; fileEncoding = 4; lastKnownFileType = sourcecode.c.h; name = TGBridgePeerIdAdapter.h; path = Bridge/TGBridgePeerIdAdapter.h; sourceTree = "<group>"; };
		09CFB211217299E80083F7A3 /* CoreLocation.framework */ = {isa = PBXFileReference; lastKnownFileType = wrapper.framework; name = CoreLocation.framework; path = Platforms/WatchOS.platform/Developer/SDKs/WatchOS5.0.sdk/System/Library/Frameworks/CoreLocation.framework; sourceTree = DEVELOPER_DIR; };
		09D304212174335F00C00567 /* WatchBridge.swift */ = {isa = PBXFileReference; lastKnownFileType = sourcecode.swift; path = WatchBridge.swift; sourceTree = "<group>"; };
		09EBE29922B004E800F670AB /* BlueFilledIconIpad.png */ = {isa = PBXFileReference; lastKnownFileType = image.png; path = BlueFilledIconIpad.png; sourceTree = "<group>"; };
		09EBE29A22B004E800F670AB /* BlueIconIpad@2x.png */ = {isa = PBXFileReference; lastKnownFileType = image.png; path = "BlueIconIpad@2x.png"; sourceTree = "<group>"; };
		09EBE29B22B004E900F670AB /* BlueIconIpad.png */ = {isa = PBXFileReference; lastKnownFileType = image.png; path = BlueIconIpad.png; sourceTree = "<group>"; };
		09EBE29C22B004E900F670AB /* BlackFilledIconIpad@2x.png */ = {isa = PBXFileReference; lastKnownFileType = image.png; path = "BlackFilledIconIpad@2x.png"; sourceTree = "<group>"; };
		09EBE29D22B004E900F670AB /* BlackFilledIconLargeIpad@2x.png */ = {isa = PBXFileReference; lastKnownFileType = image.png; path = "BlackFilledIconLargeIpad@2x.png"; sourceTree = "<group>"; };
		09EBE29E22B004E900F670AB /* BlueIconLargeIpad@2x.png */ = {isa = PBXFileReference; lastKnownFileType = image.png; path = "BlueIconLargeIpad@2x.png"; sourceTree = "<group>"; };
		09EBE29F22B004E900F670AB /* BlackIconLargeIpad@2x.png */ = {isa = PBXFileReference; lastKnownFileType = image.png; path = "BlackIconLargeIpad@2x.png"; sourceTree = "<group>"; };
		09EBE2A022B004E900F670AB /* BlackIconIpad.png */ = {isa = PBXFileReference; lastKnownFileType = image.png; path = BlackIconIpad.png; sourceTree = "<group>"; };
		09EBE2A122B004E900F670AB /* BlackFilledIconIpad.png */ = {isa = PBXFileReference; lastKnownFileType = image.png; path = BlackFilledIconIpad.png; sourceTree = "<group>"; };
		09EBE2A222B004E900F670AB /* BlueFilledIconIpad@2x.png */ = {isa = PBXFileReference; lastKnownFileType = image.png; path = "BlueFilledIconIpad@2x.png"; sourceTree = "<group>"; };
		09EBE2A322B004E900F670AB /* BlackIconIpad@2x.png */ = {isa = PBXFileReference; lastKnownFileType = image.png; path = "BlackIconIpad@2x.png"; sourceTree = "<group>"; };
		09EBE2A422B004E900F670AB /* BlueFilledIconLargeIpad@2x.png */ = {isa = PBXFileReference; lastKnownFileType = image.png; path = "BlueFilledIconLargeIpad@2x.png"; sourceTree = "<group>"; };
		09FDAEE52140477F00BF856F /* MtProtoKitDynamic.framework */ = {isa = PBXFileReference; explicitFileType = wrapper.framework; path = MtProtoKitDynamic.framework; sourceTree = BUILT_PRODUCTS_DIR; };
		D000CAC021FB6E160011B15D /* NotificationService-HockeyApp.entitlements */ = {isa = PBXFileReference; lastKnownFileType = text.plist.entitlements; path = "NotificationService-HockeyApp.entitlements"; sourceTree = "<group>"; };
		D000CAC121FB6E160011B15D /* NotificationService-Fork.entitlements */ = {isa = PBXFileReference; lastKnownFileType = text.plist.entitlements; path = "NotificationService-Fork.entitlements"; sourceTree = "<group>"; };
		D000CAC221FB6E170011B15D /* NotificationService-AppStore.entitlements */ = {isa = PBXFileReference; lastKnownFileType = text.plist.entitlements; path = "NotificationService-AppStore.entitlements"; sourceTree = "<group>"; };
		D000CAC321FB6E170011B15D /* NotificationService-AppStoreLLC.entitlements */ = {isa = PBXFileReference; lastKnownFileType = text.plist.entitlements; path = "NotificationService-AppStoreLLC.entitlements"; sourceTree = "<group>"; };
		D000CAC821FB6E370011B15D /* NotificationService.appex */ = {isa = PBXFileReference; explicitFileType = "wrapper.app-extension"; includeInIndex = 0; path = NotificationService.appex; sourceTree = BUILT_PRODUCTS_DIR; };
		D001D5A91F878DA300DF975A /* PhoneCountries.txt */ = {isa = PBXFileReference; fileEncoding = 4; lastKnownFileType = text; name = PhoneCountries.txt; path = "Telegram-iOS/Resources/PhoneCountries.txt"; sourceTree = "<group>"; };
		D006CFA121A8D12600FDCD32 /* ModernProto.framework */ = {isa = PBXFileReference; lastKnownFileType = wrapper.framework; name = ModernProto.framework; path = "../../../Library/Developer/Xcode/DerivedData/Telegram-iOS-ffbqcdyqpehxdvcwhyaorlehrrdc/Build/Products/Debug Hockeyapp-iphoneos/ModernProto.framework"; sourceTree = "<group>"; };
		D008599C1B28189D00EAF753 /* Telegram.app */ = {isa = PBXFileReference; explicitFileType = wrapper.application; includeInIndex = 0; path = Telegram.app; sourceTree = BUILT_PRODUCTS_DIR; };
		D00859A01B28189D00EAF753 /* Info.plist */ = {isa = PBXFileReference; lastKnownFileType = text.plist.xml; path = Info.plist; sourceTree = "<group>"; };
		D00859A11B28189D00EAF753 /* AppDelegate.swift */ = {isa = PBXFileReference; lastKnownFileType = sourcecode.swift; path = AppDelegate.swift; sourceTree = "<group>"; };
		D00859A81B28189D00EAF753 /* Images.xcassets */ = {isa = PBXFileReference; lastKnownFileType = folder.assetcatalog; path = Images.xcassets; sourceTree = "<group>"; };
		D00859AB1B28189D00EAF753 /* Base */ = {isa = PBXFileReference; lastKnownFileType = file.xib; name = Base; path = Base.lproj/LaunchScreen.xib; sourceTree = "<group>"; };
		D00859B61B28189D00EAF753 /* Info.plist */ = {isa = PBXFileReference; lastKnownFileType = text.plist.xml; path = Info.plist; sourceTree = "<group>"; };
		D00859B71B28189D00EAF753 /* Telegram_iOSTests.swift */ = {isa = PBXFileReference; lastKnownFileType = sourcecode.swift; path = Telegram_iOSTests.swift; sourceTree = "<group>"; };
		D00ED7591FE94630001F38BD /* en */ = {isa = PBXFileReference; lastKnownFileType = text.plist.xml; name = en; path = en.lproj/AppIntentVocabulary.plist; sourceTree = "<group>"; };
		D00ED75C1FE95287001F38BD /* en */ = {isa = PBXFileReference; lastKnownFileType = text.plist.strings; name = en; path = en.lproj/InfoPlist.strings; sourceTree = "<group>"; };
		D015E010225CCEB300CB9E8A /* ReadBuffer.swift */ = {isa = PBXFileReference; lastKnownFileType = sourcecode.swift; path = ReadBuffer.swift; sourceTree = "<group>"; };
		D015E01E225CDF5000CB9E8A /* Api0.swift */ = {isa = PBXFileReference; fileEncoding = 4; lastKnownFileType = sourcecode.swift; path = Api0.swift; sourceTree = "<group>"; };
		D015E04C225D2D8F00CB9E8A /* WebP.framework */ = {isa = PBXFileReference; explicitFileType = wrapper.framework; path = WebP.framework; sourceTree = BUILT_PRODUCTS_DIR; };
		D01A47521F4DBEB100383CC1 /* libHockeySDK.a */ = {isa = PBXFileReference; lastKnownFileType = archive.ar; name = libHockeySDK.a; path = "../../build/HockeySDK-iOS/Support/build/Debug-iphoneos/libHockeySDK.a"; sourceTree = "<group>"; };
		D01A47541F4DBED700383CC1 /* HockeySDK.framework */ = {isa = PBXFileReference; lastKnownFileType = wrapper.framework; path = HockeySDK.framework; sourceTree = BUILT_PRODUCTS_DIR; };
		D021D4D7219CAEDD0064BEBA /* Telegram-iOS-Fork.entitlements */ = {isa = PBXFileReference; fileEncoding = 4; lastKnownFileType = text.plist.entitlements; path = "Telegram-iOS-Fork.entitlements"; sourceTree = "<group>"; };
		D021D4D8219CAEDD0064BEBA /* Config-Fork.xcconfig */ = {isa = PBXFileReference; fileEncoding = 4; lastKnownFileType = text.xcconfig; path = "Config-Fork.xcconfig"; sourceTree = "<group>"; };
		D021D4DA219CB0EF0064BEBA /* Share-Fork.entitlements */ = {isa = PBXFileReference; fileEncoding = 4; lastKnownFileType = text.plist.entitlements; path = "Share-Fork.entitlements"; sourceTree = "<group>"; };
		D021D4DB219CB1020064BEBA /* SiriIntents-Fork.entitlements */ = {isa = PBXFileReference; fileEncoding = 4; lastKnownFileType = text.plist.entitlements; path = "SiriIntents-Fork.entitlements"; sourceTree = "<group>"; };
		D021D4DC219CB1160064BEBA /* NotificationContent-Fork.entitlements */ = {isa = PBXFileReference; fileEncoding = 4; lastKnownFileType = text.plist.entitlements; path = "NotificationContent-Fork.entitlements"; sourceTree = "<group>"; };
		D021D4DD219CB1280064BEBA /* Widget-Fork.entitlements */ = {isa = PBXFileReference; fileEncoding = 4; lastKnownFileType = text.plist.entitlements; path = "Widget-Fork.entitlements"; sourceTree = "<group>"; };
		D02CF5FC215D9ABE00E0F56A /* NotificationContent.appex */ = {isa = PBXFileReference; explicitFileType = "wrapper.app-extension"; includeInIndex = 0; path = NotificationContent.appex; sourceTree = BUILT_PRODUCTS_DIR; };
		D02CF600215D9ABF00E0F56A /* NotificationViewController.swift */ = {isa = PBXFileReference; lastKnownFileType = sourcecode.swift; path = NotificationViewController.swift; sourceTree = "<group>"; };
		D02CF605215D9ABF00E0F56A /* Info.plist */ = {isa = PBXFileReference; lastKnownFileType = text.plist.xml; path = Info.plist; sourceTree = "<group>"; };
		D02CF611215DA1C900E0F56A /* NotificationContent-HockeyApp.entitlements */ = {isa = PBXFileReference; fileEncoding = 4; lastKnownFileType = text.plist.entitlements; path = "NotificationContent-HockeyApp.entitlements"; sourceTree = "<group>"; };
		D02CF612215DA1C900E0F56A /* NotificationContent-AppStore.entitlements */ = {isa = PBXFileReference; fileEncoding = 4; lastKnownFileType = text.plist.entitlements; path = "NotificationContent-AppStore.entitlements"; sourceTree = "<group>"; };
		D02CF613215DA1C900E0F56A /* NotificationContent-AppStoreLLC.entitlements */ = {isa = PBXFileReference; fileEncoding = 4; lastKnownFileType = text.plist.entitlements; path = "NotificationContent-AppStoreLLC.entitlements"; sourceTree = "<group>"; };
		D02CF614215DA24900E0F56A /* Display.framework */ = {isa = PBXFileReference; explicitFileType = wrapper.framework; path = Display.framework; sourceTree = BUILT_PRODUCTS_DIR; };
		D02CF616215DA24900E0F56A /* Postbox.framework */ = {isa = PBXFileReference; explicitFileType = wrapper.framework; path = Postbox.framework; sourceTree = BUILT_PRODUCTS_DIR; };
		D02CF618215DA24900E0F56A /* SwiftSignalKit.framework */ = {isa = PBXFileReference; explicitFileType = wrapper.framework; path = SwiftSignalKit.framework; sourceTree = BUILT_PRODUCTS_DIR; };
		D02CF61A215DA24900E0F56A /* TelegramCore.framework */ = {isa = PBXFileReference; explicitFileType = wrapper.framework; path = TelegramCore.framework; sourceTree = BUILT_PRODUCTS_DIR; };
		D02CF61D215E522400E0F56A /* NotificationContent-Bridging-Header.h */ = {isa = PBXFileReference; fileEncoding = 4; lastKnownFileType = sourcecode.c.h; path = "NotificationContent-Bridging-Header.h"; sourceTree = "<group>"; };
		D02E31221BD803E800CD3F01 /* main.m */ = {isa = PBXFileReference; fileEncoding = 4; lastKnownFileType = sourcecode.c.objc; path = main.m; sourceTree = "<group>"; };
		D0338735223A9A99007A2CE4 /* Config-Hockeyapp-Internal.xcconfig */ = {isa = PBXFileReference; fileEncoding = 4; lastKnownFileType = text.xcconfig; path = "Config-Hockeyapp-Internal.xcconfig"; sourceTree = "<group>"; };
		D0369C8B1D3E2C9500D91AFC /* libiconv.tbd */ = {isa = PBXFileReference; lastKnownFileType = "sourcecode.text-based-dylib-definition"; name = libiconv.tbd; path = usr/lib/libiconv.tbd; sourceTree = SDKROOT; };
		D0369C8D1D3E2E4800D91AFC /* VideoToolbox.framework */ = {isa = PBXFileReference; lastKnownFileType = wrapper.framework; name = VideoToolbox.framework; path = System/Library/Frameworks/VideoToolbox.framework; sourceTree = SDKROOT; };
		D0369C8F1D3E2E5000D91AFC /* libbz2.tbd */ = {isa = PBXFileReference; lastKnownFileType = "sourcecode.text-based-dylib-definition"; name = libbz2.tbd; path = usr/lib/libbz2.tbd; sourceTree = SDKROOT; };
		D03B0E781D63484500955575 /* Share.appex */ = {isa = PBXFileReference; explicitFileType = "wrapper.app-extension"; includeInIndex = 0; path = Share.appex; sourceTree = BUILT_PRODUCTS_DIR; };
		D03B0E7A1D63484500955575 /* ShareRootController.swift */ = {isa = PBXFileReference; lastKnownFileType = sourcecode.swift; path = ShareRootController.swift; sourceTree = "<group>"; };
		D03B0E7F1D63484500955575 /* Info.plist */ = {isa = PBXFileReference; lastKnownFileType = text.plist.xml; path = Info.plist; sourceTree = "<group>"; };
		D03B0E871D634B1100955575 /* Display.framework */ = {isa = PBXFileReference; lastKnownFileType = wrapper.framework; path = Display.framework; sourceTree = BUILT_PRODUCTS_DIR; };
		D03B0E881D634B1100955575 /* SwiftSignalKit.framework */ = {isa = PBXFileReference; lastKnownFileType = wrapper.framework; path = SwiftSignalKit.framework; sourceTree = BUILT_PRODUCTS_DIR; };
		D03B0E891D634B1100955575 /* TelegramCore.framework */ = {isa = PBXFileReference; lastKnownFileType = wrapper.framework; path = TelegramCore.framework; sourceTree = BUILT_PRODUCTS_DIR; };
		D03B0E951D637A0500955575 /* AsyncDisplayKit.framework */ = {isa = PBXFileReference; lastKnownFileType = wrapper.framework; path = AsyncDisplayKit.framework; sourceTree = BUILT_PRODUCTS_DIR; };
		D03BCCC91C6EBD670097A291 /* ListViewTests.swift */ = {isa = PBXFileReference; fileEncoding = 4; lastKnownFileType = sourcecode.swift; path = ListViewTests.swift; sourceTree = "<group>"; };
		D0400ED81D5B8F97007931CE /* TelegramUI.framework */ = {isa = PBXFileReference; lastKnownFileType = wrapper.framework; path = TelegramUI.framework; sourceTree = BUILT_PRODUCTS_DIR; };
		D0400EE41D5B912E007931CE /* NotificationService.swift */ = {isa = PBXFileReference; lastKnownFileType = sourcecode.swift; path = NotificationService.swift; sourceTree = "<group>"; };
		D0400EE61D5B912E007931CE /* Info.plist */ = {isa = PBXFileReference; lastKnownFileType = text.plist.xml; path = Info.plist; sourceTree = "<group>"; };
		D04DCC0B1F71C80000B021D7 /* 0.m4a */ = {isa = PBXFileReference; lastKnownFileType = file; path = 0.m4a; sourceTree = "<group>"; };
		D04DCC0C1F71C80000B021D7 /* 1.m4a */ = {isa = PBXFileReference; lastKnownFileType = file; path = 1.m4a; sourceTree = "<group>"; };
		D04DCC0D1F71C80000B021D7 /* 100.m4a */ = {isa = PBXFileReference; lastKnownFileType = file; path = 100.m4a; sourceTree = "<group>"; };
		D04DCC0E1F71C80000B021D7 /* 101.m4a */ = {isa = PBXFileReference; lastKnownFileType = file; path = 101.m4a; sourceTree = "<group>"; };
		D04DCC0F1F71C80000B021D7 /* 102.m4a */ = {isa = PBXFileReference; lastKnownFileType = file; path = 102.m4a; sourceTree = "<group>"; };
		D04DCC101F71C80000B021D7 /* 103.m4a */ = {isa = PBXFileReference; lastKnownFileType = file; path = 103.m4a; sourceTree = "<group>"; };
		D04DCC111F71C80000B021D7 /* 104.m4a */ = {isa = PBXFileReference; lastKnownFileType = file; path = 104.m4a; sourceTree = "<group>"; };
		D04DCC121F71C80000B021D7 /* 105.m4a */ = {isa = PBXFileReference; lastKnownFileType = file; path = 105.m4a; sourceTree = "<group>"; };
		D04DCC131F71C80000B021D7 /* 106.m4a */ = {isa = PBXFileReference; lastKnownFileType = file; path = 106.m4a; sourceTree = "<group>"; };
		D04DCC141F71C80000B021D7 /* 107.m4a */ = {isa = PBXFileReference; lastKnownFileType = file; path = 107.m4a; sourceTree = "<group>"; };
		D04DCC151F71C80000B021D7 /* 108.m4a */ = {isa = PBXFileReference; lastKnownFileType = file; path = 108.m4a; sourceTree = "<group>"; };
		D04DCC161F71C80000B021D7 /* 109.m4a */ = {isa = PBXFileReference; lastKnownFileType = file; path = 109.m4a; sourceTree = "<group>"; };
		D04DCC171F71C80000B021D7 /* 110.m4a */ = {isa = PBXFileReference; lastKnownFileType = file; path = 110.m4a; sourceTree = "<group>"; };
		D04DCC181F71C80000B021D7 /* 111.m4a */ = {isa = PBXFileReference; lastKnownFileType = file; path = 111.m4a; sourceTree = "<group>"; };
		D04DCC191F71C80000B021D7 /* 2.m4a */ = {isa = PBXFileReference; lastKnownFileType = file; path = 2.m4a; sourceTree = "<group>"; };
		D04DCC1A1F71C80000B021D7 /* 3.m4a */ = {isa = PBXFileReference; lastKnownFileType = file; path = 3.m4a; sourceTree = "<group>"; };
		D04DCC1B1F71C80000B021D7 /* 4.m4a */ = {isa = PBXFileReference; lastKnownFileType = file; path = 4.m4a; sourceTree = "<group>"; };
		D04DCC1C1F71C80000B021D7 /* 5.m4a */ = {isa = PBXFileReference; lastKnownFileType = file; path = 5.m4a; sourceTree = "<group>"; };
		D04DCC1D1F71C80000B021D7 /* 6.m4a */ = {isa = PBXFileReference; lastKnownFileType = file; path = 6.m4a; sourceTree = "<group>"; };
		D04DCC1E1F71C80000B021D7 /* 7.m4a */ = {isa = PBXFileReference; lastKnownFileType = file; path = 7.m4a; sourceTree = "<group>"; };
		D04DCC1F1F71C80000B021D7 /* 8.m4a */ = {isa = PBXFileReference; lastKnownFileType = file; path = 8.m4a; sourceTree = "<group>"; };
		D04DCC201F71C80000B021D7 /* 9.m4a */ = {isa = PBXFileReference; lastKnownFileType = file; path = 9.m4a; sourceTree = "<group>"; };
		D04FA1B02145E37F0006EF45 /* en */ = {isa = PBXFileReference; lastKnownFileType = text.plist.strings; name = en; path = Localizable.strings; sourceTree = "<group>"; };
		D04FA1B22145E37F0006EF45 /* en */ = {isa = PBXFileReference; lastKnownFileType = text.plist.strings; name = en; path = InfoPlist.strings; sourceTree = "<group>"; };
		D04FA1B52145E37F0006EF45 /* de */ = {isa = PBXFileReference; lastKnownFileType = text.plist.strings; name = de; path = InfoPlist.strings; sourceTree = "<group>"; };
		D04FA1B82145E3800006EF45 /* ar */ = {isa = PBXFileReference; lastKnownFileType = text.plist.strings; name = ar; path = InfoPlist.strings; sourceTree = "<group>"; };
		D04FA1BB2145E3800006EF45 /* nl */ = {isa = PBXFileReference; lastKnownFileType = text.plist.strings; name = nl; path = InfoPlist.strings; sourceTree = "<group>"; };
		D04FA1BE2145E3800006EF45 /* ko */ = {isa = PBXFileReference; lastKnownFileType = text.plist.strings; name = ko; path = InfoPlist.strings; sourceTree = "<group>"; };
		D04FA1C12145E3800006EF45 /* it */ = {isa = PBXFileReference; lastKnownFileType = text.plist.strings; name = it; path = InfoPlist.strings; sourceTree = "<group>"; };
		D04FA1C42145E3810006EF45 /* pt */ = {isa = PBXFileReference; lastKnownFileType = text.plist.strings; name = pt; path = InfoPlist.strings; sourceTree = "<group>"; };
		D04FA1C72145E3810006EF45 /* es */ = {isa = PBXFileReference; lastKnownFileType = text.plist.strings; name = es; path = InfoPlist.strings; sourceTree = "<group>"; };
		D050F21C1E49DEDE00988324 /* fast_arrow@2x.png */ = {isa = PBXFileReference; lastKnownFileType = image.png; path = "fast_arrow@2x.png"; sourceTree = "<group>"; };
		D050F21D1E49DEDE00988324 /* fast_arrow_shadow@2x.png */ = {isa = PBXFileReference; lastKnownFileType = image.png; path = "fast_arrow_shadow@2x.png"; sourceTree = "<group>"; };
		D050F21E1E49DEDE00988324 /* fast_body@2x.png */ = {isa = PBXFileReference; lastKnownFileType = image.png; path = "fast_body@2x.png"; sourceTree = "<group>"; };
		D050F21F1E49DEDE00988324 /* fast_spiral@2x.png */ = {isa = PBXFileReference; lastKnownFileType = image.png; path = "fast_spiral@2x.png"; sourceTree = "<group>"; };
		D050F2201E49DEDE00988324 /* ic_bubble@2x.png */ = {isa = PBXFileReference; lastKnownFileType = image.png; path = "ic_bubble@2x.png"; sourceTree = "<group>"; };
		D050F2211E49DEDE00988324 /* ic_bubble_dot@2x.png */ = {isa = PBXFileReference; lastKnownFileType = image.png; path = "ic_bubble_dot@2x.png"; sourceTree = "<group>"; };
		D050F2221E49DEDE00988324 /* ic_cam@2x.png */ = {isa = PBXFileReference; lastKnownFileType = image.png; path = "ic_cam@2x.png"; sourceTree = "<group>"; };
		D050F2231E49DEDE00988324 /* ic_cam_lens@2x.png */ = {isa = PBXFileReference; lastKnownFileType = image.png; path = "ic_cam_lens@2x.png"; sourceTree = "<group>"; };
		D050F2241E49DEDE00988324 /* ic_pencil@2x.png */ = {isa = PBXFileReference; lastKnownFileType = image.png; path = "ic_pencil@2x.png"; sourceTree = "<group>"; };
		D050F2251E49DEDE00988324 /* ic_pin@2x.png */ = {isa = PBXFileReference; lastKnownFileType = image.png; path = "ic_pin@2x.png"; sourceTree = "<group>"; };
		D050F2261E49DEDE00988324 /* ic_smile@2x.png */ = {isa = PBXFileReference; lastKnownFileType = image.png; path = "ic_smile@2x.png"; sourceTree = "<group>"; };
		D050F2271E49DEDE00988324 /* ic_smile_eye@2x.png */ = {isa = PBXFileReference; lastKnownFileType = image.png; path = "ic_smile_eye@2x.png"; sourceTree = "<group>"; };
		D050F2281E49DEDE00988324 /* ic_videocam@2x.png */ = {isa = PBXFileReference; lastKnownFileType = image.png; path = "ic_videocam@2x.png"; sourceTree = "<group>"; };
		D050F2291E49DEDE00988324 /* knot_down@2x.png */ = {isa = PBXFileReference; lastKnownFileType = image.png; path = "knot_down@2x.png"; sourceTree = "<group>"; };
		D050F22A1E49DEDE00988324 /* knot_up1@2x.png */ = {isa = PBXFileReference; lastKnownFileType = image.png; path = "knot_up1@2x.png"; sourceTree = "<group>"; };
		D050F22B1E49DEDE00988324 /* powerful_infinity@2x.png */ = {isa = PBXFileReference; lastKnownFileType = image.png; path = "powerful_infinity@2x.png"; sourceTree = "<group>"; };
		D050F22C1E49DEDE00988324 /* powerful_infinity_white@2x.png */ = {isa = PBXFileReference; lastKnownFileType = image.png; path = "powerful_infinity_white@2x.png"; sourceTree = "<group>"; };
		D050F22D1E49DEDE00988324 /* powerful_mask@2x.png */ = {isa = PBXFileReference; lastKnownFileType = image.png; path = "powerful_mask@2x.png"; sourceTree = "<group>"; };
		D050F22E1E49DEDE00988324 /* powerful_star@2x.png */ = {isa = PBXFileReference; lastKnownFileType = image.png; path = "powerful_star@2x.png"; sourceTree = "<group>"; };
		D050F22F1E49DEDE00988324 /* private_door@2x.png */ = {isa = PBXFileReference; lastKnownFileType = image.png; path = "private_door@2x.png"; sourceTree = "<group>"; };
		D050F2301E49DEDE00988324 /* private_screw@2x.png */ = {isa = PBXFileReference; lastKnownFileType = image.png; path = "private_screw@2x.png"; sourceTree = "<group>"; };
		D050F2311E49DEDE00988324 /* start_arrow@2x.png */ = {isa = PBXFileReference; lastKnownFileType = image.png; path = "start_arrow@2x.png"; sourceTree = "<group>"; };
		D050F2321E49DEDE00988324 /* start_arrow_ipad.png */ = {isa = PBXFileReference; lastKnownFileType = image.png; path = start_arrow_ipad.png; sourceTree = "<group>"; };
		D050F2331E49DEDE00988324 /* start_arrow_ipad@2x.png */ = {isa = PBXFileReference; lastKnownFileType = image.png; path = "start_arrow_ipad@2x.png"; sourceTree = "<group>"; };
		D050F2341E49DEDE00988324 /* telegram_plane1@2x.png */ = {isa = PBXFileReference; lastKnownFileType = image.png; path = "telegram_plane1@2x.png"; sourceTree = "<group>"; };
		D050F2351E49DEDE00988324 /* telegram_sphere@2x.png */ = {isa = PBXFileReference; lastKnownFileType = image.png; path = "telegram_sphere@2x.png"; sourceTree = "<group>"; };
		D051DB0C215E5E2300F30F92 /* NotificationContent.entitlements */ = {isa = PBXFileReference; lastKnownFileType = text.plist.entitlements; path = NotificationContent.entitlements; sourceTree = "<group>"; };
		D051DB5C21602D6E00F30F92 /* LegacyDataImportSplash.swift */ = {isa = PBXFileReference; lastKnownFileType = sourcecode.swift; path = LegacyDataImportSplash.swift; sourceTree = "<group>"; };
		D052974422B0073E004ABAF6 /* WhiteFilledIcon@3x.png */ = {isa = PBXFileReference; lastKnownFileType = image.png; path = "WhiteFilledIcon@3x.png"; sourceTree = "<group>"; };
		D052974522B0073F004ABAF6 /* WhiteFilledIcon@2x.png */ = {isa = PBXFileReference; lastKnownFileType = image.png; path = "WhiteFilledIcon@2x.png"; sourceTree = "<group>"; };
		D053DAD22018ED2B00993D32 /* LockedWindowCoveringView.swift */ = {isa = PBXFileReference; lastKnownFileType = sourcecode.swift; path = LockedWindowCoveringView.swift; sourceTree = "<group>"; };
		D055BD431B7E216400F06C0A /* MapKit.framework */ = {isa = PBXFileReference; lastKnownFileType = wrapper.framework; name = MapKit.framework; path = System/Library/Frameworks/MapKit.framework; sourceTree = SDKROOT; };
		D05B37F41FEA5F6E0041D2A5 /* SnapshotEnvironment.swift */ = {isa = PBXFileReference; lastKnownFileType = sourcecode.swift; path = SnapshotEnvironment.swift; sourceTree = "<group>"; };
		D05B37F61FEA8C640041D2A5 /* SnapshotSecretChat.swift */ = {isa = PBXFileReference; lastKnownFileType = sourcecode.swift; path = SnapshotSecretChat.swift; sourceTree = "<group>"; };
		D05B37F81FEA8CF00041D2A5 /* SnapshotSettings.swift */ = {isa = PBXFileReference; lastKnownFileType = sourcecode.swift; path = SnapshotSettings.swift; sourceTree = "<group>"; };
		D05B37FA1FEA8D020041D2A5 /* SnapshotAppearanceSettings.swift */ = {isa = PBXFileReference; lastKnownFileType = sourcecode.swift; path = SnapshotAppearanceSettings.swift; sourceTree = "<group>"; };
		D05B37FC1FEA8D870041D2A5 /* SnapshotResources.swift */ = {isa = PBXFileReference; lastKnownFileType = sourcecode.swift; path = SnapshotResources.swift; sourceTree = "<group>"; };
		D05B37FF1FEA8E3D0041D2A5 /* Bitmap2.png */ = {isa = PBXFileReference; lastKnownFileType = image.png; path = Bitmap2.png; sourceTree = "<group>"; };
		D05B38001FEA8E3D0041D2A5 /* Bitmap3.png */ = {isa = PBXFileReference; lastKnownFileType = image.png; path = Bitmap3.png; sourceTree = "<group>"; };
		D05B38011FEA8E3D0041D2A5 /* Bitmap1.png */ = {isa = PBXFileReference; lastKnownFileType = image.png; path = Bitmap1.png; sourceTree = "<group>"; };
		D05B38021FEA8E3D0041D2A5 /* Bitmap5.png */ = {isa = PBXFileReference; lastKnownFileType = image.png; path = Bitmap5.png; sourceTree = "<group>"; };
		D05B38031FEA8E3D0041D2A5 /* Bitmap7.png */ = {isa = PBXFileReference; lastKnownFileType = image.png; path = Bitmap7.png; sourceTree = "<group>"; };
		D05B38041FEA8E3D0041D2A5 /* Bitmap6.png */ = {isa = PBXFileReference; lastKnownFileType = image.png; path = Bitmap6.png; sourceTree = "<group>"; };
		D05B38051FEA8E3D0041D2A5 /* Bitmap8.png */ = {isa = PBXFileReference; lastKnownFileType = image.png; path = Bitmap8.png; sourceTree = "<group>"; };
		D05B38061FEA8E3D0041D2A5 /* Bitmap9.png */ = {isa = PBXFileReference; lastKnownFileType = image.png; path = Bitmap9.png; sourceTree = "<group>"; };
		D05B38071FEA8E3D0041D2A5 /* Bitmap12.png */ = {isa = PBXFileReference; lastKnownFileType = image.png; path = Bitmap12.png; sourceTree = "<group>"; };
		D05B38081FEA8E3D0041D2A5 /* Bitmap10.png */ = {isa = PBXFileReference; lastKnownFileType = image.png; path = Bitmap10.png; sourceTree = "<group>"; };
		D05B38091FEA8E3D0041D2A5 /* Bitmap11.png */ = {isa = PBXFileReference; lastKnownFileType = image.png; path = Bitmap11.png; sourceTree = "<group>"; };
		D0612E481D58B478000C8F02 /* Application.swift */ = {isa = PBXFileReference; fileEncoding = 4; lastKnownFileType = sourcecode.swift; path = Application.swift; sourceTree = "<group>"; };
		D06706601D51185400DED3E3 /* TelegramCore.framework */ = {isa = PBXFileReference; lastKnownFileType = wrapper.framework; path = TelegramCore.framework; sourceTree = BUILT_PRODUCTS_DIR; };
		D06E4C2D21347D9200088087 /* UIImage+ImageEffects.h */ = {isa = PBXFileReference; fileEncoding = 4; lastKnownFileType = sourcecode.c.h; path = "UIImage+ImageEffects.h"; sourceTree = "<group>"; };
		D06E4C2E21347D9200088087 /* UIImage+ImageEffects.m */ = {isa = PBXFileReference; fileEncoding = 4; lastKnownFileType = sourcecode.c.objc; path = "UIImage+ImageEffects.m"; sourceTree = "<group>"; };
		D073E51E21FF7CE900742DDD /* Crypto.h */ = {isa = PBXFileReference; lastKnownFileType = sourcecode.c.h; path = Crypto.h; sourceTree = "<group>"; };
		D073E51F21FF7CE900742DDD /* Crypto.m */ = {isa = PBXFileReference; lastKnownFileType = sourcecode.c.objc; path = Crypto.m; sourceTree = "<group>"; };
		D073E52122003E1E00742DDD /* Data.swift */ = {isa = PBXFileReference; lastKnownFileType = sourcecode.swift; path = Data.swift; sourceTree = "<group>"; };
		D07477B522A72B1F002737C4 /* TempRoot.swift */ = {isa = PBXFileReference; lastKnownFileType = sourcecode.swift; path = TempRoot.swift; sourceTree = "<group>"; };
		D07477B722A732F1002737C4 /* TempMain.m */ = {isa = PBXFileReference; lastKnownFileType = sourcecode.c.objc; path = TempMain.m; sourceTree = "<group>"; };
		D079FD001F06BBD10038FADE /* Telegram-iOS-AppStore.entitlements */ = {isa = PBXFileReference; fileEncoding = 4; lastKnownFileType = text.plist.entitlements; path = "Telegram-iOS-AppStore.entitlements"; sourceTree = "<group>"; };
		D084023120E1883500065674 /* ApplicationShortcutItem.swift */ = {isa = PBXFileReference; lastKnownFileType = sourcecode.swift; path = ApplicationShortcutItem.swift; sourceTree = "<group>"; };
		D08410431FABDC5B008FFE92 /* TGItemProviderSignals.h */ = {isa = PBXFileReference; fileEncoding = 4; lastKnownFileType = sourcecode.c.h; path = TGItemProviderSignals.h; sourceTree = "<group>"; };
		D08410441FABDC5C008FFE92 /* TGItemProviderSignals.m */ = {isa = PBXFileReference; fileEncoding = 4; lastKnownFileType = sourcecode.c.objc; path = TGItemProviderSignals.m; sourceTree = "<group>"; };
		D08410471FABDC7A008FFE92 /* SSignalKit.framework */ = {isa = PBXFileReference; explicitFileType = wrapper.framework; path = SSignalKit.framework; sourceTree = BUILT_PRODUCTS_DIR; };
		D08410491FABDCF2008FFE92 /* LegacyComponents.framework */ = {isa = PBXFileReference; explicitFileType = wrapper.framework; path = LegacyComponents.framework; sourceTree = BUILT_PRODUCTS_DIR; };
		D084104A1FABDCFD008FFE92 /* TGContactModel.h */ = {isa = PBXFileReference; fileEncoding = 4; lastKnownFileType = sourcecode.c.h; path = TGContactModel.h; sourceTree = "<group>"; };
		D084104B1FABDCFD008FFE92 /* TGMimeTypeMap.h */ = {isa = PBXFileReference; fileEncoding = 4; lastKnownFileType = sourcecode.c.h; path = TGMimeTypeMap.h; sourceTree = "<group>"; };
		D084104C1FABDCFD008FFE92 /* TGContactModel.m */ = {isa = PBXFileReference; fileEncoding = 4; lastKnownFileType = sourcecode.c.objc; path = TGContactModel.m; sourceTree = "<group>"; };
		D084104D1FABDCFD008FFE92 /* TGMimeTypeMap.m */ = {isa = PBXFileReference; fileEncoding = 4; lastKnownFileType = sourcecode.c.objc; path = TGMimeTypeMap.m; sourceTree = "<group>"; };
		D08410511FABDD54008FFE92 /* MtProtoKitDynamic.framework */ = {isa = PBXFileReference; explicitFileType = wrapper.framework; path = MtProtoKitDynamic.framework; sourceTree = BUILT_PRODUCTS_DIR; };
		D08410521FABDEC8008FFE92 /* Share-Bridging-Header.h */ = {isa = PBXFileReference; lastKnownFileType = sourcecode.c.h; path = "Share-Bridging-Header.h"; sourceTree = "<group>"; };
		D08410531FABE428008FFE92 /* ShareItems.swift */ = {isa = PBXFileReference; lastKnownFileType = sourcecode.swift; path = ShareItems.swift; sourceTree = "<group>"; };
		D08984FD2118B3F100918162 /* MtProtoKitDynamic.framework */ = {isa = PBXFileReference; explicitFileType = wrapper.framework; path = MtProtoKitDynamic.framework; sourceTree = BUILT_PRODUCTS_DIR; };
		D08984FF2118B3F100918162 /* Postbox.framework */ = {isa = PBXFileReference; explicitFileType = wrapper.framework; path = Postbox.framework; sourceTree = BUILT_PRODUCTS_DIR; };
		D08985012118B3F100918162 /* TelegramCore.framework */ = {isa = PBXFileReference; explicitFileType = wrapper.framework; path = TelegramCore.framework; sourceTree = BUILT_PRODUCTS_DIR; };
		D08985032118B46F00918162 /* SwiftSignalKit.framework */ = {isa = PBXFileReference; explicitFileType = wrapper.framework; path = SwiftSignalKit.framework; sourceTree = BUILT_PRODUCTS_DIR; };
		D08985052118B62400918162 /* SiriIntents-Bridging-Header.h */ = {isa = PBXFileReference; lastKnownFileType = sourcecode.c.h; path = "SiriIntents-Bridging-Header.h"; sourceTree = "<group>"; };
		D08985062119B7FE00918162 /* IntentContacts.swift */ = {isa = PBXFileReference; lastKnownFileType = sourcecode.swift; path = IntentContacts.swift; sourceTree = "<group>"; };
		D09250001FE52D2A003F693F /* BuildConfig.h */ = {isa = PBXFileReference; lastKnownFileType = sourcecode.c.h; path = BuildConfig.h; sourceTree = "<group>"; };
		D09250011FE52D2A003F693F /* BuildConfig.m */ = {isa = PBXFileReference; lastKnownFileType = sourcecode.c.objc; path = BuildConfig.m; sourceTree = "<group>"; };
		D096C2BD1CC3C021006D814E /* Display.framework */ = {isa = PBXFileReference; lastKnownFileType = wrapper.framework; path = Display.framework; sourceTree = BUILT_PRODUCTS_DIR; };
		D096C2C01CC3C104006D814E /* Postbox.framework */ = {isa = PBXFileReference; lastKnownFileType = wrapper.framework; path = Postbox.framework; sourceTree = BUILT_PRODUCTS_DIR; };
		D096C2C31CC3C11A006D814E /* SwiftSignalKit.framework */ = {isa = PBXFileReference; lastKnownFileType = wrapper.framework; path = SwiftSignalKit.framework; sourceTree = BUILT_PRODUCTS_DIR; };
		D09A595F1B5858DB00FC3724 /* SystemConfiguration.framework */ = {isa = PBXFileReference; lastKnownFileType = wrapper.framework; name = SystemConfiguration.framework; path = System/Library/Frameworks/SystemConfiguration.framework; sourceTree = SDKROOT; };
		D09A59B71B5876B600FC3724 /* Telegram-Bridging-Header.h */ = {isa = PBXFileReference; lastKnownFileType = sourcecode.c.h; path = "Telegram-Bridging-Header.h"; sourceTree = "<group>"; };
		D09B79C42219C784003B1F9D /* SharedAccountInfo.swift */ = {isa = PBXFileReference; lastKnownFileType = sourcecode.swift; path = SharedAccountInfo.swift; sourceTree = "<group>"; };
		D09B79C72219C7AE003B1F9D /* ManageSharedAccountInfo.swift */ = {isa = PBXFileReference; lastKnownFileType = sourcecode.swift; path = ManageSharedAccountInfo.swift; sourceTree = "<group>"; };
		D09DCBB61D0C856B00F51FFE /* en */ = {isa = PBXFileReference; lastKnownFileType = text.plist.strings; name = en; path = en.lproj/Localizable.strings; sourceTree = "<group>"; };
		D0A18D621E149043004C6734 /* PushKit.framework */ = {isa = PBXFileReference; lastKnownFileType = wrapper.framework; name = PushKit.framework; path = System/Library/Frameworks/PushKit.framework; sourceTree = SDKROOT; };
		D0A18D641E15C020004C6734 /* WakeupManager.swift */ = {isa = PBXFileReference; fileEncoding = 4; lastKnownFileType = sourcecode.swift; path = WakeupManager.swift; sourceTree = "<group>"; };
		D0AA1A671D568BA400152314 /* UserNotifications.framework */ = {isa = PBXFileReference; lastKnownFileType = wrapper.framework; name = UserNotifications.framework; path = System/Library/Frameworks/UserNotifications.framework; sourceTree = SDKROOT; };
		D0AA1A691D568BA400152314 /* UserNotificationsUI.framework */ = {isa = PBXFileReference; lastKnownFileType = wrapper.framework; name = UserNotificationsUI.framework; path = System/Library/Frameworks/UserNotificationsUI.framework; sourceTree = SDKROOT; };
		D0AB0B9F1D6708B9002C78E7 /* Postbox.framework */ = {isa = PBXFileReference; lastKnownFileType = wrapper.framework; name = Postbox.framework; path = "submodules/Postbox/build/Debug-iphoneos/Postbox.framework"; sourceTree = "<group>"; };
		D0AB0BA01D6708B9002C78E7 /* TelegramCore.framework */ = {isa = PBXFileReference; lastKnownFileType = wrapper.framework; name = TelegramCore.framework; path = /TelegramCore.framework; sourceTree = BUILT_PRODUCTS_DIR; };
		D0ADF913212B398000310BBC /* Telegram-iOS-AppStoreLLC.entitlements */ = {isa = PBXFileReference; fileEncoding = 4; lastKnownFileType = text.plist.entitlements; path = "Telegram-iOS-AppStoreLLC.entitlements"; sourceTree = "<group>"; };
		D0ADF914212B399A00310BBC /* Config-AppStoreLLC.xcconfig */ = {isa = PBXFileReference; lastKnownFileType = text.xcconfig; path = "Config-AppStoreLLC.xcconfig"; sourceTree = "<group>"; };
		D0ADF953212B3B4700310BBC /* Share-AppStoreLLC.entitlements */ = {isa = PBXFileReference; fileEncoding = 4; lastKnownFileType = text.plist.entitlements; path = "Share-AppStoreLLC.entitlements"; sourceTree = "<group>"; };
		D0ADF954212B3B5200310BBC /* SiriIntents-AppStoreLLC.entitlements */ = {isa = PBXFileReference; fileEncoding = 4; lastKnownFileType = text.plist.entitlements; path = "SiriIntents-AppStoreLLC.entitlements"; sourceTree = "<group>"; };
		D0ADF955212B3B6400310BBC /* Widget-AppStoreLLC.entitlements */ = {isa = PBXFileReference; fileEncoding = 4; lastKnownFileType = text.plist.entitlements; path = "Widget-AppStoreLLC.entitlements"; sourceTree = "<group>"; };
		D0ADF957212B56DC00310BBC /* LegacyUserDataImport.swift */ = {isa = PBXFileReference; lastKnownFileType = sourcecode.swift; path = LegacyUserDataImport.swift; sourceTree = "<group>"; };
		D0ADF959212B5AC600310BBC /* LegacyResourceImport.swift */ = {isa = PBXFileReference; lastKnownFileType = sourcecode.swift; path = LegacyResourceImport.swift; sourceTree = "<group>"; };
		D0ADF95B212B636D00310BBC /* LegacyChatImport.swift */ = {isa = PBXFileReference; lastKnownFileType = sourcecode.swift; path = LegacyChatImport.swift; sourceTree = "<group>"; };
		D0ADF95D212C818F00310BBC /* LegacyPreferencesImport.swift */ = {isa = PBXFileReference; lastKnownFileType = sourcecode.swift; path = LegacyPreferencesImport.swift; sourceTree = "<group>"; };
		D0ADF95F212C8DF600310BBC /* TGAutoDownloadPreferences.m */ = {isa = PBXFileReference; fileEncoding = 4; lastKnownFileType = sourcecode.c.objc; path = TGAutoDownloadPreferences.m; sourceTree = "<group>"; };
		D0ADF960212C8DF600310BBC /* TGAutoDownloadPreferences.h */ = {isa = PBXFileReference; fileEncoding = 4; lastKnownFileType = sourcecode.c.h; path = TGAutoDownloadPreferences.h; sourceTree = "<group>"; };
		D0ADF962212C9AA900310BBC /* TGProxyItem.h */ = {isa = PBXFileReference; fileEncoding = 4; lastKnownFileType = sourcecode.c.h; path = TGProxyItem.h; sourceTree = "<group>"; };
		D0ADF963212C9AA900310BBC /* TGProxyItem.m */ = {isa = PBXFileReference; fileEncoding = 4; lastKnownFileType = sourcecode.c.objc; path = TGProxyItem.m; sourceTree = "<group>"; };
		D0AF322A1FACA1A80097362B /* libstdc++.tbd */ = {isa = PBXFileReference; lastKnownFileType = "sourcecode.text-based-dylib-definition"; name = "libstdc++.tbd"; path = "usr/lib/libstdc++.tbd"; sourceTree = SDKROOT; };
		D0AF322D1FACBA270097362B /* TGShareLocationSignals.m */ = {isa = PBXFileReference; fileEncoding = 4; lastKnownFileType = sourcecode.c.objc; path = TGShareLocationSignals.m; sourceTree = "<group>"; };
		D0AF322E1FACBA270097362B /* TGShareLocationSignals.h */ = {isa = PBXFileReference; fileEncoding = 4; lastKnownFileType = sourcecode.c.h; path = TGShareLocationSignals.h; sourceTree = "<group>"; };
		D0B21B0C2203A9A1003F741D /* SharedWakeupManager.swift */ = {isa = PBXFileReference; lastKnownFileType = sourcecode.swift; path = SharedWakeupManager.swift; sourceTree = "<group>"; };
		D0B21B0E220438E9003F741D /* SharedNotificationManager.swift */ = {isa = PBXFileReference; lastKnownFileType = sourcecode.swift; path = SharedNotificationManager.swift; sourceTree = "<group>"; };
		D0B2F737204F4C9900D3BFB9 /* Widget.appex */ = {isa = PBXFileReference; explicitFileType = "wrapper.app-extension"; includeInIndex = 0; path = Widget.appex; sourceTree = BUILT_PRODUCTS_DIR; };
		D0B2F74E204F4D6100D3BFB9 /* Display.framework */ = {isa = PBXFileReference; explicitFileType = wrapper.framework; path = Display.framework; sourceTree = BUILT_PRODUCTS_DIR; };
		D0B2F74F204F4D6100D3BFB9 /* Postbox.framework */ = {isa = PBXFileReference; explicitFileType = wrapper.framework; path = Postbox.framework; sourceTree = BUILT_PRODUCTS_DIR; };
		D0B2F750204F4D6100D3BFB9 /* SwiftSignalKit.framework */ = {isa = PBXFileReference; explicitFileType = wrapper.framework; path = SwiftSignalKit.framework; sourceTree = BUILT_PRODUCTS_DIR; };
		D0B2F751204F4D6100D3BFB9 /* TelegramCore.framework */ = {isa = PBXFileReference; explicitFileType = wrapper.framework; path = TelegramCore.framework; sourceTree = BUILT_PRODUCTS_DIR; };
		D0B2F752204F4D6100D3BFB9 /* TelegramUI.framework */ = {isa = PBXFileReference; explicitFileType = wrapper.framework; path = TelegramUI.framework; sourceTree = BUILT_PRODUCTS_DIR; };
		D0B2F754204F4DF300D3BFB9 /* AsyncDisplayKit.framework */ = {isa = PBXFileReference; explicitFileType = wrapper.framework; path = AsyncDisplayKit.framework; sourceTree = BUILT_PRODUCTS_DIR; };
		D0B2F759204F4EF400D3BFB9 /* Widget-Bridging-Header.h */ = {isa = PBXFileReference; lastKnownFileType = sourcecode.c.h; path = "Widget-Bridging-Header.h"; sourceTree = "<group>"; };
		D0B2F75A204F51E400D3BFB9 /* Widget-AppStore.entitlements */ = {isa = PBXFileReference; fileEncoding = 4; lastKnownFileType = text.plist.entitlements; path = "Widget-AppStore.entitlements"; sourceTree = "<group>"; };
		D0B2F75B204F51E500D3BFB9 /* Widget-HockeyApp.entitlements */ = {isa = PBXFileReference; fileEncoding = 4; lastKnownFileType = text.plist.entitlements; path = "Widget-HockeyApp.entitlements"; sourceTree = "<group>"; };
		D0B2F75F2050102600D3BFB9 /* PeerNode.swift */ = {isa = PBXFileReference; lastKnownFileType = sourcecode.swift; path = PeerNode.swift; sourceTree = "<group>"; };
		D0B3B53A21666C0000FC60A0 /* LegacyFileImport.swift */ = {isa = PBXFileReference; lastKnownFileType = sourcecode.swift; path = LegacyFileImport.swift; sourceTree = "<group>"; };
		D0B844591DACF507005F29E1 /* HockeySDK.framework */ = {isa = PBXFileReference; lastKnownFileType = wrapper.framework; name = HockeySDK.framework; path = "third-party/HockeySDK.framework"; sourceTree = "<group>"; };
		D0B8445A1DACF507005F29E1 /* HockeySDKResources.bundle */ = {isa = PBXFileReference; lastKnownFileType = "wrapper.plug-in"; name = HockeySDKResources.bundle; path = "third-party/HockeySDKResources.bundle"; sourceTree = "<group>"; };
		D0B8445F1DACF561005F29E1 /* libc++.tbd */ = {isa = PBXFileReference; lastKnownFileType = "sourcecode.text-based-dylib-definition"; name = "libc++.tbd"; path = "usr/lib/libc++.tbd"; sourceTree = SDKROOT; };
		D0BEAF721E54C9A900BD963D /* ApplicationContext.swift */ = {isa = PBXFileReference; fileEncoding = 4; lastKnownFileType = sourcecode.swift; path = ApplicationContext.swift; sourceTree = "<group>"; };
		D0C2DFF51CC4D1B20044FF83 /* AssetsLibrary.framework */ = {isa = PBXFileReference; lastKnownFileType = wrapper.framework; name = AssetsLibrary.framework; path = System/Library/Frameworks/AssetsLibrary.framework; sourceTree = SDKROOT; };
		D0C2DFF71CC4D1BA0044FF83 /* MobileCoreServices.framework */ = {isa = PBXFileReference; lastKnownFileType = wrapper.framework; name = MobileCoreServices.framework; path = System/Library/Frameworks/MobileCoreServices.framework; sourceTree = SDKROOT; };
		D0C2DFF91CC4D1C90044FF83 /* QuickLook.framework */ = {isa = PBXFileReference; lastKnownFileType = wrapper.framework; name = QuickLook.framework; path = System/Library/Frameworks/QuickLook.framework; sourceTree = SDKROOT; };
		D0C50E451E9459BF00F62E39 /* libopus.a */ = {isa = PBXFileReference; lastKnownFileType = archive.ar; name = libopus.a; path = "submodules/TelegramUI/third-party/opus/lib/libopus.a"; sourceTree = "<group>"; };
		D0CAD6A121C03BE2001E3055 /* FFMpeg.framework */ = {isa = PBXFileReference; explicitFileType = wrapper.framework; path = FFMpeg.framework; sourceTree = BUILT_PRODUCTS_DIR; };
		D0CAD6A321C03BEB001E3055 /* FFMpeg.framework */ = {isa = PBXFileReference; explicitFileType = wrapper.framework; path = FFMpeg.framework; sourceTree = BUILT_PRODUCTS_DIR; };
		D0CAF2F21D75FFAB0011F558 /* MtProtoKitDynamic.framework */ = {isa = PBXFileReference; lastKnownFileType = wrapper.framework; path = MtProtoKitDynamic.framework; sourceTree = BUILT_PRODUCTS_DIR; };
		D0CAF3171D76394C0011F558 /* TelegramCore.framework */ = {isa = PBXFileReference; lastKnownFileType = wrapper.framework; name = TelegramCore.framework; path = "submodules/TelegramCore/build/Debug-iphoneos/TelegramCore.framework"; sourceTree = "<group>"; };
		D0CCD61C222EFFB000EE1E08 /* MtProtoKitDynamic.framework */ = {isa = PBXFileReference; explicitFileType = wrapper.framework; path = MtProtoKitDynamic.framework; sourceTree = BUILT_PRODUCTS_DIR; };
		D0CD17B41CC3AE14007C5650 /* AsyncDisplayKit.framework */ = {isa = PBXFileReference; lastKnownFileType = wrapper.framework; path = AsyncDisplayKit.framework; sourceTree = BUILT_PRODUCTS_DIR; };
		D0CE6F1A213ED11100BCD44B /* TGPresentationAutoNightPreferences.h */ = {isa = PBXFileReference; lastKnownFileType = sourcecode.c.h; path = TGPresentationAutoNightPreferences.h; sourceTree = "<group>"; };
		D0CE6F1B213ED11100BCD44B /* TGPresentationAutoNightPreferences.m */ = {isa = PBXFileReference; lastKnownFileType = sourcecode.c.objc; path = TGPresentationAutoNightPreferences.m; sourceTree = "<group>"; };
		D0CE6F1F213EDA4200BCD44B /* pt */ = {isa = PBXFileReference; lastKnownFileType = text.plist.strings; name = pt; path = Localizable.strings; sourceTree = "<group>"; };
		D0CE6F21213EDA4200BCD44B /* pt */ = {isa = PBXFileReference; lastKnownFileType = text.plist.strings; name = pt; path = InfoPlist.strings; sourceTree = "<group>"; };
		D0CE6F23213EDA4200BCD44B /* pt */ = {isa = PBXFileReference; lastKnownFileType = text.plist.xml; name = pt; path = AppIntentVocabulary.plist; sourceTree = "<group>"; };
		D0CE6F26213EDA4300BCD44B /* it */ = {isa = PBXFileReference; lastKnownFileType = text.plist.strings; name = it; path = Localizable.strings; sourceTree = "<group>"; };
		D0CE6F28213EDA4300BCD44B /* it */ = {isa = PBXFileReference; lastKnownFileType = text.plist.strings; name = it; path = InfoPlist.strings; sourceTree = "<group>"; };
		D0CE6F2A213EDA4300BCD44B /* it */ = {isa = PBXFileReference; lastKnownFileType = text.plist.xml; name = it; path = AppIntentVocabulary.plist; sourceTree = "<group>"; };
		D0CE6F2D213EDA4300BCD44B /* ko */ = {isa = PBXFileReference; lastKnownFileType = text.plist.strings; name = ko; path = Localizable.strings; sourceTree = "<group>"; };
		D0CE6F2F213EDA4300BCD44B /* ko */ = {isa = PBXFileReference; lastKnownFileType = text.plist.strings; name = ko; path = InfoPlist.strings; sourceTree = "<group>"; };
		D0CE6F31213EDA4300BCD44B /* ko */ = {isa = PBXFileReference; lastKnownFileType = text.plist.xml; name = ko; path = AppIntentVocabulary.plist; sourceTree = "<group>"; };
		D0CE6F34213EDA4300BCD44B /* nl */ = {isa = PBXFileReference; lastKnownFileType = text.plist.strings; name = nl; path = Localizable.strings; sourceTree = "<group>"; };
		D0CE6F36213EDA4300BCD44B /* nl */ = {isa = PBXFileReference; lastKnownFileType = text.plist.strings; name = nl; path = InfoPlist.strings; sourceTree = "<group>"; };
		D0CE6F38213EDA4300BCD44B /* nl */ = {isa = PBXFileReference; lastKnownFileType = text.plist.xml; name = nl; path = AppIntentVocabulary.plist; sourceTree = "<group>"; };
		D0CE6F3B213EDA4300BCD44B /* ru */ = {isa = PBXFileReference; lastKnownFileType = text.plist.strings; name = ru; path = Localizable.strings; sourceTree = "<group>"; };
		D0CE6F3D213EDA4300BCD44B /* ru */ = {isa = PBXFileReference; lastKnownFileType = text.plist.strings; name = ru; path = InfoPlist.strings; sourceTree = "<group>"; };
		D0CE6F3F213EDA4300BCD44B /* ru */ = {isa = PBXFileReference; lastKnownFileType = text.plist.xml; name = ru; path = AppIntentVocabulary.plist; sourceTree = "<group>"; };
		D0CE6F42213EDA4400BCD44B /* es */ = {isa = PBXFileReference; lastKnownFileType = text.plist.strings; name = es; path = Localizable.strings; sourceTree = "<group>"; };
		D0CE6F44213EDA4400BCD44B /* es */ = {isa = PBXFileReference; lastKnownFileType = text.plist.strings; name = es; path = InfoPlist.strings; sourceTree = "<group>"; };
		D0CE6F46213EDA4400BCD44B /* es */ = {isa = PBXFileReference; lastKnownFileType = text.plist.xml; name = es; path = AppIntentVocabulary.plist; sourceTree = "<group>"; };
		D0CE6F49213EDA4400BCD44B /* ar */ = {isa = PBXFileReference; lastKnownFileType = text.plist.strings; name = ar; path = Localizable.strings; sourceTree = "<group>"; };
		D0CE6F4B213EDA4400BCD44B /* ar */ = {isa = PBXFileReference; lastKnownFileType = text.plist.strings; name = ar; path = InfoPlist.strings; sourceTree = "<group>"; };
		D0CE6F4D213EDA4400BCD44B /* ar */ = {isa = PBXFileReference; lastKnownFileType = text.plist.xml; name = ar; path = AppIntentVocabulary.plist; sourceTree = "<group>"; };
		D0CE6F50213EDA4400BCD44B /* de */ = {isa = PBXFileReference; lastKnownFileType = text.plist.strings; name = de; path = Localizable.strings; sourceTree = "<group>"; };
		D0CE6F52213EDA4400BCD44B /* de */ = {isa = PBXFileReference; lastKnownFileType = text.plist.strings; name = de; path = InfoPlist.strings; sourceTree = "<group>"; };
		D0CE6F54213EDA4400BCD44B /* de */ = {isa = PBXFileReference; lastKnownFileType = text.plist.xml; name = de; path = AppIntentVocabulary.plist; sourceTree = "<group>"; };
		D0CFBB921FD88C2900B65C0D /* begin_record.caf */ = {isa = PBXFileReference; lastKnownFileType = file; name = begin_record.caf; path = "Telegram-iOS/Resources/begin_record.caf"; sourceTree = "<group>"; };
		D0D17E891CAAD66600C4750B /* Accelerate.framework */ = {isa = PBXFileReference; lastKnownFileType = wrapper.framework; name = Accelerate.framework; path = System/Library/Frameworks/Accelerate.framework; sourceTree = SDKROOT; };
		D0D2276E212739120028F943 /* LegacyDataImport.swift */ = {isa = PBXFileReference; lastKnownFileType = sourcecode.swift; path = LegacyDataImport.swift; sourceTree = "<group>"; };
		D0D268761D79A70A00C422DA /* SiriIntents.appex */ = {isa = PBXFileReference; explicitFileType = "wrapper.app-extension"; includeInIndex = 0; path = SiriIntents.appex; sourceTree = BUILT_PRODUCTS_DIR; };
		D0D268781D79A70A00C422DA /* IntentHandler.swift */ = {isa = PBXFileReference; lastKnownFileType = sourcecode.swift; path = IntentHandler.swift; sourceTree = "<group>"; };
		D0D2687A1D79A70A00C422DA /* Info.plist */ = {isa = PBXFileReference; lastKnownFileType = text.plist.xml; path = Info.plist; sourceTree = "<group>"; };
		D0D268801D79A70A00C422DA /* IntentsUI.framework */ = {isa = PBXFileReference; lastKnownFileType = wrapper.framework; name = IntentsUI.framework; path = System/Library/Frameworks/IntentsUI.framework; sourceTree = SDKROOT; };
		D0D268831D79A70A00C422DA /* IntentViewController.swift */ = {isa = PBXFileReference; lastKnownFileType = sourcecode.swift; path = IntentViewController.swift; sourceTree = "<group>"; };
		D0D268861D79A70A00C422DA /* Base */ = {isa = PBXFileReference; lastKnownFileType = file.storyboard; name = Base; path = Base.lproj/MainInterface.storyboard; sourceTree = "<group>"; };
		D0D268881D79A70A00C422DA /* Info.plist */ = {isa = PBXFileReference; lastKnownFileType = text.plist.xml; path = Info.plist; sourceTree = "<group>"; };
		D0D268971D79AF1B00C422DA /* SiriIntents-AppStore.entitlements */ = {isa = PBXFileReference; lastKnownFileType = text.plist.entitlements; path = "SiriIntents-AppStore.entitlements"; sourceTree = "<group>"; };
		D0D268981D79AF3900C422DA /* SiriIntentsUI.entitlements */ = {isa = PBXFileReference; lastKnownFileType = text.plist.entitlements; path = SiriIntentsUI.entitlements; sourceTree = "<group>"; };
		D0E2CE632227F0680084E3DD /* ManagedFile.swift */ = {isa = PBXFileReference; lastKnownFileType = sourcecode.swift; path = ManagedFile.swift; sourceTree = "<group>"; };
		D0E3A7071B285B5000A402D9 /* Telegram-iOS-Hockeyapp.entitlements */ = {isa = PBXFileReference; lastKnownFileType = text.plist.entitlements; path = "Telegram-iOS-Hockeyapp.entitlements"; sourceTree = "<group>"; };
		D0E41A381D65A69C00FBFC00 /* NotificationCenter.framework */ = {isa = PBXFileReference; lastKnownFileType = wrapper.framework; name = NotificationCenter.framework; path = System/Library/Frameworks/NotificationCenter.framework; sourceTree = SDKROOT; };
		D0E41A3B1D65A69C00FBFC00 /* TodayViewController.swift */ = {isa = PBXFileReference; lastKnownFileType = sourcecode.swift; path = TodayViewController.swift; sourceTree = "<group>"; };
		D0E41A401D65A69C00FBFC00 /* Info.plist */ = {isa = PBXFileReference; lastKnownFileType = text.plist.xml; path = Info.plist; sourceTree = "<group>"; };
		D0E8B8A82044496B00605593 /* voip_connecting.mp3 */ = {isa = PBXFileReference; lastKnownFileType = audio.mp3; name = voip_connecting.mp3; path = "Telegram-iOS/Resources/voip_connecting.mp3"; sourceTree = "<group>"; };
		D0E8B8A92044496C00605593 /* voip_end.caf */ = {isa = PBXFileReference; lastKnownFileType = file; name = voip_end.caf; path = "Telegram-iOS/Resources/voip_end.caf"; sourceTree = "<group>"; };
		D0E8B8AA2044496C00605593 /* voip_fail.caf */ = {isa = PBXFileReference; lastKnownFileType = file; name = voip_fail.caf; path = "Telegram-iOS/Resources/voip_fail.caf"; sourceTree = "<group>"; };
		D0E8B8AB2044496C00605593 /* voip_ringback.caf */ = {isa = PBXFileReference; lastKnownFileType = file; name = voip_ringback.caf; path = "Telegram-iOS/Resources/voip_ringback.caf"; sourceTree = "<group>"; };
		D0E8B8AC2044496C00605593 /* voip_busy.caf */ = {isa = PBXFileReference; lastKnownFileType = file; name = voip_busy.caf; path = "Telegram-iOS/Resources/voip_busy.caf"; sourceTree = "<group>"; };
		D0E8C2DD2285EA55009F26E8 /* BlackIcon@2x.png */ = {isa = PBXFileReference; lastKnownFileType = image.png; path = "BlackIcon@2x.png"; sourceTree = "<group>"; };
		D0E8C2DF2285EA6A009F26E8 /* BlackIcon@3x.png */ = {isa = PBXFileReference; lastKnownFileType = image.png; path = "BlackIcon@3x.png"; sourceTree = "<group>"; };
		D0EA97961FE8536900792DD6 /* SiriIntents-Hockeyapp.entitlements */ = {isa = PBXFileReference; fileEncoding = 4; lastKnownFileType = text.plist.entitlements; path = "SiriIntents-Hockeyapp.entitlements"; sourceTree = "<group>"; };
		D0EA97971FE8537000792DD6 /* Share-HockeyApp.entitlements */ = {isa = PBXFileReference; fileEncoding = 4; lastKnownFileType = text.plist.entitlements; path = "Share-HockeyApp.entitlements"; sourceTree = "<group>"; };
		D0EA97981FE8537000792DD6 /* Share-AppStore.entitlements */ = {isa = PBXFileReference; fileEncoding = 4; lastKnownFileType = text.plist.entitlements; path = "Share-AppStore.entitlements"; sourceTree = "<group>"; };
		D0EB243A201B77C400F6CC13 /* ClearNotificationsManager.swift */ = {isa = PBXFileReference; lastKnownFileType = sourcecode.swift; path = ClearNotificationsManager.swift; sourceTree = "<group>"; };
		D0ECCB7C1FE9C38500609802 /* Telegram-iOS UITests.xctest */ = {isa = PBXFileReference; explicitFileType = wrapper.cfbundle; includeInIndex = 0; path = "Telegram-iOS UITests.xctest"; sourceTree = BUILT_PRODUCTS_DIR; };
		D0ECCB7E1FE9C38500609802 /* Telegram_iOS_UITests.swift */ = {isa = PBXFileReference; lastKnownFileType = sourcecode.swift; path = Telegram_iOS_UITests.swift; sourceTree = "<group>"; };
		D0ECCB801FE9C38500609802 /* Info.plist */ = {isa = PBXFileReference; lastKnownFileType = text.plist.xml; path = Info.plist; sourceTree = "<group>"; };
		D0ECCB891FE9C4AC00609802 /* SnapshotHelper.swift */ = {isa = PBXFileReference; fileEncoding = 4; lastKnownFileType = sourcecode.swift; path = SnapshotHelper.swift; sourceTree = "<group>"; };
		D0ECCB8C1FE9CE3F00609802 /* SnapshotChatList.swift */ = {isa = PBXFileReference; lastKnownFileType = sourcecode.swift; path = SnapshotChatList.swift; sourceTree = "<group>"; };
		D0ED633921FF3EDF001D4648 /* AccountData.swift */ = {isa = PBXFileReference; lastKnownFileType = sourcecode.swift; path = AccountData.swift; sourceTree = "<group>"; };
		D0ED633C21FF3F28001D4648 /* NotificationService-Bridging-Header.h */ = {isa = PBXFileReference; lastKnownFileType = sourcecode.c.h; path = "NotificationService-Bridging-Header.h"; sourceTree = "<group>"; };
		D0ED633E21FF46E4001D4648 /* ImageData.swift */ = {isa = PBXFileReference; lastKnownFileType = sourcecode.swift; path = ImageData.swift; sourceTree = "<group>"; };
		D0ED634021FF4786001D4648 /* Serialization.swift */ = {isa = PBXFileReference; lastKnownFileType = sourcecode.swift; path = Serialization.swift; sourceTree = "<group>"; };
		D0F575122083B96B00F1C1E1 /* CloudKit.framework */ = {isa = PBXFileReference; lastKnownFileType = wrapper.framework; name = CloudKit.framework; path = System/Library/Frameworks/CloudKit.framework; sourceTree = SDKROOT; };
		D0FC1947201D2DA700FEDBB2 /* SFCompactRounded-Semibold.otf */ = {isa = PBXFileReference; lastKnownFileType = file; name = "SFCompactRounded-Semibold.otf"; path = "Telegram-iOS/Resources/SFCompactRounded-Semibold.otf"; sourceTree = "<group>"; };
/* End PBXFileReference section */

/* Begin PBXFrameworksBuildPhase section */
		09C56F942172797400BDF00F /* Frameworks */ = {
			isa = PBXFrameworksBuildPhase;
			buildActionMask = 2147483647;
			files = (
				0972C6E021791D950069E98A /* UserNotifications.framework in Frameworks */,
				09CFB212217299E80083F7A3 /* CoreLocation.framework in Frameworks */,
				09C5723D21728C0E00BDF00F /* CoreGraphics.framework in Frameworks */,
			);
			runOnlyForDeploymentPostprocessing = 0;
		};
		D000CAC521FB6E370011B15D /* Frameworks */ = {
			isa = PBXFrameworksBuildPhase;
			buildActionMask = 2147483647;
			files = (
				D015E04D225D2D8F00CB9E8A /* WebP.framework in Frameworks */,
				D0CCD61D222EFFB000EE1E08 /* MtProtoKitDynamic.framework in Frameworks */,
			);
			runOnlyForDeploymentPostprocessing = 0;
		};
		D00859991B28189D00EAF753 /* Frameworks */ = {
			isa = PBXFrameworksBuildPhase;
			buildActionMask = 2147483647;
			files = (
				D0CAD6A421C03BEB001E3055 /* FFMpeg.framework in Frameworks */,
				09C50E88217385CF009E676F /* WatchConnectivity.framework in Frameworks */,
				09FDAEE62140477F00BF856F /* MtProtoKitDynamic.framework in Frameworks */,
				D01A47551F4DBED700383CC1 /* HockeySDK.framework in Frameworks */,
				D0A18D631E149043004C6734 /* PushKit.framework in Frameworks */,
				D0B844601DACF561005F29E1 /* libc++.tbd in Frameworks */,
				D06706621D5118F500DED3E3 /* TelegramCore.framework in Frameworks */,
				D0C2DFF81CC4D1BA0044FF83 /* MobileCoreServices.framework in Frameworks */,
				D0CD17B51CC3AE14007C5650 /* AsyncDisplayKit.framework in Frameworks */,
				D0D17E8A1CAAD66600C4750B /* Accelerate.framework in Frameworks */,
				D0F575132083B96B00F1C1E1 /* CloudKit.framework in Frameworks */,
				D015E050225D303F00CB9E8A /* WebP.framework in Frameworks */,
				D0B4AF8F1EC122A700D51FF6 /* TelegramUI.framework in Frameworks */,
				D096C2BE1CC3C021006D814E /* Display.framework in Frameworks */,
				D055BD441B7E216400F06C0A /* MapKit.framework in Frameworks */,
				D09A59601B5858DB00FC3724 /* SystemConfiguration.framework in Frameworks */,
			);
			runOnlyForDeploymentPostprocessing = 0;
		};
		D02CF5F9215D9ABE00E0F56A /* Frameworks */ = {
			isa = PBXFrameworksBuildPhase;
			buildActionMask = 2147483647;
			files = (
				D051DB0B215E5D1C00F30F92 /* TelegramUI.framework in Frameworks */,
				D02CF615215DA24900E0F56A /* Display.framework in Frameworks */,
				D02CF617215DA24900E0F56A /* Postbox.framework in Frameworks */,
				D02CF619215DA24900E0F56A /* SwiftSignalKit.framework in Frameworks */,
				D02CF61B215DA24900E0F56A /* TelegramCore.framework in Frameworks */,
				D02CF5FE215D9ABF00E0F56A /* UserNotificationsUI.framework in Frameworks */,
				D02CF5FD215D9ABF00E0F56A /* UserNotifications.framework in Frameworks */,
			);
			runOnlyForDeploymentPostprocessing = 0;
		};
		D03B0E751D63484500955575 /* Frameworks */ = {
			isa = PBXFrameworksBuildPhase;
			buildActionMask = 2147483647;
			files = (
				D0AF322C1FACA1B00097362B /* libc++.tbd in Frameworks */,
				D0AF32291FACA1920097362B /* Accelerate.framework in Frameworks */,
				D08410501FABDD54008FFE92 /* MtProtoKitDynamic.framework in Frameworks */,
				D05F63721EC124D90004BE28 /* TelegramUI.framework in Frameworks */,
				D03B0E8A1D634B1100955575 /* Display.framework in Frameworks */,
				D03B0E8B1D634B1100955575 /* SwiftSignalKit.framework in Frameworks */,
				D03B0E8C1D634B1100955575 /* TelegramCore.framework in Frameworks */,
			);
			runOnlyForDeploymentPostprocessing = 0;
		};
		D0B2F734204F4C9900D3BFB9 /* Frameworks */ = {
			isa = PBXFrameworksBuildPhase;
			buildActionMask = 2147483647;
			files = (
				D0B2F74A204F4D6100D3BFB9 /* Postbox.framework in Frameworks */,
				D0B2F74B204F4D6100D3BFB9 /* SwiftSignalKit.framework in Frameworks */,
				D0B2F74C204F4D6100D3BFB9 /* TelegramCore.framework in Frameworks */,
				D0B2F738204F4C9900D3BFB9 /* NotificationCenter.framework in Frameworks */,
			);
			runOnlyForDeploymentPostprocessing = 0;
		};
		D0D268731D79A70A00C422DA /* Frameworks */ = {
			isa = PBXFrameworksBuildPhase;
			buildActionMask = 2147483647;
			files = (
				D08985042118B46F00918162 /* SwiftSignalKit.framework in Frameworks */,
				D08984FE2118B3F100918162 /* MtProtoKitDynamic.framework in Frameworks */,
				D08985002118B3F100918162 /* Postbox.framework in Frameworks */,
				D08985022118B3F100918162 /* TelegramCore.framework in Frameworks */,
			);
			runOnlyForDeploymentPostprocessing = 0;
		};
		D0ECCB791FE9C38500609802 /* Frameworks */ = {
			isa = PBXFrameworksBuildPhase;
			buildActionMask = 2147483647;
			files = (
			);
			runOnlyForDeploymentPostprocessing = 0;
		};
/* End PBXFrameworksBuildPhase section */

/* Begin PBXGroup section */
		092F368121542CE4001A9F49 /* Supporting Files */ = {
			isa = PBXGroup;
			children = (
				092F368221542CF2001A9F49 /* en.lproj */,
			);
			path = "Supporting Files";
			sourceTree = "<group>";
		};
		092F368221542CF2001A9F49 /* en.lproj */ = {
			isa = PBXGroup;
			children = (
				092F368321542D6C001A9F49 /* Localizable.strings */,
			);
			path = en.lproj;
			sourceTree = "<group>";
		};
		0972C6E121792CED0069E98A /* ru.lproj */ = {
			isa = PBXGroup;
			children = (
				0972C6E221792D120069E98A /* InfoPlist.strings */,
			);
			path = ru.lproj;
			sourceTree = "<group>";
		};
		09A218E122A14E5600DE6898 /* App Icons */ = {
			isa = PBXGroup;
			children = (
<<<<<<< HEAD
				D052974522B0073F004ABAF6 /* WhiteFilledIcon@2x.png */,
				D052974422B0073E004ABAF6 /* WhiteFilledIcon@3x.png */,
=======
				09EBE2A122B004E900F670AB /* BlackFilledIconIpad.png */,
				09EBE29C22B004E900F670AB /* BlackFilledIconIpad@2x.png */,
				09EBE29D22B004E900F670AB /* BlackFilledIconLargeIpad@2x.png */,
				09EBE2A022B004E900F670AB /* BlackIconIpad.png */,
				09EBE2A322B004E900F670AB /* BlackIconIpad@2x.png */,
				09EBE29F22B004E900F670AB /* BlackIconLargeIpad@2x.png */,
				09EBE29922B004E800F670AB /* BlueFilledIconIpad.png */,
				09EBE2A222B004E900F670AB /* BlueFilledIconIpad@2x.png */,
				09EBE2A422B004E900F670AB /* BlueFilledIconLargeIpad@2x.png */,
				09EBE29B22B004E900F670AB /* BlueIconIpad.png */,
				09EBE29A22B004E800F670AB /* BlueIconIpad@2x.png */,
				09EBE29E22B004E900F670AB /* BlueIconLargeIpad@2x.png */,
>>>>>>> ac470e0f
				090E777022A6945800CD99F5 /* BlackClassicIcon@2x.png */,
				090E777222A6945800CD99F5 /* BlackClassicIcon@3x.png */,
				090E777322A6945800CD99F5 /* BlueClassicIcon@2x.png */,
				090E777122A6945800CD99F5 /* BlueClassicIcon@3x.png */,
				09A218EA22A1570900DE6898 /* BlackFilledIcon@2x.png */,
				09A218EB22A1570900DE6898 /* BlackFilledIcon@3x.png */,
				09A218EC22A1570900DE6898 /* BlueFilledIcon@2x.png */,
				09A218E822A1570900DE6898 /* BlueFilledIcon@3x.png */,
				09A218E922A1570900DE6898 /* BlueIcon@2x.png */,
				09A218ED22A1570900DE6898 /* BlueIcon@3x.png */,
				D0E8C2DD2285EA55009F26E8 /* BlackIcon@2x.png */,
				D0E8C2DF2285EA6A009F26E8 /* BlackIcon@3x.png */,
				09A218E622A151A100DE6898 /* AppIcons.xcassets */,
			);
			name = "App Icons";
			sourceTree = "<group>";
		};
		09C50E7821738150009E676F /* Watch */ = {
			isa = PBXGroup;
			children = (
				0956AF2B217B4642008106D0 /* WatchCommunicationManager.swift */,
				09C50E892173AEDB009E676F /* WatchRequestHandlers.swift */,
				09D304212174335F00C00567 /* WatchBridge.swift */,
				09C50E7921738178009E676F /* TGBridgeServer.h */,
				09C50E7A21738178009E676F /* TGBridgeServer.m */,
			);
			name = Watch;
			sourceTree = "<group>";
		};
		09C56F8C2172797200BDF00F /* Watch */ = {
			isa = PBXGroup;
			children = (
				09C5711E21727B5E00BDF00F /* External */,
				09C56F9B2172797500BDF00F /* Extension */,
				09C5711F21727B7200BDF00F /* Bridge */,
				09C56FB821727A1200BDF00F /* App */,
			);
			path = Watch;
			sourceTree = "<group>";
		};
		09C56F9B2172797500BDF00F /* Extension */ = {
			isa = PBXGroup;
			children = (
				09C5712421727C0500BDF00F /* Controllers */,
				09C5712521727C0900BDF00F /* Components */,
				09C5712621727C1600BDF00F /* Utils */,
				09C5712721727C2000BDF00F /* Resources */,
				09C5712121727BF800BDF00F /* TGExtensionDelegate.h */,
				09C5712221727BF800BDF00F /* TGExtensionDelegate.m */,
				09C56FA22172797500BDF00F /* Info.plist */,
			);
			path = Extension;
			sourceTree = "<group>";
		};
		09C56FB821727A1200BDF00F /* App */ = {
			isa = PBXGroup;
			children = (
				09C56F922172797400BDF00F /* Info.plist */,
				09C56F8D2172797200BDF00F /* Interface.storyboard */,
				09C56F902172797400BDF00F /* Assets.xcassets */,
			);
			path = App;
			sourceTree = "<group>";
		};
		09C5711E21727B5E00BDF00F /* External */ = {
			isa = PBXGroup;
			children = (
				09C5727221728D0000BDF00F /* SAtomic.h */,
				09C5724921728CFD00BDF00F /* SAtomic.m */,
				09C5723F21728CFC00BDF00F /* SBag.h */,
				09C5725321728CFE00BDF00F /* SBag.m */,
				09C5724821728CFD00BDF00F /* SBlockDisposable.h */,
				09C5725921728CFE00BDF00F /* SBlockDisposable.m */,
				09C5724621728CFD00BDF00F /* SDisposable.h */,
				09C5726F21728D0000BDF00F /* SDisposableSet.h */,
				09C5726C21728D0000BDF00F /* SDisposableSet.m */,
				09C5725C21728CFE00BDF00F /* SMetaDisposable.h */,
				09C5724E21728CFD00BDF00F /* SMetaDisposable.m */,
				09C5726121728CFF00BDF00F /* SMulticastSignalManager.h */,
				09C5724D21728CFD00BDF00F /* SMulticastSignalManager.m */,
				09C5726521728CFF00BDF00F /* SQueue.h */,
				09C5726721728CFF00BDF00F /* SQueue.m */,
				09C5726A21728D0000BDF00F /* SSignal.h */,
				09C5726D21728D0000BDF00F /* SSignal.m */,
				09C5724F21728CFD00BDF00F /* SSignal+Accumulate.h */,
				09C5723E21728CFC00BDF00F /* SSignal+Accumulate.m */,
				09C5724221728CFC00BDF00F /* SSignal+Catch.h */,
				09C5724421728CFD00BDF00F /* SSignal+Catch.m */,
				09C5724C21728CFD00BDF00F /* SSignal+Combine.h */,
				09C5724521728CFD00BDF00F /* SSignal+Combine.m */,
				09C5726E21728D0000BDF00F /* SSignal+Dispatch.h */,
				09C5725221728CFE00BDF00F /* SSignal+Dispatch.m */,
				09C5725021728CFD00BDF00F /* SSignal+Mapping.h */,
				09C5727121728D0000BDF00F /* SSignal+Mapping.m */,
				09C5726921728D0000BDF00F /* SSignal+Meta.h */,
				09C5727021728D0000BDF00F /* SSignal+Meta.m */,
				09C5725821728CFE00BDF00F /* SSignal+Multicast.h */,
				09C5725521728CFE00BDF00F /* SSignal+Multicast.m */,
				09C5724021728CFC00BDF00F /* SSignal+Pipe.h */,
				09C5725E21728CFF00BDF00F /* SSignal+Pipe.m */,
				09C5726421728CFF00BDF00F /* SSignal+SideEffects.h */,
				09C5725A21728CFE00BDF00F /* SSignal+SideEffects.m */,
				09C5726621728CFF00BDF00F /* SSignal+Single.h */,
				09C5726021728CFF00BDF00F /* SSignal+Single.m */,
				09C5724A21728CFD00BDF00F /* SSignal+Take.h */,
				09C5725721728CFE00BDF00F /* SSignal+Take.m */,
				09C5726321728CFF00BDF00F /* SSignal+Timing.h */,
				09C5724321728CFD00BDF00F /* SSignal+Timing.m */,
				09C5725621728CFE00BDF00F /* SSignalKit.h */,
				09C5726821728CFF00BDF00F /* SSubscriber.h */,
				09C5725D21728CFF00BDF00F /* SSubscriber.m */,
				09C5726B21728D0000BDF00F /* SThreadPool.h */,
				09C5727321728D0000BDF00F /* SThreadPool.m */,
				09C5724121728CFC00BDF00F /* SThreadPoolQueue.h */,
				09C5724B21728CFD00BDF00F /* SThreadPoolQueue.m */,
				09C5725121728CFD00BDF00F /* SThreadPoolTask.h */,
				09C5725421728CFE00BDF00F /* SThreadPoolTask.m */,
				09C5725F21728CFF00BDF00F /* STimer.h */,
				09C5726221728CFF00BDF00F /* STimer.m */,
				09C5724721728CFD00BDF00F /* SVariable.h */,
				09C5725B21728CFE00BDF00F /* SVariable.m */,
			);
			path = External;
			sourceTree = "<group>";
		};
		09C5711F21727B7200BDF00F /* Bridge */ = {
			isa = PBXGroup;
			children = (
				09C57290217291BC00BDF00F /* Model */,
				09C5728E217291AC00BDF00F /* Signals */,
				09C573362172974E00BDF00F /* TGBridgePeerIdAdapter.h */,
				09C572CC2172939F00BDF00F /* TGBridgeClient.h */,
				09C572D02172939F00BDF00F /* TGBridgeClient.m */,
				09C572CF2172939F00BDF00F /* TGBridgeCommon.h */,
				09C572CE2172939F00BDF00F /* TGBridgeCommon.m */,
				09C50E902173B247009E676F /* TGBridgeSubscriptions.h */,
				09C50E8F2173B247009E676F /* TGBridgeSubscriptions.m */,
			);
			name = Bridge;
			sourceTree = "<group>";
		};
		09C5712421727C0500BDF00F /* Controllers */ = {
			isa = PBXGroup;
			children = (
				09C5716B21727F8000BDF00F /* Audio */,
				09C5716C21727F8A00BDF00F /* External */,
				09C5716D21727F9300BDF00F /* Common */,
				09C5717021727FB600BDF00F /* Chat */,
				09C5716F21727FAF00BDF00F /* Chat List */,
				09C5717321727FC500BDF00F /* Message */,
				09C5717521727FD600BDF00F /* Profile */,
				09C5717121727FBA00BDF00F /* Compose */,
				09C5716E21727FA700BDF00F /* Contacts */,
				09C5717221727FC100BDF00F /* Location */,
				09C5717621727FDA00BDF00F /* Stickers */,
				09C5717421727FD100BDF00F /* Bots */,
			);
			name = Controllers;
			sourceTree = "<group>";
		};
		09C5712521727C0900BDF00F /* Components */ = {
			isa = PBXGroup;
			children = (
				09C5715B21727ED400BDF00F /* Interface */,
				09C5715C21727EE600BDF00F /* TGBridgeUserCache.h */,
				09C5715E21727EE700BDF00F /* TGBridgeUserCache.m */,
				09C5715D21727EE700BDF00F /* TGFileCache.h */,
				09C5715F21727EE700BDF00F /* TGFileCache.m */,
			);
			name = Components;
			sourceTree = "<group>";
		};
		09C5712621727C1600BDF00F /* Utils */ = {
			isa = PBXGroup;
			children = (
				09C5713621727CFC00BDF00F /* TGDateUtils.h */,
				09C5713921727CFD00BDF00F /* TGDateUtils.m */,
				09C5712D21727CFC00BDF00F /* TGGeometry.h */,
				09C5712F21727CFC00BDF00F /* TGGeometry.m */,
				09C5713021727CFC00BDF00F /* TGIndexPath.h */,
				09C5713D21727CFD00BDF00F /* TGIndexPath.m */,
				09C5713321727CFC00BDF00F /* TGLocationUtils.h */,
				09C5712E21727CFC00BDF00F /* TGLocationUtils.m */,
				09C5712821727CFB00BDF00F /* TGStringUtils.h */,
				09C5713A21727CFD00BDF00F /* TGStringUtils.m */,
				09C5713721727CFD00BDF00F /* TGWatchColor.h */,
				09C5713221727CFC00BDF00F /* TGWatchColor.m */,
				09C5713421727CFC00BDF00F /* TGWatchCommon.h */,
				09C5713521727CFC00BDF00F /* TGWatchCommon.m */,
				09C5713821727CFD00BDF00F /* WKInterface+TGInterface.h */,
				09C5713B21727CFD00BDF00F /* WKInterface+TGInterface.m */,
				09C5713C21727CFD00BDF00F /* WKInterfaceGroup+Signals.h */,
				09C5712C21727CFC00BDF00F /* WKInterfaceGroup+Signals.m */,
				09C5712921727CFB00BDF00F /* WKInterfaceImage+Signals.h */,
				09C5712B21727CFC00BDF00F /* WKInterfaceImage+Signals.m */,
			);
			name = Utils;
			sourceTree = "<group>";
		};
		09C5712721727C2000BDF00F /* Resources */ = {
			isa = PBXGroup;
			children = (
				09C5714E21727DD900BDF00F /* File@2x.png */,
				09C5714D21727DD900BDF00F /* Location@2x.png */,
				09C5714B21727DD900BDF00F /* MediaAudio@2x.png */,
				09C5714F21727DD900BDF00F /* MediaDocument@2x.png */,
				09C5715021727DD900BDF00F /* MediaLocation@2x.png */,
				09C5714C21727DD900BDF00F /* MediaPhoto@2x.png */,
				09C5715121727DD900BDF00F /* MediaVideo@2x.png */,
				09C5715221727DD900BDF00F /* VerifiedList@2x.png */,
			);
			path = Resources;
			sourceTree = "<group>";
		};
		09C5715B21727ED400BDF00F /* Interface */ = {
			isa = PBXGroup;
			children = (
				09C5712321727BF800BDF00F /* TGInterfaceController.h */,
				09C5712021727BF800BDF00F /* TGInterfaceController.m */,
				09C5716421727F1500BDF00F /* TGInputController.h */,
				09C5716321727F1500BDF00F /* TGInputController.m */,
				09C5716521727F1500BDF00F /* TGInterfaceMenu.h */,
				09C5716621727F1500BDF00F /* TGInterfaceMenu.m */,
				09C5716721727F1500BDF00F /* TGTableDeltaUpdater.h */,
				09C5716221727F1500BDF00F /* TGTableDeltaUpdater.m */,
				09C5712A21727CFC00BDF00F /* WKInterfaceTable+TGDataDrivenTable.h */,
				09C5713121727CFC00BDF00F /* WKInterfaceTable+TGDataDrivenTable.m */,
			);
			name = Interface;
			sourceTree = "<group>";
		};
		09C5716B21727F8000BDF00F /* Audio */ = {
			isa = PBXGroup;
			children = (
				09C5717721727FE900BDF00F /* TGAudioMicAlertController.h */,
				09C5717821727FE900BDF00F /* TGAudioMicAlertController.m */,
			);
			name = Audio;
			sourceTree = "<group>";
		};
		09C5716C21727F8A00BDF00F /* External */ = {
			isa = PBXGroup;
			children = (
				09C5717A2172800800BDF00F /* TGComplicationController.h */,
				09C5717C2172800800BDF00F /* TGComplicationController.m */,
				09C571792172800800BDF00F /* TGNotificationController.h */,
				09C5717B2172800800BDF00F /* TGNotificationController.m */,
			);
			name = External;
			sourceTree = "<group>";
		};
		09C5716D21727F9300BDF00F /* Common */ = {
			isa = PBXGroup;
			children = (
				09C5717F2172802400BDF00F /* Views */,
				09C5717E2172802200BDF00F /* TGUserRowController.h */,
				09C5717D2172802200BDF00F /* TGUserRowController.m */,
			);
			name = Common;
			sourceTree = "<group>";
		};
		09C5716E21727FA700BDF00F /* Contacts */ = {
			isa = PBXGroup;
			children = (
				09C571A82172865300BDF00F /* TGContactsController.h */,
				09C571A92172865400BDF00F /* TGContactsController.m */,
			);
			name = Contacts;
			sourceTree = "<group>";
		};
		09C5716F21727FAF00BDF00F /* Chat List */ = {
			isa = PBXGroup;
			children = (
				09C5719D217285AD00BDF00F /* Views */,
				09C57199217280E500BDF00F /* TGNeoChatsController.h */,
				09C5719A217280E500BDF00F /* TGNeoChatsController.m */,
			);
			name = "Chat List";
			sourceTree = "<group>";
		};
		09C5717021727FB600BDF00F /* Chat */ = {
			isa = PBXGroup;
			children = (
				09C5719C2172859F00BDF00F /* Views */,
				09C571A52172861600BDF00F /* TGNeoConversationController.h */,
				09C571A42172861600BDF00F /* TGNeoConversationController.m */,
			);
			name = Chat;
			sourceTree = "<group>";
		};
		09C5717121727FBA00BDF00F /* Compose */ = {
			isa = PBXGroup;
			children = (
				09C571A72172863D00BDF00F /* TGComposeController.h */,
				09C571A62172863D00BDF00F /* TGComposeController.m */,
			);
			name = Compose;
			sourceTree = "<group>";
		};
		09C5717221727FC100BDF00F /* Location */ = {
			isa = PBXGroup;
			children = (
				09C571AA2172866B00BDF00F /* Views */,
				09C571AB2172867400BDF00F /* TGLocationController.h */,
				09C571AC2172867400BDF00F /* TGLocationController.m */,
			);
			name = Location;
			sourceTree = "<group>";
		};
		09C5717321727FC500BDF00F /* Message */ = {
			isa = PBXGroup;
			children = (
				09C571B2217286AF00BDF00F /* Views */,
				09C571B4217286BA00BDF00F /* TGMessageViewController.h */,
				09C571B3217286BA00BDF00F /* TGMessageViewController.m */,
			);
			name = Message;
			sourceTree = "<group>";
		};
		09C5717421727FD100BDF00F /* Bots */ = {
			isa = PBXGroup;
			children = (
				09C571B1217286A300BDF00F /* Views */,
				09C571F5217287EF00BDF00F /* TGBotCommandController.h */,
				09C571F6217287EF00BDF00F /* TGBotCommandController.m */,
				09C571F7217287F000BDF00F /* TGBotKeyboardController.h */,
				09C571F8217287F000BDF00F /* TGBotKeyboardController.m */,
			);
			name = Bots;
			sourceTree = "<group>";
		};
		09C5717521727FD600BDF00F /* Profile */ = {
			isa = PBXGroup;
			children = (
				09C571BB2172870E00BDF00F /* Views */,
				09C571BE2172872B00BDF00F /* TGGroupInfoController.h */,
				09C571BD2172872B00BDF00F /* TGGroupInfoController.m */,
				09C571BF2172872C00BDF00F /* TGProfilePhotoController.h */,
				09C571C12172872C00BDF00F /* TGProfilePhotoController.m */,
				09C571C22172872C00BDF00F /* TGUserInfoController.h */,
				09C571C02172872C00BDF00F /* TGUserInfoController.m */,
			);
			name = Profile;
			sourceTree = "<group>";
		};
		09C5717621727FDA00BDF00F /* Stickers */ = {
			isa = PBXGroup;
			children = (
				09C571E72172878900BDF00F /* TGStickerPackRowController.h */,
				09C571E22172878800BDF00F /* TGStickerPackRowController.m */,
				09C571E12172878800BDF00F /* TGStickerPacksController.h */,
				09C571E32172878900BDF00F /* TGStickerPacksController.m */,
				09C571E82172878900BDF00F /* TGStickersController.h */,
				09C571E62172878900BDF00F /* TGStickersController.m */,
				09C571EA2172878900BDF00F /* TGStickersHeaderController.h */,
				09C571DF2172878800BDF00F /* TGStickersHeaderController.m */,
				09C571E02172878800BDF00F /* TGStickersRowController.h */,
				09C571E42172878900BDF00F /* TGStickersRowController.m */,
				09C571E92172878900BDF00F /* TGStickersSectionHeaderController.h */,
				09C571E52172878900BDF00F /* TGStickersSectionHeaderController.m */,
			);
			name = Stickers;
			sourceTree = "<group>";
		};
		09C5717F2172802400BDF00F /* Views */ = {
			isa = PBXGroup;
			children = (
				09C571852172805700BDF00F /* TGAvatarViewModel.h */,
				09C571882172805700BDF00F /* TGAvatarViewModel.m */,
				09C571842172805700BDF00F /* TGMessageViewModel.h */,
				09C571862172805700BDF00F /* TGMessageViewModel.m */,
				09C5718A2172805700BDF00F /* TGNeoAttachmentViewModel.h */,
				09C571822172805700BDF00F /* TGNeoAttachmentViewModel.m */,
				09C5718C2172805800BDF00F /* TGNeoImageViewModel.h */,
				09C5718D2172805800BDF00F /* TGNeoImageViewModel.m */,
				09C571802172805700BDF00F /* TGNeoLabelViewModel.h */,
				09C571832172805700BDF00F /* TGNeoLabelViewModel.m */,
				09C571812172805700BDF00F /* TGNeoRenderableViewModel.h */,
				09C571892172805700BDF00F /* TGNeoRenderableViewModel.m */,
				09C5718B2172805800BDF00F /* TGNeoViewModel.h */,
				09C571872172805700BDF00F /* TGNeoViewModel.m */,
			);
			name = Views;
			sourceTree = "<group>";
		};
		09C5719C2172859F00BDF00F /* Views */ = {
			isa = PBXGroup;
			children = (
				09C572232172889200BDF00F /* TGNeoAudioMessageViewModel.h */,
				09C5721F2172889200BDF00F /* TGNeoAudioMessageViewModel.m */,
				09C571FF2172888E00BDF00F /* TGNeoBackgroundViewModel.h */,
				09C572202172889200BDF00F /* TGNeoBackgroundViewModel.m */,
				09C572122172889000BDF00F /* TGNeoBubbleMessageViewModel.h */,
				09C572072172888F00BDF00F /* TGNeoBubbleMessageViewModel.m */,
				09C5721D2172889100BDF00F /* TGNeoContactMessageViewModel.h */,
				09C5720D2172889000BDF00F /* TGNeoContactMessageViewModel.m */,
				09C5721C2172889100BDF00F /* TGNeoConversationMediaRowController.h */,
				09C572162172889100BDF00F /* TGNeoConversationMediaRowController.m */,
				09C5721A2172889100BDF00F /* TGNeoConversationSimpleRowController.h */,
				09C572042172888F00BDF00F /* TGNeoConversationSimpleRowController.m */,
				09C572092172888F00BDF00F /* TGNeoConversationStaticRowController.h */,
				09C572002172888E00BDF00F /* TGNeoConversationStaticRowController.m */,
				09C572142172889100BDF00F /* TGNeoConversationTimeRowController.h */,
				09C572102172889000BDF00F /* TGNeoConversationTimeRowController.m */,
				09C572112172889000BDF00F /* TGNeoFileMessageViewModel.h */,
				09C572012172888E00BDF00F /* TGNeoFileMessageViewModel.m */,
				09C572032172888F00BDF00F /* TGNeoForwardHeaderViewModel.h */,
				09C5721B2172889100BDF00F /* TGNeoForwardHeaderViewModel.m */,
				09C5720B2172889000BDF00F /* TGNeoMediaMessageViewModel.h */,
				09C5720F2172889000BDF00F /* TGNeoMediaMessageViewModel.m */,
				09C572052172888F00BDF00F /* TGNeoMessageViewModel.h */,
				09C572172172889100BDF00F /* TGNeoMessageViewModel.m */,
				09C572182172889100BDF00F /* TGNeoReplyHeaderViewModel.h */,
				09C5720E2172889000BDF00F /* TGNeoReplyHeaderViewModel.m */,
				09C572212172889200BDF00F /* TGNeoRowController.h */,
				09C5720A2172888F00BDF00F /* TGNeoRowController.m */,
				09C572192172889100BDF00F /* TGNeoServiceMessageViewModel.h */,
				09C5720C2172889000BDF00F /* TGNeoServiceMessageViewModel.m */,
				09C572242172889200BDF00F /* TGNeoSmiliesMessageViewModel.h */,
				09C572132172889000BDF00F /* TGNeoSmiliesMessageViewModel.m */,
				09C572022172888F00BDF00F /* TGNeoStickerMessageViewModel.h */,
				09C572062172888F00BDF00F /* TGNeoStickerMessageViewModel.m */,
				09C572222172889200BDF00F /* TGNeoTextMessageViewModel.h */,
				09C572152172889100BDF00F /* TGNeoTextMessageViewModel.m */,
				09C5721E2172889200BDF00F /* TGNeoVenueMessageViewModel.h */,
				09C572082172888F00BDF00F /* TGNeoVenueMessageViewModel.m */,
				09C571FB2172882D00BDF00F /* TGConversationFooterController.h */,
				09C571FC2172882D00BDF00F /* TGConversationFooterController.m */,
				09C571F92172880900BDF00F /* TGChatInfo.h */,
				09C571FA2172880900BDF00F /* TGChatInfo.m */,
				09C571FD2172883E00BDF00F /* TGChatTimestamp.h */,
				09C571FE2172883E00BDF00F /* TGChatTimestamp.m */,
				09C571A22172860000BDF00F /* TGNeoConversationRowController.h */,
				09C571A32172860000BDF00F /* TGNeoConversationRowController.m */,
				0956AF2D217B8109008106D0 /* TGNeoUnsupportedMessageViewModel.h */,
				0956AF2E217B8109008106D0 /* TGNeoUnsupportedMessageViewModel.m */,
			);
			name = Views;
			sourceTree = "<group>";
		};
		09C5719D217285AD00BDF00F /* Views */ = {
			isa = PBXGroup;
			children = (
				09C571A1217285CE00BDF00F /* TGNeoChatRowController.h */,
				09C571A0217285CE00BDF00F /* TGNeoChatRowController.m */,
				09C5719E217285CE00BDF00F /* TGNeoChatViewModel.h */,
				09C5719F217285CE00BDF00F /* TGNeoChatViewModel.m */,
			);
			name = Views;
			sourceTree = "<group>";
		};
		09C571AA2172866B00BDF00F /* Views */ = {
			isa = PBXGroup;
			children = (
				09C571AF2172869600BDF00F /* TGLocationMapHeaderController.h */,
				09C571AE2172869500BDF00F /* TGLocationMapHeaderController.m */,
				09C571B02172869600BDF00F /* TGLocationVenueRowController.h */,
				09C571AD2172869500BDF00F /* TGLocationVenueRowController.m */,
			);
			name = Views;
			sourceTree = "<group>";
		};
		09C571B1217286A300BDF00F /* Views */ = {
			isa = PBXGroup;
			children = (
				09C571F3217287E500BDF00F /* TGBotKeyboardButtonController.h */,
				09C571F4217287E500BDF00F /* TGBotKeyboardButtonController.m */,
			);
			name = Views;
			sourceTree = "<group>";
		};
		09C571B2217286AF00BDF00F /* Views */ = {
			isa = PBXGroup;
			children = (
				09C571B7217286D700BDF00F /* TGMessageViewFooterController.h */,
				09C571B9217286D700BDF00F /* TGMessageViewFooterController.m */,
				09C571BA217286D700BDF00F /* TGMessageViewMessageRowController.h */,
				09C571B5217286D700BDF00F /* TGMessageViewMessageRowController.m */,
				09C571B8217286D700BDF00F /* TGMessageViewWebPageRowController.h */,
				09C571B6217286D700BDF00F /* TGMessageViewWebPageRowController.m */,
			);
			name = Views;
			sourceTree = "<group>";
		};
		09C571BB2172870E00BDF00F /* Views */ = {
			isa = PBXGroup;
			children = (
				09C571CB2172874500BDF00F /* TGGroupInfoFooterController.h */,
				09C571C72172874500BDF00F /* TGGroupInfoFooterController.m */,
				09C571C52172874500BDF00F /* TGGroupInfoHeaderController.h */,
				09C571C42172874500BDF00F /* TGGroupInfoHeaderController.m */,
				09C571C62172874500BDF00F /* TGUserHandle.h */,
				09C571C92172874500BDF00F /* TGUserHandle.m */,
				09C571C32172874500BDF00F /* TGUserHandleRowController.h */,
				09C571CA2172874500BDF00F /* TGUserHandleRowController.m */,
				09C571C82172874500BDF00F /* TGUserInfoHeaderController.h */,
				09C571CC2172874600BDF00F /* TGUserInfoHeaderController.m */,
			);
			name = Views;
			sourceTree = "<group>";
		};
		09C5728E217291AC00BDF00F /* Signals */ = {
			isa = PBXGroup;
			children = (
				09C572B1217292B900BDF00F /* TGBridgeAudioSignals.h */,
				09C572C1217292BA00BDF00F /* TGBridgeAudioSignals.m */,
				09C572B2217292B900BDF00F /* TGBridgeBotSignals.h */,
				09C572BB217292B900BDF00F /* TGBridgeBotSignals.m */,
				09C572BF217292BA00BDF00F /* TGBridgeChatListSignals.h */,
				09C572AF217292B900BDF00F /* TGBridgeChatListSignals.m */,
				09C572B9217292B900BDF00F /* TGBridgeChatMessageListSignals.h */,
				09C572C6217292BA00BDF00F /* TGBridgeChatMessageListSignals.m */,
				09C572B7217292B900BDF00F /* TGBridgeContactsSignals.h */,
				09C572BE217292BA00BDF00F /* TGBridgeContactsSignals.m */,
				09C572C8217292BA00BDF00F /* TGBridgeConversationSignals.h */,
				09C572B0217292B900BDF00F /* TGBridgeConversationSignals.m */,
				09C572BC217292B900BDF00F /* TGBridgeLocationSignals.h */,
				09C572C4217292BA00BDF00F /* TGBridgeLocationSignals.m */,
				09C572C7217292BA00BDF00F /* TGBridgeMediaSignals.h */,
				09C572C5217292BA00BDF00F /* TGBridgeMediaSignals.m */,
				09C572B4217292B900BDF00F /* TGBridgePeerSettingsSignals.h */,
				09C572C3217292BA00BDF00F /* TGBridgePeerSettingsSignals.m */,
				09C572C2217292BA00BDF00F /* TGBridgePresetsSignals.h */,
				09C572AE217292B900BDF00F /* TGBridgePresetsSignals.m */,
				09C572C0217292BA00BDF00F /* TGBridgeRemoteSignals.h */,
				09C572AD217292B800BDF00F /* TGBridgeRemoteSignals.m */,
				09C572BA217292B900BDF00F /* TGBridgeSendMessageSignals.h */,
				09C572B5217292B900BDF00F /* TGBridgeSendMessageSignals.m */,
				09C572B6217292B900BDF00F /* TGBridgeStateSignal.h */,
				09C572C9217292BB00BDF00F /* TGBridgeStateSignal.m */,
				09C572B3217292B900BDF00F /* TGBridgeStickersSignals.h */,
				09C572B8217292B900BDF00F /* TGBridgeStickersSignals.m */,
				09C572BD217292BA00BDF00F /* TGBridgeUserInfoSignals.h */,
				09C572CA217292BB00BDF00F /* TGBridgeUserInfoSignals.m */,
			);
			name = Signals;
			sourceTree = "<group>";
		};
		09C57290217291BC00BDF00F /* Model */ = {
			isa = PBXGroup;
			children = (
				09C572CB2172938100BDF00F /* Media */,
				09C572EA2172953400BDF00F /* TGBridgeBotCommandInfo.h */,
				09C572EF2172953500BDF00F /* TGBridgeBotCommandInfo.m */,
				09C572E82172953400BDF00F /* TGBridgeBotInfo.h */,
				09C573102172953800BDF00F /* TGBridgeBotInfo.m */,
				09C572DD2172953300BDF00F /* TGBridgeBotReplyMarkup.h */,
				09C572D92172953300BDF00F /* TGBridgeBotReplyMarkup.m */,
				09C572F12172953500BDF00F /* TGBridgeChat.h */,
				09C573092172953700BDF00F /* TGBridgeChat.m */,
				09C572DB2172953300BDF00F /* TGBridgeChat+TGTableItem.h */,
				09C572F62172953500BDF00F /* TGBridgeChat+TGTableItem.m */,
				09C573142172953800BDF00F /* TGBridgeChatMessages.h */,
				09C5730C2172953700BDF00F /* TGBridgeChatMessages.m */,
				09C573032172953600BDF00F /* TGBridgeContext.h */,
				09C573072172953700BDF00F /* TGBridgeContext.m */,
				09C5730B2172953700BDF00F /* TGBridgeLocationVenue.h */,
				09C572F32172953500BDF00F /* TGBridgeLocationVenue.m */,
				09C573152172953800BDF00F /* TGBridgeLocationVenue+TGTableItem.h */,
				09C572FF2172953600BDF00F /* TGBridgeLocationVenue+TGTableItem.m */,
				09C572D62172953200BDF00F /* TGBridgeMediaAttachment.h */,
				09C572F92172953600BDF00F /* TGBridgeMediaAttachment.m */,
				09C573042172953700BDF00F /* TGBridgeMessage.h */,
				09C572DF2172953300BDF00F /* TGBridgeMessage.m */,
				09C572F72172953500BDF00F /* TGBridgeMessage+TGTableItem.h */,
				09C572D72172953300BDF00F /* TGBridgeMessage+TGTableItem.m */,
				09C573022172953600BDF00F /* TGBridgePeerNotificationSettings.h */,
				09C572FC2172953600BDF00F /* TGBridgePeerNotificationSettings.m */,
				09C573132172953800BDF00F /* TGBridgeStickerPack.h */,
				09C572E32172953400BDF00F /* TGBridgeStickerPack.m */,
				09C572EB2172953400BDF00F /* TGBridgeUser.h */,
				09C572ED2172953400BDF00F /* TGBridgeUser.m */,
				09C573052172953700BDF00F /* TGBridgeUser+TGTableItem.h */,
				09C572E92172953400BDF00F /* TGBridgeUser+TGTableItem.m */,
			);
			name = Model;
			sourceTree = "<group>";
		};
		09C572CB2172938100BDF00F /* Media */ = {
			isa = PBXGroup;
			children = (
				09C572DC2172953300BDF00F /* TGBridgeActionMediaAttachment.h */,
				09C572E22172953300BDF00F /* TGBridgeActionMediaAttachment.m */,
				09C573082172953700BDF00F /* TGBridgeAudioMediaAttachment.h */,
				09C572E02172953300BDF00F /* TGBridgeAudioMediaAttachment.m */,
				09C572DA2172953300BDF00F /* TGBridgeContactMediaAttachment.h */,
				09C572DE2172953300BDF00F /* TGBridgeContactMediaAttachment.m */,
				09C572F02172953500BDF00F /* TGBridgeDocumentMediaAttachment.h */,
				09C572FB2172953600BDF00F /* TGBridgeDocumentMediaAttachment.m */,
				09C572FE2172953600BDF00F /* TGBridgeForwardedMessageMediaAttachment.h */,
				09C572E62172953400BDF00F /* TGBridgeForwardedMessageMediaAttachment.m */,
				09C572EE2172953400BDF00F /* TGBridgeImageMediaAttachment.h */,
				09C572F22172953500BDF00F /* TGBridgeImageMediaAttachment.m */,
				09C572E72172953400BDF00F /* TGBridgeLocationMediaAttachment.h */,
				09C573002172953600BDF00F /* TGBridgeLocationMediaAttachment.m */,
				09C572F82172953500BDF00F /* TGBridgeMessageEntitiesAttachment.h */,
				09C5730A2172953700BDF00F /* TGBridgeMessageEntitiesAttachment.m */,
				09C572E12172953300BDF00F /* TGBridgeReplyMarkupMediaAttachment.h */,
				09C5730D2172953800BDF00F /* TGBridgeReplyMarkupMediaAttachment.m */,
				09C572EC2172953400BDF00F /* TGBridgeReplyMessageMediaAttachment.h */,
				09C572FD2172953600BDF00F /* TGBridgeReplyMessageMediaAttachment.m */,
				09C573112172953800BDF00F /* TGBridgeUnsupportedMediaAttachment.h */,
				09C5730F2172953800BDF00F /* TGBridgeUnsupportedMediaAttachment.m */,
				09C573062172953700BDF00F /* TGBridgeVideoMediaAttachment.h */,
				09C572E42172953400BDF00F /* TGBridgeVideoMediaAttachment.m */,
				09C573122172953800BDF00F /* TGBridgeWebPageMediaAttachment.h */,
				09C572F52172953500BDF00F /* TGBridgeWebPageMediaAttachment.m */,
				09C572FA2172953600BDF00F /* TGBridgeMessageEntities.h */,
				09C572F42172953500BDF00F /* TGBridgeMessageEntities.m */,
			);
			name = Media;
			sourceTree = "<group>";
		};
		D00859931B28189D00EAF753 = {
			isa = PBXGroup;
			children = (
				D0CAD6A321C03BEB001E3055 /* FFMpeg.framework */,
				D023EBB31DDB2F0E00BD496D /* Resources */,
				D03B0E791D63484500955575 /* Share */,
				D0D268771D79A70A00C422DA /* SiriIntents */,
				D0D268821D79A70A00C422DA /* SiriIntentsUI */,
				D02CF5FF215D9ABF00E0F56A /* NotificationContent */,
				09C56F8C2172797200BDF00F /* Watch */,
				D00859C21B281E0000EAF753 /* Frameworks */,
				D008599E1B28189D00EAF753 /* Telegram-iOS */,
				D0400EE31D5B912E007931CE /* NotificationService */,
				D0E41A3A1D65A69C00FBFC00 /* Widget */,
				D0ECCB7D1FE9C38500609802 /* Telegram-iOS UITests */,
				D00859B41B28189D00EAF753 /* Telegram-iOSTests */,
				D008599D1B28189D00EAF753 /* Products */,
			);
			sourceTree = "<group>";
		};
		D008599D1B28189D00EAF753 /* Products */ = {
			isa = PBXGroup;
			children = (
				D008599C1B28189D00EAF753 /* Telegram.app */,
				D03B0E781D63484500955575 /* Share.appex */,
				D0D268761D79A70A00C422DA /* SiriIntents.appex */,
				D0ECCB7C1FE9C38500609802 /* Telegram-iOS UITests.xctest */,
				D0B2F737204F4C9900D3BFB9 /* Widget.appex */,
				D02CF5FC215D9ABE00E0F56A /* NotificationContent.appex */,
				09C56F8B2172797200BDF00F /* Watch.app */,
				09C56F972172797400BDF00F /* Watch Extension.appex */,
				D000CAC821FB6E370011B15D /* NotificationService.appex */,
			);
			name = Products;
			sourceTree = "<group>";
		};
		D008599E1B28189D00EAF753 /* Telegram-iOS */ = {
			isa = PBXGroup;
			children = (
				09A218E122A14E5600DE6898 /* App Icons */,
				D0338729223A8347007A2CE4 /* Config */,
				09C50E7821738150009E676F /* Watch */,
				D021D4D8219CAEDD0064BEBA /* Config-Fork.xcconfig */,
				D0ADF913212B398000310BBC /* Telegram-iOS-AppStoreLLC.entitlements */,
				D079FD001F06BBD10038FADE /* Telegram-iOS-AppStore.entitlements */,
				D0E3A7071B285B5000A402D9 /* Telegram-iOS-Hockeyapp.entitlements */,
				D021D4D7219CAEDD0064BEBA /* Telegram-iOS-Fork.entitlements */,
				D00859A11B28189D00EAF753 /* AppDelegate.swift */,
				D0BEAF721E54C9A900BD963D /* ApplicationContext.swift */,
				D053DAD22018ED2B00993D32 /* LockedWindowCoveringView.swift */,
				D084023120E1883500065674 /* ApplicationShortcutItem.swift */,
				D0A18D641E15C020004C6734 /* WakeupManager.swift */,
				D0EB243A201B77C400F6CC13 /* ClearNotificationsManager.swift */,
				D00859A81B28189D00EAF753 /* Images.xcassets */,
				D00859AA1B28189D00EAF753 /* LaunchScreen.xib */,
				D0ADF956212B56C200310BBC /* Legacy Data Import */,
				D0ECCB8B1FE9CE2B00609802 /* Snapshots */,
				D008599F1B28189D00EAF753 /* Supporting Files */,
				D0B21B0C2203A9A1003F741D /* SharedWakeupManager.swift */,
				D0B21B0E220438E9003F741D /* SharedNotificationManager.swift */,
				D09B79C42219C784003B1F9D /* SharedAccountInfo.swift */,
				D09B79C72219C7AE003B1F9D /* ManageSharedAccountInfo.swift */,
				D07477B522A72B1F002737C4 /* TempRoot.swift */,
				D07477B722A732F1002737C4 /* TempMain.m */,
			);
			path = "Telegram-iOS";
			sourceTree = "<group>";
		};
		D008599F1B28189D00EAF753 /* Supporting Files */ = {
			isa = PBXGroup;
			children = (
				D06E4C2D21347D9200088087 /* UIImage+ImageEffects.h */,
				D06E4C2E21347D9200088087 /* UIImage+ImageEffects.m */,
				D0612E481D58B478000C8F02 /* Application.swift */,
				D09250001FE52D2A003F693F /* BuildConfig.h */,
				D09250011FE52D2A003F693F /* BuildConfig.m */,
				D09DCBB41D0C854D00F51FFE /* en.lproj */,
				D0CE6F47213EDA4400BCD44B /* ar.lproj */,
				D0CE6F4E213EDA4400BCD44B /* de.lproj */,
				D0CE6F40213EDA4400BCD44B /* es.lproj */,
				D0CE6F24213EDA4300BCD44B /* it.lproj */,
				D0CE6F2B213EDA4300BCD44B /* ko.lproj */,
				D0CE6F32213EDA4300BCD44B /* nl.lproj */,
				D0CE6F1D213EDA4200BCD44B /* pt.lproj */,
				D0CE6F39213EDA4300BCD44B /* ru.lproj */,
				D00859A01B28189D00EAF753 /* Info.plist */,
				D09A59B71B5876B600FC3724 /* Telegram-Bridging-Header.h */,
				D02E31221BD803E800CD3F01 /* main.m */,
			);
			name = "Supporting Files";
			sourceTree = "<group>";
		};
		D00859B41B28189D00EAF753 /* Telegram-iOSTests */ = {
			isa = PBXGroup;
			children = (
				D00859B71B28189D00EAF753 /* Telegram_iOSTests.swift */,
				D03BCCC91C6EBD670097A291 /* ListViewTests.swift */,
				D00859B51B28189D00EAF753 /* Supporting Files */,
			);
			path = "Telegram-iOSTests";
			sourceTree = "<group>";
		};
		D00859B51B28189D00EAF753 /* Supporting Files */ = {
			isa = PBXGroup;
			children = (
				D00859B61B28189D00EAF753 /* Info.plist */,
			);
			name = "Supporting Files";
			sourceTree = "<group>";
		};
		D00859C21B281E0000EAF753 /* Frameworks */ = {
			isa = PBXGroup;
			children = (
				D015E04C225D2D8F00CB9E8A /* WebP.framework */,
				D0CCD61C222EFFB000EE1E08 /* MtProtoKitDynamic.framework */,
				D0CAD6A121C03BE2001E3055 /* FFMpeg.framework */,
				D006CFA121A8D12600FDCD32 /* ModernProto.framework */,
				0972C6DF21791D950069E98A /* UserNotifications.framework */,
				09C50E87217385CF009E676F /* WatchConnectivity.framework */,
				09C50E852173854D009E676F /* WatchKit.framework */,
				09CFB211217299E80083F7A3 /* CoreLocation.framework */,
				09C5723C21728C0E00BDF00F /* CoreGraphics.framework */,
				D02CF614215DA24900E0F56A /* Display.framework */,
				D02CF616215DA24900E0F56A /* Postbox.framework */,
				D02CF618215DA24900E0F56A /* SwiftSignalKit.framework */,
				D02CF61A215DA24900E0F56A /* TelegramCore.framework */,
				09FDAEE52140477F00BF856F /* MtProtoKitDynamic.framework */,
				D08985032118B46F00918162 /* SwiftSignalKit.framework */,
				D08984FD2118B3F100918162 /* MtProtoKitDynamic.framework */,
				D08984FF2118B3F100918162 /* Postbox.framework */,
				D08985012118B3F100918162 /* TelegramCore.framework */,
				D0F575122083B96B00F1C1E1 /* CloudKit.framework */,
				D0B2F754204F4DF300D3BFB9 /* AsyncDisplayKit.framework */,
				D0B2F74E204F4D6100D3BFB9 /* Display.framework */,
				D0B2F74F204F4D6100D3BFB9 /* Postbox.framework */,
				D0B2F750204F4D6100D3BFB9 /* SwiftSignalKit.framework */,
				D0B2F751204F4D6100D3BFB9 /* TelegramCore.framework */,
				D0B2F752204F4D6100D3BFB9 /* TelegramUI.framework */,
				D0AF322A1FACA1A80097362B /* libstdc++.tbd */,
				D08410511FABDD54008FFE92 /* MtProtoKitDynamic.framework */,
				D08410491FABDCF2008FFE92 /* LegacyComponents.framework */,
				D08410471FABDC7A008FFE92 /* SSignalKit.framework */,
				D01A47541F4DBED700383CC1 /* HockeySDK.framework */,
				D01A47521F4DBEB100383CC1 /* libHockeySDK.a */,
				D0C50E451E9459BF00F62E39 /* libopus.a */,
				D0A18D621E149043004C6734 /* PushKit.framework */,
				D0B8445F1DACF561005F29E1 /* libc++.tbd */,
				D0B844591DACF507005F29E1 /* HockeySDK.framework */,
				D0B8445A1DACF507005F29E1 /* HockeySDKResources.bundle */,
				D0CAF3171D76394C0011F558 /* TelegramCore.framework */,
				D0CAF2F21D75FFAB0011F558 /* MtProtoKitDynamic.framework */,
				D0AB0B9F1D6708B9002C78E7 /* Postbox.framework */,
				D0AB0BA01D6708B9002C78E7 /* TelegramCore.framework */,
				D06706601D51185400DED3E3 /* TelegramCore.framework */,
				D096C2C31CC3C11A006D814E /* SwiftSignalKit.framework */,
				D096C2C01CC3C104006D814E /* Postbox.framework */,
				D096C2BD1CC3C021006D814E /* Display.framework */,
				D0CD17B41CC3AE14007C5650 /* AsyncDisplayKit.framework */,
				D0400ED81D5B8F97007931CE /* TelegramUI.framework */,
				D03B0E951D637A0500955575 /* AsyncDisplayKit.framework */,
				D03B0E871D634B1100955575 /* Display.framework */,
				D03B0E881D634B1100955575 /* SwiftSignalKit.framework */,
				D03B0E891D634B1100955575 /* TelegramCore.framework */,
				D0369C8F1D3E2E5000D91AFC /* libbz2.tbd */,
				D0369C8D1D3E2E4800D91AFC /* VideoToolbox.framework */,
				D0369C8B1D3E2C9500D91AFC /* libiconv.tbd */,
				D0C2DFF91CC4D1C90044FF83 /* QuickLook.framework */,
				D0C2DFF71CC4D1BA0044FF83 /* MobileCoreServices.framework */,
				D0C2DFF51CC4D1B20044FF83 /* AssetsLibrary.framework */,
				D0D17E891CAAD66600C4750B /* Accelerate.framework */,
				D055BD431B7E216400F06C0A /* MapKit.framework */,
				D09A595F1B5858DB00FC3724 /* SystemConfiguration.framework */,
				D0AA1A671D568BA400152314 /* UserNotifications.framework */,
				D0AA1A691D568BA400152314 /* UserNotificationsUI.framework */,
				D0E41A381D65A69C00FBFC00 /* NotificationCenter.framework */,
				D0D268801D79A70A00C422DA /* IntentsUI.framework */,
			);
			name = Frameworks;
			sourceTree = "<group>";
		};
		D023EBB31DDB2F0E00BD496D /* Resources */ = {
			isa = PBXGroup;
			children = (
				D0E8B8AC2044496C00605593 /* voip_busy.caf */,
				D0E8B8A82044496B00605593 /* voip_connecting.mp3 */,
				D0E8B8A92044496C00605593 /* voip_end.caf */,
				D0E8B8AA2044496C00605593 /* voip_fail.caf */,
				D0E8B8AB2044496C00605593 /* voip_ringback.caf */,
				D0FC1947201D2DA700FEDBB2 /* SFCompactRounded-Semibold.otf */,
				D0CFBB921FD88C2900B65C0D /* begin_record.caf */,
				D001D5A91F878DA300DF975A /* PhoneCountries.txt */,
				D04DCC0A1F71C80000B021D7 /* notifications */,
				D050F21B1E49DEDE00988324 /* intro */,
			);
			name = Resources;
			sourceTree = "<group>";
		};
		D02CF5FF215D9ABF00E0F56A /* NotificationContent */ = {
			isa = PBXGroup;
			children = (
				D051DB0C215E5E2300F30F92 /* NotificationContent.entitlements */,
				D02CF612215DA1C900E0F56A /* NotificationContent-AppStore.entitlements */,
				D02CF613215DA1C900E0F56A /* NotificationContent-AppStoreLLC.entitlements */,
				D02CF611215DA1C900E0F56A /* NotificationContent-HockeyApp.entitlements */,
				D021D4DC219CB1160064BEBA /* NotificationContent-Fork.entitlements */,
				D02CF600215D9ABF00E0F56A /* NotificationViewController.swift */,
				D02CF61D215E522400E0F56A /* NotificationContent-Bridging-Header.h */,
				D02CF605215D9ABF00E0F56A /* Info.plist */,
			);
			path = NotificationContent;
			sourceTree = "<group>";
		};
		D0338729223A8347007A2CE4 /* Config */ = {
			isa = PBXGroup;
			children = (
				D0338734223A9A7E007A2CE4 /* Hockeyapp-Internal */,
				D033872A223A834F007A2CE4 /* AppStoreLLC */,
			);
			name = Config;
			sourceTree = "<group>";
		};
		D033872A223A834F007A2CE4 /* AppStoreLLC */ = {
			isa = PBXGroup;
			children = (
				D0ADF914212B399A00310BBC /* Config-AppStoreLLC.xcconfig */,
			);
			name = AppStoreLLC;
			sourceTree = "<group>";
		};
		D0338734223A9A7E007A2CE4 /* Hockeyapp-Internal */ = {
			isa = PBXGroup;
			children = (
				D0338735223A9A99007A2CE4 /* Config-Hockeyapp-Internal.xcconfig */,
			);
			name = "Hockeyapp-Internal";
			sourceTree = "<group>";
		};
		D03B0E791D63484500955575 /* Share */ = {
			isa = PBXGroup;
			children = (
				092F368121542CE4001A9F49 /* Supporting Files */,
				D0ADF953212B3B4700310BBC /* Share-AppStoreLLC.entitlements */,
				D0EA97981FE8537000792DD6 /* Share-AppStore.entitlements */,
				D0EA97971FE8537000792DD6 /* Share-HockeyApp.entitlements */,
				D021D4DA219CB0EF0064BEBA /* Share-Fork.entitlements */,
				D084104A1FABDCFD008FFE92 /* TGContactModel.h */,
				D084104C1FABDCFD008FFE92 /* TGContactModel.m */,
				D084104B1FABDCFD008FFE92 /* TGMimeTypeMap.h */,
				D084104D1FABDCFD008FFE92 /* TGMimeTypeMap.m */,
				D08410431FABDC5B008FFE92 /* TGItemProviderSignals.h */,
				D08410441FABDC5C008FFE92 /* TGItemProviderSignals.m */,
				D0AF322E1FACBA270097362B /* TGShareLocationSignals.h */,
				D0AF322D1FACBA270097362B /* TGShareLocationSignals.m */,
				D03B0E7A1D63484500955575 /* ShareRootController.swift */,
				D08410521FABDEC8008FFE92 /* Share-Bridging-Header.h */,
				D03B0E7F1D63484500955575 /* Info.plist */,
				D08410531FABE428008FFE92 /* ShareItems.swift */,
			);
			path = Share;
			sourceTree = "<group>";
		};
		D0400EE31D5B912E007931CE /* NotificationService */ = {
			isa = PBXGroup;
			children = (
				D015E01E225CDF5000CB9E8A /* Api0.swift */,
				D000CAC221FB6E170011B15D /* NotificationService-AppStore.entitlements */,
				D000CAC321FB6E170011B15D /* NotificationService-AppStoreLLC.entitlements */,
				D000CAC121FB6E160011B15D /* NotificationService-Fork.entitlements */,
				D000CAC021FB6E160011B15D /* NotificationService-HockeyApp.entitlements */,
				D0400EE41D5B912E007931CE /* NotificationService.swift */,
				D0ED633921FF3EDF001D4648 /* AccountData.swift */,
				D0ED633E21FF46E4001D4648 /* ImageData.swift */,
				D0400EE61D5B912E007931CE /* Info.plist */,
				D0ED633C21FF3F28001D4648 /* NotificationService-Bridging-Header.h */,
				D0ED634021FF4786001D4648 /* Serialization.swift */,
				D073E51E21FF7CE900742DDD /* Crypto.h */,
				D073E51F21FF7CE900742DDD /* Crypto.m */,
				D073E52122003E1E00742DDD /* Data.swift */,
				D0E2CE632227F0680084E3DD /* ManagedFile.swift */,
				D015E010225CCEB300CB9E8A /* ReadBuffer.swift */,
			);
			path = NotificationService;
			sourceTree = "<group>";
		};
		D04DCC0A1F71C80000B021D7 /* notifications */ = {
			isa = PBXGroup;
			children = (
				D04DCC0B1F71C80000B021D7 /* 0.m4a */,
				D04DCC0C1F71C80000B021D7 /* 1.m4a */,
				D04DCC0D1F71C80000B021D7 /* 100.m4a */,
				D04DCC0E1F71C80000B021D7 /* 101.m4a */,
				D04DCC0F1F71C80000B021D7 /* 102.m4a */,
				D04DCC101F71C80000B021D7 /* 103.m4a */,
				D04DCC111F71C80000B021D7 /* 104.m4a */,
				D04DCC121F71C80000B021D7 /* 105.m4a */,
				D04DCC131F71C80000B021D7 /* 106.m4a */,
				D04DCC141F71C80000B021D7 /* 107.m4a */,
				D04DCC151F71C80000B021D7 /* 108.m4a */,
				D04DCC161F71C80000B021D7 /* 109.m4a */,
				D04DCC171F71C80000B021D7 /* 110.m4a */,
				D04DCC181F71C80000B021D7 /* 111.m4a */,
				D04DCC191F71C80000B021D7 /* 2.m4a */,
				D04DCC1A1F71C80000B021D7 /* 3.m4a */,
				D04DCC1B1F71C80000B021D7 /* 4.m4a */,
				D04DCC1C1F71C80000B021D7 /* 5.m4a */,
				D04DCC1D1F71C80000B021D7 /* 6.m4a */,
				D04DCC1E1F71C80000B021D7 /* 7.m4a */,
				D04DCC1F1F71C80000B021D7 /* 8.m4a */,
				D04DCC201F71C80000B021D7 /* 9.m4a */,
			);
			name = notifications;
			path = "Telegram-iOS/Resources/notifications";
			sourceTree = "<group>";
		};
		D04FA1AE2145E37F0006EF45 /* en.lproj */ = {
			isa = PBXGroup;
			children = (
				D04FA1AF2145E37F0006EF45 /* Localizable.strings */,
				D04FA1B12145E37F0006EF45 /* InfoPlist.strings */,
			);
			path = en.lproj;
			sourceTree = "<group>";
		};
		D04FA1B32145E37F0006EF45 /* de.lproj */ = {
			isa = PBXGroup;
			children = (
				D04FA1B42145E37F0006EF45 /* InfoPlist.strings */,
			);
			path = de.lproj;
			sourceTree = "<group>";
		};
		D04FA1B62145E3800006EF45 /* ar.lproj */ = {
			isa = PBXGroup;
			children = (
				D04FA1B72145E3800006EF45 /* InfoPlist.strings */,
			);
			path = ar.lproj;
			sourceTree = "<group>";
		};
		D04FA1B92145E3800006EF45 /* nl.lproj */ = {
			isa = PBXGroup;
			children = (
				D04FA1BA2145E3800006EF45 /* InfoPlist.strings */,
			);
			path = nl.lproj;
			sourceTree = "<group>";
		};
		D04FA1BC2145E3800006EF45 /* ko.lproj */ = {
			isa = PBXGroup;
			children = (
				D04FA1BD2145E3800006EF45 /* InfoPlist.strings */,
			);
			path = ko.lproj;
			sourceTree = "<group>";
		};
		D04FA1BF2145E3800006EF45 /* it.lproj */ = {
			isa = PBXGroup;
			children = (
				D04FA1C02145E3800006EF45 /* InfoPlist.strings */,
			);
			path = it.lproj;
			sourceTree = "<group>";
		};
		D04FA1C22145E3810006EF45 /* pt.lproj */ = {
			isa = PBXGroup;
			children = (
				D04FA1C32145E3810006EF45 /* InfoPlist.strings */,
			);
			path = pt.lproj;
			sourceTree = "<group>";
		};
		D04FA1C52145E3810006EF45 /* es.lproj */ = {
			isa = PBXGroup;
			children = (
				D04FA1C62145E3810006EF45 /* InfoPlist.strings */,
			);
			path = es.lproj;
			sourceTree = "<group>";
		};
		D050F21B1E49DEDE00988324 /* intro */ = {
			isa = PBXGroup;
			children = (
				D050F21C1E49DEDE00988324 /* fast_arrow@2x.png */,
				D050F21D1E49DEDE00988324 /* fast_arrow_shadow@2x.png */,
				D050F21E1E49DEDE00988324 /* fast_body@2x.png */,
				D050F21F1E49DEDE00988324 /* fast_spiral@2x.png */,
				D050F2201E49DEDE00988324 /* ic_bubble@2x.png */,
				D050F2211E49DEDE00988324 /* ic_bubble_dot@2x.png */,
				D050F2221E49DEDE00988324 /* ic_cam@2x.png */,
				D050F2231E49DEDE00988324 /* ic_cam_lens@2x.png */,
				D050F2241E49DEDE00988324 /* ic_pencil@2x.png */,
				D050F2251E49DEDE00988324 /* ic_pin@2x.png */,
				D050F2261E49DEDE00988324 /* ic_smile@2x.png */,
				D050F2271E49DEDE00988324 /* ic_smile_eye@2x.png */,
				D050F2281E49DEDE00988324 /* ic_videocam@2x.png */,
				D050F2291E49DEDE00988324 /* knot_down@2x.png */,
				D050F22A1E49DEDE00988324 /* knot_up1@2x.png */,
				D050F22B1E49DEDE00988324 /* powerful_infinity@2x.png */,
				D050F22C1E49DEDE00988324 /* powerful_infinity_white@2x.png */,
				D050F22D1E49DEDE00988324 /* powerful_mask@2x.png */,
				D050F22E1E49DEDE00988324 /* powerful_star@2x.png */,
				D050F22F1E49DEDE00988324 /* private_door@2x.png */,
				D050F2301E49DEDE00988324 /* private_screw@2x.png */,
				D050F2311E49DEDE00988324 /* start_arrow@2x.png */,
				D050F2321E49DEDE00988324 /* start_arrow_ipad.png */,
				D050F2331E49DEDE00988324 /* start_arrow_ipad@2x.png */,
				D050F2341E49DEDE00988324 /* telegram_plane1@2x.png */,
				D050F2351E49DEDE00988324 /* telegram_sphere@2x.png */,
			);
			name = intro;
			path = "Telegram-iOS/Resources/intro";
			sourceTree = "<group>";
		};
		D05B37FE1FEA8E3D0041D2A5 /* Images */ = {
			isa = PBXGroup;
			children = (
				D05B37FF1FEA8E3D0041D2A5 /* Bitmap2.png */,
				D05B38001FEA8E3D0041D2A5 /* Bitmap3.png */,
				D05B38011FEA8E3D0041D2A5 /* Bitmap1.png */,
				D05B38021FEA8E3D0041D2A5 /* Bitmap5.png */,
				D05B38031FEA8E3D0041D2A5 /* Bitmap7.png */,
				D05B38041FEA8E3D0041D2A5 /* Bitmap6.png */,
				D05B38051FEA8E3D0041D2A5 /* Bitmap8.png */,
				D05B38061FEA8E3D0041D2A5 /* Bitmap9.png */,
				D05B38071FEA8E3D0041D2A5 /* Bitmap12.png */,
				D05B38081FEA8E3D0041D2A5 /* Bitmap10.png */,
				D05B38091FEA8E3D0041D2A5 /* Bitmap11.png */,
			);
			path = Images;
			sourceTree = "<group>";
		};
		D09DCBB41D0C854D00F51FFE /* en.lproj */ = {
			isa = PBXGroup;
			children = (
				D00ED7581FE94630001F38BD /* AppIntentVocabulary.plist */,
				D09DCBB51D0C856B00F51FFE /* Localizable.strings */,
				D00ED75B1FE95287001F38BD /* InfoPlist.strings */,
			);
			name = en.lproj;
			sourceTree = "<group>";
		};
		D0ADF956212B56C200310BBC /* Legacy Data Import */ = {
			isa = PBXGroup;
			children = (
				D0D2276E212739120028F943 /* LegacyDataImport.swift */,
				D0ADF957212B56DC00310BBC /* LegacyUserDataImport.swift */,
				D0ADF95B212B636D00310BBC /* LegacyChatImport.swift */,
				D0B3B53A21666C0000FC60A0 /* LegacyFileImport.swift */,
				D0ADF959212B5AC600310BBC /* LegacyResourceImport.swift */,
				D0ADF95D212C818F00310BBC /* LegacyPreferencesImport.swift */,
				D0ADF960212C8DF600310BBC /* TGAutoDownloadPreferences.h */,
				D0ADF95F212C8DF600310BBC /* TGAutoDownloadPreferences.m */,
				D0CE6F1A213ED11100BCD44B /* TGPresentationAutoNightPreferences.h */,
				D0CE6F1B213ED11100BCD44B /* TGPresentationAutoNightPreferences.m */,
				D0ADF962212C9AA900310BBC /* TGProxyItem.h */,
				D0ADF963212C9AA900310BBC /* TGProxyItem.m */,
				D051DB5C21602D6E00F30F92 /* LegacyDataImportSplash.swift */,
			);
			name = "Legacy Data Import";
			sourceTree = "<group>";
		};
		D0CE6F1D213EDA4200BCD44B /* pt.lproj */ = {
			isa = PBXGroup;
			children = (
				D0CE6F1E213EDA4200BCD44B /* Localizable.strings */,
				D0CE6F20213EDA4200BCD44B /* InfoPlist.strings */,
				D0CE6F22213EDA4200BCD44B /* AppIntentVocabulary.plist */,
			);
			path = pt.lproj;
			sourceTree = "<group>";
		};
		D0CE6F24213EDA4300BCD44B /* it.lproj */ = {
			isa = PBXGroup;
			children = (
				D0CE6F25213EDA4300BCD44B /* Localizable.strings */,
				D0CE6F27213EDA4300BCD44B /* InfoPlist.strings */,
				D0CE6F29213EDA4300BCD44B /* AppIntentVocabulary.plist */,
			);
			path = it.lproj;
			sourceTree = "<group>";
		};
		D0CE6F2B213EDA4300BCD44B /* ko.lproj */ = {
			isa = PBXGroup;
			children = (
				D0CE6F2C213EDA4300BCD44B /* Localizable.strings */,
				D0CE6F2E213EDA4300BCD44B /* InfoPlist.strings */,
				D0CE6F30213EDA4300BCD44B /* AppIntentVocabulary.plist */,
			);
			path = ko.lproj;
			sourceTree = "<group>";
		};
		D0CE6F32213EDA4300BCD44B /* nl.lproj */ = {
			isa = PBXGroup;
			children = (
				D0CE6F33213EDA4300BCD44B /* Localizable.strings */,
				D0CE6F35213EDA4300BCD44B /* InfoPlist.strings */,
				D0CE6F37213EDA4300BCD44B /* AppIntentVocabulary.plist */,
			);
			path = nl.lproj;
			sourceTree = "<group>";
		};
		D0CE6F39213EDA4300BCD44B /* ru.lproj */ = {
			isa = PBXGroup;
			children = (
				D0CE6F3A213EDA4300BCD44B /* Localizable.strings */,
				D0CE6F3C213EDA4300BCD44B /* InfoPlist.strings */,
				D0CE6F3E213EDA4300BCD44B /* AppIntentVocabulary.plist */,
			);
			path = ru.lproj;
			sourceTree = "<group>";
		};
		D0CE6F40213EDA4400BCD44B /* es.lproj */ = {
			isa = PBXGroup;
			children = (
				D0CE6F41213EDA4400BCD44B /* Localizable.strings */,
				D0CE6F43213EDA4400BCD44B /* InfoPlist.strings */,
				D0CE6F45213EDA4400BCD44B /* AppIntentVocabulary.plist */,
			);
			path = es.lproj;
			sourceTree = "<group>";
		};
		D0CE6F47213EDA4400BCD44B /* ar.lproj */ = {
			isa = PBXGroup;
			children = (
				D0CE6F48213EDA4400BCD44B /* Localizable.strings */,
				D0CE6F4A213EDA4400BCD44B /* InfoPlist.strings */,
				D0CE6F4C213EDA4400BCD44B /* AppIntentVocabulary.plist */,
			);
			path = ar.lproj;
			sourceTree = "<group>";
		};
		D0CE6F4E213EDA4400BCD44B /* de.lproj */ = {
			isa = PBXGroup;
			children = (
				D0CE6F4F213EDA4400BCD44B /* Localizable.strings */,
				D0CE6F51213EDA4400BCD44B /* InfoPlist.strings */,
				D0CE6F53213EDA4400BCD44B /* AppIntentVocabulary.plist */,
			);
			path = de.lproj;
			sourceTree = "<group>";
		};
		D0D268771D79A70A00C422DA /* SiriIntents */ = {
			isa = PBXGroup;
			children = (
				D0ADF954212B3B5200310BBC /* SiriIntents-AppStoreLLC.entitlements */,
				D0EA97961FE8536900792DD6 /* SiriIntents-Hockeyapp.entitlements */,
				D0D268971D79AF1B00C422DA /* SiriIntents-AppStore.entitlements */,
				D021D4DB219CB1020064BEBA /* SiriIntents-Fork.entitlements */,
				D0D268781D79A70A00C422DA /* IntentHandler.swift */,
				D08985062119B7FE00918162 /* IntentContacts.swift */,
				D0D2687A1D79A70A00C422DA /* Info.plist */,
				D08985052118B62400918162 /* SiriIntents-Bridging-Header.h */,
			);
			path = SiriIntents;
			sourceTree = "<group>";
		};
		D0D268821D79A70A00C422DA /* SiriIntentsUI */ = {
			isa = PBXGroup;
			children = (
				D0D268981D79AF3900C422DA /* SiriIntentsUI.entitlements */,
				D0D268831D79A70A00C422DA /* IntentViewController.swift */,
				D0D268851D79A70A00C422DA /* MainInterface.storyboard */,
				D0D268881D79A70A00C422DA /* Info.plist */,
			);
			path = SiriIntentsUI;
			sourceTree = "<group>";
		};
		D0E41A3A1D65A69C00FBFC00 /* Widget */ = {
			isa = PBXGroup;
			children = (
				0972C6E121792CED0069E98A /* ru.lproj */,
				D04FA1B62145E3800006EF45 /* ar.lproj */,
				D04FA1B32145E37F0006EF45 /* de.lproj */,
				D04FA1AE2145E37F0006EF45 /* en.lproj */,
				D04FA1C52145E3810006EF45 /* es.lproj */,
				D04FA1BF2145E3800006EF45 /* it.lproj */,
				D04FA1BC2145E3800006EF45 /* ko.lproj */,
				D04FA1B92145E3800006EF45 /* nl.lproj */,
				D04FA1C22145E3810006EF45 /* pt.lproj */,
				D0ADF955212B3B6400310BBC /* Widget-AppStoreLLC.entitlements */,
				D0B2F75A204F51E400D3BFB9 /* Widget-AppStore.entitlements */,
				D0B2F75B204F51E500D3BFB9 /* Widget-HockeyApp.entitlements */,
				D021D4DD219CB1280064BEBA /* Widget-Fork.entitlements */,
				D0E41A3B1D65A69C00FBFC00 /* TodayViewController.swift */,
				D0E41A401D65A69C00FBFC00 /* Info.plist */,
				D0B2F759204F4EF400D3BFB9 /* Widget-Bridging-Header.h */,
				D0B2F75F2050102600D3BFB9 /* PeerNode.swift */,
			);
			path = Widget;
			sourceTree = "<group>";
		};
		D0ECCB7D1FE9C38500609802 /* Telegram-iOS UITests */ = {
			isa = PBXGroup;
			children = (
				D05B37FE1FEA8E3D0041D2A5 /* Images */,
				D0ECCB891FE9C4AC00609802 /* SnapshotHelper.swift */,
				D0ECCB7E1FE9C38500609802 /* Telegram_iOS_UITests.swift */,
				D0ECCB801FE9C38500609802 /* Info.plist */,
			);
			path = "Telegram-iOS UITests";
			sourceTree = "<group>";
		};
		D0ECCB8B1FE9CE2B00609802 /* Snapshots */ = {
			isa = PBXGroup;
			children = (
				D05B37F41FEA5F6E0041D2A5 /* SnapshotEnvironment.swift */,
				D05B37FC1FEA8D870041D2A5 /* SnapshotResources.swift */,
				D0ECCB8C1FE9CE3F00609802 /* SnapshotChatList.swift */,
				D05B37F61FEA8C640041D2A5 /* SnapshotSecretChat.swift */,
				D05B37F81FEA8CF00041D2A5 /* SnapshotSettings.swift */,
				D05B37FA1FEA8D020041D2A5 /* SnapshotAppearanceSettings.swift */,
			);
			name = Snapshots;
			sourceTree = "<group>";
		};
/* End PBXGroup section */

/* Begin PBXNativeTarget section */
		09C56F8A2172797200BDF00F /* Watch */ = {
			isa = PBXNativeTarget;
			buildConfigurationList = 09C56FB62172797500BDF00F /* Build configuration list for PBXNativeTarget "Watch" */;
			buildPhases = (
				09C56F892172797200BDF00F /* Resources */,
				09C56FB52172797500BDF00F /* Embed App Extensions */,
			);
			buildRules = (
			);
			dependencies = (
				09C56F9A2172797500BDF00F /* PBXTargetDependency */,
			);
			name = Watch;
			productName = Watch;
			productReference = 09C56F8B2172797200BDF00F /* Watch.app */;
			productType = "com.apple.product-type.application.watchapp2";
		};
		09C56F962172797400BDF00F /* Watch Extension */ = {
			isa = PBXNativeTarget;
			buildConfigurationList = 09C56FB42172797500BDF00F /* Build configuration list for PBXNativeTarget "Watch Extension" */;
			buildPhases = (
				09C56F932172797400BDF00F /* Sources */,
				09C56F942172797400BDF00F /* Frameworks */,
				09C56F952172797400BDF00F /* Resources */,
			);
			buildRules = (
			);
			dependencies = (
			);
			name = "Watch Extension";
			productName = "Watch Extension";
			productReference = 09C56F972172797400BDF00F /* Watch Extension.appex */;
			productType = "com.apple.product-type.watchkit2-extension";
		};
		D000CAC721FB6E370011B15D /* NotificationService */ = {
			isa = PBXNativeTarget;
			buildConfigurationList = D000CAD021FB6E380011B15D /* Build configuration list for PBXNativeTarget "NotificationService" */;
			buildPhases = (
				D000CAC421FB6E370011B15D /* Sources */,
				D000CAC521FB6E370011B15D /* Frameworks */,
				D000CAC621FB6E370011B15D /* Resources */,
			);
			buildRules = (
			);
			dependencies = (
			);
			name = NotificationService;
			productName = NotificationService;
			productReference = D000CAC821FB6E370011B15D /* NotificationService.appex */;
			productType = "com.apple.product-type.app-extension";
		};
		D008599B1B28189D00EAF753 /* Telegram-iOS */ = {
			isa = PBXNativeTarget;
			buildConfigurationList = D00859BB1B28189D00EAF753 /* Build configuration list for PBXNativeTarget "Telegram-iOS" */;
			buildPhases = (
				D00859981B28189D00EAF753 /* Sources */,
				D00859991B28189D00EAF753 /* Frameworks */,
				D008599A1B28189D00EAF753 /* Resources */,
				D0289FA81CBFFC8700A12E82 /* Embed Frameworks */,
				D0AA1A791D568BA500152314 /* Embed App Extensions */,
				09C56FB72172797500BDF00F /* Embed Watch Content */,
			);
			buildRules = (
			);
			dependencies = (
				D03B0E811D63484500955575 /* PBXTargetDependency */,
				D0D2688D1D79A70B00C422DA /* PBXTargetDependency */,
				D0B2F741204F4C9900D3BFB9 /* PBXTargetDependency */,
				D02CF607215D9ABF00E0F56A /* PBXTargetDependency */,
				09C56FA42172797500BDF00F /* PBXTargetDependency */,
				D000CACE21FB6E380011B15D /* PBXTargetDependency */,
			);
			name = "Telegram-iOS";
			productName = "Telegram-iOS";
			productReference = D008599C1B28189D00EAF753 /* Telegram.app */;
			productType = "com.apple.product-type.application";
		};
		D02CF5FB215D9ABE00E0F56A /* NotificationContent */ = {
			isa = PBXNativeTarget;
			buildConfigurationList = D02CF610215D9ABF00E0F56A /* Build configuration list for PBXNativeTarget "NotificationContent" */;
			buildPhases = (
				D02CF5F8215D9ABE00E0F56A /* Sources */,
				D02CF5F9215D9ABE00E0F56A /* Frameworks */,
				D02CF5FA215D9ABE00E0F56A /* Resources */,
			);
			buildRules = (
			);
			dependencies = (
			);
			name = NotificationContent;
			productName = NotificationContent;
			productReference = D02CF5FC215D9ABE00E0F56A /* NotificationContent.appex */;
			productType = "com.apple.product-type.app-extension";
		};
		D03B0E771D63484500955575 /* Share */ = {
			isa = PBXNativeTarget;
			buildConfigurationList = D03B0E831D63484500955575 /* Build configuration list for PBXNativeTarget "Share" */;
			buildPhases = (
				D03B0E741D63484500955575 /* Sources */,
				D03B0E751D63484500955575 /* Frameworks */,
				D03B0E761D63484500955575 /* Resources */,
			);
			buildRules = (
			);
			dependencies = (
			);
			name = Share;
			productName = Share;
			productReference = D03B0E781D63484500955575 /* Share.appex */;
			productType = "com.apple.product-type.app-extension";
		};
		D0B2F736204F4C9900D3BFB9 /* Widget */ = {
			isa = PBXNativeTarget;
			buildConfigurationList = D0B2F748204F4C9900D3BFB9 /* Build configuration list for PBXNativeTarget "Widget" */;
			buildPhases = (
				D0B2F733204F4C9900D3BFB9 /* Sources */,
				D0B2F734204F4C9900D3BFB9 /* Frameworks */,
				D0B2F735204F4C9900D3BFB9 /* Resources */,
			);
			buildRules = (
			);
			dependencies = (
			);
			name = Widget;
			productName = Widget;
			productReference = D0B2F737204F4C9900D3BFB9 /* Widget.appex */;
			productType = "com.apple.product-type.app-extension";
		};
		D0D268751D79A70A00C422DA /* SiriIntents */ = {
			isa = PBXNativeTarget;
			buildConfigurationList = D0D268961D79A70B00C422DA /* Build configuration list for PBXNativeTarget "SiriIntents" */;
			buildPhases = (
				D0D268721D79A70A00C422DA /* Sources */,
				D0D268731D79A70A00C422DA /* Frameworks */,
				D0D268741D79A70A00C422DA /* Resources */,
			);
			buildRules = (
			);
			dependencies = (
			);
			name = SiriIntents;
			productName = SiriIntents;
			productReference = D0D268761D79A70A00C422DA /* SiriIntents.appex */;
			productType = "com.apple.product-type.app-extension";
		};
		D0ECCB7B1FE9C38500609802 /* Telegram-iOS UITests */ = {
			isa = PBXNativeTarget;
			buildConfigurationList = D0ECCB881FE9C38500609802 /* Build configuration list for PBXNativeTarget "Telegram-iOS UITests" */;
			buildPhases = (
				D0ECCB781FE9C38500609802 /* Sources */,
				D0ECCB791FE9C38500609802 /* Frameworks */,
				D0ECCB7A1FE9C38500609802 /* Resources */,
			);
			buildRules = (
			);
			dependencies = (
				D0ECCB821FE9C38500609802 /* PBXTargetDependency */,
			);
			name = "Telegram-iOS UITests";
			productName = "Telegram-iOS UITests";
			productReference = D0ECCB7C1FE9C38500609802 /* Telegram-iOS UITests.xctest */;
			productType = "com.apple.product-type.bundle.ui-testing";
		};
/* End PBXNativeTarget section */

/* Begin PBXProject section */
		D00859941B28189D00EAF753 /* Project object */ = {
			isa = PBXProject;
			attributes = {
				DefaultBuildSystemTypeForWorkspace = Latest;
				LastSwiftMigration = 0700;
				LastSwiftUpdateCheck = 1010;
				LastUpgradeCheck = 0820;
				ORGANIZATIONNAME = Telegram;
				TargetAttributes = {
					09C56F8A2172797200BDF00F = {
						CreatedOnToolsVersion = 10.0;
						DevelopmentTeam = X834Q8SBVP;
						ProvisioningStyle = Manual;
					};
					09C56F962172797400BDF00F = {
						CreatedOnToolsVersion = 10.0;
						DevelopmentTeam = X834Q8SBVP;
						ProvisioningStyle = Manual;
					};
					D000CAC721FB6E370011B15D = {
						CreatedOnToolsVersion = 10.1;
						DevelopmentTeam = X834Q8SBVP;
						ProvisioningStyle = Manual;
					};
					D008599B1B28189D00EAF753 = {
						CreatedOnToolsVersion = 6.3.1;
						DevelopmentTeam = X834Q8SBVP;
						SystemCapabilities = {
							com.apple.ApplicationGroups.iOS = {
								enabled = 1;
							};
							com.apple.BackgroundModes = {
								enabled = 1;
							};
							com.apple.Keychain = {
								enabled = 1;
							};
							com.apple.Push = {
								enabled = 1;
							};
							com.apple.Siri = {
								enabled = 1;
							};
							com.apple.iCloud = {
								enabled = 1;
							};
						};
					};
					D02CF5FB215D9ABE00E0F56A = {
						CreatedOnToolsVersion = 10.0;
						DevelopmentTeam = X834Q8SBVP;
						ProvisioningStyle = Manual;
						SystemCapabilities = {
							com.apple.ApplicationGroups.iOS = {
								enabled = 1;
							};
						};
					};
					D03B0E771D63484500955575 = {
						CreatedOnToolsVersion = 8.0;
						DevelopmentTeam = X834Q8SBVP;
						LastSwiftMigration = 0910;
						ProvisioningStyle = Manual;
						SystemCapabilities = {
							com.apple.ApplicationGroups.iOS = {
								enabled = 1;
							};
							com.apple.Keychain = {
								enabled = 1;
							};
						};
					};
					D0B2F736204F4C9900D3BFB9 = {
						CreatedOnToolsVersion = 9.2;
						DevelopmentTeam = X834Q8SBVP;
						ProvisioningStyle = Manual;
						SystemCapabilities = {
							com.apple.ApplicationGroups.iOS = {
								enabled = 1;
							};
						};
					};
					D0D268751D79A70A00C422DA = {
						CreatedOnToolsVersion = 8.0;
						DevelopmentTeam = X834Q8SBVP;
						ProvisioningStyle = Manual;
						SystemCapabilities = {
							com.apple.ApplicationGroups.iOS = {
								enabled = 1;
							};
						};
					};
					D0ECCB7B1FE9C38500609802 = {
						CreatedOnToolsVersion = 9.2;
						ProvisioningStyle = Manual;
						TestTargetID = D008599B1B28189D00EAF753;
					};
				};
			};
			buildConfigurationList = D00859971B28189D00EAF753 /* Build configuration list for PBXProject "Telegram-iOS" */;
			compatibilityVersion = "Xcode 3.2";
			developmentRegion = English;
			hasScannedForEncodings = 0;
			knownRegions = (
				English,
				en,
				Base,
				pt,
				it,
				ko,
				nl,
				ru,
				es,
				ar,
				de,
			);
			mainGroup = D00859931B28189D00EAF753;
			productRefGroup = D008599D1B28189D00EAF753 /* Products */;
			projectDirPath = "";
			projectRoot = "";
			targets = (
				D008599B1B28189D00EAF753 /* Telegram-iOS */,
				D03B0E771D63484500955575 /* Share */,
				D0D268751D79A70A00C422DA /* SiriIntents */,
				D0ECCB7B1FE9C38500609802 /* Telegram-iOS UITests */,
				D0B2F736204F4C9900D3BFB9 /* Widget */,
				D02CF5FB215D9ABE00E0F56A /* NotificationContent */,
				09C56F8A2172797200BDF00F /* Watch */,
				09C56F962172797400BDF00F /* Watch Extension */,
				D000CAC721FB6E370011B15D /* NotificationService */,
			);
		};
/* End PBXProject section */

/* Begin PBXResourcesBuildPhase section */
		09C56F892172797200BDF00F /* Resources */ = {
			isa = PBXResourcesBuildPhase;
			buildActionMask = 2147483647;
			files = (
				09C56F912172797400BDF00F /* Assets.xcassets in Resources */,
				09C56F8F2172797200BDF00F /* Interface.storyboard in Resources */,
			);
			runOnlyForDeploymentPostprocessing = 0;
		};
		09C56F952172797400BDF00F /* Resources */ = {
			isa = PBXResourcesBuildPhase;
			buildActionMask = 2147483647;
			files = (
				09C5715921727DD900BDF00F /* MediaVideo@2x.png in Resources */,
				09C5715821727DD900BDF00F /* MediaLocation@2x.png in Resources */,
				09C5715A21727DD900BDF00F /* VerifiedList@2x.png in Resources */,
				09C5715621727DD900BDF00F /* File@2x.png in Resources */,
				09D30420217418EC00C00567 /* Localizable.strings in Resources */,
				09C5715521727DD900BDF00F /* Location@2x.png in Resources */,
				09C5715721727DD900BDF00F /* MediaDocument@2x.png in Resources */,
				09C5715421727DD900BDF00F /* MediaPhoto@2x.png in Resources */,
				09C5715321727DD900BDF00F /* MediaAudio@2x.png in Resources */,
			);
			runOnlyForDeploymentPostprocessing = 0;
		};
		D000CAC621FB6E370011B15D /* Resources */ = {
			isa = PBXResourcesBuildPhase;
			buildActionMask = 2147483647;
			files = (
			);
			runOnlyForDeploymentPostprocessing = 0;
		};
		D008599A1B28189D00EAF753 /* Resources */ = {
			isa = PBXResourcesBuildPhase;
			buildActionMask = 2147483647;
			files = (
				D0CE6F6B213EDA4400BCD44B /* InfoPlist.strings in Resources */,
				D08DB0AC213F4D1D00F2ADBF /* ic_bubble_dot@2x.png in Resources */,
				D08DB0B0213F4D1D00F2ADBF /* ic_pin@2x.png in Resources */,
				D04DCC211F71C80000B021D7 /* 0.m4a in Resources */,
				D04DCC261F71C80000B021D7 /* 103.m4a in Resources */,
				09A218F222A1570A00DE6898 /* BlueFilledIcon@2x.png in Resources */,
				090E777722A6945900CD99F5 /* BlueClassicIcon@2x.png in Resources */,
				D0CE6F69213EDA4400BCD44B /* AppIntentVocabulary.plist in Resources */,
				D0338736223A9A9A007A2CE4 /* Config-Hockeyapp-Internal.xcconfig in Resources */,
				D08DB0C0213F4D1D00F2ADBF /* telegram_sphere@2x.png in Resources */,
				D08DB0AB213F4D1D00F2ADBF /* ic_bubble@2x.png in Resources */,
				D04DCC341F71C80000B021D7 /* 7.m4a in Resources */,
				09EBE2A522B004EA00F670AB /* BlueFilledIconIpad.png in Resources */,
				D0CE6F60213EDA4400BCD44B /* AppIntentVocabulary.plist in Resources */,
				D0CE6F63213EDA4400BCD44B /* AppIntentVocabulary.plist in Resources */,
				D00ED75D1FE95287001F38BD /* InfoPlist.strings in Resources */,
				D04DCC361F71C80000B021D7 /* 9.m4a in Resources */,
				D0CE6F5A213EDA4400BCD44B /* AppIntentVocabulary.plist in Resources */,
				09EBE2AE22B004EA00F670AB /* BlueFilledIconIpad@2x.png in Resources */,
				D04DCC301F71C80000B021D7 /* 3.m4a in Resources */,
				D0E8B8AE2044496C00605593 /* voip_end.caf in Resources */,
				D0CE6F68213EDA4400BCD44B /* InfoPlist.strings in Resources */,
				09A218EE22A1570A00DE6898 /* BlueFilledIcon@3x.png in Resources */,
				D0CE6F6A213EDA4400BCD44B /* Localizable.strings in Resources */,
				D0E8C2DE2285EA55009F26E8 /* BlackIcon@2x.png in Resources */,
				D09DCBB71D0C856B00F51FFE /* Localizable.strings in Resources */,
				D0CE6F66213EDA4400BCD44B /* AppIntentVocabulary.plist in Resources */,
				D08DB0B8213F4D1D00F2ADBF /* powerful_mask@2x.png in Resources */,
				D08DB0B4213F4D1D00F2ADBF /* knot_down@2x.png in Resources */,
				D08DB0BC213F4D1D00F2ADBF /* start_arrow@2x.png in Resources */,
				D08DB0B6213F4D1D00F2ADBF /* powerful_infinity@2x.png in Resources */,
				09EBE2AA22B004EA00F670AB /* BlueIconLargeIpad@2x.png in Resources */,
				D0CE6F5B213EDA4400BCD44B /* Localizable.strings in Resources */,
				09EBE2AF22B004EA00F670AB /* BlackIconIpad@2x.png in Resources */,
				D0CE6F62213EDA4400BCD44B /* InfoPlist.strings in Resources */,
				D08DB0A8213F4D1D00F2ADBF /* fast_arrow_shadow@2x.png in Resources */,
				D0CFBB931FD88C2900B65C0D /* begin_record.caf in Resources */,
				D04DCC2C1F71C80000B021D7 /* 109.m4a in Resources */,
				D08DB0BD213F4D1D00F2ADBF /* start_arrow_ipad.png in Resources */,
				09EBE2AB22B004EA00F670AB /* BlackIconLargeIpad@2x.png in Resources */,
				D0CE6F64213EDA4400BCD44B /* Localizable.strings in Resources */,
				D0CE6F6C213EDA4400BCD44B /* AppIntentVocabulary.plist in Resources */,
				D04DCC231F71C80000B021D7 /* 100.m4a in Resources */,
				09A218EF22A1570A00DE6898 /* BlueIcon@2x.png in Resources */,
				D04DCC281F71C80000B021D7 /* 105.m4a in Resources */,
				D08DB0BB213F4D1D00F2ADBF /* private_screw@2x.png in Resources */,
				D0CE6F5F213EDA4400BCD44B /* InfoPlist.strings in Resources */,
				D04DCC2D1F71C80000B021D7 /* 110.m4a in Resources */,
				D04DCC2B1F71C80000B021D7 /* 108.m4a in Resources */,
				D00859AC1B28189D00EAF753 /* LaunchScreen.xib in Resources */,
				D08DB0B5213F4D1D00F2ADBF /* knot_up1@2x.png in Resources */,
				D0E8B8AD2044496C00605593 /* voip_connecting.mp3 in Resources */,
				D08DB0BE213F4D1D00F2ADBF /* start_arrow_ipad@2x.png in Resources */,
				D08DB0A9213F4D1D00F2ADBF /* fast_body@2x.png in Resources */,
				D04DCC321F71C80000B021D7 /* 5.m4a in Resources */,
				D04DCC241F71C80000B021D7 /* 101.m4a in Resources */,
				D04DCC351F71C80000B021D7 /* 8.m4a in Resources */,
				D08DB0B1213F4D1D00F2ADBF /* ic_smile@2x.png in Resources */,
				09EBE2A722B004EA00F670AB /* BlueIconIpad.png in Resources */,
				D0CE6F57213EDA4400BCD44B /* AppIntentVocabulary.plist in Resources */,
				D0CE6F59213EDA4400BCD44B /* InfoPlist.strings in Resources */,
				D08DB0B9213F4D1D00F2ADBF /* powerful_star@2x.png in Resources */,
				D04DCC271F71C80000B021D7 /* 104.m4a in Resources */,
				090E777522A6945900CD99F5 /* BlueClassicIcon@3x.png in Resources */,
				09A218F122A1570A00DE6898 /* BlackFilledIcon@3x.png in Resources */,
				D04DCC2A1F71C80000B021D7 /* 107.m4a in Resources */,
				D08DB0BA213F4D1D00F2ADBF /* private_door@2x.png in Resources */,
				09A218F022A1570A00DE6898 /* BlackFilledIcon@2x.png in Resources */,
				D08DB0AE213F4D1D00F2ADBF /* ic_cam_lens@2x.png in Resources */,
				09A218F322A1570A00DE6898 /* BlueIcon@3x.png in Resources */,
				D04DCC2F1F71C80000B021D7 /* 2.m4a in Resources */,
				09EBE2AC22B004EA00F670AB /* BlackIconIpad.png in Resources */,
				09EBE2B022B004EA00F670AB /* BlueFilledIconLargeIpad@2x.png in Resources */,
				D0CE6F58213EDA4400BCD44B /* Localizable.strings in Resources */,
				D08DB0AF213F4D1D00F2ADBF /* ic_pencil@2x.png in Resources */,
				D0CE6F67213EDA4400BCD44B /* Localizable.strings in Resources */,
				D04DCC291F71C80000B021D7 /* 106.m4a in Resources */,
				D0CE6F5E213EDA4400BCD44B /* Localizable.strings in Resources */,
				D052974622B0073F004ABAF6 /* WhiteFilledIcon@3x.png in Resources */,
				D08DB0B7213F4D1D00F2ADBF /* powerful_infinity_white@2x.png in Resources */,
				D00859A91B28189D00EAF753 /* Images.xcassets in Resources */,
				D001D5AA1F878DA300DF975A /* PhoneCountries.txt in Resources */,
				D0CE6F56213EDA4400BCD44B /* InfoPlist.strings in Resources */,
				D0CE6F65213EDA4400BCD44B /* InfoPlist.strings in Resources */,
				D0E8B8B12044496C00605593 /* voip_busy.caf in Resources */,
				09EBE2A622B004EA00F670AB /* BlueIconIpad@2x.png in Resources */,
				D08DB0A7213F4D1D00F2ADBF /* fast_arrow@2x.png in Resources */,
				D0E8B8AF2044496C00605593 /* voip_fail.caf in Resources */,
				D0CE6F55213EDA4400BCD44B /* Localizable.strings in Resources */,
				D08DB0B2213F4D1D00F2ADBF /* ic_smile_eye@2x.png in Resources */,
				D08DB0B3213F4D1D00F2ADBF /* ic_videocam@2x.png in Resources */,
				D04DCC2E1F71C80000B021D7 /* 111.m4a in Resources */,
				D08DB0AA213F4D1D00F2ADBF /* fast_spiral@2x.png in Resources */,
				D0CE6F5C213EDA4400BCD44B /* InfoPlist.strings in Resources */,
				D052974722B0073F004ABAF6 /* WhiteFilledIcon@2x.png in Resources */,
				D0CE6F5D213EDA4400BCD44B /* AppIntentVocabulary.plist in Resources */,
				D0CE6F61213EDA4400BCD44B /* Localizable.strings in Resources */,
				D04DCC311F71C80000B021D7 /* 4.m4a in Resources */,
				D0FC1948201D2DA800FEDBB2 /* SFCompactRounded-Semibold.otf in Resources */,
				D04DCC331F71C80000B021D7 /* 6.m4a in Resources */,
				D04DCC251F71C80000B021D7 /* 102.m4a in Resources */,
				09EBE2A822B004EA00F670AB /* BlackFilledIconIpad@2x.png in Resources */,
				D021D4D9219CAEDD0064BEBA /* Config-Fork.xcconfig in Resources */,
				D08DB0AD213F4D1D00F2ADBF /* ic_cam@2x.png in Resources */,
				090E777622A6945900CD99F5 /* BlackClassicIcon@3x.png in Resources */,
				D08DB0BF213F4D1D00F2ADBF /* telegram_plane1@2x.png in Resources */,
				D0E8B8B02044496C00605593 /* voip_ringback.caf in Resources */,
				09EBE2A922B004EA00F670AB /* BlackFilledIconLargeIpad@2x.png in Resources */,
				090E777422A6945900CD99F5 /* BlackClassicIcon@2x.png in Resources */,
				D00ED75A1FE94630001F38BD /* AppIntentVocabulary.plist in Resources */,
				D04DCC221F71C80000B021D7 /* 1.m4a in Resources */,
				09EBE2AD22B004EA00F670AB /* BlackFilledIconIpad.png in Resources */,
				D0E8C2E02285EA6A009F26E8 /* BlackIcon@3x.png in Resources */,
			);
			runOnlyForDeploymentPostprocessing = 0;
		};
		D02CF5FA215D9ABE00E0F56A /* Resources */ = {
			isa = PBXResourcesBuildPhase;
			buildActionMask = 2147483647;
			files = (
			);
			runOnlyForDeploymentPostprocessing = 0;
		};
		D03B0E761D63484500955575 /* Resources */ = {
			isa = PBXResourcesBuildPhase;
			buildActionMask = 2147483647;
			files = (
				092F368521542D6C001A9F49 /* Localizable.strings in Resources */,
			);
			runOnlyForDeploymentPostprocessing = 0;
		};
		D0B2F735204F4C9900D3BFB9 /* Resources */ = {
			isa = PBXResourcesBuildPhase;
			buildActionMask = 2147483647;
			files = (
				D04FA1CE2145E3810006EF45 /* InfoPlist.strings in Resources */,
				D04FA1CD2145E3810006EF45 /* InfoPlist.strings in Resources */,
				D04FA1CC2145E3810006EF45 /* InfoPlist.strings in Resources */,
				D04FA1CA2145E3810006EF45 /* InfoPlist.strings in Resources */,
				D04FA1C92145E3810006EF45 /* InfoPlist.strings in Resources */,
				D04FA1C82145E3810006EF45 /* Localizable.strings in Resources */,
				D04FA1CF2145E3810006EF45 /* InfoPlist.strings in Resources */,
				D04FA1CB2145E3810006EF45 /* InfoPlist.strings in Resources */,
				0972C6E421792D130069E98A /* InfoPlist.strings in Resources */,
				D04FA1D02145E3810006EF45 /* InfoPlist.strings in Resources */,
			);
			runOnlyForDeploymentPostprocessing = 0;
		};
		D0D268741D79A70A00C422DA /* Resources */ = {
			isa = PBXResourcesBuildPhase;
			buildActionMask = 2147483647;
			files = (
			);
			runOnlyForDeploymentPostprocessing = 0;
		};
		D0ECCB7A1FE9C38500609802 /* Resources */ = {
			isa = PBXResourcesBuildPhase;
			buildActionMask = 2147483647;
			files = (
				D05B38141FEA8E3D0041D2A5 /* Bitmap11.png in Resources */,
				D05B38101FEA8E3D0041D2A5 /* Bitmap8.png in Resources */,
				D05B380D1FEA8E3D0041D2A5 /* Bitmap5.png in Resources */,
				D05B380B1FEA8E3D0041D2A5 /* Bitmap3.png in Resources */,
				D05B38131FEA8E3D0041D2A5 /* Bitmap10.png in Resources */,
				D05B380A1FEA8E3D0041D2A5 /* Bitmap2.png in Resources */,
				D05B38111FEA8E3D0041D2A5 /* Bitmap9.png in Resources */,
				D05B380E1FEA8E3D0041D2A5 /* Bitmap7.png in Resources */,
				D05B380C1FEA8E3D0041D2A5 /* Bitmap1.png in Resources */,
				D05B380F1FEA8E3D0041D2A5 /* Bitmap6.png in Resources */,
				D05B38121FEA8E3D0041D2A5 /* Bitmap12.png in Resources */,
			);
			runOnlyForDeploymentPostprocessing = 0;
		};
/* End PBXResourcesBuildPhase section */

/* Begin PBXSourcesBuildPhase section */
		09C56F932172797400BDF00F /* Sources */ = {
			isa = PBXSourcesBuildPhase;
			buildActionMask = 2147483647;
			files = (
				09C572D2217293D400BDF00F /* TGBridgeClient.m in Sources */,
				09C5728521728D3700BDF00F /* SSignal+Single.m in Sources */,
				09C5728A21728D3700BDF00F /* SThreadPoolQueue.m in Sources */,
				09C5727821728D3700BDF00F /* SMetaDisposable.m in Sources */,
				09C5732B2172953900BDF00F /* TGBridgePeerNotificationSettings.m in Sources */,
				0956AF2F217B8109008106D0 /* TGNeoUnsupportedMessageViewModel.m in Sources */,
				09C50DE821729D7C009E676F /* TGBridgeBotSignals.m in Sources */,
				09C571952172806900BDF00F /* TGUserRowController.m in Sources */,
				09C50E0321729DB5009E676F /* TGBotCommandController.m in Sources */,
				09C5714421727DAA00BDF00F /* TGStringUtils.m in Sources */,
				09C5722C21728AA500BDF00F /* TGNeoConversationTimeRowController.m in Sources */,
				09C5722E21728AA500BDF00F /* TGNeoForwardHeaderViewModel.m in Sources */,
				09C573212172953800BDF00F /* TGBridgeUser+TGTableItem.m in Sources */,
				09C5731D2172953800BDF00F /* TGBridgeStickerPack.m in Sources */,
				09C50DF321729D7C009E676F /* TGBridgeStateSignal.m in Sources */,
				09C5727421728D3700BDF00F /* SAtomic.m in Sources */,
				09C5731C2172953800BDF00F /* TGBridgeActionMediaAttachment.m in Sources */,
				09C571D52172875500BDF00F /* TGMessageViewController.m in Sources */,
				09C5732F2172953900BDF00F /* TGBridgeContext.m in Sources */,
				09C573192172953800BDF00F /* TGBridgeContactMediaAttachment.m in Sources */,
				09C571EB2172878900BDF00F /* TGStickersHeaderController.m in Sources */,
				09C50DED21729D7C009E676F /* TGBridgeLocationSignals.m in Sources */,
				09C573302172953900BDF00F /* TGBridgeChat.m in Sources */,
				09C571D72172875A00BDF00F /* TGMessageViewMessageRowController.m in Sources */,
				09C571F22172879C00BDF00F /* TGComposeController.m in Sources */,
				09C5727621728D3700BDF00F /* SBlockDisposable.m in Sources */,
				09C5728721728D3700BDF00F /* SSignal+Timing.m in Sources */,
				09C5723021728AA500BDF00F /* TGNeoMessageViewModel.m in Sources */,
				09C5728C21728D3700BDF00F /* STimer.m in Sources */,
				09C5728221728D3700BDF00F /* SSignal+Multicast.m in Sources */,
				09C573342172953900BDF00F /* TGBridgeUnsupportedMediaAttachment.m in Sources */,
				09C573162172953800BDF00F /* TGBridgeMessage+TGTableItem.m in Sources */,
				09C571922172806600BDF00F /* TGNeoLabelViewModel.m in Sources */,
				09C5723521728AA500BDF00F /* TGNeoStickerMessageViewModel.m in Sources */,
				09C50E0421729DB5009E676F /* TGBotKeyboardController.m in Sources */,
				09C5732E2172953900BDF00F /* TGBridgeLocationMediaAttachment.m in Sources */,
				09C5722A21728AA500BDF00F /* TGNeoConversationSimpleRowController.m in Sources */,
				09C573262172953800BDF00F /* TGBridgeMessageEntities.m in Sources */,
				09C5727E21728D3700BDF00F /* SSignal+Combine.m in Sources */,
				09C571D42172875100BDF00F /* TGUserInfoController.m in Sources */,
				09C571932172806600BDF00F /* TGNeoRenderableViewModel.m in Sources */,
				09C5728621728D3700BDF00F /* SSignal+Take.m in Sources */,
				09C571DB2172876700BDF00F /* TGNeoConversationController.m in Sources */,
				09C50DF221729D7C009E676F /* TGBridgeSendMessageSignals.m in Sources */,
				09C571902172806600BDF00F /* TGNeoAttachmentViewModel.m in Sources */,
				09C50DE921729D7C009E676F /* TGBridgeChatListSignals.m in Sources */,
				09C50E922173B247009E676F /* TGBridgeSubscriptions.m in Sources */,
				09C5716A21727F1500BDF00F /* TGInterfaceMenu.m in Sources */,
				09C571D02172874B00BDF00F /* TGUserHandleRowController.m in Sources */,
				09C5727F21728D3700BDF00F /* SSignal+Dispatch.m in Sources */,
				09C573232172953800BDF00F /* TGBridgeBotCommandInfo.m in Sources */,
				09C5723121728AA500BDF00F /* TGNeoReplyHeaderViewModel.m in Sources */,
				09C571F02172878900BDF00F /* TGStickersController.m in Sources */,
				09C5714621727DAA00BDF00F /* TGWatchCommon.m in Sources */,
				09C571972172806D00BDF00F /* TGNotificationController.m in Sources */,
				09C5716821727F1500BDF00F /* TGTableDeltaUpdater.m in Sources */,
				09C571EE2172878900BDF00F /* TGStickersRowController.m in Sources */,
				09C5714721727DAA00BDF00F /* WKInterface+TGInterface.m in Sources */,
				09C571912172806600BDF00F /* TGNeoImageViewModel.m in Sources */,
				09C50DF121729D7C009E676F /* TGBridgeRemoteSignals.m in Sources */,
				09C571ED2172878900BDF00F /* TGStickerPacksController.m in Sources */,
				09C5723A21728AA500BDF00F /* TGChatTimestamp.m in Sources */,
				09C5716021727EE700BDF00F /* TGBridgeUserCache.m in Sources */,
				09C5728B21728D3700BDF00F /* SThreadPoolTask.m in Sources */,
				09C5713E21727D9E00BDF00F /* TGInterfaceController.m in Sources */,
				09C571D22172875100BDF00F /* TGGroupInfoController.m in Sources */,
				09C50DEA21729D7C009E676F /* TGBridgeChatMessageListSignals.m in Sources */,
				09C573332172953900BDF00F /* TGBridgeReplyMarkupMediaAttachment.m in Sources */,
				09C573352172953900BDF00F /* TGBridgeBotInfo.m in Sources */,
				09C571DC2172876C00BDF00F /* TGLocationController.m in Sources */,
				09C5727A21728D3700BDF00F /* SQueue.m in Sources */,
				09C5714521727DAA00BDF00F /* TGWatchColor.m in Sources */,
				09C5718E2172806600BDF00F /* TGAvatarViewModel.m in Sources */,
				09C5728021728D3700BDF00F /* SSignal+Mapping.m in Sources */,
				09C5728D21728D3700BDF00F /* SVariable.m in Sources */,
				09C5714321727DAA00BDF00F /* TGLocationUtils.m in Sources */,
				09C5716121727EE700BDF00F /* TGFileCache.m in Sources */,
				09C573202172953800BDF00F /* TGBridgeForwardedMessageMediaAttachment.m in Sources */,
				09C5723221728AA500BDF00F /* TGNeoRowController.m in Sources */,
				09C5728121728D3700BDF00F /* SSignal+Meta.m in Sources */,
				09C5722521728AA500BDF00F /* TGNeoAudioMessageViewModel.m in Sources */,
				09C5722621728AA500BDF00F /* TGNeoBackgroundViewModel.m in Sources */,
				09C5723721728AA500BDF00F /* TGNeoVenueMessageViewModel.m in Sources */,
				09C5728421728D3700BDF00F /* SSignal+SideEffects.m in Sources */,
				09C5722F21728AA500BDF00F /* TGNeoMediaMessageViewModel.m in Sources */,
				09C50DF021729D7C009E676F /* TGBridgePresetsSignals.m in Sources */,
				09C50DEF21729D7C009E676F /* TGBridgePeerSettingsSignals.m in Sources */,
				09C5714821727DAA00BDF00F /* WKInterfaceGroup+Signals.m in Sources */,
				09C5714921727DAA00BDF00F /* WKInterfaceImage+Signals.m in Sources */,
				09C5728321728D3700BDF00F /* SSignal+Pipe.m in Sources */,
				09C573322172953900BDF00F /* TGBridgeChatMessages.m in Sources */,
				09C5728921728D3700BDF00F /* SThreadPool.m in Sources */,
				09C5722921728AA500BDF00F /* TGNeoConversationMediaRowController.m in Sources */,
				09C571DA2172876300BDF00F /* TGNeoChatViewModel.m in Sources */,
				09C571CD2172874B00BDF00F /* TGGroupInfoFooterController.m in Sources */,
				09C571982172807100BDF00F /* TGAudioMicAlertController.m in Sources */,
				09C571D12172874B00BDF00F /* TGUserInfoHeaderController.m in Sources */,
				09C5723421728AA500BDF00F /* TGNeoSmiliesMessageViewModel.m in Sources */,
				09C5731E2172953800BDF00F /* TGBridgeVideoMediaAttachment.m in Sources */,
				09C50DF421729D7C009E676F /* TGBridgeStickersSignals.m in Sources */,
				09C573252172953800BDF00F /* TGBridgeLocationVenue.m in Sources */,
				09C5727521728D3700BDF00F /* SBag.m in Sources */,
				09C5713F21727DA000BDF00F /* TGExtensionDelegate.m in Sources */,
				09C573292172953900BDF00F /* TGBridgeMediaAttachment.m in Sources */,
				09C50DEE21729D7C009E676F /* TGBridgeMediaSignals.m in Sources */,
				09C571D82172875A00BDF00F /* TGMessageViewWebPageRowController.m in Sources */,
				09C50E0521729DE6009E676F /* TGBotKeyboardButtonController.m in Sources */,
				09C5719B217280E900BDF00F /* TGNeoChatsController.m in Sources */,
				09C5731B2172953800BDF00F /* TGBridgeAudioMediaAttachment.m in Sources */,
				09C5731A2172953800BDF00F /* TGBridgeMessage.m in Sources */,
				09C5728821728D3700BDF00F /* SSubscriber.m in Sources */,
				09C5722D21728AA500BDF00F /* TGNeoFileMessageViewModel.m in Sources */,
				09C5723821728AA500BDF00F /* TGConversationFooterController.m in Sources */,
				09C571DD2172876F00BDF00F /* TGLocationMapHeaderController.m in Sources */,
				09C573312172953900BDF00F /* TGBridgeMessageEntitiesAttachment.m in Sources */,
				09C50DEC21729D7C009E676F /* TGBridgeConversationSignals.m in Sources */,
				09C5727B21728D3700BDF00F /* SSignal.m in Sources */,
				09C573282172953800BDF00F /* TGBridgeChat+TGTableItem.m in Sources */,
				09C5727721728D3700BDF00F /* SDisposableSet.m in Sources */,
				09C573242172953800BDF00F /* TGBridgeImageMediaAttachment.m in Sources */,
				09C5723B21728AA500BDF00F /* TGNeoConversationRowController.m in Sources */,
				09C5714121727DAA00BDF00F /* TGGeometry.m in Sources */,
				09C5714221727DAA00BDF00F /* TGIndexPath.m in Sources */,
				09C5727921728D3700BDF00F /* SMulticastSignalManager.m in Sources */,
				09C571CE2172874B00BDF00F /* TGGroupInfoHeaderController.m in Sources */,
				09C571D32172875100BDF00F /* TGProfilePhotoController.m in Sources */,
				09C571F12172879800BDF00F /* TGContactsController.m in Sources */,
				09C5732D2172953900BDF00F /* TGBridgeLocationVenue+TGTableItem.m in Sources */,
				09C50DF521729D7C009E676F /* TGBridgeUserInfoSignals.m in Sources */,
				09C5723321728AA500BDF00F /* TGNeoServiceMessageViewModel.m in Sources */,
				09C5727D21728D3700BDF00F /* SSignal+Catch.m in Sources */,
				09C50DEB21729D7C009E676F /* TGBridgeContactsSignals.m in Sources */,
				09C571D62172875A00BDF00F /* TGMessageViewFooterController.m in Sources */,
				09C571EC2172878900BDF00F /* TGStickerPackRowController.m in Sources */,
				09C571D92172876300BDF00F /* TGNeoChatRowController.m in Sources */,
				09C573182172953800BDF00F /* TGBridgeBotReplyMarkup.m in Sources */,
				09C50DE721729D7C009E676F /* TGBridgeAudioSignals.m in Sources */,
				09C5722721728AA500BDF00F /* TGNeoBubbleMessageViewModel.m in Sources */,
				09C571CF2172874B00BDF00F /* TGUserHandle.m in Sources */,
				09C572D3217293D400BDF00F /* TGBridgeCommon.m in Sources */,
				09C5722821728AA500BDF00F /* TGNeoContactMessageViewModel.m in Sources */,
				09C573222172953800BDF00F /* TGBridgeUser.m in Sources */,
				09C571EF2172878900BDF00F /* TGStickersSectionHeaderController.m in Sources */,
				09C5714021727DAA00BDF00F /* TGDateUtils.m in Sources */,
				09C5732C2172953900BDF00F /* TGBridgeReplyMessageMediaAttachment.m in Sources */,
				09C571942172806600BDF00F /* TGNeoViewModel.m in Sources */,
				09C5727C21728D3700BDF00F /* SSignal+Accumulate.m in Sources */,
				09C5714A21727DAA00BDF00F /* WKInterfaceTable+TGDataDrivenTable.m in Sources */,
				09C571DE2172876F00BDF00F /* TGLocationVenueRowController.m in Sources */,
				09C5716921727F1500BDF00F /* TGInputController.m in Sources */,
				09C5723921728AA500BDF00F /* TGChatInfo.m in Sources */,
				09C5732A2172953900BDF00F /* TGBridgeDocumentMediaAttachment.m in Sources */,
				09C571962172806D00BDF00F /* TGComplicationController.m in Sources */,
				09C5723621728AA500BDF00F /* TGNeoTextMessageViewModel.m in Sources */,
				09C5722B21728AA500BDF00F /* TGNeoConversationStaticRowController.m in Sources */,
				09C573272172953800BDF00F /* TGBridgeWebPageMediaAttachment.m in Sources */,
				09C5718F2172806600BDF00F /* TGMessageViewModel.m in Sources */,
			);
			runOnlyForDeploymentPostprocessing = 0;
		};
		D000CAC421FB6E370011B15D /* Sources */ = {
			isa = PBXSourcesBuildPhase;
			buildActionMask = 2147483647;
			files = (
				D073E52222003E1E00742DDD /* Data.swift in Sources */,
				D0E2CE642227F0680084E3DD /* ManagedFile.swift in Sources */,
				D0ED633B21FF3EFD001D4648 /* BuildConfig.m in Sources */,
				D09B79C62219C784003B1F9D /* SharedAccountInfo.swift in Sources */,
				D0ED633D21FF4580001D4648 /* NotificationService.swift in Sources */,
				D015E01F225CDF5100CB9E8A /* Api0.swift in Sources */,
				D0ED633A21FF3EDF001D4648 /* AccountData.swift in Sources */,
				D0ED634121FF4786001D4648 /* Serialization.swift in Sources */,
				D073E52021FF7CE900742DDD /* Crypto.m in Sources */,
				D0ED633F21FF46E4001D4648 /* ImageData.swift in Sources */,
				D015E011225CCEB300CB9E8A /* ReadBuffer.swift in Sources */,
			);
			runOnlyForDeploymentPostprocessing = 0;
		};
		D00859981B28189D00EAF753 /* Sources */ = {
			isa = PBXSourcesBuildPhase;
			buildActionMask = 2147483647;
			files = (
				D00859A21B28189D00EAF753 /* AppDelegate.swift in Sources */,
				09C50E7B21738178009E676F /* TGBridgeServer.m in Sources */,
				D0ADF95C212B636D00310BBC /* LegacyChatImport.swift in Sources */,
				09D3042E2174344900C00567 /* TGBridgeContactMediaAttachment.m in Sources */,
				D05B37F71FEA8C640041D2A5 /* SnapshotSecretChat.swift in Sources */,
				09C50E842173853E009E676F /* TGBridgeCommon.m in Sources */,
				09D3042D2174344900C00567 /* TGBridgeAudioMediaAttachment.m in Sources */,
				D05B37F51FEA5F6E0041D2A5 /* SnapshotEnvironment.swift in Sources */,
				0956AF2C217B4642008106D0 /* WatchCommunicationManager.swift in Sources */,
				09D304372174344900C00567 /* TGBridgeVideoMediaAttachment.m in Sources */,
				09C50E912173B247009E676F /* TGBridgeSubscriptions.m in Sources */,
				09D304262174341A00C00567 /* TGBridgeLocationVenue.m in Sources */,
				09D304312174344900C00567 /* TGBridgeImageMediaAttachment.m in Sources */,
				09D304292174343300C00567 /* TGBridgeBotInfo.m in Sources */,
				09D304272174341E00C00567 /* TGBridgeChatMessages.m in Sources */,
				D0B21B0F220438E9003F741D /* SharedNotificationManager.swift in Sources */,
				D02E31231BD803E800CD3F01 /* main.m in Sources */,
				D05B37FD1FEA8D870041D2A5 /* SnapshotResources.swift in Sources */,
				D0EB243B201B77C400F6CC13 /* ClearNotificationsManager.swift in Sources */,
				09D304242174340E00C00567 /* TGBridgeMessage.m in Sources */,
				09D304362174344900C00567 /* TGBridgeUnsupportedMediaAttachment.m in Sources */,
				D0ADF95A212B5AC600310BBC /* LegacyResourceImport.swift in Sources */,
				D09B79C52219C784003B1F9D /* SharedAccountInfo.swift in Sources */,
				D06E4C2F21347D9200088087 /* UIImage+ImageEffects.m in Sources */,
				D0B3B53B21666C0000FC60A0 /* LegacyFileImport.swift in Sources */,
				D0ADF95E212C818F00310BBC /* LegacyPreferencesImport.swift in Sources */,
				D0B21B0D2203A9A1003F741D /* SharedWakeupManager.swift in Sources */,
				09D304282174342E00C00567 /* TGBridgeChat.m in Sources */,
				09C50E8A2173AEDB009E676F /* WatchRequestHandlers.swift in Sources */,
				09D304302174344900C00567 /* TGBridgeForwardedMessageMediaAttachment.m in Sources */,
				D0D2276F212739120028F943 /* LegacyDataImport.swift in Sources */,
				D0ADF961212C8DF600310BBC /* TGAutoDownloadPreferences.m in Sources */,
				D05B37FB1FEA8D020041D2A5 /* SnapshotAppearanceSettings.swift in Sources */,
				D0CE6F1C213ED11100BCD44B /* TGPresentationAutoNightPreferences.m in Sources */,
				D053DAD32018ED2B00993D32 /* LockedWindowCoveringView.swift in Sources */,
				D09250021FE52D2A003F693F /* BuildConfig.m in Sources */,
				09D304392174344900C00567 /* TGBridgeMessageEntities.m in Sources */,
				09D304352174344900C00567 /* TGBridgeReplyMessageMediaAttachment.m in Sources */,
				09D304322174344900C00567 /* TGBridgeLocationMediaAttachment.m in Sources */,
				D084023220E1883500065674 /* ApplicationShortcutItem.swift in Sources */,
				D0ADF958212B56DC00310BBC /* LegacyUserDataImport.swift in Sources */,
				09D304332174344900C00567 /* TGBridgeMessageEntitiesAttachment.m in Sources */,
				09D304342174344900C00567 /* TGBridgeReplyMarkupMediaAttachment.m in Sources */,
				D0A18D651E15C020004C6734 /* WakeupManager.swift in Sources */,
				D09B79C82219C7AE003B1F9D /* ManageSharedAccountInfo.swift in Sources */,
				D051DB5D21602D6E00F30F92 /* LegacyDataImportSplash.swift in Sources */,
				09D304382174344900C00567 /* TGBridgeWebPageMediaAttachment.m in Sources */,
				09D3042F2174344900C00567 /* TGBridgeDocumentMediaAttachment.m in Sources */,
				09D3042C2174344900C00567 /* TGBridgeActionMediaAttachment.m in Sources */,
				D0ECCB8D1FE9CE3F00609802 /* SnapshotChatList.swift in Sources */,
				D0ADF964212C9AA900310BBC /* TGProxyItem.m in Sources */,
				09C50E8321738514009E676F /* TGBridgeContext.m in Sources */,
				09D304222174335F00C00567 /* WatchBridge.swift in Sources */,
				09D304252174341200C00567 /* TGBridgeMediaAttachment.m in Sources */,
				09D304232174340900C00567 /* TGBridgeUser.m in Sources */,
				D05B37F91FEA8CF00041D2A5 /* SnapshotSettings.swift in Sources */,
				09D3042A2174343B00C00567 /* TGBridgeBotCommandInfo.m in Sources */,
				D0BEAF731E54C9A900BD963D /* ApplicationContext.swift in Sources */,
				D0612E491D58B478000C8F02 /* Application.swift in Sources */,
			);
			runOnlyForDeploymentPostprocessing = 0;
		};
		D02CF5F8215D9ABE00E0F56A /* Sources */ = {
			isa = PBXSourcesBuildPhase;
			buildActionMask = 2147483647;
			files = (
				D02CF61C215E51D500E0F56A /* BuildConfig.m in Sources */,
				D02CF601215D9ABF00E0F56A /* NotificationViewController.swift in Sources */,
			);
			runOnlyForDeploymentPostprocessing = 0;
		};
		D03B0E741D63484500955575 /* Sources */ = {
			isa = PBXSourcesBuildPhase;
			buildActionMask = 2147483647;
			files = (
				D0D1026A2212F804003ADA5E /* ClearNotificationsManager.swift in Sources */,
				D08410451FABDC5D008FFE92 /* TGItemProviderSignals.m in Sources */,
				D084104F1FABDCFD008FFE92 /* TGMimeTypeMap.m in Sources */,
				D03B0E7B1D63484500955575 /* ShareRootController.swift in Sources */,
				D0D102682212E9E6003ADA5E /* SharedWakeupManager.swift in Sources */,
				D0EA97941FE84F2D00792DD6 /* BuildConfig.m in Sources */,
				D084104E1FABDCFD008FFE92 /* TGContactModel.m in Sources */,
				D08410541FABE428008FFE92 /* ShareItems.swift in Sources */,
				D0D102692212F719003ADA5E /* SharedNotificationManager.swift in Sources */,
				D0AF322F1FACBA280097362B /* TGShareLocationSignals.m in Sources */,
			);
			runOnlyForDeploymentPostprocessing = 0;
		};
		D0B2F733204F4C9900D3BFB9 /* Sources */ = {
			isa = PBXSourcesBuildPhase;
			buildActionMask = 2147483647;
			files = (
				D0B2F7602050102600D3BFB9 /* PeerNode.swift in Sources */,
				D0B2F755204F4EAF00D3BFB9 /* BuildConfig.m in Sources */,
				D08DB0A4213F42F400F2ADBF /* TodayViewController.swift in Sources */,
			);
			runOnlyForDeploymentPostprocessing = 0;
		};
		D0D268721D79A70A00C422DA /* Sources */ = {
			isa = PBXSourcesBuildPhase;
			buildActionMask = 2147483647;
			files = (
				D08985072119B7FE00918162 /* IntentContacts.swift in Sources */,
				D0EA97951FE84F2E00792DD6 /* BuildConfig.m in Sources */,
				D0D268791D79A70A00C422DA /* IntentHandler.swift in Sources */,
			);
			runOnlyForDeploymentPostprocessing = 0;
		};
		D0ECCB781FE9C38500609802 /* Sources */ = {
			isa = PBXSourcesBuildPhase;
			buildActionMask = 2147483647;
			files = (
				D0ECCB7F1FE9C38500609802 /* Telegram_iOS_UITests.swift in Sources */,
				D0ECCB8A1FE9C4AC00609802 /* SnapshotHelper.swift in Sources */,
			);
			runOnlyForDeploymentPostprocessing = 0;
		};
/* End PBXSourcesBuildPhase section */

/* Begin PBXTargetDependency section */
		09C56F9A2172797500BDF00F /* PBXTargetDependency */ = {
			isa = PBXTargetDependency;
			target = 09C56F962172797400BDF00F /* Watch Extension */;
			targetProxy = 09C56F992172797500BDF00F /* PBXContainerItemProxy */;
		};
		09C56FA42172797500BDF00F /* PBXTargetDependency */ = {
			isa = PBXTargetDependency;
			target = 09C56F8A2172797200BDF00F /* Watch */;
			targetProxy = 09C56FA32172797500BDF00F /* PBXContainerItemProxy */;
		};
		D000CACE21FB6E380011B15D /* PBXTargetDependency */ = {
			isa = PBXTargetDependency;
			target = D000CAC721FB6E370011B15D /* NotificationService */;
			targetProxy = D000CACD21FB6E380011B15D /* PBXContainerItemProxy */;
		};
		D02CF607215D9ABF00E0F56A /* PBXTargetDependency */ = {
			isa = PBXTargetDependency;
			target = D02CF5FB215D9ABE00E0F56A /* NotificationContent */;
			targetProxy = D02CF606215D9ABF00E0F56A /* PBXContainerItemProxy */;
		};
		D03B0E811D63484500955575 /* PBXTargetDependency */ = {
			isa = PBXTargetDependency;
			target = D03B0E771D63484500955575 /* Share */;
			targetProxy = D03B0E801D63484500955575 /* PBXContainerItemProxy */;
		};
		D0B2F741204F4C9900D3BFB9 /* PBXTargetDependency */ = {
			isa = PBXTargetDependency;
			target = D0B2F736204F4C9900D3BFB9 /* Widget */;
			targetProxy = D0B2F740204F4C9900D3BFB9 /* PBXContainerItemProxy */;
		};
		D0D2688D1D79A70B00C422DA /* PBXTargetDependency */ = {
			isa = PBXTargetDependency;
			target = D0D268751D79A70A00C422DA /* SiriIntents */;
			targetProxy = D0D2688C1D79A70B00C422DA /* PBXContainerItemProxy */;
		};
		D0ECCB821FE9C38500609802 /* PBXTargetDependency */ = {
			isa = PBXTargetDependency;
			target = D008599B1B28189D00EAF753 /* Telegram-iOS */;
			targetProxy = D0ECCB811FE9C38500609802 /* PBXContainerItemProxy */;
		};
/* End PBXTargetDependency section */

/* Begin PBXVariantGroup section */
		092F368321542D6C001A9F49 /* Localizable.strings */ = {
			isa = PBXVariantGroup;
			children = (
				092F368421542D6C001A9F49 /* en */,
			);
			name = Localizable.strings;
			sourceTree = "<group>";
		};
		0972C6E221792D120069E98A /* InfoPlist.strings */ = {
			isa = PBXVariantGroup;
			children = (
				0972C6E321792D120069E98A /* ru */,
			);
			name = InfoPlist.strings;
			sourceTree = "<group>";
		};
		09C56F8D2172797200BDF00F /* Interface.storyboard */ = {
			isa = PBXVariantGroup;
			children = (
				09C56F8E2172797200BDF00F /* Base */,
			);
			name = Interface.storyboard;
			sourceTree = "<group>";
		};
		D00859AA1B28189D00EAF753 /* LaunchScreen.xib */ = {
			isa = PBXVariantGroup;
			children = (
				D00859AB1B28189D00EAF753 /* Base */,
			);
			name = LaunchScreen.xib;
			sourceTree = "<group>";
		};
		D00ED7581FE94630001F38BD /* AppIntentVocabulary.plist */ = {
			isa = PBXVariantGroup;
			children = (
				D00ED7591FE94630001F38BD /* en */,
			);
			name = AppIntentVocabulary.plist;
			sourceTree = "<group>";
		};
		D00ED75B1FE95287001F38BD /* InfoPlist.strings */ = {
			isa = PBXVariantGroup;
			children = (
				D00ED75C1FE95287001F38BD /* en */,
			);
			name = InfoPlist.strings;
			sourceTree = "<group>";
		};
		D04FA1AF2145E37F0006EF45 /* Localizable.strings */ = {
			isa = PBXVariantGroup;
			children = (
				D04FA1B02145E37F0006EF45 /* en */,
			);
			name = Localizable.strings;
			sourceTree = "<group>";
		};
		D04FA1B12145E37F0006EF45 /* InfoPlist.strings */ = {
			isa = PBXVariantGroup;
			children = (
				D04FA1B22145E37F0006EF45 /* en */,
			);
			name = InfoPlist.strings;
			sourceTree = "<group>";
		};
		D04FA1B42145E37F0006EF45 /* InfoPlist.strings */ = {
			isa = PBXVariantGroup;
			children = (
				D04FA1B52145E37F0006EF45 /* de */,
			);
			name = InfoPlist.strings;
			sourceTree = "<group>";
		};
		D04FA1B72145E3800006EF45 /* InfoPlist.strings */ = {
			isa = PBXVariantGroup;
			children = (
				D04FA1B82145E3800006EF45 /* ar */,
			);
			name = InfoPlist.strings;
			sourceTree = "<group>";
		};
		D04FA1BA2145E3800006EF45 /* InfoPlist.strings */ = {
			isa = PBXVariantGroup;
			children = (
				D04FA1BB2145E3800006EF45 /* nl */,
			);
			name = InfoPlist.strings;
			sourceTree = "<group>";
		};
		D04FA1BD2145E3800006EF45 /* InfoPlist.strings */ = {
			isa = PBXVariantGroup;
			children = (
				D04FA1BE2145E3800006EF45 /* ko */,
			);
			name = InfoPlist.strings;
			sourceTree = "<group>";
		};
		D04FA1C02145E3800006EF45 /* InfoPlist.strings */ = {
			isa = PBXVariantGroup;
			children = (
				D04FA1C12145E3800006EF45 /* it */,
			);
			name = InfoPlist.strings;
			sourceTree = "<group>";
		};
		D04FA1C32145E3810006EF45 /* InfoPlist.strings */ = {
			isa = PBXVariantGroup;
			children = (
				D04FA1C42145E3810006EF45 /* pt */,
			);
			name = InfoPlist.strings;
			sourceTree = "<group>";
		};
		D04FA1C62145E3810006EF45 /* InfoPlist.strings */ = {
			isa = PBXVariantGroup;
			children = (
				D04FA1C72145E3810006EF45 /* es */,
			);
			name = InfoPlist.strings;
			sourceTree = "<group>";
		};
		D09DCBB51D0C856B00F51FFE /* Localizable.strings */ = {
			isa = PBXVariantGroup;
			children = (
				D09DCBB61D0C856B00F51FFE /* en */,
			);
			name = Localizable.strings;
			sourceTree = "<group>";
		};
		D0CE6F1E213EDA4200BCD44B /* Localizable.strings */ = {
			isa = PBXVariantGroup;
			children = (
				D0CE6F1F213EDA4200BCD44B /* pt */,
			);
			name = Localizable.strings;
			sourceTree = "<group>";
		};
		D0CE6F20213EDA4200BCD44B /* InfoPlist.strings */ = {
			isa = PBXVariantGroup;
			children = (
				D0CE6F21213EDA4200BCD44B /* pt */,
			);
			name = InfoPlist.strings;
			sourceTree = "<group>";
		};
		D0CE6F22213EDA4200BCD44B /* AppIntentVocabulary.plist */ = {
			isa = PBXVariantGroup;
			children = (
				D0CE6F23213EDA4200BCD44B /* pt */,
			);
			name = AppIntentVocabulary.plist;
			sourceTree = "<group>";
		};
		D0CE6F25213EDA4300BCD44B /* Localizable.strings */ = {
			isa = PBXVariantGroup;
			children = (
				D0CE6F26213EDA4300BCD44B /* it */,
			);
			name = Localizable.strings;
			sourceTree = "<group>";
		};
		D0CE6F27213EDA4300BCD44B /* InfoPlist.strings */ = {
			isa = PBXVariantGroup;
			children = (
				D0CE6F28213EDA4300BCD44B /* it */,
			);
			name = InfoPlist.strings;
			sourceTree = "<group>";
		};
		D0CE6F29213EDA4300BCD44B /* AppIntentVocabulary.plist */ = {
			isa = PBXVariantGroup;
			children = (
				D0CE6F2A213EDA4300BCD44B /* it */,
			);
			name = AppIntentVocabulary.plist;
			sourceTree = "<group>";
		};
		D0CE6F2C213EDA4300BCD44B /* Localizable.strings */ = {
			isa = PBXVariantGroup;
			children = (
				D0CE6F2D213EDA4300BCD44B /* ko */,
			);
			name = Localizable.strings;
			sourceTree = "<group>";
		};
		D0CE6F2E213EDA4300BCD44B /* InfoPlist.strings */ = {
			isa = PBXVariantGroup;
			children = (
				D0CE6F2F213EDA4300BCD44B /* ko */,
			);
			name = InfoPlist.strings;
			sourceTree = "<group>";
		};
		D0CE6F30213EDA4300BCD44B /* AppIntentVocabulary.plist */ = {
			isa = PBXVariantGroup;
			children = (
				D0CE6F31213EDA4300BCD44B /* ko */,
			);
			name = AppIntentVocabulary.plist;
			sourceTree = "<group>";
		};
		D0CE6F33213EDA4300BCD44B /* Localizable.strings */ = {
			isa = PBXVariantGroup;
			children = (
				D0CE6F34213EDA4300BCD44B /* nl */,
			);
			name = Localizable.strings;
			sourceTree = "<group>";
		};
		D0CE6F35213EDA4300BCD44B /* InfoPlist.strings */ = {
			isa = PBXVariantGroup;
			children = (
				D0CE6F36213EDA4300BCD44B /* nl */,
			);
			name = InfoPlist.strings;
			sourceTree = "<group>";
		};
		D0CE6F37213EDA4300BCD44B /* AppIntentVocabulary.plist */ = {
			isa = PBXVariantGroup;
			children = (
				D0CE6F38213EDA4300BCD44B /* nl */,
			);
			name = AppIntentVocabulary.plist;
			sourceTree = "<group>";
		};
		D0CE6F3A213EDA4300BCD44B /* Localizable.strings */ = {
			isa = PBXVariantGroup;
			children = (
				D0CE6F3B213EDA4300BCD44B /* ru */,
			);
			name = Localizable.strings;
			sourceTree = "<group>";
		};
		D0CE6F3C213EDA4300BCD44B /* InfoPlist.strings */ = {
			isa = PBXVariantGroup;
			children = (
				D0CE6F3D213EDA4300BCD44B /* ru */,
			);
			name = InfoPlist.strings;
			sourceTree = "<group>";
		};
		D0CE6F3E213EDA4300BCD44B /* AppIntentVocabulary.plist */ = {
			isa = PBXVariantGroup;
			children = (
				D0CE6F3F213EDA4300BCD44B /* ru */,
			);
			name = AppIntentVocabulary.plist;
			sourceTree = "<group>";
		};
		D0CE6F41213EDA4400BCD44B /* Localizable.strings */ = {
			isa = PBXVariantGroup;
			children = (
				D0CE6F42213EDA4400BCD44B /* es */,
			);
			name = Localizable.strings;
			sourceTree = "<group>";
		};
		D0CE6F43213EDA4400BCD44B /* InfoPlist.strings */ = {
			isa = PBXVariantGroup;
			children = (
				D0CE6F44213EDA4400BCD44B /* es */,
			);
			name = InfoPlist.strings;
			sourceTree = "<group>";
		};
		D0CE6F45213EDA4400BCD44B /* AppIntentVocabulary.plist */ = {
			isa = PBXVariantGroup;
			children = (
				D0CE6F46213EDA4400BCD44B /* es */,
			);
			name = AppIntentVocabulary.plist;
			sourceTree = "<group>";
		};
		D0CE6F48213EDA4400BCD44B /* Localizable.strings */ = {
			isa = PBXVariantGroup;
			children = (
				D0CE6F49213EDA4400BCD44B /* ar */,
			);
			name = Localizable.strings;
			sourceTree = "<group>";
		};
		D0CE6F4A213EDA4400BCD44B /* InfoPlist.strings */ = {
			isa = PBXVariantGroup;
			children = (
				D0CE6F4B213EDA4400BCD44B /* ar */,
			);
			name = InfoPlist.strings;
			sourceTree = "<group>";
		};
		D0CE6F4C213EDA4400BCD44B /* AppIntentVocabulary.plist */ = {
			isa = PBXVariantGroup;
			children = (
				D0CE6F4D213EDA4400BCD44B /* ar */,
			);
			name = AppIntentVocabulary.plist;
			sourceTree = "<group>";
		};
		D0CE6F4F213EDA4400BCD44B /* Localizable.strings */ = {
			isa = PBXVariantGroup;
			children = (
				D0CE6F50213EDA4400BCD44B /* de */,
			);
			name = Localizable.strings;
			sourceTree = "<group>";
		};
		D0CE6F51213EDA4400BCD44B /* InfoPlist.strings */ = {
			isa = PBXVariantGroup;
			children = (
				D0CE6F52213EDA4400BCD44B /* de */,
			);
			name = InfoPlist.strings;
			sourceTree = "<group>";
		};
		D0CE6F53213EDA4400BCD44B /* AppIntentVocabulary.plist */ = {
			isa = PBXVariantGroup;
			children = (
				D0CE6F54213EDA4400BCD44B /* de */,
			);
			name = AppIntentVocabulary.plist;
			sourceTree = "<group>";
		};
		D0D268851D79A70A00C422DA /* MainInterface.storyboard */ = {
			isa = PBXVariantGroup;
			children = (
				D0D268861D79A70A00C422DA /* Base */,
			);
			name = MainInterface.storyboard;
			sourceTree = "<group>";
		};
/* End PBXVariantGroup section */

/* Begin XCBuildConfiguration section */
		09C56FA62172797500BDF00F /* DebugHockeyapp */ = {
			isa = XCBuildConfiguration;
			baseConfigurationReference = D0338735223A9A99007A2CE4 /* Config-Hockeyapp-Internal.xcconfig */;
			buildSettings = {
				ALWAYS_SEARCH_USER_PATHS = NO;
				ASSETCATALOG_COMPILER_APPICON_NAME = AppIcon;
				BUILD_NUMBER = 99999;
				CLANG_ANALYZER_NONNULL = YES;
				CLANG_ANALYZER_NUMBER_OBJECT_CONVERSION = YES_AGGRESSIVE;
				CLANG_CXX_LANGUAGE_STANDARD = "gnu++14";
				CLANG_CXX_LIBRARY = "libc++";
				CLANG_ENABLE_MODULES = YES;
				CLANG_ENABLE_OBJC_ARC = YES;
				CLANG_ENABLE_OBJC_WEAK = YES;
				CLANG_WARN_BLOCK_CAPTURE_AUTORELEASING = YES;
				CLANG_WARN_BOOL_CONVERSION = YES;
				CLANG_WARN_COMMA = YES;
				CLANG_WARN_CONSTANT_CONVERSION = YES;
				CLANG_WARN_DEPRECATED_OBJC_IMPLEMENTATIONS = YES;
				CLANG_WARN_DIRECT_OBJC_ISA_USAGE = YES_ERROR;
				CLANG_WARN_DOCUMENTATION_COMMENTS = YES;
				CLANG_WARN_EMPTY_BODY = YES;
				CLANG_WARN_ENUM_CONVERSION = YES;
				CLANG_WARN_INFINITE_RECURSION = YES;
				CLANG_WARN_INT_CONVERSION = YES;
				CLANG_WARN_NON_LITERAL_NULL_CONVERSION = YES;
				CLANG_WARN_OBJC_IMPLICIT_RETAIN_SELF = YES;
				CLANG_WARN_OBJC_LITERAL_CONVERSION = YES;
				CLANG_WARN_OBJC_ROOT_CLASS = YES_ERROR;
				CLANG_WARN_RANGE_LOOP_ANALYSIS = YES;
				CLANG_WARN_STRICT_PROTOTYPES = YES;
				CLANG_WARN_SUSPICIOUS_MOVE = YES;
				CLANG_WARN_UNGUARDED_AVAILABILITY = YES_AGGRESSIVE;
				CLANG_WARN_UNREACHABLE_CODE = YES;
				CLANG_WARN__DUPLICATE_METHOD_MATCH = YES;
				CODE_SIGN_IDENTITY = "iPhone Developer";
				"CODE_SIGN_IDENTITY[sdk=iphoneos*]" = "iPhone Developer";
				CODE_SIGN_STYLE = Manual;
				COPY_PHASE_STRIP = NO;
				DEBUG_INFORMATION_FORMAT = dwarf;
				DEVELOPMENT_TEAM = X834Q8SBVP;
				ENABLE_STRICT_OBJC_MSGSEND = YES;
				ENABLE_TESTABILITY = YES;
				GCC_C_LANGUAGE_STANDARD = gnu11;
				GCC_DYNAMIC_NO_PIC = NO;
				GCC_NO_COMMON_BLOCKS = YES;
				GCC_OPTIMIZATION_LEVEL = 0;
				GCC_PREPROCESSOR_DEFINITIONS = (
					"DEBUG=1",
					"$(inherited)",
				);
				GCC_WARN_64_TO_32_BIT_CONVERSION = YES;
				GCC_WARN_ABOUT_RETURN_TYPE = YES_ERROR;
				GCC_WARN_UNDECLARED_SELECTOR = YES;
				GCC_WARN_UNINITIALIZED_AUTOS = YES_AGGRESSIVE;
				GCC_WARN_UNUSED_FUNCTION = YES;
				GCC_WARN_UNUSED_VARIABLE = YES;
				IBSC_MODULE = Watch_Extension;
				INFOPLIST_FILE = Watch/App/Info.plist;
				MTL_ENABLE_DEBUG_INFO = INCLUDE_SOURCE;
				MTL_FAST_MATH = YES;
				ONLY_ACTIVE_ARCH = YES;
				PRODUCT_BUNDLE_IDENTIFIER = "${APP_BUNDLE_ID}.watchkitapp";
				PRODUCT_NAME = "$(TARGET_NAME)";
				PROVISIONING_PROFILE_SPECIFIER = "match Development org.telegram.Telegram-iOS.watchkitapp";
				SDKROOT = watchos;
				SKIP_INSTALL = YES;
				SWIFT_ACTIVE_COMPILATION_CONDITIONS = DEBUG;
				SWIFT_OPTIMIZATION_LEVEL = "-Onone";
				SWIFT_VERSION = 4.2;
				TARGETED_DEVICE_FAMILY = 4;
				WATCHOS_DEPLOYMENT_TARGET = 2.2;
			};
			name = DebugHockeyapp;
		};
		09C56FA72172797500BDF00F /* DebugAppStore */ = {
			isa = XCBuildConfiguration;
			buildSettings = {
				ALWAYS_SEARCH_USER_PATHS = NO;
				ASSETCATALOG_COMPILER_APPICON_NAME = AppIcon;
				BUILD_NUMBER = 99999;
				CLANG_ANALYZER_NONNULL = YES;
				CLANG_ANALYZER_NUMBER_OBJECT_CONVERSION = YES_AGGRESSIVE;
				CLANG_CXX_LANGUAGE_STANDARD = "gnu++14";
				CLANG_CXX_LIBRARY = "libc++";
				CLANG_ENABLE_MODULES = YES;
				CLANG_ENABLE_OBJC_ARC = YES;
				CLANG_ENABLE_OBJC_WEAK = YES;
				CLANG_WARN_BLOCK_CAPTURE_AUTORELEASING = YES;
				CLANG_WARN_BOOL_CONVERSION = YES;
				CLANG_WARN_COMMA = YES;
				CLANG_WARN_CONSTANT_CONVERSION = YES;
				CLANG_WARN_DEPRECATED_OBJC_IMPLEMENTATIONS = YES;
				CLANG_WARN_DIRECT_OBJC_ISA_USAGE = YES_ERROR;
				CLANG_WARN_DOCUMENTATION_COMMENTS = YES;
				CLANG_WARN_EMPTY_BODY = YES;
				CLANG_WARN_ENUM_CONVERSION = YES;
				CLANG_WARN_INFINITE_RECURSION = YES;
				CLANG_WARN_INT_CONVERSION = YES;
				CLANG_WARN_NON_LITERAL_NULL_CONVERSION = YES;
				CLANG_WARN_OBJC_IMPLICIT_RETAIN_SELF = YES;
				CLANG_WARN_OBJC_LITERAL_CONVERSION = YES;
				CLANG_WARN_OBJC_ROOT_CLASS = YES_ERROR;
				CLANG_WARN_RANGE_LOOP_ANALYSIS = YES;
				CLANG_WARN_STRICT_PROTOTYPES = YES;
				CLANG_WARN_SUSPICIOUS_MOVE = YES;
				CLANG_WARN_UNGUARDED_AVAILABILITY = YES_AGGRESSIVE;
				CLANG_WARN_UNREACHABLE_CODE = YES;
				CLANG_WARN__DUPLICATE_METHOD_MATCH = YES;
				CODE_SIGN_IDENTITY = "iPhone Developer: Peter Iakovlev (88P695A564)";
				"CODE_SIGN_IDENTITY[sdk=iphoneos*]" = "iPhone Developer: Peter Iakovlev (88P695A564)";
				CODE_SIGN_STYLE = Manual;
				COPY_PHASE_STRIP = NO;
				DEBUG_INFORMATION_FORMAT = dwarf;
				DEVELOPMENT_TEAM = 6N38VWS5BX;
				ENABLE_STRICT_OBJC_MSGSEND = YES;
				ENABLE_TESTABILITY = YES;
				GCC_C_LANGUAGE_STANDARD = gnu11;
				GCC_DYNAMIC_NO_PIC = NO;
				GCC_NO_COMMON_BLOCKS = YES;
				GCC_OPTIMIZATION_LEVEL = 0;
				GCC_PREPROCESSOR_DEFINITIONS = (
					"DEBUG=1",
					"$(inherited)",
				);
				GCC_WARN_64_TO_32_BIT_CONVERSION = YES;
				GCC_WARN_ABOUT_RETURN_TYPE = YES_ERROR;
				GCC_WARN_UNDECLARED_SELECTOR = YES;
				GCC_WARN_UNINITIALIZED_AUTOS = YES_AGGRESSIVE;
				GCC_WARN_UNUSED_FUNCTION = YES;
				GCC_WARN_UNUSED_VARIABLE = YES;
				IBSC_MODULE = Watch_Extension;
				INFOPLIST_FILE = Watch/App/Info.plist;
				MTL_ENABLE_DEBUG_INFO = INCLUDE_SOURCE;
				MTL_FAST_MATH = YES;
				ONLY_ACTIVE_ARCH = YES;
				PRODUCT_BUNDLE_IDENTIFIER = "${APP_BUNDLE_ID}.watchkitapp";
				PRODUCT_NAME = "$(TARGET_NAME)";
				PROVISIONING_PROFILE_SPECIFIER = "match Development org.telegram.TelegramHD.watchkitapp";
				SDKROOT = watchos;
				SKIP_INSTALL = YES;
				SWIFT_ACTIVE_COMPILATION_CONDITIONS = DEBUG;
				SWIFT_OPTIMIZATION_LEVEL = "-Onone";
				SWIFT_VERSION = 4.2;
				TARGETED_DEVICE_FAMILY = 4;
				WATCHOS_DEPLOYMENT_TARGET = 2.2;
			};
			name = DebugAppStore;
		};
		09C56FA82172797500BDF00F /* DebugAppStoreLLC */ = {
			isa = XCBuildConfiguration;
			baseConfigurationReference = D0ADF914212B399A00310BBC /* Config-AppStoreLLC.xcconfig */;
			buildSettings = {
				ALWAYS_SEARCH_USER_PATHS = NO;
				ASSETCATALOG_COMPILER_APPICON_NAME = AppIcon;
				BUILD_NUMBER = 99999;
				CLANG_ANALYZER_NONNULL = YES;
				CLANG_ANALYZER_NUMBER_OBJECT_CONVERSION = YES_AGGRESSIVE;
				CLANG_CXX_LANGUAGE_STANDARD = "gnu++14";
				CLANG_CXX_LIBRARY = "libc++";
				CLANG_ENABLE_MODULES = YES;
				CLANG_ENABLE_OBJC_ARC = YES;
				CLANG_ENABLE_OBJC_WEAK = YES;
				CLANG_WARN_BLOCK_CAPTURE_AUTORELEASING = YES;
				CLANG_WARN_BOOL_CONVERSION = YES;
				CLANG_WARN_COMMA = YES;
				CLANG_WARN_CONSTANT_CONVERSION = YES;
				CLANG_WARN_DEPRECATED_OBJC_IMPLEMENTATIONS = YES;
				CLANG_WARN_DIRECT_OBJC_ISA_USAGE = YES_ERROR;
				CLANG_WARN_DOCUMENTATION_COMMENTS = YES;
				CLANG_WARN_EMPTY_BODY = YES;
				CLANG_WARN_ENUM_CONVERSION = YES;
				CLANG_WARN_INFINITE_RECURSION = YES;
				CLANG_WARN_INT_CONVERSION = YES;
				CLANG_WARN_NON_LITERAL_NULL_CONVERSION = YES;
				CLANG_WARN_OBJC_IMPLICIT_RETAIN_SELF = YES;
				CLANG_WARN_OBJC_LITERAL_CONVERSION = YES;
				CLANG_WARN_OBJC_ROOT_CLASS = YES_ERROR;
				CLANG_WARN_RANGE_LOOP_ANALYSIS = YES;
				CLANG_WARN_STRICT_PROTOTYPES = YES;
				CLANG_WARN_SUSPICIOUS_MOVE = YES;
				CLANG_WARN_UNGUARDED_AVAILABILITY = YES_AGGRESSIVE;
				CLANG_WARN_UNREACHABLE_CODE = YES;
				CLANG_WARN__DUPLICATE_METHOD_MATCH = YES;
				CODE_SIGN_IDENTITY = "iPhone Developer";
				"CODE_SIGN_IDENTITY[sdk=iphoneos*]" = "iPhone Developer";
				CODE_SIGN_STYLE = Manual;
				COPY_PHASE_STRIP = NO;
				DEBUG_INFORMATION_FORMAT = dwarf;
				DEVELOPMENT_TEAM = C67CF9S4VU;
				ENABLE_STRICT_OBJC_MSGSEND = YES;
				ENABLE_TESTABILITY = YES;
				GCC_C_LANGUAGE_STANDARD = gnu11;
				GCC_DYNAMIC_NO_PIC = NO;
				GCC_NO_COMMON_BLOCKS = YES;
				GCC_OPTIMIZATION_LEVEL = 0;
				GCC_PREPROCESSOR_DEFINITIONS = (
					"DEBUG=1",
					"$(inherited)",
				);
				GCC_WARN_64_TO_32_BIT_CONVERSION = YES;
				GCC_WARN_ABOUT_RETURN_TYPE = YES_ERROR;
				GCC_WARN_UNDECLARED_SELECTOR = YES;
				GCC_WARN_UNINITIALIZED_AUTOS = YES_AGGRESSIVE;
				GCC_WARN_UNUSED_FUNCTION = YES;
				GCC_WARN_UNUSED_VARIABLE = YES;
				IBSC_MODULE = Watch_Extension;
				INFOPLIST_FILE = Watch/App/Info.plist;
				MTL_ENABLE_DEBUG_INFO = INCLUDE_SOURCE;
				MTL_FAST_MATH = YES;
				ONLY_ACTIVE_ARCH = YES;
				PRODUCT_BUNDLE_IDENTIFIER = "${APP_BUNDLE_ID}.watchkitapp";
				PRODUCT_NAME = "$(TARGET_NAME)";
				PROVISIONING_PROFILE_SPECIFIER = "match Development ph.telegra.Telegraph.watchkitapp";
				SDKROOT = watchos;
				SKIP_INSTALL = YES;
				SWIFT_ACTIVE_COMPILATION_CONDITIONS = DEBUG;
				SWIFT_OPTIMIZATION_LEVEL = "-Onone";
				SWIFT_VERSION = 4.2;
				TARGETED_DEVICE_FAMILY = 4;
				WATCHOS_DEPLOYMENT_TARGET = 2.2;
			};
			name = DebugAppStoreLLC;
		};
		09C56FA92172797500BDF00F /* ReleaseAppStore */ = {
			isa = XCBuildConfiguration;
			buildSettings = {
				ALWAYS_SEARCH_USER_PATHS = NO;
				ASSETCATALOG_COMPILER_APPICON_NAME = AppIcon;
				BUILD_NUMBER = 99999;
				CLANG_ANALYZER_NONNULL = YES;
				CLANG_ANALYZER_NUMBER_OBJECT_CONVERSION = YES_AGGRESSIVE;
				CLANG_CXX_LANGUAGE_STANDARD = "gnu++14";
				CLANG_CXX_LIBRARY = "libc++";
				CLANG_ENABLE_MODULES = YES;
				CLANG_ENABLE_OBJC_ARC = YES;
				CLANG_ENABLE_OBJC_WEAK = YES;
				CLANG_WARN_BLOCK_CAPTURE_AUTORELEASING = YES;
				CLANG_WARN_BOOL_CONVERSION = YES;
				CLANG_WARN_COMMA = YES;
				CLANG_WARN_CONSTANT_CONVERSION = YES;
				CLANG_WARN_DEPRECATED_OBJC_IMPLEMENTATIONS = YES;
				CLANG_WARN_DIRECT_OBJC_ISA_USAGE = YES_ERROR;
				CLANG_WARN_DOCUMENTATION_COMMENTS = YES;
				CLANG_WARN_EMPTY_BODY = YES;
				CLANG_WARN_ENUM_CONVERSION = YES;
				CLANG_WARN_INFINITE_RECURSION = YES;
				CLANG_WARN_INT_CONVERSION = YES;
				CLANG_WARN_NON_LITERAL_NULL_CONVERSION = YES;
				CLANG_WARN_OBJC_IMPLICIT_RETAIN_SELF = YES;
				CLANG_WARN_OBJC_LITERAL_CONVERSION = YES;
				CLANG_WARN_OBJC_ROOT_CLASS = YES_ERROR;
				CLANG_WARN_RANGE_LOOP_ANALYSIS = YES;
				CLANG_WARN_STRICT_PROTOTYPES = YES;
				CLANG_WARN_SUSPICIOUS_MOVE = YES;
				CLANG_WARN_UNGUARDED_AVAILABILITY = YES_AGGRESSIVE;
				CLANG_WARN_UNREACHABLE_CODE = YES;
				CLANG_WARN__DUPLICATE_METHOD_MATCH = YES;
				CODE_SIGN_IDENTITY = "iPhone Distribution: TELEGRAM MESSENGER LLP (6N38VWS5BX)";
				"CODE_SIGN_IDENTITY[sdk=iphoneos*]" = "iPhone Distribution: TELEGRAM MESSENGER LLP (6N38VWS5BX)";
				CODE_SIGN_STYLE = Manual;
				COPY_PHASE_STRIP = NO;
				DEBUG_INFORMATION_FORMAT = "dwarf-with-dsym";
				DEVELOPMENT_TEAM = 6N38VWS5BX;
				ENABLE_NS_ASSERTIONS = NO;
				ENABLE_STRICT_OBJC_MSGSEND = YES;
				GCC_C_LANGUAGE_STANDARD = gnu11;
				GCC_NO_COMMON_BLOCKS = YES;
				GCC_WARN_64_TO_32_BIT_CONVERSION = YES;
				GCC_WARN_ABOUT_RETURN_TYPE = YES_ERROR;
				GCC_WARN_UNDECLARED_SELECTOR = YES;
				GCC_WARN_UNINITIALIZED_AUTOS = YES_AGGRESSIVE;
				GCC_WARN_UNUSED_FUNCTION = YES;
				GCC_WARN_UNUSED_VARIABLE = YES;
				IBSC_MODULE = Watch_Extension;
				INFOPLIST_FILE = Watch/App/Info.plist;
				MTL_ENABLE_DEBUG_INFO = NO;
				MTL_FAST_MATH = YES;
				PRODUCT_BUNDLE_IDENTIFIER = "${APP_BUNDLE_ID}.watchkitapp";
				PRODUCT_NAME = "$(TARGET_NAME)";
				PROVISIONING_PROFILE_SPECIFIER = "match AppStore org.telegram.TelegramHD.watchkitapp";
				SDKROOT = watchos;
				SKIP_INSTALL = YES;
				SWIFT_OPTIMIZATION_LEVEL = "-Owholemodule";
				SWIFT_VERSION = 4.2;
				TARGETED_DEVICE_FAMILY = 4;
				VALIDATE_PRODUCT = YES;
				WATCHOS_DEPLOYMENT_TARGET = 2.2;
			};
			name = ReleaseAppStore;
		};
		09C56FAA2172797500BDF00F /* ReleaseAppStoreLLC */ = {
			isa = XCBuildConfiguration;
			baseConfigurationReference = D0ADF914212B399A00310BBC /* Config-AppStoreLLC.xcconfig */;
			buildSettings = {
				ALWAYS_SEARCH_USER_PATHS = NO;
				ASSETCATALOG_COMPILER_APPICON_NAME = AppIcon;
				BUILD_NUMBER = 99999;
				CLANG_ANALYZER_NONNULL = YES;
				CLANG_ANALYZER_NUMBER_OBJECT_CONVERSION = YES_AGGRESSIVE;
				CLANG_CXX_LANGUAGE_STANDARD = "gnu++14";
				CLANG_CXX_LIBRARY = "libc++";
				CLANG_ENABLE_MODULES = YES;
				CLANG_ENABLE_OBJC_ARC = YES;
				CLANG_ENABLE_OBJC_WEAK = YES;
				CLANG_WARN_BLOCK_CAPTURE_AUTORELEASING = YES;
				CLANG_WARN_BOOL_CONVERSION = YES;
				CLANG_WARN_COMMA = YES;
				CLANG_WARN_CONSTANT_CONVERSION = YES;
				CLANG_WARN_DEPRECATED_OBJC_IMPLEMENTATIONS = YES;
				CLANG_WARN_DIRECT_OBJC_ISA_USAGE = YES_ERROR;
				CLANG_WARN_DOCUMENTATION_COMMENTS = YES;
				CLANG_WARN_EMPTY_BODY = YES;
				CLANG_WARN_ENUM_CONVERSION = YES;
				CLANG_WARN_INFINITE_RECURSION = YES;
				CLANG_WARN_INT_CONVERSION = YES;
				CLANG_WARN_NON_LITERAL_NULL_CONVERSION = YES;
				CLANG_WARN_OBJC_IMPLICIT_RETAIN_SELF = YES;
				CLANG_WARN_OBJC_LITERAL_CONVERSION = YES;
				CLANG_WARN_OBJC_ROOT_CLASS = YES_ERROR;
				CLANG_WARN_RANGE_LOOP_ANALYSIS = YES;
				CLANG_WARN_STRICT_PROTOTYPES = YES;
				CLANG_WARN_SUSPICIOUS_MOVE = YES;
				CLANG_WARN_UNGUARDED_AVAILABILITY = YES_AGGRESSIVE;
				CLANG_WARN_UNREACHABLE_CODE = YES;
				CLANG_WARN__DUPLICATE_METHOD_MATCH = YES;
				CODE_SIGN_IDENTITY = "iPhone Distribution: Digital Fortress LLC (C67CF9S4VU)";
				"CODE_SIGN_IDENTITY[sdk=iphoneos*]" = "iPhone Distribution: Digital Fortress LLC (C67CF9S4VU)";
				CODE_SIGN_STYLE = Manual;
				COPY_PHASE_STRIP = NO;
				DEBUG_INFORMATION_FORMAT = "dwarf-with-dsym";
				DEVELOPMENT_TEAM = C67CF9S4VU;
				ENABLE_NS_ASSERTIONS = NO;
				ENABLE_STRICT_OBJC_MSGSEND = YES;
				GCC_C_LANGUAGE_STANDARD = gnu11;
				GCC_NO_COMMON_BLOCKS = YES;
				GCC_WARN_64_TO_32_BIT_CONVERSION = YES;
				GCC_WARN_ABOUT_RETURN_TYPE = YES_ERROR;
				GCC_WARN_UNDECLARED_SELECTOR = YES;
				GCC_WARN_UNINITIALIZED_AUTOS = YES_AGGRESSIVE;
				GCC_WARN_UNUSED_FUNCTION = YES;
				GCC_WARN_UNUSED_VARIABLE = YES;
				IBSC_MODULE = Watch_Extension;
				INFOPLIST_FILE = Watch/App/Info.plist;
				MTL_ENABLE_DEBUG_INFO = NO;
				MTL_FAST_MATH = YES;
				PRODUCT_BUNDLE_IDENTIFIER = "${APP_BUNDLE_ID}.watchkitapp";
				PRODUCT_NAME = "$(TARGET_NAME)";
				PROVISIONING_PROFILE_SPECIFIER = "match AppStore ph.telegra.Telegraph.watchkitapp";
				SDKROOT = watchos;
				SKIP_INSTALL = YES;
				SWIFT_OPTIMIZATION_LEVEL = "-Owholemodule";
				SWIFT_VERSION = 4.2;
				TARGETED_DEVICE_FAMILY = 4;
				VALIDATE_PRODUCT = YES;
				WATCHOS_DEPLOYMENT_TARGET = 2.2;
			};
			name = ReleaseAppStoreLLC;
		};
		09C56FAC2172797500BDF00F /* ReleaseHockeyappInternal */ = {
			isa = XCBuildConfiguration;
			baseConfigurationReference = D0338735223A9A99007A2CE4 /* Config-Hockeyapp-Internal.xcconfig */;
			buildSettings = {
				ALWAYS_SEARCH_USER_PATHS = NO;
				ASSETCATALOG_COMPILER_APPICON_NAME = AppIcon;
				BUILD_NUMBER = 99999;
				CLANG_ANALYZER_NONNULL = YES;
				CLANG_ANALYZER_NUMBER_OBJECT_CONVERSION = YES_AGGRESSIVE;
				CLANG_CXX_LANGUAGE_STANDARD = "gnu++14";
				CLANG_CXX_LIBRARY = "libc++";
				CLANG_ENABLE_MODULES = YES;
				CLANG_ENABLE_OBJC_ARC = YES;
				CLANG_ENABLE_OBJC_WEAK = YES;
				CLANG_WARN_BLOCK_CAPTURE_AUTORELEASING = YES;
				CLANG_WARN_BOOL_CONVERSION = YES;
				CLANG_WARN_COMMA = YES;
				CLANG_WARN_CONSTANT_CONVERSION = YES;
				CLANG_WARN_DEPRECATED_OBJC_IMPLEMENTATIONS = YES;
				CLANG_WARN_DIRECT_OBJC_ISA_USAGE = YES_ERROR;
				CLANG_WARN_DOCUMENTATION_COMMENTS = YES;
				CLANG_WARN_EMPTY_BODY = YES;
				CLANG_WARN_ENUM_CONVERSION = YES;
				CLANG_WARN_INFINITE_RECURSION = YES;
				CLANG_WARN_INT_CONVERSION = YES;
				CLANG_WARN_NON_LITERAL_NULL_CONVERSION = YES;
				CLANG_WARN_OBJC_IMPLICIT_RETAIN_SELF = YES;
				CLANG_WARN_OBJC_LITERAL_CONVERSION = YES;
				CLANG_WARN_OBJC_ROOT_CLASS = YES_ERROR;
				CLANG_WARN_RANGE_LOOP_ANALYSIS = YES;
				CLANG_WARN_STRICT_PROTOTYPES = YES;
				CLANG_WARN_SUSPICIOUS_MOVE = YES;
				CLANG_WARN_UNGUARDED_AVAILABILITY = YES_AGGRESSIVE;
				CLANG_WARN_UNREACHABLE_CODE = YES;
				CLANG_WARN__DUPLICATE_METHOD_MATCH = YES;
				CODE_SIGN_IDENTITY = "iPhone Distribution: TELEGRAM MESSENGER LLP";
				"CODE_SIGN_IDENTITY[sdk=iphoneos*]" = "iPhone Distribution: TELEGRAM MESSENGER LLP";
				CODE_SIGN_STYLE = Manual;
				COPY_PHASE_STRIP = NO;
				DEBUG_INFORMATION_FORMAT = "dwarf-with-dsym";
				DEVELOPMENT_TEAM = X834Q8SBVP;
				ENABLE_NS_ASSERTIONS = NO;
				ENABLE_STRICT_OBJC_MSGSEND = YES;
				GCC_C_LANGUAGE_STANDARD = gnu11;
				GCC_NO_COMMON_BLOCKS = YES;
				GCC_WARN_64_TO_32_BIT_CONVERSION = YES;
				GCC_WARN_ABOUT_RETURN_TYPE = YES_ERROR;
				GCC_WARN_UNDECLARED_SELECTOR = YES;
				GCC_WARN_UNINITIALIZED_AUTOS = YES_AGGRESSIVE;
				GCC_WARN_UNUSED_FUNCTION = YES;
				GCC_WARN_UNUSED_VARIABLE = YES;
				IBSC_MODULE = Watch_Extension;
				INFOPLIST_FILE = Watch/App/Info.plist;
				MTL_ENABLE_DEBUG_INFO = NO;
				MTL_FAST_MATH = YES;
				PRODUCT_BUNDLE_IDENTIFIER = "${APP_BUNDLE_ID}.watchkitapp";
				PRODUCT_NAME = "$(TARGET_NAME)";
				PROVISIONING_PROFILE_SPECIFIER = "match InHouse org.telegram.Telegram-iOS.watchkitapp";
				SDKROOT = watchos;
				SKIP_INSTALL = YES;
				SWIFT_OPTIMIZATION_LEVEL = "-Owholemodule";
				SWIFT_VERSION = 4.2;
				TARGETED_DEVICE_FAMILY = 4;
				VALIDATE_PRODUCT = YES;
				WATCHOS_DEPLOYMENT_TARGET = 2.2;
			};
			name = ReleaseHockeyappInternal;
		};
		09C56FAD2172797500BDF00F /* DebugHockeyapp */ = {
			isa = XCBuildConfiguration;
			baseConfigurationReference = D0338735223A9A99007A2CE4 /* Config-Hockeyapp-Internal.xcconfig */;
			buildSettings = {
				ALWAYS_SEARCH_USER_PATHS = NO;
				ASSETCATALOG_COMPILER_COMPLICATION_NAME = Complication;
				BUILD_NUMBER = 99999;
				CLANG_ANALYZER_NONNULL = YES;
				CLANG_ANALYZER_NUMBER_OBJECT_CONVERSION = YES_AGGRESSIVE;
				CLANG_CXX_LANGUAGE_STANDARD = "gnu++14";
				CLANG_CXX_LIBRARY = "libc++";
				CLANG_ENABLE_MODULES = YES;
				CLANG_ENABLE_OBJC_ARC = YES;
				CLANG_ENABLE_OBJC_WEAK = YES;
				CLANG_WARN_BLOCK_CAPTURE_AUTORELEASING = YES;
				CLANG_WARN_BOOL_CONVERSION = YES;
				CLANG_WARN_COMMA = YES;
				CLANG_WARN_CONSTANT_CONVERSION = YES;
				CLANG_WARN_DEPRECATED_OBJC_IMPLEMENTATIONS = YES;
				CLANG_WARN_DIRECT_OBJC_ISA_USAGE = YES_ERROR;
				CLANG_WARN_DOCUMENTATION_COMMENTS = YES;
				CLANG_WARN_EMPTY_BODY = YES;
				CLANG_WARN_ENUM_CONVERSION = YES;
				CLANG_WARN_INFINITE_RECURSION = YES;
				CLANG_WARN_INT_CONVERSION = YES;
				CLANG_WARN_NON_LITERAL_NULL_CONVERSION = YES;
				CLANG_WARN_OBJC_IMPLICIT_RETAIN_SELF = YES;
				CLANG_WARN_OBJC_LITERAL_CONVERSION = YES;
				CLANG_WARN_OBJC_ROOT_CLASS = YES_ERROR;
				CLANG_WARN_RANGE_LOOP_ANALYSIS = YES;
				CLANG_WARN_STRICT_PROTOTYPES = YES;
				CLANG_WARN_SUSPICIOUS_MOVE = YES;
				CLANG_WARN_UNGUARDED_AVAILABILITY = YES_AGGRESSIVE;
				CLANG_WARN_UNREACHABLE_CODE = YES;
				CLANG_WARN__DUPLICATE_METHOD_MATCH = YES;
				CODE_SIGN_IDENTITY = "iPhone Developer";
				CODE_SIGN_STYLE = Manual;
				COPY_PHASE_STRIP = NO;
				DEBUG_INFORMATION_FORMAT = dwarf;
				DEVELOPMENT_TEAM = X834Q8SBVP;
				ENABLE_STRICT_OBJC_MSGSEND = YES;
				ENABLE_TESTABILITY = YES;
				GCC_C_LANGUAGE_STANDARD = gnu11;
				GCC_DYNAMIC_NO_PIC = NO;
				GCC_NO_COMMON_BLOCKS = YES;
				GCC_OPTIMIZATION_LEVEL = 0;
				GCC_PREPROCESSOR_DEFINITIONS = (
					"DEBUG=1",
					"$(inherited)",
				);
				GCC_WARN_64_TO_32_BIT_CONVERSION = YES;
				GCC_WARN_ABOUT_RETURN_TYPE = YES_ERROR;
				GCC_WARN_UNDECLARED_SELECTOR = YES;
				GCC_WARN_UNINITIALIZED_AUTOS = YES_AGGRESSIVE;
				GCC_WARN_UNUSED_FUNCTION = YES;
				GCC_WARN_UNUSED_VARIABLE = YES;
				HEADER_SEARCH_PATHS = submodules/SSignalKit;
				INFOPLIST_FILE = Watch/Extension/Info.plist;
				LD_RUNPATH_SEARCH_PATHS = "$(inherited) @executable_path/Frameworks @executable_path/../../Frameworks";
				LIBRARY_SEARCH_PATHS = submodules/SSignalKit;
				MTL_ENABLE_DEBUG_INFO = INCLUDE_SOURCE;
				MTL_FAST_MATH = YES;
				ONLY_ACTIVE_ARCH = YES;
				PRODUCT_BUNDLE_IDENTIFIER = "${APP_BUNDLE_ID}.watchkitapp.watchkitextension";
				PRODUCT_NAME = "${TARGET_NAME}";
				PROVISIONING_PROFILE_SPECIFIER = "match Development org.telegram.Telegram-iOS.watchkitapp.watchkitextension";
				SDKROOT = watchos;
				SKIP_INSTALL = YES;
				SWIFT_ACTIVE_COMPILATION_CONDITIONS = DEBUG;
				SWIFT_OPTIMIZATION_LEVEL = "-Onone";
				SWIFT_VERSION = 4.2;
				TARGETED_DEVICE_FAMILY = 4;
				WATCHOS_DEPLOYMENT_TARGET = 2.2;
			};
			name = DebugHockeyapp;
		};
		09C56FAE2172797500BDF00F /* DebugAppStore */ = {
			isa = XCBuildConfiguration;
			buildSettings = {
				ALWAYS_SEARCH_USER_PATHS = NO;
				ASSETCATALOG_COMPILER_COMPLICATION_NAME = Complication;
				BUILD_NUMBER = 99999;
				CLANG_ANALYZER_NONNULL = YES;
				CLANG_ANALYZER_NUMBER_OBJECT_CONVERSION = YES_AGGRESSIVE;
				CLANG_CXX_LANGUAGE_STANDARD = "gnu++14";
				CLANG_CXX_LIBRARY = "libc++";
				CLANG_ENABLE_MODULES = YES;
				CLANG_ENABLE_OBJC_ARC = YES;
				CLANG_ENABLE_OBJC_WEAK = YES;
				CLANG_WARN_BLOCK_CAPTURE_AUTORELEASING = YES;
				CLANG_WARN_BOOL_CONVERSION = YES;
				CLANG_WARN_COMMA = YES;
				CLANG_WARN_CONSTANT_CONVERSION = YES;
				CLANG_WARN_DEPRECATED_OBJC_IMPLEMENTATIONS = YES;
				CLANG_WARN_DIRECT_OBJC_ISA_USAGE = YES_ERROR;
				CLANG_WARN_DOCUMENTATION_COMMENTS = YES;
				CLANG_WARN_EMPTY_BODY = YES;
				CLANG_WARN_ENUM_CONVERSION = YES;
				CLANG_WARN_INFINITE_RECURSION = YES;
				CLANG_WARN_INT_CONVERSION = YES;
				CLANG_WARN_NON_LITERAL_NULL_CONVERSION = YES;
				CLANG_WARN_OBJC_IMPLICIT_RETAIN_SELF = YES;
				CLANG_WARN_OBJC_LITERAL_CONVERSION = YES;
				CLANG_WARN_OBJC_ROOT_CLASS = YES_ERROR;
				CLANG_WARN_RANGE_LOOP_ANALYSIS = YES;
				CLANG_WARN_STRICT_PROTOTYPES = YES;
				CLANG_WARN_SUSPICIOUS_MOVE = YES;
				CLANG_WARN_UNGUARDED_AVAILABILITY = YES_AGGRESSIVE;
				CLANG_WARN_UNREACHABLE_CODE = YES;
				CLANG_WARN__DUPLICATE_METHOD_MATCH = YES;
				CODE_SIGN_IDENTITY = "iPhone Developer";
				CODE_SIGN_STYLE = Manual;
				COPY_PHASE_STRIP = NO;
				DEBUG_INFORMATION_FORMAT = dwarf;
				DEVELOPMENT_TEAM = 6N38VWS5BX;
				ENABLE_STRICT_OBJC_MSGSEND = YES;
				ENABLE_TESTABILITY = YES;
				GCC_C_LANGUAGE_STANDARD = gnu11;
				GCC_DYNAMIC_NO_PIC = NO;
				GCC_NO_COMMON_BLOCKS = YES;
				GCC_OPTIMIZATION_LEVEL = 0;
				GCC_PREPROCESSOR_DEFINITIONS = (
					"DEBUG=1",
					"$(inherited)",
				);
				GCC_WARN_64_TO_32_BIT_CONVERSION = YES;
				GCC_WARN_ABOUT_RETURN_TYPE = YES_ERROR;
				GCC_WARN_UNDECLARED_SELECTOR = YES;
				GCC_WARN_UNINITIALIZED_AUTOS = YES_AGGRESSIVE;
				GCC_WARN_UNUSED_FUNCTION = YES;
				GCC_WARN_UNUSED_VARIABLE = YES;
				HEADER_SEARCH_PATHS = submodules/SSignalKit;
				INFOPLIST_FILE = Watch/Extension/Info.plist;
				LD_RUNPATH_SEARCH_PATHS = "$(inherited) @executable_path/Frameworks @executable_path/../../Frameworks";
				LIBRARY_SEARCH_PATHS = submodules/SSignalKit;
				MTL_ENABLE_DEBUG_INFO = INCLUDE_SOURCE;
				MTL_FAST_MATH = YES;
				ONLY_ACTIVE_ARCH = YES;
				PRODUCT_BUNDLE_IDENTIFIER = "${APP_BUNDLE_ID}.watchkitapp.watchkitextension";
				PRODUCT_NAME = "${TARGET_NAME}";
				PROVISIONING_PROFILE_SPECIFIER = "match Development org.telegram.TelegramHD.watchkitapp.watchkitextension";
				SDKROOT = watchos;
				SKIP_INSTALL = YES;
				SWIFT_ACTIVE_COMPILATION_CONDITIONS = DEBUG;
				SWIFT_OPTIMIZATION_LEVEL = "-Onone";
				SWIFT_VERSION = 4.2;
				TARGETED_DEVICE_FAMILY = 4;
				WATCHOS_DEPLOYMENT_TARGET = 2.2;
			};
			name = DebugAppStore;
		};
		09C56FAF2172797500BDF00F /* DebugAppStoreLLC */ = {
			isa = XCBuildConfiguration;
			baseConfigurationReference = D0ADF914212B399A00310BBC /* Config-AppStoreLLC.xcconfig */;
			buildSettings = {
				ALWAYS_SEARCH_USER_PATHS = NO;
				ASSETCATALOG_COMPILER_COMPLICATION_NAME = Complication;
				BUILD_NUMBER = 99999;
				CLANG_ANALYZER_NONNULL = YES;
				CLANG_ANALYZER_NUMBER_OBJECT_CONVERSION = YES_AGGRESSIVE;
				CLANG_CXX_LANGUAGE_STANDARD = "gnu++14";
				CLANG_CXX_LIBRARY = "libc++";
				CLANG_ENABLE_MODULES = YES;
				CLANG_ENABLE_OBJC_ARC = YES;
				CLANG_ENABLE_OBJC_WEAK = YES;
				CLANG_WARN_BLOCK_CAPTURE_AUTORELEASING = YES;
				CLANG_WARN_BOOL_CONVERSION = YES;
				CLANG_WARN_COMMA = YES;
				CLANG_WARN_CONSTANT_CONVERSION = YES;
				CLANG_WARN_DEPRECATED_OBJC_IMPLEMENTATIONS = YES;
				CLANG_WARN_DIRECT_OBJC_ISA_USAGE = YES_ERROR;
				CLANG_WARN_DOCUMENTATION_COMMENTS = YES;
				CLANG_WARN_EMPTY_BODY = YES;
				CLANG_WARN_ENUM_CONVERSION = YES;
				CLANG_WARN_INFINITE_RECURSION = YES;
				CLANG_WARN_INT_CONVERSION = YES;
				CLANG_WARN_NON_LITERAL_NULL_CONVERSION = YES;
				CLANG_WARN_OBJC_IMPLICIT_RETAIN_SELF = YES;
				CLANG_WARN_OBJC_LITERAL_CONVERSION = YES;
				CLANG_WARN_OBJC_ROOT_CLASS = YES_ERROR;
				CLANG_WARN_RANGE_LOOP_ANALYSIS = YES;
				CLANG_WARN_STRICT_PROTOTYPES = YES;
				CLANG_WARN_SUSPICIOUS_MOVE = YES;
				CLANG_WARN_UNGUARDED_AVAILABILITY = YES_AGGRESSIVE;
				CLANG_WARN_UNREACHABLE_CODE = YES;
				CLANG_WARN__DUPLICATE_METHOD_MATCH = YES;
				CODE_SIGN_IDENTITY = "iPhone Developer";
				CODE_SIGN_STYLE = Manual;
				COPY_PHASE_STRIP = NO;
				DEBUG_INFORMATION_FORMAT = dwarf;
				DEVELOPMENT_TEAM = C67CF9S4VU;
				ENABLE_STRICT_OBJC_MSGSEND = YES;
				ENABLE_TESTABILITY = YES;
				GCC_C_LANGUAGE_STANDARD = gnu11;
				GCC_DYNAMIC_NO_PIC = NO;
				GCC_NO_COMMON_BLOCKS = YES;
				GCC_OPTIMIZATION_LEVEL = 0;
				GCC_PREPROCESSOR_DEFINITIONS = (
					"DEBUG=1",
					"$(inherited)",
				);
				GCC_WARN_64_TO_32_BIT_CONVERSION = YES;
				GCC_WARN_ABOUT_RETURN_TYPE = YES_ERROR;
				GCC_WARN_UNDECLARED_SELECTOR = YES;
				GCC_WARN_UNINITIALIZED_AUTOS = YES_AGGRESSIVE;
				GCC_WARN_UNUSED_FUNCTION = YES;
				GCC_WARN_UNUSED_VARIABLE = YES;
				HEADER_SEARCH_PATHS = submodules/SSignalKit;
				INFOPLIST_FILE = Watch/Extension/Info.plist;
				LD_RUNPATH_SEARCH_PATHS = "$(inherited) @executable_path/Frameworks @executable_path/../../Frameworks";
				LIBRARY_SEARCH_PATHS = submodules/SSignalKit;
				MTL_ENABLE_DEBUG_INFO = INCLUDE_SOURCE;
				MTL_FAST_MATH = YES;
				ONLY_ACTIVE_ARCH = YES;
				PRODUCT_BUNDLE_IDENTIFIER = "${APP_BUNDLE_ID}.watchkitapp.watchkitextension";
				PRODUCT_NAME = "${TARGET_NAME}";
				PROVISIONING_PROFILE_SPECIFIER = "match Development ph.telegra.Telegraph.watchkitapp.watchkitextension";
				SDKROOT = watchos;
				SKIP_INSTALL = YES;
				SWIFT_ACTIVE_COMPILATION_CONDITIONS = DEBUG;
				SWIFT_OPTIMIZATION_LEVEL = "-Onone";
				SWIFT_VERSION = 4.2;
				TARGETED_DEVICE_FAMILY = 4;
				WATCHOS_DEPLOYMENT_TARGET = 2.2;
			};
			name = DebugAppStoreLLC;
		};
		09C56FB02172797500BDF00F /* ReleaseAppStore */ = {
			isa = XCBuildConfiguration;
			buildSettings = {
				ALWAYS_SEARCH_USER_PATHS = NO;
				ASSETCATALOG_COMPILER_COMPLICATION_NAME = Complication;
				BUILD_NUMBER = 99999;
				CLANG_ANALYZER_NONNULL = YES;
				CLANG_ANALYZER_NUMBER_OBJECT_CONVERSION = YES_AGGRESSIVE;
				CLANG_CXX_LANGUAGE_STANDARD = "gnu++14";
				CLANG_CXX_LIBRARY = "libc++";
				CLANG_ENABLE_MODULES = YES;
				CLANG_ENABLE_OBJC_ARC = YES;
				CLANG_ENABLE_OBJC_WEAK = YES;
				CLANG_WARN_BLOCK_CAPTURE_AUTORELEASING = YES;
				CLANG_WARN_BOOL_CONVERSION = YES;
				CLANG_WARN_COMMA = YES;
				CLANG_WARN_CONSTANT_CONVERSION = YES;
				CLANG_WARN_DEPRECATED_OBJC_IMPLEMENTATIONS = YES;
				CLANG_WARN_DIRECT_OBJC_ISA_USAGE = YES_ERROR;
				CLANG_WARN_DOCUMENTATION_COMMENTS = YES;
				CLANG_WARN_EMPTY_BODY = YES;
				CLANG_WARN_ENUM_CONVERSION = YES;
				CLANG_WARN_INFINITE_RECURSION = YES;
				CLANG_WARN_INT_CONVERSION = YES;
				CLANG_WARN_NON_LITERAL_NULL_CONVERSION = YES;
				CLANG_WARN_OBJC_IMPLICIT_RETAIN_SELF = YES;
				CLANG_WARN_OBJC_LITERAL_CONVERSION = YES;
				CLANG_WARN_OBJC_ROOT_CLASS = YES_ERROR;
				CLANG_WARN_RANGE_LOOP_ANALYSIS = YES;
				CLANG_WARN_STRICT_PROTOTYPES = YES;
				CLANG_WARN_SUSPICIOUS_MOVE = YES;
				CLANG_WARN_UNGUARDED_AVAILABILITY = YES_AGGRESSIVE;
				CLANG_WARN_UNREACHABLE_CODE = YES;
				CLANG_WARN__DUPLICATE_METHOD_MATCH = YES;
				CODE_SIGN_IDENTITY = "iPhone Distribution";
				CODE_SIGN_STYLE = Manual;
				COPY_PHASE_STRIP = NO;
				DEBUG_INFORMATION_FORMAT = "dwarf-with-dsym";
				DEVELOPMENT_TEAM = 6N38VWS5BX;
				ENABLE_NS_ASSERTIONS = NO;
				ENABLE_STRICT_OBJC_MSGSEND = YES;
				GCC_C_LANGUAGE_STANDARD = gnu11;
				GCC_NO_COMMON_BLOCKS = YES;
				GCC_WARN_64_TO_32_BIT_CONVERSION = YES;
				GCC_WARN_ABOUT_RETURN_TYPE = YES_ERROR;
				GCC_WARN_UNDECLARED_SELECTOR = YES;
				GCC_WARN_UNINITIALIZED_AUTOS = YES_AGGRESSIVE;
				GCC_WARN_UNUSED_FUNCTION = YES;
				GCC_WARN_UNUSED_VARIABLE = YES;
				HEADER_SEARCH_PATHS = submodules/SSignalKit;
				INFOPLIST_FILE = Watch/Extension/Info.plist;
				LD_RUNPATH_SEARCH_PATHS = "$(inherited) @executable_path/Frameworks @executable_path/../../Frameworks";
				LIBRARY_SEARCH_PATHS = submodules/SSignalKit;
				MTL_ENABLE_DEBUG_INFO = NO;
				MTL_FAST_MATH = YES;
				PRODUCT_BUNDLE_IDENTIFIER = "${APP_BUNDLE_ID}.watchkitapp.watchkitextension";
				PRODUCT_NAME = "${TARGET_NAME}";
				PROVISIONING_PROFILE_SPECIFIER = "match AppStore org.telegram.TelegramHD.watchkitapp.watchkitextension";
				SDKROOT = watchos;
				SKIP_INSTALL = YES;
				SWIFT_OPTIMIZATION_LEVEL = "-Owholemodule";
				SWIFT_VERSION = 4.2;
				TARGETED_DEVICE_FAMILY = 4;
				VALIDATE_PRODUCT = YES;
				WATCHOS_DEPLOYMENT_TARGET = 2.2;
			};
			name = ReleaseAppStore;
		};
		09C56FB12172797500BDF00F /* ReleaseAppStoreLLC */ = {
			isa = XCBuildConfiguration;
			baseConfigurationReference = D0ADF914212B399A00310BBC /* Config-AppStoreLLC.xcconfig */;
			buildSettings = {
				ALWAYS_SEARCH_USER_PATHS = NO;
				ASSETCATALOG_COMPILER_COMPLICATION_NAME = Complication;
				BUILD_NUMBER = 99999;
				CLANG_ANALYZER_NONNULL = YES;
				CLANG_ANALYZER_NUMBER_OBJECT_CONVERSION = YES_AGGRESSIVE;
				CLANG_CXX_LANGUAGE_STANDARD = "gnu++14";
				CLANG_CXX_LIBRARY = "libc++";
				CLANG_ENABLE_MODULES = YES;
				CLANG_ENABLE_OBJC_ARC = YES;
				CLANG_ENABLE_OBJC_WEAK = YES;
				CLANG_WARN_BLOCK_CAPTURE_AUTORELEASING = YES;
				CLANG_WARN_BOOL_CONVERSION = YES;
				CLANG_WARN_COMMA = YES;
				CLANG_WARN_CONSTANT_CONVERSION = YES;
				CLANG_WARN_DEPRECATED_OBJC_IMPLEMENTATIONS = YES;
				CLANG_WARN_DIRECT_OBJC_ISA_USAGE = YES_ERROR;
				CLANG_WARN_DOCUMENTATION_COMMENTS = YES;
				CLANG_WARN_EMPTY_BODY = YES;
				CLANG_WARN_ENUM_CONVERSION = YES;
				CLANG_WARN_INFINITE_RECURSION = YES;
				CLANG_WARN_INT_CONVERSION = YES;
				CLANG_WARN_NON_LITERAL_NULL_CONVERSION = YES;
				CLANG_WARN_OBJC_IMPLICIT_RETAIN_SELF = YES;
				CLANG_WARN_OBJC_LITERAL_CONVERSION = YES;
				CLANG_WARN_OBJC_ROOT_CLASS = YES_ERROR;
				CLANG_WARN_RANGE_LOOP_ANALYSIS = YES;
				CLANG_WARN_STRICT_PROTOTYPES = YES;
				CLANG_WARN_SUSPICIOUS_MOVE = YES;
				CLANG_WARN_UNGUARDED_AVAILABILITY = YES_AGGRESSIVE;
				CLANG_WARN_UNREACHABLE_CODE = YES;
				CLANG_WARN__DUPLICATE_METHOD_MATCH = YES;
				CODE_SIGN_IDENTITY = "iPhone Distribution: Digital Fortress LLC (C67CF9S4VU)";
				"CODE_SIGN_IDENTITY[sdk=iphoneos*]" = "iPhone Distribution: Digital Fortress LLC (C67CF9S4VU)";
				CODE_SIGN_STYLE = Manual;
				COPY_PHASE_STRIP = NO;
				DEBUG_INFORMATION_FORMAT = "dwarf-with-dsym";
				DEVELOPMENT_TEAM = C67CF9S4VU;
				ENABLE_NS_ASSERTIONS = NO;
				ENABLE_STRICT_OBJC_MSGSEND = YES;
				GCC_C_LANGUAGE_STANDARD = gnu11;
				GCC_NO_COMMON_BLOCKS = YES;
				GCC_WARN_64_TO_32_BIT_CONVERSION = YES;
				GCC_WARN_ABOUT_RETURN_TYPE = YES_ERROR;
				GCC_WARN_UNDECLARED_SELECTOR = YES;
				GCC_WARN_UNINITIALIZED_AUTOS = YES_AGGRESSIVE;
				GCC_WARN_UNUSED_FUNCTION = YES;
				GCC_WARN_UNUSED_VARIABLE = YES;
				HEADER_SEARCH_PATHS = submodules/SSignalKit;
				INFOPLIST_FILE = Watch/Extension/Info.plist;
				LD_RUNPATH_SEARCH_PATHS = "$(inherited) @executable_path/Frameworks @executable_path/../../Frameworks";
				LIBRARY_SEARCH_PATHS = submodules/SSignalKit;
				MTL_ENABLE_DEBUG_INFO = NO;
				MTL_FAST_MATH = YES;
				PRODUCT_BUNDLE_IDENTIFIER = "${APP_BUNDLE_ID}.watchkitapp.watchkitextension";
				PRODUCT_NAME = "${TARGET_NAME}";
				PROVISIONING_PROFILE_SPECIFIER = "match AppStore ph.telegra.Telegraph.watchkitapp.watchkitextension";
				SDKROOT = watchos;
				SKIP_INSTALL = YES;
				SWIFT_OPTIMIZATION_LEVEL = "-Owholemodule";
				SWIFT_VERSION = 4.2;
				TARGETED_DEVICE_FAMILY = 4;
				VALIDATE_PRODUCT = YES;
				WATCHOS_DEPLOYMENT_TARGET = 2.2;
			};
			name = ReleaseAppStoreLLC;
		};
		09C56FB32172797500BDF00F /* ReleaseHockeyappInternal */ = {
			isa = XCBuildConfiguration;
			baseConfigurationReference = D0338735223A9A99007A2CE4 /* Config-Hockeyapp-Internal.xcconfig */;
			buildSettings = {
				ALWAYS_SEARCH_USER_PATHS = NO;
				ASSETCATALOG_COMPILER_COMPLICATION_NAME = Complication;
				BUILD_NUMBER = 99999;
				CLANG_ANALYZER_NONNULL = YES;
				CLANG_ANALYZER_NUMBER_OBJECT_CONVERSION = YES_AGGRESSIVE;
				CLANG_CXX_LANGUAGE_STANDARD = "gnu++14";
				CLANG_CXX_LIBRARY = "libc++";
				CLANG_ENABLE_MODULES = YES;
				CLANG_ENABLE_OBJC_ARC = YES;
				CLANG_ENABLE_OBJC_WEAK = YES;
				CLANG_WARN_BLOCK_CAPTURE_AUTORELEASING = YES;
				CLANG_WARN_BOOL_CONVERSION = YES;
				CLANG_WARN_COMMA = YES;
				CLANG_WARN_CONSTANT_CONVERSION = YES;
				CLANG_WARN_DEPRECATED_OBJC_IMPLEMENTATIONS = YES;
				CLANG_WARN_DIRECT_OBJC_ISA_USAGE = YES_ERROR;
				CLANG_WARN_DOCUMENTATION_COMMENTS = YES;
				CLANG_WARN_EMPTY_BODY = YES;
				CLANG_WARN_ENUM_CONVERSION = YES;
				CLANG_WARN_INFINITE_RECURSION = YES;
				CLANG_WARN_INT_CONVERSION = YES;
				CLANG_WARN_NON_LITERAL_NULL_CONVERSION = YES;
				CLANG_WARN_OBJC_IMPLICIT_RETAIN_SELF = YES;
				CLANG_WARN_OBJC_LITERAL_CONVERSION = YES;
				CLANG_WARN_OBJC_ROOT_CLASS = YES_ERROR;
				CLANG_WARN_RANGE_LOOP_ANALYSIS = YES;
				CLANG_WARN_STRICT_PROTOTYPES = YES;
				CLANG_WARN_SUSPICIOUS_MOVE = YES;
				CLANG_WARN_UNGUARDED_AVAILABILITY = YES_AGGRESSIVE;
				CLANG_WARN_UNREACHABLE_CODE = YES;
				CLANG_WARN__DUPLICATE_METHOD_MATCH = YES;
				CODE_SIGN_STYLE = Manual;
				COPY_PHASE_STRIP = NO;
				DEBUG_INFORMATION_FORMAT = "dwarf-with-dsym";
				DEVELOPMENT_TEAM = X834Q8SBVP;
				ENABLE_NS_ASSERTIONS = NO;
				ENABLE_STRICT_OBJC_MSGSEND = YES;
				GCC_C_LANGUAGE_STANDARD = gnu11;
				GCC_NO_COMMON_BLOCKS = YES;
				GCC_WARN_64_TO_32_BIT_CONVERSION = YES;
				GCC_WARN_ABOUT_RETURN_TYPE = YES_ERROR;
				GCC_WARN_UNDECLARED_SELECTOR = YES;
				GCC_WARN_UNINITIALIZED_AUTOS = YES_AGGRESSIVE;
				GCC_WARN_UNUSED_FUNCTION = YES;
				GCC_WARN_UNUSED_VARIABLE = YES;
				HEADER_SEARCH_PATHS = submodules/SSignalKit;
				INFOPLIST_FILE = Watch/Extension/Info.plist;
				LD_RUNPATH_SEARCH_PATHS = "$(inherited) @executable_path/Frameworks @executable_path/../../Frameworks";
				LIBRARY_SEARCH_PATHS = submodules/SSignalKit;
				MTL_ENABLE_DEBUG_INFO = NO;
				MTL_FAST_MATH = YES;
				PRODUCT_BUNDLE_IDENTIFIER = "${APP_BUNDLE_ID}.watchkitapp.watchkitextension";
				PRODUCT_NAME = "${TARGET_NAME}";
				PROVISIONING_PROFILE_SPECIFIER = "match InHouse org.telegram.Telegram-iOS.watchkitapp.watchkitextension";
				SDKROOT = watchos;
				SKIP_INSTALL = YES;
				SWIFT_OPTIMIZATION_LEVEL = "-Owholemodule";
				SWIFT_VERSION = 4.2;
				TARGETED_DEVICE_FAMILY = 4;
				VALIDATE_PRODUCT = YES;
				WATCHOS_DEPLOYMENT_TARGET = 2.2;
			};
			name = ReleaseHockeyappInternal;
		};
		D000CAD121FB6E380011B15D /* DebugHockeyapp */ = {
			isa = XCBuildConfiguration;
			baseConfigurationReference = D0338735223A9A99007A2CE4 /* Config-Hockeyapp-Internal.xcconfig */;
			buildSettings = {
				ALWAYS_SEARCH_USER_PATHS = NO;
				BUILD_NUMBER = 99999;
				CLANG_ANALYZER_NONNULL = YES;
				CLANG_ANALYZER_NUMBER_OBJECT_CONVERSION = YES_AGGRESSIVE;
				CLANG_CXX_LANGUAGE_STANDARD = "gnu++14";
				CLANG_CXX_LIBRARY = "libc++";
				CLANG_ENABLE_MODULES = YES;
				CLANG_ENABLE_OBJC_ARC = YES;
				CLANG_ENABLE_OBJC_WEAK = YES;
				CLANG_WARN_BLOCK_CAPTURE_AUTORELEASING = YES;
				CLANG_WARN_BOOL_CONVERSION = YES;
				CLANG_WARN_COMMA = YES;
				CLANG_WARN_CONSTANT_CONVERSION = YES;
				CLANG_WARN_DEPRECATED_OBJC_IMPLEMENTATIONS = YES;
				CLANG_WARN_DIRECT_OBJC_ISA_USAGE = YES_ERROR;
				CLANG_WARN_DOCUMENTATION_COMMENTS = YES;
				CLANG_WARN_EMPTY_BODY = YES;
				CLANG_WARN_ENUM_CONVERSION = YES;
				CLANG_WARN_INFINITE_RECURSION = YES;
				CLANG_WARN_INT_CONVERSION = YES;
				CLANG_WARN_NON_LITERAL_NULL_CONVERSION = YES;
				CLANG_WARN_OBJC_IMPLICIT_RETAIN_SELF = YES;
				CLANG_WARN_OBJC_LITERAL_CONVERSION = YES;
				CLANG_WARN_OBJC_ROOT_CLASS = YES_ERROR;
				CLANG_WARN_RANGE_LOOP_ANALYSIS = YES;
				CLANG_WARN_STRICT_PROTOTYPES = YES;
				CLANG_WARN_SUSPICIOUS_MOVE = YES;
				CLANG_WARN_UNGUARDED_AVAILABILITY = YES_AGGRESSIVE;
				CLANG_WARN_UNREACHABLE_CODE = YES;
				CLANG_WARN__DUPLICATE_METHOD_MATCH = YES;
				CODE_SIGN_ENTITLEMENTS = "NotificationService/NotificationService-Hockeyapp.entitlements";
				CODE_SIGN_IDENTITY = "iPhone Developer";
				"CODE_SIGN_IDENTITY[sdk=iphoneos*]" = "iPhone Developer";
				CODE_SIGN_STYLE = Manual;
				COPY_PHASE_STRIP = NO;
				DEBUG_INFORMATION_FORMAT = dwarf;
				DEVELOPMENT_TEAM = X834Q8SBVP;
				ENABLE_STRICT_OBJC_MSGSEND = YES;
				ENABLE_TESTABILITY = YES;
				GCC_C_LANGUAGE_STANDARD = gnu11;
				GCC_DYNAMIC_NO_PIC = NO;
				GCC_NO_COMMON_BLOCKS = YES;
				GCC_OPTIMIZATION_LEVEL = 0;
				GCC_PREPROCESSOR_DEFINITIONS = (
					"DEBUG=1",
					"$(inherited)",
				);
				GCC_WARN_64_TO_32_BIT_CONVERSION = YES;
				GCC_WARN_ABOUT_RETURN_TYPE = YES_ERROR;
				GCC_WARN_UNDECLARED_SELECTOR = YES;
				GCC_WARN_UNINITIALIZED_AUTOS = YES_AGGRESSIVE;
				GCC_WARN_UNUSED_FUNCTION = YES;
				GCC_WARN_UNUSED_VARIABLE = YES;
				INFOPLIST_FILE = NotificationService/Info.plist;
				IPHONEOS_DEPLOYMENT_TARGET = 10.0;
				LD_RUNPATH_SEARCH_PATHS = "$(inherited) @executable_path/Frameworks @executable_path/../../Frameworks";
				MTL_ENABLE_DEBUG_INFO = INCLUDE_SOURCE;
				MTL_FAST_MATH = YES;
				ONLY_ACTIVE_ARCH = YES;
				PRODUCT_BUNDLE_IDENTIFIER = "$(APP_BUNDLE_ID).NotificationService";
				PRODUCT_NAME = "$(TARGET_NAME)";
				PROVISIONING_PROFILE_SPECIFIER = "match Development org.telegram.Telegram-iOS.NotificationService";
				SDKROOT = iphoneos;
				SKIP_INSTALL = YES;
				SWIFT_ACTIVE_COMPILATION_CONDITIONS = DEBUG;
				SWIFT_OBJC_BRIDGING_HEADER = "NotificationService/NotificationService-Bridging-Header.h";
				SWIFT_OPTIMIZATION_LEVEL = "-Onone";
				SWIFT_VERSION = 4.2;
				TARGETED_DEVICE_FAMILY = "1,2";
			};
			name = DebugHockeyapp;
		};
		D000CAD221FB6E380011B15D /* DebugFork */ = {
			isa = XCBuildConfiguration;
			baseConfigurationReference = D021D4D8219CAEDD0064BEBA /* Config-Fork.xcconfig */;
			buildSettings = {
				ALWAYS_SEARCH_USER_PATHS = NO;
				BUILD_NUMBER = 99999;
				CLANG_ANALYZER_NONNULL = YES;
				CLANG_ANALYZER_NUMBER_OBJECT_CONVERSION = YES_AGGRESSIVE;
				CLANG_CXX_LANGUAGE_STANDARD = "gnu++14";
				CLANG_CXX_LIBRARY = "libc++";
				CLANG_ENABLE_MODULES = YES;
				CLANG_ENABLE_OBJC_ARC = YES;
				CLANG_ENABLE_OBJC_WEAK = YES;
				CLANG_WARN_BLOCK_CAPTURE_AUTORELEASING = YES;
				CLANG_WARN_BOOL_CONVERSION = YES;
				CLANG_WARN_COMMA = YES;
				CLANG_WARN_CONSTANT_CONVERSION = YES;
				CLANG_WARN_DEPRECATED_OBJC_IMPLEMENTATIONS = YES;
				CLANG_WARN_DIRECT_OBJC_ISA_USAGE = YES_ERROR;
				CLANG_WARN_DOCUMENTATION_COMMENTS = YES;
				CLANG_WARN_EMPTY_BODY = YES;
				CLANG_WARN_ENUM_CONVERSION = YES;
				CLANG_WARN_INFINITE_RECURSION = YES;
				CLANG_WARN_INT_CONVERSION = YES;
				CLANG_WARN_NON_LITERAL_NULL_CONVERSION = YES;
				CLANG_WARN_OBJC_IMPLICIT_RETAIN_SELF = YES;
				CLANG_WARN_OBJC_LITERAL_CONVERSION = YES;
				CLANG_WARN_OBJC_ROOT_CLASS = YES_ERROR;
				CLANG_WARN_RANGE_LOOP_ANALYSIS = YES;
				CLANG_WARN_STRICT_PROTOTYPES = YES;
				CLANG_WARN_SUSPICIOUS_MOVE = YES;
				CLANG_WARN_UNGUARDED_AVAILABILITY = YES_AGGRESSIVE;
				CLANG_WARN_UNREACHABLE_CODE = YES;
				CLANG_WARN__DUPLICATE_METHOD_MATCH = YES;
				CODE_SIGN_ENTITLEMENTS = "NotificationService/NotificationService-Fork.entitlements";
				CODE_SIGN_IDENTITY = "iPhone Developer";
				"CODE_SIGN_IDENTITY[sdk=iphoneos*]" = "iPhone Developer";
				CODE_SIGN_STYLE = Manual;
				COPY_PHASE_STRIP = NO;
				DEBUG_INFORMATION_FORMAT = dwarf;
				DEVELOPMENT_TEAM = "";
				ENABLE_STRICT_OBJC_MSGSEND = YES;
				ENABLE_TESTABILITY = YES;
				GCC_C_LANGUAGE_STANDARD = gnu11;
				GCC_DYNAMIC_NO_PIC = NO;
				GCC_NO_COMMON_BLOCKS = YES;
				GCC_OPTIMIZATION_LEVEL = 0;
				GCC_PREPROCESSOR_DEFINITIONS = (
					"DEBUG=1",
					"$(inherited)",
				);
				GCC_WARN_64_TO_32_BIT_CONVERSION = YES;
				GCC_WARN_ABOUT_RETURN_TYPE = YES_ERROR;
				GCC_WARN_UNDECLARED_SELECTOR = YES;
				GCC_WARN_UNINITIALIZED_AUTOS = YES_AGGRESSIVE;
				GCC_WARN_UNUSED_FUNCTION = YES;
				GCC_WARN_UNUSED_VARIABLE = YES;
				INFOPLIST_FILE = NotificationService/Info.plist;
				IPHONEOS_DEPLOYMENT_TARGET = 10.0;
				LD_RUNPATH_SEARCH_PATHS = "$(inherited) @executable_path/Frameworks @executable_path/../../Frameworks";
				MTL_ENABLE_DEBUG_INFO = INCLUDE_SOURCE;
				MTL_FAST_MATH = YES;
				ONLY_ACTIVE_ARCH = YES;
				PRODUCT_BUNDLE_IDENTIFIER = "$(APP_BUNDLE_ID).NotificationService";
				PRODUCT_NAME = "$(TARGET_NAME)";
				PROVISIONING_PROFILE_SPECIFIER = "";
				SDKROOT = iphoneos;
				SKIP_INSTALL = YES;
				SWIFT_ACTIVE_COMPILATION_CONDITIONS = DEBUG;
				SWIFT_OBJC_BRIDGING_HEADER = "NotificationService/NotificationService-Bridging-Header.h";
				SWIFT_OPTIMIZATION_LEVEL = "-Onone";
				SWIFT_VERSION = 4.2;
				TARGETED_DEVICE_FAMILY = "1,2";
			};
			name = DebugFork;
		};
		D000CAD321FB6E380011B15D /* DebugAppStore */ = {
			isa = XCBuildConfiguration;
			buildSettings = {
				ALWAYS_SEARCH_USER_PATHS = NO;
				BUILD_NUMBER = 99999;
				CLANG_ANALYZER_NONNULL = YES;
				CLANG_ANALYZER_NUMBER_OBJECT_CONVERSION = YES_AGGRESSIVE;
				CLANG_CXX_LANGUAGE_STANDARD = "gnu++14";
				CLANG_CXX_LIBRARY = "libc++";
				CLANG_ENABLE_MODULES = YES;
				CLANG_ENABLE_OBJC_ARC = YES;
				CLANG_ENABLE_OBJC_WEAK = YES;
				CLANG_WARN_BLOCK_CAPTURE_AUTORELEASING = YES;
				CLANG_WARN_BOOL_CONVERSION = YES;
				CLANG_WARN_COMMA = YES;
				CLANG_WARN_CONSTANT_CONVERSION = YES;
				CLANG_WARN_DEPRECATED_OBJC_IMPLEMENTATIONS = YES;
				CLANG_WARN_DIRECT_OBJC_ISA_USAGE = YES_ERROR;
				CLANG_WARN_DOCUMENTATION_COMMENTS = YES;
				CLANG_WARN_EMPTY_BODY = YES;
				CLANG_WARN_ENUM_CONVERSION = YES;
				CLANG_WARN_INFINITE_RECURSION = YES;
				CLANG_WARN_INT_CONVERSION = YES;
				CLANG_WARN_NON_LITERAL_NULL_CONVERSION = YES;
				CLANG_WARN_OBJC_IMPLICIT_RETAIN_SELF = YES;
				CLANG_WARN_OBJC_LITERAL_CONVERSION = YES;
				CLANG_WARN_OBJC_ROOT_CLASS = YES_ERROR;
				CLANG_WARN_RANGE_LOOP_ANALYSIS = YES;
				CLANG_WARN_STRICT_PROTOTYPES = YES;
				CLANG_WARN_SUSPICIOUS_MOVE = YES;
				CLANG_WARN_UNGUARDED_AVAILABILITY = YES_AGGRESSIVE;
				CLANG_WARN_UNREACHABLE_CODE = YES;
				CLANG_WARN__DUPLICATE_METHOD_MATCH = YES;
				CODE_SIGN_ENTITLEMENTS = "NotificationService/NotificationService-AppStore.entitlements";
				CODE_SIGN_IDENTITY = "iPhone Developer";
				"CODE_SIGN_IDENTITY[sdk=iphoneos*]" = "iPhone Developer";
				CODE_SIGN_STYLE = Manual;
				COPY_PHASE_STRIP = NO;
				DEBUG_INFORMATION_FORMAT = dwarf;
				DEVELOPMENT_TEAM = "";
				ENABLE_STRICT_OBJC_MSGSEND = YES;
				ENABLE_TESTABILITY = YES;
				GCC_C_LANGUAGE_STANDARD = gnu11;
				GCC_DYNAMIC_NO_PIC = NO;
				GCC_NO_COMMON_BLOCKS = YES;
				GCC_OPTIMIZATION_LEVEL = 0;
				GCC_PREPROCESSOR_DEFINITIONS = (
					"DEBUG=1",
					"$(inherited)",
				);
				GCC_WARN_64_TO_32_BIT_CONVERSION = YES;
				GCC_WARN_ABOUT_RETURN_TYPE = YES_ERROR;
				GCC_WARN_UNDECLARED_SELECTOR = YES;
				GCC_WARN_UNINITIALIZED_AUTOS = YES_AGGRESSIVE;
				GCC_WARN_UNUSED_FUNCTION = YES;
				GCC_WARN_UNUSED_VARIABLE = YES;
				INFOPLIST_FILE = NotificationService/Info.plist;
				IPHONEOS_DEPLOYMENT_TARGET = 10.0;
				LD_RUNPATH_SEARCH_PATHS = "$(inherited) @executable_path/Frameworks @executable_path/../../Frameworks";
				MTL_ENABLE_DEBUG_INFO = INCLUDE_SOURCE;
				MTL_FAST_MATH = YES;
				ONLY_ACTIVE_ARCH = YES;
				PRODUCT_BUNDLE_IDENTIFIER = "$(APP_BUNDLE_ID).NotificationService";
				PRODUCT_NAME = "$(TARGET_NAME)";
				PROVISIONING_PROFILE_SPECIFIER = "";
				SDKROOT = iphoneos;
				SKIP_INSTALL = YES;
				SWIFT_ACTIVE_COMPILATION_CONDITIONS = DEBUG;
				SWIFT_OBJC_BRIDGING_HEADER = "NotificationService/NotificationService-Bridging-Header.h";
				SWIFT_OPTIMIZATION_LEVEL = "-Onone";
				SWIFT_VERSION = 4.2;
				TARGETED_DEVICE_FAMILY = "1,2";
			};
			name = DebugAppStore;
		};
		D000CAD421FB6E380011B15D /* DebugAppStoreLLC */ = {
			isa = XCBuildConfiguration;
			baseConfigurationReference = D0ADF914212B399A00310BBC /* Config-AppStoreLLC.xcconfig */;
			buildSettings = {
				ALWAYS_SEARCH_USER_PATHS = NO;
				BUILD_NUMBER = 99999;
				CLANG_ANALYZER_NONNULL = YES;
				CLANG_ANALYZER_NUMBER_OBJECT_CONVERSION = YES_AGGRESSIVE;
				CLANG_CXX_LANGUAGE_STANDARD = "gnu++14";
				CLANG_CXX_LIBRARY = "libc++";
				CLANG_ENABLE_MODULES = YES;
				CLANG_ENABLE_OBJC_ARC = YES;
				CLANG_ENABLE_OBJC_WEAK = YES;
				CLANG_WARN_BLOCK_CAPTURE_AUTORELEASING = YES;
				CLANG_WARN_BOOL_CONVERSION = YES;
				CLANG_WARN_COMMA = YES;
				CLANG_WARN_CONSTANT_CONVERSION = YES;
				CLANG_WARN_DEPRECATED_OBJC_IMPLEMENTATIONS = YES;
				CLANG_WARN_DIRECT_OBJC_ISA_USAGE = YES_ERROR;
				CLANG_WARN_DOCUMENTATION_COMMENTS = YES;
				CLANG_WARN_EMPTY_BODY = YES;
				CLANG_WARN_ENUM_CONVERSION = YES;
				CLANG_WARN_INFINITE_RECURSION = YES;
				CLANG_WARN_INT_CONVERSION = YES;
				CLANG_WARN_NON_LITERAL_NULL_CONVERSION = YES;
				CLANG_WARN_OBJC_IMPLICIT_RETAIN_SELF = YES;
				CLANG_WARN_OBJC_LITERAL_CONVERSION = YES;
				CLANG_WARN_OBJC_ROOT_CLASS = YES_ERROR;
				CLANG_WARN_RANGE_LOOP_ANALYSIS = YES;
				CLANG_WARN_STRICT_PROTOTYPES = YES;
				CLANG_WARN_SUSPICIOUS_MOVE = YES;
				CLANG_WARN_UNGUARDED_AVAILABILITY = YES_AGGRESSIVE;
				CLANG_WARN_UNREACHABLE_CODE = YES;
				CLANG_WARN__DUPLICATE_METHOD_MATCH = YES;
				CODE_SIGN_ENTITLEMENTS = "NotificationService/NotificationService-AppStoreLLC.entitlements";
				CODE_SIGN_IDENTITY = "iPhone Developer";
				"CODE_SIGN_IDENTITY[sdk=iphoneos*]" = "iPhone Developer";
				CODE_SIGN_STYLE = Manual;
				COPY_PHASE_STRIP = NO;
				DEBUG_INFORMATION_FORMAT = dwarf;
				DEVELOPMENT_TEAM = C67CF9S4VU;
				ENABLE_STRICT_OBJC_MSGSEND = YES;
				ENABLE_TESTABILITY = YES;
				GCC_C_LANGUAGE_STANDARD = gnu11;
				GCC_DYNAMIC_NO_PIC = NO;
				GCC_NO_COMMON_BLOCKS = YES;
				GCC_OPTIMIZATION_LEVEL = 0;
				GCC_PREPROCESSOR_DEFINITIONS = (
					"DEBUG=1",
					"$(inherited)",
				);
				GCC_WARN_64_TO_32_BIT_CONVERSION = YES;
				GCC_WARN_ABOUT_RETURN_TYPE = YES_ERROR;
				GCC_WARN_UNDECLARED_SELECTOR = YES;
				GCC_WARN_UNINITIALIZED_AUTOS = YES_AGGRESSIVE;
				GCC_WARN_UNUSED_FUNCTION = YES;
				GCC_WARN_UNUSED_VARIABLE = YES;
				INFOPLIST_FILE = NotificationService/Info.plist;
				IPHONEOS_DEPLOYMENT_TARGET = 10.0;
				LD_RUNPATH_SEARCH_PATHS = "$(inherited) @executable_path/Frameworks @executable_path/../../Frameworks";
				MTL_ENABLE_DEBUG_INFO = INCLUDE_SOURCE;
				MTL_FAST_MATH = YES;
				ONLY_ACTIVE_ARCH = YES;
				PRODUCT_BUNDLE_IDENTIFIER = "$(APP_BUNDLE_ID).NotificationService";
				PRODUCT_NAME = "$(TARGET_NAME)";
				PROVISIONING_PROFILE_SPECIFIER = "match Development ph.telegra.Telegraph.NotificationService";
				SDKROOT = iphoneos;
				SKIP_INSTALL = YES;
				SWIFT_ACTIVE_COMPILATION_CONDITIONS = DEBUG;
				SWIFT_OBJC_BRIDGING_HEADER = "NotificationService/NotificationService-Bridging-Header.h";
				SWIFT_OPTIMIZATION_LEVEL = "-Onone";
				SWIFT_VERSION = 4.2;
				TARGETED_DEVICE_FAMILY = "1,2";
			};
			name = DebugAppStoreLLC;
		};
		D000CAD521FB6E380011B15D /* ReleaseAppStore */ = {
			isa = XCBuildConfiguration;
			buildSettings = {
				ALWAYS_SEARCH_USER_PATHS = NO;
				BUILD_NUMBER = 99999;
				CLANG_ANALYZER_NONNULL = YES;
				CLANG_ANALYZER_NUMBER_OBJECT_CONVERSION = YES_AGGRESSIVE;
				CLANG_CXX_LANGUAGE_STANDARD = "gnu++14";
				CLANG_CXX_LIBRARY = "libc++";
				CLANG_ENABLE_MODULES = YES;
				CLANG_ENABLE_OBJC_ARC = YES;
				CLANG_ENABLE_OBJC_WEAK = YES;
				CLANG_WARN_BLOCK_CAPTURE_AUTORELEASING = YES;
				CLANG_WARN_BOOL_CONVERSION = YES;
				CLANG_WARN_COMMA = YES;
				CLANG_WARN_CONSTANT_CONVERSION = YES;
				CLANG_WARN_DEPRECATED_OBJC_IMPLEMENTATIONS = YES;
				CLANG_WARN_DIRECT_OBJC_ISA_USAGE = YES_ERROR;
				CLANG_WARN_DOCUMENTATION_COMMENTS = YES;
				CLANG_WARN_EMPTY_BODY = YES;
				CLANG_WARN_ENUM_CONVERSION = YES;
				CLANG_WARN_INFINITE_RECURSION = YES;
				CLANG_WARN_INT_CONVERSION = YES;
				CLANG_WARN_NON_LITERAL_NULL_CONVERSION = YES;
				CLANG_WARN_OBJC_IMPLICIT_RETAIN_SELF = YES;
				CLANG_WARN_OBJC_LITERAL_CONVERSION = YES;
				CLANG_WARN_OBJC_ROOT_CLASS = YES_ERROR;
				CLANG_WARN_RANGE_LOOP_ANALYSIS = YES;
				CLANG_WARN_STRICT_PROTOTYPES = YES;
				CLANG_WARN_SUSPICIOUS_MOVE = YES;
				CLANG_WARN_UNGUARDED_AVAILABILITY = YES_AGGRESSIVE;
				CLANG_WARN_UNREACHABLE_CODE = YES;
				CLANG_WARN__DUPLICATE_METHOD_MATCH = YES;
				CODE_SIGN_ENTITLEMENTS = "NotificationService/NotificationService-AppStore.entitlements";
				CODE_SIGN_IDENTITY = "iPhone Distribution: TELEGRAM MESSENGER LLP (6N38VWS5BX)";
				"CODE_SIGN_IDENTITY[sdk=iphoneos*]" = "iPhone Distribution: TELEGRAM MESSENGER LLP (6N38VWS5BX)";
				CODE_SIGN_STYLE = Manual;
				COPY_PHASE_STRIP = NO;
				DEBUG_INFORMATION_FORMAT = "dwarf-with-dsym";
				DEVELOPMENT_TEAM = 6N38VWS5BX;
				ENABLE_NS_ASSERTIONS = NO;
				ENABLE_STRICT_OBJC_MSGSEND = YES;
				GCC_C_LANGUAGE_STANDARD = gnu11;
				GCC_NO_COMMON_BLOCKS = YES;
				GCC_WARN_64_TO_32_BIT_CONVERSION = YES;
				GCC_WARN_ABOUT_RETURN_TYPE = YES_ERROR;
				GCC_WARN_UNDECLARED_SELECTOR = YES;
				GCC_WARN_UNINITIALIZED_AUTOS = YES_AGGRESSIVE;
				GCC_WARN_UNUSED_FUNCTION = YES;
				GCC_WARN_UNUSED_VARIABLE = YES;
				INFOPLIST_FILE = NotificationService/Info.plist;
				IPHONEOS_DEPLOYMENT_TARGET = 10.0;
				LD_RUNPATH_SEARCH_PATHS = "$(inherited) @executable_path/Frameworks @executable_path/../../Frameworks";
				MTL_ENABLE_DEBUG_INFO = NO;
				MTL_FAST_MATH = YES;
				PRODUCT_BUNDLE_IDENTIFIER = "$(APP_BUNDLE_ID).NotificationService";
				PRODUCT_NAME = "$(TARGET_NAME)";
				PROVISIONING_PROFILE_SPECIFIER = "match AppStore org.telegram.TelegramHD.NotificationService";
				SDKROOT = iphoneos;
				SKIP_INSTALL = YES;
				SWIFT_OBJC_BRIDGING_HEADER = "NotificationService/NotificationService-Bridging-Header.h";
				SWIFT_OPTIMIZATION_LEVEL = "-Owholemodule";
				SWIFT_VERSION = 4.2;
				TARGETED_DEVICE_FAMILY = "1,2";
				VALIDATE_PRODUCT = YES;
			};
			name = ReleaseAppStore;
		};
		D000CAD621FB6E380011B15D /* ReleaseAppStoreLLC */ = {
			isa = XCBuildConfiguration;
			baseConfigurationReference = D0ADF914212B399A00310BBC /* Config-AppStoreLLC.xcconfig */;
			buildSettings = {
				ALWAYS_SEARCH_USER_PATHS = NO;
				BUILD_NUMBER = 99999;
				CLANG_ANALYZER_NONNULL = YES;
				CLANG_ANALYZER_NUMBER_OBJECT_CONVERSION = YES_AGGRESSIVE;
				CLANG_CXX_LANGUAGE_STANDARD = "gnu++14";
				CLANG_CXX_LIBRARY = "libc++";
				CLANG_ENABLE_MODULES = YES;
				CLANG_ENABLE_OBJC_ARC = YES;
				CLANG_ENABLE_OBJC_WEAK = YES;
				CLANG_WARN_BLOCK_CAPTURE_AUTORELEASING = YES;
				CLANG_WARN_BOOL_CONVERSION = YES;
				CLANG_WARN_COMMA = YES;
				CLANG_WARN_CONSTANT_CONVERSION = YES;
				CLANG_WARN_DEPRECATED_OBJC_IMPLEMENTATIONS = YES;
				CLANG_WARN_DIRECT_OBJC_ISA_USAGE = YES_ERROR;
				CLANG_WARN_DOCUMENTATION_COMMENTS = YES;
				CLANG_WARN_EMPTY_BODY = YES;
				CLANG_WARN_ENUM_CONVERSION = YES;
				CLANG_WARN_INFINITE_RECURSION = YES;
				CLANG_WARN_INT_CONVERSION = YES;
				CLANG_WARN_NON_LITERAL_NULL_CONVERSION = YES;
				CLANG_WARN_OBJC_IMPLICIT_RETAIN_SELF = YES;
				CLANG_WARN_OBJC_LITERAL_CONVERSION = YES;
				CLANG_WARN_OBJC_ROOT_CLASS = YES_ERROR;
				CLANG_WARN_RANGE_LOOP_ANALYSIS = YES;
				CLANG_WARN_STRICT_PROTOTYPES = YES;
				CLANG_WARN_SUSPICIOUS_MOVE = YES;
				CLANG_WARN_UNGUARDED_AVAILABILITY = YES_AGGRESSIVE;
				CLANG_WARN_UNREACHABLE_CODE = YES;
				CLANG_WARN__DUPLICATE_METHOD_MATCH = YES;
				CODE_SIGN_ENTITLEMENTS = "NotificationService/NotificationService-AppStoreLLC.entitlements";
				CODE_SIGN_IDENTITY = "iPhone Distribution: Digital Fortress LLC (C67CF9S4VU)";
				"CODE_SIGN_IDENTITY[sdk=iphoneos*]" = "iPhone Distribution: Digital Fortress LLC (C67CF9S4VU)";
				CODE_SIGN_STYLE = Manual;
				COPY_PHASE_STRIP = NO;
				DEBUG_INFORMATION_FORMAT = "dwarf-with-dsym";
				DEVELOPMENT_TEAM = C67CF9S4VU;
				ENABLE_NS_ASSERTIONS = NO;
				ENABLE_STRICT_OBJC_MSGSEND = YES;
				GCC_C_LANGUAGE_STANDARD = gnu11;
				GCC_NO_COMMON_BLOCKS = YES;
				GCC_WARN_64_TO_32_BIT_CONVERSION = YES;
				GCC_WARN_ABOUT_RETURN_TYPE = YES_ERROR;
				GCC_WARN_UNDECLARED_SELECTOR = YES;
				GCC_WARN_UNINITIALIZED_AUTOS = YES_AGGRESSIVE;
				GCC_WARN_UNUSED_FUNCTION = YES;
				GCC_WARN_UNUSED_VARIABLE = YES;
				INFOPLIST_FILE = NotificationService/Info.plist;
				IPHONEOS_DEPLOYMENT_TARGET = 10.0;
				LD_RUNPATH_SEARCH_PATHS = "$(inherited) @executable_path/Frameworks @executable_path/../../Frameworks";
				MTL_ENABLE_DEBUG_INFO = NO;
				MTL_FAST_MATH = YES;
				PRODUCT_BUNDLE_IDENTIFIER = "$(APP_BUNDLE_ID).NotificationService";
				PRODUCT_NAME = "$(TARGET_NAME)";
				PROVISIONING_PROFILE_SPECIFIER = "match AppStore ph.telegra.Telegraph.NotificationService";
				SDKROOT = iphoneos;
				SKIP_INSTALL = YES;
				SWIFT_OBJC_BRIDGING_HEADER = "NotificationService/NotificationService-Bridging-Header.h";
				SWIFT_OPTIMIZATION_LEVEL = "-Owholemodule";
				SWIFT_VERSION = 4.2;
				TARGETED_DEVICE_FAMILY = "1,2";
				VALIDATE_PRODUCT = YES;
			};
			name = ReleaseAppStoreLLC;
		};
		D000CAD821FB6E380011B15D /* ReleaseHockeyappInternal */ = {
			isa = XCBuildConfiguration;
			baseConfigurationReference = D0338735223A9A99007A2CE4 /* Config-Hockeyapp-Internal.xcconfig */;
			buildSettings = {
				ALWAYS_SEARCH_USER_PATHS = NO;
				BUILD_NUMBER = 99999;
				CLANG_ANALYZER_NONNULL = YES;
				CLANG_ANALYZER_NUMBER_OBJECT_CONVERSION = YES_AGGRESSIVE;
				CLANG_CXX_LANGUAGE_STANDARD = "gnu++14";
				CLANG_CXX_LIBRARY = "libc++";
				CLANG_ENABLE_MODULES = YES;
				CLANG_ENABLE_OBJC_ARC = YES;
				CLANG_ENABLE_OBJC_WEAK = YES;
				CLANG_WARN_BLOCK_CAPTURE_AUTORELEASING = YES;
				CLANG_WARN_BOOL_CONVERSION = YES;
				CLANG_WARN_COMMA = YES;
				CLANG_WARN_CONSTANT_CONVERSION = YES;
				CLANG_WARN_DEPRECATED_OBJC_IMPLEMENTATIONS = YES;
				CLANG_WARN_DIRECT_OBJC_ISA_USAGE = YES_ERROR;
				CLANG_WARN_DOCUMENTATION_COMMENTS = YES;
				CLANG_WARN_EMPTY_BODY = YES;
				CLANG_WARN_ENUM_CONVERSION = YES;
				CLANG_WARN_INFINITE_RECURSION = YES;
				CLANG_WARN_INT_CONVERSION = YES;
				CLANG_WARN_NON_LITERAL_NULL_CONVERSION = YES;
				CLANG_WARN_OBJC_IMPLICIT_RETAIN_SELF = YES;
				CLANG_WARN_OBJC_LITERAL_CONVERSION = YES;
				CLANG_WARN_OBJC_ROOT_CLASS = YES_ERROR;
				CLANG_WARN_RANGE_LOOP_ANALYSIS = YES;
				CLANG_WARN_STRICT_PROTOTYPES = YES;
				CLANG_WARN_SUSPICIOUS_MOVE = YES;
				CLANG_WARN_UNGUARDED_AVAILABILITY = YES_AGGRESSIVE;
				CLANG_WARN_UNREACHABLE_CODE = YES;
				CLANG_WARN__DUPLICATE_METHOD_MATCH = YES;
				CODE_SIGN_ENTITLEMENTS = "NotificationService/NotificationService-Hockeyapp.entitlements";
				CODE_SIGN_IDENTITY = "iPhone Distribution: TELEGRAM MESSENGER LLP";
				"CODE_SIGN_IDENTITY[sdk=iphoneos*]" = "iPhone Distribution: TELEGRAM MESSENGER LLP";
				CODE_SIGN_STYLE = Manual;
				COPY_PHASE_STRIP = NO;
				DEBUG_INFORMATION_FORMAT = "dwarf-with-dsym";
				DEVELOPMENT_TEAM = X834Q8SBVP;
				ENABLE_NS_ASSERTIONS = NO;
				ENABLE_STRICT_OBJC_MSGSEND = YES;
				GCC_C_LANGUAGE_STANDARD = gnu11;
				GCC_NO_COMMON_BLOCKS = YES;
				GCC_WARN_64_TO_32_BIT_CONVERSION = YES;
				GCC_WARN_ABOUT_RETURN_TYPE = YES_ERROR;
				GCC_WARN_UNDECLARED_SELECTOR = YES;
				GCC_WARN_UNINITIALIZED_AUTOS = YES_AGGRESSIVE;
				GCC_WARN_UNUSED_FUNCTION = YES;
				GCC_WARN_UNUSED_VARIABLE = YES;
				INFOPLIST_FILE = NotificationService/Info.plist;
				IPHONEOS_DEPLOYMENT_TARGET = 10.0;
				LD_RUNPATH_SEARCH_PATHS = "$(inherited) @executable_path/Frameworks @executable_path/../../Frameworks";
				MTL_ENABLE_DEBUG_INFO = NO;
				MTL_FAST_MATH = YES;
				PRODUCT_BUNDLE_IDENTIFIER = "$(APP_BUNDLE_ID).NotificationService";
				PRODUCT_NAME = "$(TARGET_NAME)";
				PROVISIONING_PROFILE_SPECIFIER = "match InHouse org.telegram.Telegram-iOS.NotificationService";
				SDKROOT = iphoneos;
				SKIP_INSTALL = YES;
				SWIFT_OBJC_BRIDGING_HEADER = "NotificationService/NotificationService-Bridging-Header.h";
				SWIFT_OPTIMIZATION_LEVEL = "-Owholemodule";
				SWIFT_VERSION = 4.2;
				TARGETED_DEVICE_FAMILY = "1,2";
				VALIDATE_PRODUCT = YES;
			};
			name = ReleaseHockeyappInternal;
		};
		D00859B91B28189D00EAF753 /* DebugHockeyapp */ = {
			isa = XCBuildConfiguration;
			baseConfigurationReference = D0338735223A9A99007A2CE4 /* Config-Hockeyapp-Internal.xcconfig */;
			buildSettings = {
				ALWAYS_SEARCH_USER_PATHS = NO;
				BUILD_NUMBER = 9999;
				CLANG_CXX_LANGUAGE_STANDARD = "gnu++0x";
				CLANG_CXX_LIBRARY = "libc++";
				CLANG_ENABLE_MODULES = YES;
				CLANG_ENABLE_OBJC_ARC = YES;
				CLANG_WARN_BOOL_CONVERSION = YES;
				CLANG_WARN_CONSTANT_CONVERSION = YES;
				CLANG_WARN_DIRECT_OBJC_ISA_USAGE = YES_ERROR;
				CLANG_WARN_EMPTY_BODY = YES;
				CLANG_WARN_ENUM_CONVERSION = YES;
				CLANG_WARN_INFINITE_RECURSION = YES;
				CLANG_WARN_INT_CONVERSION = YES;
				CLANG_WARN_OBJC_ROOT_CLASS = YES_ERROR;
				CLANG_WARN_SUSPICIOUS_MOVE = YES;
				CLANG_WARN_UNREACHABLE_CODE = YES;
				CLANG_WARN__DUPLICATE_METHOD_MATCH = YES;
				CODE_SIGN_IDENTITY = "iPhone Developer: Peter Iakovlev (9J4EJ3F97G)";
				"CODE_SIGN_IDENTITY[sdk=iphoneos*]" = "iPhone Developer";
				COPY_PHASE_STRIP = NO;
				DEBUG_INFORMATION_FORMAT = "dwarf-with-dsym";
				ENABLE_STRICT_OBJC_MSGSEND = YES;
				ENABLE_TESTABILITY = YES;
				GCC_C_LANGUAGE_STANDARD = gnu99;
				GCC_DYNAMIC_NO_PIC = NO;
				GCC_NO_COMMON_BLOCKS = YES;
				GCC_OPTIMIZATION_LEVEL = 0;
				GCC_PREPROCESSOR_DEFINITIONS = (
					"DEBUG=1",
					"$(inherited)",
				);
				GCC_SYMBOLS_PRIVATE_EXTERN = NO;
				GCC_WARN_64_TO_32_BIT_CONVERSION = YES;
				GCC_WARN_ABOUT_RETURN_TYPE = YES_ERROR;
				GCC_WARN_UNDECLARED_SELECTOR = YES;
				GCC_WARN_UNINITIALIZED_AUTOS = YES_AGGRESSIVE;
				GCC_WARN_UNUSED_FUNCTION = YES;
				GCC_WARN_UNUSED_VARIABLE = YES;
				IPHONEOS_DEPLOYMENT_TARGET = 8.0;
				MTL_ENABLE_DEBUG_INFO = YES;
				ONLY_ACTIVE_ARCH = YES;
				PROVISIONING_PROFILE = "a4dc3795-99a0-4552-934a-0399f5df77b2";
				SDKROOT = iphoneos;
				SWIFT_OPTIMIZATION_LEVEL = "-Onone";
				TARGETED_DEVICE_FAMILY = "1,2";
			};
			name = DebugHockeyapp;
		};
		D00859BA1B28189D00EAF753 /* ReleaseAppStore */ = {
			isa = XCBuildConfiguration;
			buildSettings = {
				ALWAYS_SEARCH_USER_PATHS = NO;
				BUILD_NUMBER = 9999;
				CLANG_CXX_LANGUAGE_STANDARD = "gnu++0x";
				CLANG_CXX_LIBRARY = "libc++";
				CLANG_ENABLE_MODULES = YES;
				CLANG_ENABLE_OBJC_ARC = YES;
				CLANG_WARN_BOOL_CONVERSION = YES;
				CLANG_WARN_CONSTANT_CONVERSION = YES;
				CLANG_WARN_DIRECT_OBJC_ISA_USAGE = YES_ERROR;
				CLANG_WARN_EMPTY_BODY = YES;
				CLANG_WARN_ENUM_CONVERSION = YES;
				CLANG_WARN_INFINITE_RECURSION = YES;
				CLANG_WARN_INT_CONVERSION = YES;
				CLANG_WARN_OBJC_ROOT_CLASS = YES_ERROR;
				CLANG_WARN_SUSPICIOUS_MOVE = YES;
				CLANG_WARN_UNREACHABLE_CODE = YES;
				CLANG_WARN__DUPLICATE_METHOD_MATCH = YES;
				CODE_SIGN_IDENTITY = "iPhone Developer";
				"CODE_SIGN_IDENTITY[sdk=iphoneos*]" = "iPhone Developer";
				COPY_PHASE_STRIP = NO;
				DEBUG_INFORMATION_FORMAT = "dwarf-with-dsym";
				ENABLE_NS_ASSERTIONS = NO;
				ENABLE_STRICT_OBJC_MSGSEND = YES;
				GCC_C_LANGUAGE_STANDARD = gnu99;
				GCC_NO_COMMON_BLOCKS = YES;
				GCC_WARN_64_TO_32_BIT_CONVERSION = YES;
				GCC_WARN_ABOUT_RETURN_TYPE = YES_ERROR;
				GCC_WARN_UNDECLARED_SELECTOR = YES;
				GCC_WARN_UNINITIALIZED_AUTOS = YES_AGGRESSIVE;
				GCC_WARN_UNUSED_FUNCTION = YES;
				GCC_WARN_UNUSED_VARIABLE = YES;
				IPHONEOS_DEPLOYMENT_TARGET = 8.0;
				MTL_ENABLE_DEBUG_INFO = NO;
				SDKROOT = iphoneos;
				TARGETED_DEVICE_FAMILY = "1,2";
				VALIDATE_PRODUCT = YES;
			};
			name = ReleaseAppStore;
		};
		D00859BC1B28189D00EAF753 /* DebugHockeyapp */ = {
			isa = XCBuildConfiguration;
			baseConfigurationReference = D0338735223A9A99007A2CE4 /* Config-Hockeyapp-Internal.xcconfig */;
			buildSettings = {
				ALWAYS_EMBED_SWIFT_STANDARD_LIBRARIES = YES;
				ASSETCATALOG_COMPILER_APPICON_NAME = AppIcon;
				BITCODE_GENERATION_MODE = marker;
				BUILD_NUMBER = 99999;
				CLANG_MODULES_AUTOLINK = NO;
				CODE_SIGN_ENTITLEMENTS = "Telegram-iOS/Telegram-iOS-Hockeyapp.entitlements";
				CODE_SIGN_IDENTITY = "iPhone Developer";
				"CODE_SIGN_IDENTITY[sdk=iphoneos*]" = "iPhone Developer";
				COMMIT_ID = "";
				CURRENT_PROJECT_VERSION = 667;
				DEVELOPMENT_TEAM = X834Q8SBVP;
				ENABLE_BITCODE = YES;
				FRAMEWORK_SEARCH_PATHS = (
					"$(BUILT_PRODUCTS_DIR)",
					"$(PROJECT_DIR)/third-party",
				);
				HEADER_SEARCH_PATHS = "$(PROJECT_DIR)/Watch/Bridge";
				INFOPLIST_FILE = "Telegram-iOS/Info.plist";
				IPHONEOS_DEPLOYMENT_TARGET = 8.0;
				LD_RUNPATH_SEARCH_PATHS = "$(inherited) @executable_path/Frameworks";
				LIBRARY_SEARCH_PATHS = (
					"$(inherited)",
					"$(PROJECT_DIR)/submodules/TelegramUI/third-party/opus/lib",
				);
				ONLY_ACTIVE_ARCH = YES;
				OTHER_LDFLAGS = (
					"-ObjC",
					"-lz",
				);
				OTHER_SWIFT_FLAGS = "-D DEBUG";
				PRODUCT_BUNDLE_IDENTIFIER = "${APP_BUNDLE_ID}";
				PRODUCT_NAME = Telegram;
				PROVISIONING_PROFILE = "1e62fceb-1fb5-4804-ad0f-9b9b974393b8";
				PROVISIONING_PROFILE_SPECIFIER = "match Development org.telegram.Telegram-iOS";
				SWIFT_COMPILATION_MODE = wholemodule;
				SWIFT_OBJC_BRIDGING_HEADER = "Telegram-iOS/Telegram-Bridging-Header.h";
				SWIFT_VERSION = 4.0;
				USER_HEADER_SEARCH_PATHS = "";
			};
			name = DebugHockeyapp;
		};
		D00859BD1B28189D00EAF753 /* ReleaseAppStore */ = {
			isa = XCBuildConfiguration;
			buildSettings = {
				ALWAYS_EMBED_SWIFT_STANDARD_LIBRARIES = YES;
				ASSETCATALOG_COMPILER_APPICON_NAME = AppIcon;
				BITCODE_GENERATION_MODE = bitcode;
				BUILD_NUMBER = 99999;
				CLANG_MODULES_AUTOLINK = NO;
				CODE_SIGN_ENTITLEMENTS = "Telegram-iOS/Telegram-iOS-AppStore.entitlements";
				CODE_SIGN_IDENTITY = "iPhone Distribution: TELEGRAM MESSENGER LLP (6N38VWS5BX)";
				"CODE_SIGN_IDENTITY[sdk=iphoneos*]" = "iPhone Distribution: TELEGRAM MESSENGER LLP (6N38VWS5BX)";
				COMMIT_ID = "";
				CURRENT_PROJECT_VERSION = 667;
				DEVELOPMENT_TEAM = 6N38VWS5BX;
				ENABLE_BITCODE = YES;
				FRAMEWORK_SEARCH_PATHS = (
					"$(BUILT_PRODUCTS_DIR)",
					"$(PROJECT_DIR)/third-party",
				);
				HEADER_SEARCH_PATHS = "$(PROJECT_DIR)/Watch/Bridge";
				INFOPLIST_FILE = "Telegram-iOS/Info.plist";
				IPHONEOS_DEPLOYMENT_TARGET = 8.0;
				LD_RUNPATH_SEARCH_PATHS = "$(inherited) @executable_path/Frameworks";
				LIBRARY_SEARCH_PATHS = (
					"$(inherited)",
					"$(PROJECT_DIR)/submodules/TelegramUI/third-party/opus/lib",
				);
				OTHER_LDFLAGS = (
					"-ObjC",
					"-lz",
				);
				OTHER_SWIFT_FLAGS = "";
				PRODUCT_BUNDLE_IDENTIFIER = "${APP_BUNDLE_ID}";
				PRODUCT_NAME = Telegram;
				PROVISIONING_PROFILE = "df24dc18-3fdc-447c-b347-5a110cecd77d";
				PROVISIONING_PROFILE_SPECIFIER = "match AppStore org.telegram.TelegramHD";
				SWIFT_OBJC_BRIDGING_HEADER = "Telegram-iOS/Telegram-Bridging-Header.h";
				SWIFT_OPTIMIZATION_LEVEL = "-Owholemodule";
				SWIFT_VERSION = 4.0;
				USER_HEADER_SEARCH_PATHS = "";
			};
			name = ReleaseAppStore;
		};
		D021D4DE219CB13A0064BEBA /* DebugFork */ = {
			isa = XCBuildConfiguration;
			baseConfigurationReference = D021D4D8219CAEDD0064BEBA /* Config-Fork.xcconfig */;
			buildSettings = {
				ALWAYS_SEARCH_USER_PATHS = NO;
				BUILD_NUMBER = 9999;
				CLANG_CXX_LANGUAGE_STANDARD = "gnu++0x";
				CLANG_CXX_LIBRARY = "libc++";
				CLANG_ENABLE_MODULES = YES;
				CLANG_ENABLE_OBJC_ARC = YES;
				CLANG_WARN_BOOL_CONVERSION = YES;
				CLANG_WARN_CONSTANT_CONVERSION = YES;
				CLANG_WARN_DIRECT_OBJC_ISA_USAGE = YES_ERROR;
				CLANG_WARN_EMPTY_BODY = YES;
				CLANG_WARN_ENUM_CONVERSION = YES;
				CLANG_WARN_INFINITE_RECURSION = YES;
				CLANG_WARN_INT_CONVERSION = YES;
				CLANG_WARN_OBJC_ROOT_CLASS = YES_ERROR;
				CLANG_WARN_SUSPICIOUS_MOVE = YES;
				CLANG_WARN_UNREACHABLE_CODE = YES;
				CLANG_WARN__DUPLICATE_METHOD_MATCH = YES;
				CODE_SIGN_IDENTITY = "iPhone Developer: Peter Iakovlev (9J4EJ3F97G)";
				"CODE_SIGN_IDENTITY[sdk=iphoneos*]" = "iPhone Developer";
				COPY_PHASE_STRIP = NO;
				DEBUG_INFORMATION_FORMAT = "dwarf-with-dsym";
				ENABLE_STRICT_OBJC_MSGSEND = YES;
				ENABLE_TESTABILITY = YES;
				GCC_C_LANGUAGE_STANDARD = gnu99;
				GCC_DYNAMIC_NO_PIC = NO;
				GCC_NO_COMMON_BLOCKS = YES;
				GCC_OPTIMIZATION_LEVEL = 0;
				GCC_PREPROCESSOR_DEFINITIONS = (
					"DEBUG=1",
					"$(inherited)",
				);
				GCC_SYMBOLS_PRIVATE_EXTERN = NO;
				GCC_WARN_64_TO_32_BIT_CONVERSION = YES;
				GCC_WARN_ABOUT_RETURN_TYPE = YES_ERROR;
				GCC_WARN_UNDECLARED_SELECTOR = YES;
				GCC_WARN_UNINITIALIZED_AUTOS = YES_AGGRESSIVE;
				GCC_WARN_UNUSED_FUNCTION = YES;
				GCC_WARN_UNUSED_VARIABLE = YES;
				IPHONEOS_DEPLOYMENT_TARGET = 8.0;
				MTL_ENABLE_DEBUG_INFO = YES;
				ONLY_ACTIVE_ARCH = YES;
				PROVISIONING_PROFILE = "a4dc3795-99a0-4552-934a-0399f5df77b2";
				SDKROOT = iphoneos;
				SWIFT_OPTIMIZATION_LEVEL = "-Onone";
				TARGETED_DEVICE_FAMILY = "1,2";
			};
			name = DebugFork;
		};
		D021D4DF219CB13A0064BEBA /* DebugFork */ = {
			isa = XCBuildConfiguration;
			baseConfigurationReference = D021D4D8219CAEDD0064BEBA /* Config-Fork.xcconfig */;
			buildSettings = {
				ALWAYS_EMBED_SWIFT_STANDARD_LIBRARIES = YES;
				ASSETCATALOG_COMPILER_APPICON_NAME = AppIcon;
				BITCODE_GENERATION_MODE = marker;
				BUILD_NUMBER = 99999;
				CLANG_MODULES_AUTOLINK = NO;
				CODE_SIGN_ENTITLEMENTS = "Telegram-iOS/Telegram-iOS-Fork.entitlements";
				CODE_SIGN_IDENTITY = "iPhone Developer";
				"CODE_SIGN_IDENTITY[sdk=iphoneos*]" = "iPhone Developer";
				COMMIT_ID = "";
				CURRENT_PROJECT_VERSION = 667;
				DEVELOPMENT_TEAM = "";
				ENABLE_BITCODE = YES;
				FRAMEWORK_SEARCH_PATHS = (
					"$(BUILT_PRODUCTS_DIR)",
					"$(PROJECT_DIR)/third-party",
				);
				HEADER_SEARCH_PATHS = "$(PROJECT_DIR)/Watch/Bridge";
				INFOPLIST_FILE = "Telegram-iOS/Info.plist";
				IPHONEOS_DEPLOYMENT_TARGET = 8.0;
				LD_RUNPATH_SEARCH_PATHS = "$(inherited) @executable_path/Frameworks";
				LIBRARY_SEARCH_PATHS = (
					"$(inherited)",
					"$(PROJECT_DIR)/submodules/TelegramUI/third-party/opus/lib",
				);
				OTHER_LDFLAGS = (
					"-ObjC",
					"-lz",
				);
				OTHER_SWIFT_FLAGS = "-D DEBUG";
				PRODUCT_BUNDLE_IDENTIFIER = "${APP_BUNDLE_ID}";
				PRODUCT_NAME = Telegram;
				PROVISIONING_PROFILE = "1e62fceb-1fb5-4804-ad0f-9b9b974393b8";
				PROVISIONING_PROFILE_SPECIFIER = "";
				SWIFT_OBJC_BRIDGING_HEADER = "Telegram-iOS/Telegram-Bridging-Header.h";
				SWIFT_VERSION = 4.0;
				USER_HEADER_SEARCH_PATHS = "";
			};
			name = DebugFork;
		};
		D021D4E1219CB13A0064BEBA /* DebugFork */ = {
			isa = XCBuildConfiguration;
			baseConfigurationReference = D021D4D8219CAEDD0064BEBA /* Config-Fork.xcconfig */;
			buildSettings = {
				BITCODE_GENERATION_MODE = marker;
				BUILD_NUMBER = 99999;
				CLANG_ANALYZER_NONNULL = YES;
				CLANG_ENABLE_MODULES = YES;
				CLANG_WARN_DOCUMENTATION_COMMENTS = YES;
				CLANG_WARN_INFINITE_RECURSION = YES;
				CLANG_WARN_SUSPICIOUS_MOVES = YES;
				CODE_SIGN_ENTITLEMENTS = "Share/Share-Fork.entitlements";
				"CODE_SIGN_IDENTITY[sdk=iphoneos*]" = "iPhone Developer";
				CURRENT_PROJECT_VERSION = 667;
				DEBUG_INFORMATION_FORMAT = dwarf;
				DEVELOPMENT_TEAM = X834Q8SBVP;
				INFOPLIST_FILE = Share/Info.plist;
				IPHONEOS_DEPLOYMENT_TARGET = 8.0;
				LD_RUNPATH_SEARCH_PATHS = "$(inherited) @executable_path/Frameworks @executable_path/../../Frameworks";
				PRODUCT_BUNDLE_IDENTIFIER = "${APP_BUNDLE_ID}.Share";
				PRODUCT_NAME = "$(TARGET_NAME)";
				PROVISIONING_PROFILE = "6a75ec98-1ed3-4485-83ed-3d56de6a6bb1";
				PROVISIONING_PROFILE_SPECIFIER = "match Development org.telegram.Telegram-iOS.Share";
				SKIP_INSTALL = YES;
				SWIFT_ACTIVE_COMPILATION_CONDITIONS = DEBUG;
				SWIFT_INSTALL_OBJC_HEADER = NO;
				SWIFT_OBJC_BRIDGING_HEADER = "Share/Share-Bridging-Header.h";
				SWIFT_OPTIMIZATION_LEVEL = "-Onone";
				SWIFT_VERSION = 4.0;
			};
			name = DebugFork;
		};
		D021D4E2219CB13A0064BEBA /* DebugFork */ = {
			isa = XCBuildConfiguration;
			baseConfigurationReference = D021D4D8219CAEDD0064BEBA /* Config-Fork.xcconfig */;
			buildSettings = {
				BITCODE_GENERATION_MODE = marker;
				BUILD_NUMBER = 99999;
				CLANG_ANALYZER_NONNULL = YES;
				CLANG_WARN_DOCUMENTATION_COMMENTS = YES;
				CLANG_WARN_INFINITE_RECURSION = YES;
				CLANG_WARN_SUSPICIOUS_MOVES = YES;
				CODE_SIGN_ENTITLEMENTS = "SiriIntents/SiriIntents-Fork.entitlements";
				CURRENT_PROJECT_VERSION = 667;
				DEBUG_INFORMATION_FORMAT = dwarf;
				DEVELOPMENT_TEAM = X834Q8SBVP;
				INFOPLIST_FILE = SiriIntents/Info.plist;
				IPHONEOS_DEPLOYMENT_TARGET = 10.0;
				LD_RUNPATH_SEARCH_PATHS = "$(inherited) @executable_path/Frameworks @executable_path/../../Frameworks";
				PRODUCT_BUNDLE_IDENTIFIER = "${APP_BUNDLE_ID}.SiriIntents";
				PRODUCT_NAME = "$(TARGET_NAME)";
				PROVISIONING_PROFILE = "dbf0b895-1e4b-43ee-993f-b4db7ce8cbb8";
				PROVISIONING_PROFILE_SPECIFIER = "match Development org.telegram.Telegram-iOS.SiriIntents";
				SKIP_INSTALL = YES;
				SWIFT_ACTIVE_COMPILATION_CONDITIONS = DEBUG;
				SWIFT_OBJC_BRIDGING_HEADER = "SiriIntents/SiriIntents-Bridging-Header.h";
				SWIFT_VERSION = 4.0;
			};
			name = DebugFork;
		};
		D021D4E3219CB13A0064BEBA /* DebugFork */ = {
			isa = XCBuildConfiguration;
			baseConfigurationReference = D021D4D8219CAEDD0064BEBA /* Config-Fork.xcconfig */;
			buildSettings = {
				ALWAYS_SEARCH_USER_PATHS = NO;
				CLANG_ANALYZER_NONNULL = YES;
				CLANG_ANALYZER_NUMBER_OBJECT_CONVERSION = YES_AGGRESSIVE;
				CLANG_CXX_LANGUAGE_STANDARD = "gnu++14";
				CLANG_CXX_LIBRARY = "libc++";
				CLANG_ENABLE_MODULES = YES;
				CLANG_ENABLE_OBJC_ARC = YES;
				CLANG_WARN_BLOCK_CAPTURE_AUTORELEASING = YES;
				CLANG_WARN_BOOL_CONVERSION = YES;
				CLANG_WARN_COMMA = YES;
				CLANG_WARN_CONSTANT_CONVERSION = YES;
				CLANG_WARN_DIRECT_OBJC_ISA_USAGE = YES_ERROR;
				CLANG_WARN_DOCUMENTATION_COMMENTS = YES;
				CLANG_WARN_EMPTY_BODY = YES;
				CLANG_WARN_ENUM_CONVERSION = YES;
				CLANG_WARN_INFINITE_RECURSION = YES;
				CLANG_WARN_INT_CONVERSION = YES;
				CLANG_WARN_NON_LITERAL_NULL_CONVERSION = YES;
				CLANG_WARN_OBJC_LITERAL_CONVERSION = YES;
				CLANG_WARN_OBJC_ROOT_CLASS = YES_ERROR;
				CLANG_WARN_RANGE_LOOP_ANALYSIS = YES;
				CLANG_WARN_STRICT_PROTOTYPES = YES;
				CLANG_WARN_SUSPICIOUS_MOVE = YES;
				CLANG_WARN_UNGUARDED_AVAILABILITY = YES_AGGRESSIVE;
				CLANG_WARN_UNREACHABLE_CODE = YES;
				CLANG_WARN__DUPLICATE_METHOD_MATCH = YES;
				CODE_SIGN_IDENTITY = "iPhone Developer";
				CODE_SIGN_STYLE = Manual;
				COPY_PHASE_STRIP = NO;
				DEBUG_INFORMATION_FORMAT = dwarf;
				DEVELOPMENT_TEAM = "";
				ENABLE_STRICT_OBJC_MSGSEND = YES;
				ENABLE_TESTABILITY = YES;
				GCC_C_LANGUAGE_STANDARD = gnu11;
				GCC_DYNAMIC_NO_PIC = NO;
				GCC_NO_COMMON_BLOCKS = YES;
				GCC_OPTIMIZATION_LEVEL = 0;
				GCC_PREPROCESSOR_DEFINITIONS = (
					"DEBUG=1",
					"$(inherited)",
				);
				GCC_WARN_64_TO_32_BIT_CONVERSION = YES;
				GCC_WARN_ABOUT_RETURN_TYPE = YES_ERROR;
				GCC_WARN_UNDECLARED_SELECTOR = YES;
				GCC_WARN_UNINITIALIZED_AUTOS = YES_AGGRESSIVE;
				GCC_WARN_UNUSED_FUNCTION = YES;
				GCC_WARN_UNUSED_VARIABLE = YES;
				INFOPLIST_FILE = "Telegram-iOS UITests/Info.plist";
				IPHONEOS_DEPLOYMENT_TARGET = 11.2;
				LD_RUNPATH_SEARCH_PATHS = "$(inherited) @executable_path/Frameworks @loader_path/Frameworks";
				MTL_ENABLE_DEBUG_INFO = YES;
				ONLY_ACTIVE_ARCH = YES;
				PRODUCT_BUNDLE_IDENTIFIER = "org.Telegram.Telegram-iOS-UITests";
				PRODUCT_NAME = "$(TARGET_NAME)";
				PROVISIONING_PROFILE = "df24dc18-3fdc-447c-b347-5a110cecd77d";
				PROVISIONING_PROFILE_SPECIFIER = "";
				SDKROOT = iphoneos;
				SWIFT_ACTIVE_COMPILATION_CONDITIONS = DEBUG;
				SWIFT_OPTIMIZATION_LEVEL = "-Onone";
				SWIFT_VERSION = 4.0;
				TARGETED_DEVICE_FAMILY = "1,2";
				TEST_TARGET_NAME = "Telegram-iOS";
			};
			name = DebugFork;
		};
		D021D4E4219CB13A0064BEBA /* DebugFork */ = {
			isa = XCBuildConfiguration;
			baseConfigurationReference = D021D4D8219CAEDD0064BEBA /* Config-Fork.xcconfig */;
			buildSettings = {
				ALWAYS_SEARCH_USER_PATHS = NO;
				BUILD_NUMBER = 99999;
				CLANG_ANALYZER_NONNULL = YES;
				CLANG_ANALYZER_NUMBER_OBJECT_CONVERSION = YES_AGGRESSIVE;
				CLANG_CXX_LANGUAGE_STANDARD = "gnu++14";
				CLANG_CXX_LIBRARY = "libc++";
				CLANG_ENABLE_MODULES = YES;
				CLANG_ENABLE_OBJC_ARC = YES;
				CLANG_WARN_BLOCK_CAPTURE_AUTORELEASING = YES;
				CLANG_WARN_BOOL_CONVERSION = YES;
				CLANG_WARN_COMMA = YES;
				CLANG_WARN_CONSTANT_CONVERSION = YES;
				CLANG_WARN_DIRECT_OBJC_ISA_USAGE = YES_ERROR;
				CLANG_WARN_DOCUMENTATION_COMMENTS = YES;
				CLANG_WARN_EMPTY_BODY = YES;
				CLANG_WARN_ENUM_CONVERSION = YES;
				CLANG_WARN_INFINITE_RECURSION = YES;
				CLANG_WARN_INT_CONVERSION = YES;
				CLANG_WARN_NON_LITERAL_NULL_CONVERSION = YES;
				CLANG_WARN_OBJC_LITERAL_CONVERSION = YES;
				CLANG_WARN_OBJC_ROOT_CLASS = YES_ERROR;
				CLANG_WARN_RANGE_LOOP_ANALYSIS = YES;
				CLANG_WARN_STRICT_PROTOTYPES = YES;
				CLANG_WARN_SUSPICIOUS_MOVE = YES;
				CLANG_WARN_UNGUARDED_AVAILABILITY = YES_AGGRESSIVE;
				CLANG_WARN_UNREACHABLE_CODE = YES;
				CLANG_WARN__DUPLICATE_METHOD_MATCH = YES;
				CODE_SIGN_ENTITLEMENTS = "Widget/Widget-Fork.entitlements";
				CODE_SIGN_IDENTITY = "iPhone Developer";
				"CODE_SIGN_IDENTITY[sdk=iphoneos*]" = "iPhone Developer";
				CODE_SIGN_STYLE = Manual;
				COPY_PHASE_STRIP = NO;
				DEBUG_INFORMATION_FORMAT = dwarf;
				DEVELOPMENT_TEAM = X834Q8SBVP;
				ENABLE_STRICT_OBJC_MSGSEND = YES;
				ENABLE_TESTABILITY = YES;
				GCC_C_LANGUAGE_STANDARD = gnu11;
				GCC_DYNAMIC_NO_PIC = NO;
				GCC_NO_COMMON_BLOCKS = YES;
				GCC_OPTIMIZATION_LEVEL = 0;
				GCC_PREPROCESSOR_DEFINITIONS = (
					"DEBUG=1",
					"$(inherited)",
				);
				GCC_WARN_64_TO_32_BIT_CONVERSION = YES;
				GCC_WARN_ABOUT_RETURN_TYPE = YES_ERROR;
				GCC_WARN_UNDECLARED_SELECTOR = YES;
				GCC_WARN_UNINITIALIZED_AUTOS = YES_AGGRESSIVE;
				GCC_WARN_UNUSED_FUNCTION = YES;
				GCC_WARN_UNUSED_VARIABLE = YES;
				INFOPLIST_FILE = Widget/Info.plist;
				IPHONEOS_DEPLOYMENT_TARGET = 9.0;
				LD_RUNPATH_SEARCH_PATHS = "$(inherited) @executable_path/Frameworks @executable_path/../../Frameworks";
				MTL_ENABLE_DEBUG_INFO = YES;
				ONLY_ACTIVE_ARCH = YES;
				PRODUCT_BUNDLE_IDENTIFIER = "${APP_BUNDLE_ID}.Widget";
				PRODUCT_NAME = "$(TARGET_NAME)";
				PROVISIONING_PROFILE = "8a4bf8b9-8fae-4ea6-9b8f-c2ac19f3676d";
				PROVISIONING_PROFILE_SPECIFIER = "match Development org.telegram.Telegram-iOS.Widget";
				SDKROOT = iphoneos;
				SKIP_INSTALL = YES;
				SWIFT_ACTIVE_COMPILATION_CONDITIONS = DEBUG;
				SWIFT_OBJC_BRIDGING_HEADER = "Widget/Widget-Bridging-Header.h";
				SWIFT_OPTIMIZATION_LEVEL = "-Onone";
				SWIFT_VERSION = 4.0;
				TARGETED_DEVICE_FAMILY = "1,2";
			};
			name = DebugFork;
		};
		D021D4E5219CB13A0064BEBA /* DebugFork */ = {
			isa = XCBuildConfiguration;
			baseConfigurationReference = D021D4D8219CAEDD0064BEBA /* Config-Fork.xcconfig */;
			buildSettings = {
				ALWAYS_SEARCH_USER_PATHS = NO;
				BUILD_NUMBER = 99999;
				CLANG_ANALYZER_NONNULL = YES;
				CLANG_ANALYZER_NUMBER_OBJECT_CONVERSION = YES_AGGRESSIVE;
				CLANG_CXX_LANGUAGE_STANDARD = "gnu++14";
				CLANG_CXX_LIBRARY = "libc++";
				CLANG_ENABLE_MODULES = YES;
				CLANG_ENABLE_OBJC_ARC = YES;
				CLANG_ENABLE_OBJC_WEAK = YES;
				CLANG_WARN_BLOCK_CAPTURE_AUTORELEASING = YES;
				CLANG_WARN_BOOL_CONVERSION = YES;
				CLANG_WARN_COMMA = YES;
				CLANG_WARN_CONSTANT_CONVERSION = YES;
				CLANG_WARN_DEPRECATED_OBJC_IMPLEMENTATIONS = YES;
				CLANG_WARN_DIRECT_OBJC_ISA_USAGE = YES_ERROR;
				CLANG_WARN_DOCUMENTATION_COMMENTS = YES;
				CLANG_WARN_EMPTY_BODY = YES;
				CLANG_WARN_ENUM_CONVERSION = YES;
				CLANG_WARN_INFINITE_RECURSION = YES;
				CLANG_WARN_INT_CONVERSION = YES;
				CLANG_WARN_NON_LITERAL_NULL_CONVERSION = YES;
				CLANG_WARN_OBJC_IMPLICIT_RETAIN_SELF = YES;
				CLANG_WARN_OBJC_LITERAL_CONVERSION = YES;
				CLANG_WARN_OBJC_ROOT_CLASS = YES_ERROR;
				CLANG_WARN_RANGE_LOOP_ANALYSIS = YES;
				CLANG_WARN_STRICT_PROTOTYPES = YES;
				CLANG_WARN_SUSPICIOUS_MOVE = YES;
				CLANG_WARN_UNGUARDED_AVAILABILITY = YES_AGGRESSIVE;
				CLANG_WARN_UNREACHABLE_CODE = YES;
				CLANG_WARN__DUPLICATE_METHOD_MATCH = YES;
				CODE_SIGN_ENTITLEMENTS = "NotificationContent/NotificationContent-Fork.entitlements";
				CODE_SIGN_IDENTITY = "iPhone Developer";
				"CODE_SIGN_IDENTITY[sdk=iphoneos*]" = "iPhone Developer";
				CODE_SIGN_STYLE = Manual;
				COPY_PHASE_STRIP = NO;
				DEBUG_INFORMATION_FORMAT = dwarf;
				DEVELOPMENT_TEAM = X834Q8SBVP;
				ENABLE_STRICT_OBJC_MSGSEND = YES;
				ENABLE_TESTABILITY = YES;
				GCC_C_LANGUAGE_STANDARD = gnu11;
				GCC_DYNAMIC_NO_PIC = NO;
				GCC_NO_COMMON_BLOCKS = YES;
				GCC_OPTIMIZATION_LEVEL = 0;
				GCC_PREPROCESSOR_DEFINITIONS = (
					"DEBUG=1",
					"$(inherited)",
				);
				GCC_WARN_64_TO_32_BIT_CONVERSION = YES;
				GCC_WARN_ABOUT_RETURN_TYPE = YES_ERROR;
				GCC_WARN_UNDECLARED_SELECTOR = YES;
				GCC_WARN_UNINITIALIZED_AUTOS = YES_AGGRESSIVE;
				GCC_WARN_UNUSED_FUNCTION = YES;
				GCC_WARN_UNUSED_VARIABLE = YES;
				INFOPLIST_FILE = NotificationContent/Info.plist;
				IPHONEOS_DEPLOYMENT_TARGET = 10.0;
				LD_RUNPATH_SEARCH_PATHS = "$(inherited) @executable_path/Frameworks @executable_path/../../Frameworks";
				MTL_ENABLE_DEBUG_INFO = INCLUDE_SOURCE;
				MTL_FAST_MATH = YES;
				ONLY_ACTIVE_ARCH = YES;
				PRODUCT_BUNDLE_IDENTIFIER = "${APP_BUNDLE_ID}.NotificationContent";
				PRODUCT_NAME = "$(TARGET_NAME)";
				PROVISIONING_PROFILE_SPECIFIER = "match Development org.telegram.Telegram-iOS.NotificationContent";
				SDKROOT = iphoneos;
				SKIP_INSTALL = YES;
				SWIFT_ACTIVE_COMPILATION_CONDITIONS = DEBUG;
				SWIFT_OBJC_BRIDGING_HEADER = "NotificationContent/NotificationContent-Bridging-Header.h";
				SWIFT_OPTIMIZATION_LEVEL = "-Onone";
				SWIFT_VERSION = 4.2;
				TARGETED_DEVICE_FAMILY = "1,2";
			};
			name = DebugFork;
		};
		D021D4E6219CB13A0064BEBA /* DebugFork */ = {
			isa = XCBuildConfiguration;
			baseConfigurationReference = D021D4D8219CAEDD0064BEBA /* Config-Fork.xcconfig */;
			buildSettings = {
				ALWAYS_SEARCH_USER_PATHS = NO;
				ASSETCATALOG_COMPILER_APPICON_NAME = AppIcon;
				BUILD_NUMBER = 99999;
				CLANG_ANALYZER_NONNULL = YES;
				CLANG_ANALYZER_NUMBER_OBJECT_CONVERSION = YES_AGGRESSIVE;
				CLANG_CXX_LANGUAGE_STANDARD = "gnu++14";
				CLANG_CXX_LIBRARY = "libc++";
				CLANG_ENABLE_MODULES = YES;
				CLANG_ENABLE_OBJC_ARC = YES;
				CLANG_ENABLE_OBJC_WEAK = YES;
				CLANG_WARN_BLOCK_CAPTURE_AUTORELEASING = YES;
				CLANG_WARN_BOOL_CONVERSION = YES;
				CLANG_WARN_COMMA = YES;
				CLANG_WARN_CONSTANT_CONVERSION = YES;
				CLANG_WARN_DEPRECATED_OBJC_IMPLEMENTATIONS = YES;
				CLANG_WARN_DIRECT_OBJC_ISA_USAGE = YES_ERROR;
				CLANG_WARN_DOCUMENTATION_COMMENTS = YES;
				CLANG_WARN_EMPTY_BODY = YES;
				CLANG_WARN_ENUM_CONVERSION = YES;
				CLANG_WARN_INFINITE_RECURSION = YES;
				CLANG_WARN_INT_CONVERSION = YES;
				CLANG_WARN_NON_LITERAL_NULL_CONVERSION = YES;
				CLANG_WARN_OBJC_IMPLICIT_RETAIN_SELF = YES;
				CLANG_WARN_OBJC_LITERAL_CONVERSION = YES;
				CLANG_WARN_OBJC_ROOT_CLASS = YES_ERROR;
				CLANG_WARN_RANGE_LOOP_ANALYSIS = YES;
				CLANG_WARN_STRICT_PROTOTYPES = YES;
				CLANG_WARN_SUSPICIOUS_MOVE = YES;
				CLANG_WARN_UNGUARDED_AVAILABILITY = YES_AGGRESSIVE;
				CLANG_WARN_UNREACHABLE_CODE = YES;
				CLANG_WARN__DUPLICATE_METHOD_MATCH = YES;
				CODE_SIGN_IDENTITY = "iPhone Developer";
				"CODE_SIGN_IDENTITY[sdk=iphoneos*]" = "iPhone Developer";
				CODE_SIGN_STYLE = Manual;
				COPY_PHASE_STRIP = NO;
				DEBUG_INFORMATION_FORMAT = dwarf;
				DEVELOPMENT_TEAM = X834Q8SBVP;
				ENABLE_STRICT_OBJC_MSGSEND = YES;
				ENABLE_TESTABILITY = YES;
				GCC_C_LANGUAGE_STANDARD = gnu11;
				GCC_DYNAMIC_NO_PIC = NO;
				GCC_NO_COMMON_BLOCKS = YES;
				GCC_OPTIMIZATION_LEVEL = 0;
				GCC_PREPROCESSOR_DEFINITIONS = (
					"DEBUG=1",
					"$(inherited)",
				);
				GCC_WARN_64_TO_32_BIT_CONVERSION = YES;
				GCC_WARN_ABOUT_RETURN_TYPE = YES_ERROR;
				GCC_WARN_UNDECLARED_SELECTOR = YES;
				GCC_WARN_UNINITIALIZED_AUTOS = YES_AGGRESSIVE;
				GCC_WARN_UNUSED_FUNCTION = YES;
				GCC_WARN_UNUSED_VARIABLE = YES;
				IBSC_MODULE = Watch_Extension;
				INFOPLIST_FILE = Watch/App/Info.plist;
				MTL_ENABLE_DEBUG_INFO = INCLUDE_SOURCE;
				MTL_FAST_MATH = YES;
				ONLY_ACTIVE_ARCH = YES;
				PRODUCT_BUNDLE_IDENTIFIER = "${APP_BUNDLE_ID}.watchkitapp";
				PRODUCT_NAME = "$(TARGET_NAME)";
				PROVISIONING_PROFILE_SPECIFIER = "match Development org.telegram.Telegram-iOS.watchkitapp";
				SDKROOT = watchos;
				SKIP_INSTALL = YES;
				SWIFT_ACTIVE_COMPILATION_CONDITIONS = DEBUG;
				SWIFT_OPTIMIZATION_LEVEL = "-Onone";
				SWIFT_VERSION = 4.2;
				TARGETED_DEVICE_FAMILY = 4;
				WATCHOS_DEPLOYMENT_TARGET = 2.2;
			};
			name = DebugFork;
		};
		D021D4E7219CB13A0064BEBA /* DebugFork */ = {
			isa = XCBuildConfiguration;
			baseConfigurationReference = D021D4D8219CAEDD0064BEBA /* Config-Fork.xcconfig */;
			buildSettings = {
				ALWAYS_SEARCH_USER_PATHS = NO;
				ASSETCATALOG_COMPILER_COMPLICATION_NAME = Complication;
				BUILD_NUMBER = 99999;
				CLANG_ANALYZER_NONNULL = YES;
				CLANG_ANALYZER_NUMBER_OBJECT_CONVERSION = YES_AGGRESSIVE;
				CLANG_CXX_LANGUAGE_STANDARD = "gnu++14";
				CLANG_CXX_LIBRARY = "libc++";
				CLANG_ENABLE_MODULES = YES;
				CLANG_ENABLE_OBJC_ARC = YES;
				CLANG_ENABLE_OBJC_WEAK = YES;
				CLANG_WARN_BLOCK_CAPTURE_AUTORELEASING = YES;
				CLANG_WARN_BOOL_CONVERSION = YES;
				CLANG_WARN_COMMA = YES;
				CLANG_WARN_CONSTANT_CONVERSION = YES;
				CLANG_WARN_DEPRECATED_OBJC_IMPLEMENTATIONS = YES;
				CLANG_WARN_DIRECT_OBJC_ISA_USAGE = YES_ERROR;
				CLANG_WARN_DOCUMENTATION_COMMENTS = YES;
				CLANG_WARN_EMPTY_BODY = YES;
				CLANG_WARN_ENUM_CONVERSION = YES;
				CLANG_WARN_INFINITE_RECURSION = YES;
				CLANG_WARN_INT_CONVERSION = YES;
				CLANG_WARN_NON_LITERAL_NULL_CONVERSION = YES;
				CLANG_WARN_OBJC_IMPLICIT_RETAIN_SELF = YES;
				CLANG_WARN_OBJC_LITERAL_CONVERSION = YES;
				CLANG_WARN_OBJC_ROOT_CLASS = YES_ERROR;
				CLANG_WARN_RANGE_LOOP_ANALYSIS = YES;
				CLANG_WARN_STRICT_PROTOTYPES = YES;
				CLANG_WARN_SUSPICIOUS_MOVE = YES;
				CLANG_WARN_UNGUARDED_AVAILABILITY = YES_AGGRESSIVE;
				CLANG_WARN_UNREACHABLE_CODE = YES;
				CLANG_WARN__DUPLICATE_METHOD_MATCH = YES;
				CODE_SIGN_IDENTITY = "iPhone Developer";
				CODE_SIGN_STYLE = Manual;
				COPY_PHASE_STRIP = NO;
				DEBUG_INFORMATION_FORMAT = dwarf;
				DEVELOPMENT_TEAM = X834Q8SBVP;
				ENABLE_STRICT_OBJC_MSGSEND = YES;
				ENABLE_TESTABILITY = YES;
				GCC_C_LANGUAGE_STANDARD = gnu11;
				GCC_DYNAMIC_NO_PIC = NO;
				GCC_NO_COMMON_BLOCKS = YES;
				GCC_OPTIMIZATION_LEVEL = 0;
				GCC_PREPROCESSOR_DEFINITIONS = (
					"DEBUG=1",
					"$(inherited)",
				);
				GCC_WARN_64_TO_32_BIT_CONVERSION = YES;
				GCC_WARN_ABOUT_RETURN_TYPE = YES_ERROR;
				GCC_WARN_UNDECLARED_SELECTOR = YES;
				GCC_WARN_UNINITIALIZED_AUTOS = YES_AGGRESSIVE;
				GCC_WARN_UNUSED_FUNCTION = YES;
				GCC_WARN_UNUSED_VARIABLE = YES;
				HEADER_SEARCH_PATHS = submodules/SSignalKit;
				INFOPLIST_FILE = Watch/Extension/Info.plist;
				LD_RUNPATH_SEARCH_PATHS = "$(inherited) @executable_path/Frameworks @executable_path/../../Frameworks";
				LIBRARY_SEARCH_PATHS = submodules/SSignalKit;
				MTL_ENABLE_DEBUG_INFO = INCLUDE_SOURCE;
				MTL_FAST_MATH = YES;
				ONLY_ACTIVE_ARCH = YES;
				PRODUCT_BUNDLE_IDENTIFIER = "${APP_BUNDLE_ID}.watchkitapp.watchkitextension";
				PRODUCT_NAME = "${TARGET_NAME}";
				PROVISIONING_PROFILE_SPECIFIER = "match Development org.telegram.Telegram-iOS.watchkitapp.watchkitextension";
				SDKROOT = watchos;
				SKIP_INSTALL = YES;
				SWIFT_ACTIVE_COMPILATION_CONDITIONS = DEBUG;
				SWIFT_OPTIMIZATION_LEVEL = "-Onone";
				SWIFT_VERSION = 4.2;
				TARGETED_DEVICE_FAMILY = 4;
				WATCHOS_DEPLOYMENT_TARGET = 2.2;
			};
			name = DebugFork;
		};
		D02CF609215D9ABF00E0F56A /* DebugHockeyapp */ = {
			isa = XCBuildConfiguration;
			baseConfigurationReference = D0338735223A9A99007A2CE4 /* Config-Hockeyapp-Internal.xcconfig */;
			buildSettings = {
				ALWAYS_SEARCH_USER_PATHS = NO;
				BUILD_NUMBER = 99999;
				CLANG_ANALYZER_NONNULL = YES;
				CLANG_ANALYZER_NUMBER_OBJECT_CONVERSION = YES_AGGRESSIVE;
				CLANG_CXX_LANGUAGE_STANDARD = "gnu++14";
				CLANG_CXX_LIBRARY = "libc++";
				CLANG_ENABLE_MODULES = YES;
				CLANG_ENABLE_OBJC_ARC = YES;
				CLANG_ENABLE_OBJC_WEAK = YES;
				CLANG_WARN_BLOCK_CAPTURE_AUTORELEASING = YES;
				CLANG_WARN_BOOL_CONVERSION = YES;
				CLANG_WARN_COMMA = YES;
				CLANG_WARN_CONSTANT_CONVERSION = YES;
				CLANG_WARN_DEPRECATED_OBJC_IMPLEMENTATIONS = YES;
				CLANG_WARN_DIRECT_OBJC_ISA_USAGE = YES_ERROR;
				CLANG_WARN_DOCUMENTATION_COMMENTS = YES;
				CLANG_WARN_EMPTY_BODY = YES;
				CLANG_WARN_ENUM_CONVERSION = YES;
				CLANG_WARN_INFINITE_RECURSION = YES;
				CLANG_WARN_INT_CONVERSION = YES;
				CLANG_WARN_NON_LITERAL_NULL_CONVERSION = YES;
				CLANG_WARN_OBJC_IMPLICIT_RETAIN_SELF = YES;
				CLANG_WARN_OBJC_LITERAL_CONVERSION = YES;
				CLANG_WARN_OBJC_ROOT_CLASS = YES_ERROR;
				CLANG_WARN_RANGE_LOOP_ANALYSIS = YES;
				CLANG_WARN_STRICT_PROTOTYPES = YES;
				CLANG_WARN_SUSPICIOUS_MOVE = YES;
				CLANG_WARN_UNGUARDED_AVAILABILITY = YES_AGGRESSIVE;
				CLANG_WARN_UNREACHABLE_CODE = YES;
				CLANG_WARN__DUPLICATE_METHOD_MATCH = YES;
				CODE_SIGN_ENTITLEMENTS = "NotificationContent/NotificationContent-HockeyApp.entitlements";
				CODE_SIGN_IDENTITY = "iPhone Developer";
				"CODE_SIGN_IDENTITY[sdk=iphoneos*]" = "iPhone Developer";
				CODE_SIGN_STYLE = Manual;
				COPY_PHASE_STRIP = NO;
				DEBUG_INFORMATION_FORMAT = dwarf;
				DEVELOPMENT_TEAM = X834Q8SBVP;
				ENABLE_STRICT_OBJC_MSGSEND = YES;
				ENABLE_TESTABILITY = YES;
				GCC_C_LANGUAGE_STANDARD = gnu11;
				GCC_DYNAMIC_NO_PIC = NO;
				GCC_NO_COMMON_BLOCKS = YES;
				GCC_OPTIMIZATION_LEVEL = 0;
				GCC_PREPROCESSOR_DEFINITIONS = (
					"DEBUG=1",
					"$(inherited)",
				);
				GCC_WARN_64_TO_32_BIT_CONVERSION = YES;
				GCC_WARN_ABOUT_RETURN_TYPE = YES_ERROR;
				GCC_WARN_UNDECLARED_SELECTOR = YES;
				GCC_WARN_UNINITIALIZED_AUTOS = YES_AGGRESSIVE;
				GCC_WARN_UNUSED_FUNCTION = YES;
				GCC_WARN_UNUSED_VARIABLE = YES;
				INFOPLIST_FILE = NotificationContent/Info.plist;
				IPHONEOS_DEPLOYMENT_TARGET = 10.0;
				LD_RUNPATH_SEARCH_PATHS = "$(inherited) @executable_path/Frameworks @executable_path/../../Frameworks";
				MTL_ENABLE_DEBUG_INFO = INCLUDE_SOURCE;
				MTL_FAST_MATH = YES;
				ONLY_ACTIVE_ARCH = YES;
				PRODUCT_BUNDLE_IDENTIFIER = "${APP_BUNDLE_ID}.NotificationContent";
				PRODUCT_NAME = "$(TARGET_NAME)";
				PROVISIONING_PROFILE_SPECIFIER = "match Development org.telegram.Telegram-iOS.NotificationContent";
				SDKROOT = iphoneos;
				SKIP_INSTALL = YES;
				SWIFT_ACTIVE_COMPILATION_CONDITIONS = DEBUG;
				SWIFT_OBJC_BRIDGING_HEADER = "NotificationContent/NotificationContent-Bridging-Header.h";
				SWIFT_OPTIMIZATION_LEVEL = "-Onone";
				SWIFT_VERSION = 4.2;
				TARGETED_DEVICE_FAMILY = "1,2";
			};
			name = DebugHockeyapp;
		};
		D02CF60A215D9ABF00E0F56A /* DebugAppStore */ = {
			isa = XCBuildConfiguration;
			buildSettings = {
				ALWAYS_SEARCH_USER_PATHS = NO;
				BUILD_NUMBER = 99999;
				CLANG_ANALYZER_NONNULL = YES;
				CLANG_ANALYZER_NUMBER_OBJECT_CONVERSION = YES_AGGRESSIVE;
				CLANG_CXX_LANGUAGE_STANDARD = "gnu++14";
				CLANG_CXX_LIBRARY = "libc++";
				CLANG_ENABLE_MODULES = YES;
				CLANG_ENABLE_OBJC_ARC = YES;
				CLANG_ENABLE_OBJC_WEAK = YES;
				CLANG_WARN_BLOCK_CAPTURE_AUTORELEASING = YES;
				CLANG_WARN_BOOL_CONVERSION = YES;
				CLANG_WARN_COMMA = YES;
				CLANG_WARN_CONSTANT_CONVERSION = YES;
				CLANG_WARN_DEPRECATED_OBJC_IMPLEMENTATIONS = YES;
				CLANG_WARN_DIRECT_OBJC_ISA_USAGE = YES_ERROR;
				CLANG_WARN_DOCUMENTATION_COMMENTS = YES;
				CLANG_WARN_EMPTY_BODY = YES;
				CLANG_WARN_ENUM_CONVERSION = YES;
				CLANG_WARN_INFINITE_RECURSION = YES;
				CLANG_WARN_INT_CONVERSION = YES;
				CLANG_WARN_NON_LITERAL_NULL_CONVERSION = YES;
				CLANG_WARN_OBJC_IMPLICIT_RETAIN_SELF = YES;
				CLANG_WARN_OBJC_LITERAL_CONVERSION = YES;
				CLANG_WARN_OBJC_ROOT_CLASS = YES_ERROR;
				CLANG_WARN_RANGE_LOOP_ANALYSIS = YES;
				CLANG_WARN_STRICT_PROTOTYPES = YES;
				CLANG_WARN_SUSPICIOUS_MOVE = YES;
				CLANG_WARN_UNGUARDED_AVAILABILITY = YES_AGGRESSIVE;
				CLANG_WARN_UNREACHABLE_CODE = YES;
				CLANG_WARN__DUPLICATE_METHOD_MATCH = YES;
				CODE_SIGN_ENTITLEMENTS = "NotificationContent/NotificationContent-AppStore.entitlements";
				CODE_SIGN_IDENTITY = "iPhone Developer: Peter Iakovlev (88P695A564)";
				"CODE_SIGN_IDENTITY[sdk=iphoneos*]" = "iPhone Developer: Peter Iakovlev (88P695A564)";
				CODE_SIGN_STYLE = Manual;
				COPY_PHASE_STRIP = NO;
				DEBUG_INFORMATION_FORMAT = dwarf;
				DEVELOPMENT_TEAM = 6N38VWS5BX;
				ENABLE_STRICT_OBJC_MSGSEND = YES;
				ENABLE_TESTABILITY = YES;
				GCC_C_LANGUAGE_STANDARD = gnu11;
				GCC_DYNAMIC_NO_PIC = NO;
				GCC_NO_COMMON_BLOCKS = YES;
				GCC_OPTIMIZATION_LEVEL = 0;
				GCC_PREPROCESSOR_DEFINITIONS = (
					"DEBUG=1",
					"$(inherited)",
				);
				GCC_WARN_64_TO_32_BIT_CONVERSION = YES;
				GCC_WARN_ABOUT_RETURN_TYPE = YES_ERROR;
				GCC_WARN_UNDECLARED_SELECTOR = YES;
				GCC_WARN_UNINITIALIZED_AUTOS = YES_AGGRESSIVE;
				GCC_WARN_UNUSED_FUNCTION = YES;
				GCC_WARN_UNUSED_VARIABLE = YES;
				INFOPLIST_FILE = NotificationContent/Info.plist;
				IPHONEOS_DEPLOYMENT_TARGET = 10.0;
				LD_RUNPATH_SEARCH_PATHS = "$(inherited) @executable_path/Frameworks @executable_path/../../Frameworks";
				MTL_ENABLE_DEBUG_INFO = INCLUDE_SOURCE;
				MTL_FAST_MATH = YES;
				ONLY_ACTIVE_ARCH = YES;
				PRODUCT_BUNDLE_IDENTIFIER = "${APP_BUNDLE_ID}.NotificationContent";
				PRODUCT_NAME = "$(TARGET_NAME)";
				PROVISIONING_PROFILE_SPECIFIER = "match Development org.telegram.TelegramHD.NotificationContent";
				SDKROOT = iphoneos;
				SKIP_INSTALL = YES;
				SWIFT_ACTIVE_COMPILATION_CONDITIONS = DEBUG;
				SWIFT_OBJC_BRIDGING_HEADER = "NotificationContent/NotificationContent-Bridging-Header.h";
				SWIFT_OPTIMIZATION_LEVEL = "-Onone";
				SWIFT_VERSION = 4.2;
				TARGETED_DEVICE_FAMILY = "1,2";
			};
			name = DebugAppStore;
		};
		D02CF60B215D9ABF00E0F56A /* DebugAppStoreLLC */ = {
			isa = XCBuildConfiguration;
			baseConfigurationReference = D0ADF914212B399A00310BBC /* Config-AppStoreLLC.xcconfig */;
			buildSettings = {
				ALWAYS_SEARCH_USER_PATHS = NO;
				BUILD_NUMBER = 99999;
				CLANG_ANALYZER_NONNULL = YES;
				CLANG_ANALYZER_NUMBER_OBJECT_CONVERSION = YES_AGGRESSIVE;
				CLANG_CXX_LANGUAGE_STANDARD = "gnu++14";
				CLANG_CXX_LIBRARY = "libc++";
				CLANG_ENABLE_MODULES = YES;
				CLANG_ENABLE_OBJC_ARC = YES;
				CLANG_ENABLE_OBJC_WEAK = YES;
				CLANG_WARN_BLOCK_CAPTURE_AUTORELEASING = YES;
				CLANG_WARN_BOOL_CONVERSION = YES;
				CLANG_WARN_COMMA = YES;
				CLANG_WARN_CONSTANT_CONVERSION = YES;
				CLANG_WARN_DEPRECATED_OBJC_IMPLEMENTATIONS = YES;
				CLANG_WARN_DIRECT_OBJC_ISA_USAGE = YES_ERROR;
				CLANG_WARN_DOCUMENTATION_COMMENTS = YES;
				CLANG_WARN_EMPTY_BODY = YES;
				CLANG_WARN_ENUM_CONVERSION = YES;
				CLANG_WARN_INFINITE_RECURSION = YES;
				CLANG_WARN_INT_CONVERSION = YES;
				CLANG_WARN_NON_LITERAL_NULL_CONVERSION = YES;
				CLANG_WARN_OBJC_IMPLICIT_RETAIN_SELF = YES;
				CLANG_WARN_OBJC_LITERAL_CONVERSION = YES;
				CLANG_WARN_OBJC_ROOT_CLASS = YES_ERROR;
				CLANG_WARN_RANGE_LOOP_ANALYSIS = YES;
				CLANG_WARN_STRICT_PROTOTYPES = YES;
				CLANG_WARN_SUSPICIOUS_MOVE = YES;
				CLANG_WARN_UNGUARDED_AVAILABILITY = YES_AGGRESSIVE;
				CLANG_WARN_UNREACHABLE_CODE = YES;
				CLANG_WARN__DUPLICATE_METHOD_MATCH = YES;
				CODE_SIGN_ENTITLEMENTS = "NotificationContent/NotificationContent-AppStoreLLC.entitlements";
				CODE_SIGN_IDENTITY = "iPhone Developer";
				"CODE_SIGN_IDENTITY[sdk=iphoneos*]" = "iPhone Developer";
				CODE_SIGN_STYLE = Manual;
				COPY_PHASE_STRIP = NO;
				DEBUG_INFORMATION_FORMAT = dwarf;
				DEVELOPMENT_TEAM = C67CF9S4VU;
				ENABLE_STRICT_OBJC_MSGSEND = YES;
				ENABLE_TESTABILITY = YES;
				GCC_C_LANGUAGE_STANDARD = gnu11;
				GCC_DYNAMIC_NO_PIC = NO;
				GCC_NO_COMMON_BLOCKS = YES;
				GCC_OPTIMIZATION_LEVEL = 0;
				GCC_PREPROCESSOR_DEFINITIONS = (
					"DEBUG=1",
					"$(inherited)",
				);
				GCC_WARN_64_TO_32_BIT_CONVERSION = YES;
				GCC_WARN_ABOUT_RETURN_TYPE = YES_ERROR;
				GCC_WARN_UNDECLARED_SELECTOR = YES;
				GCC_WARN_UNINITIALIZED_AUTOS = YES_AGGRESSIVE;
				GCC_WARN_UNUSED_FUNCTION = YES;
				GCC_WARN_UNUSED_VARIABLE = YES;
				INFOPLIST_FILE = NotificationContent/Info.plist;
				IPHONEOS_DEPLOYMENT_TARGET = 10.0;
				LD_RUNPATH_SEARCH_PATHS = "$(inherited) @executable_path/Frameworks @executable_path/../../Frameworks";
				MTL_ENABLE_DEBUG_INFO = INCLUDE_SOURCE;
				MTL_FAST_MATH = YES;
				ONLY_ACTIVE_ARCH = YES;
				PRODUCT_BUNDLE_IDENTIFIER = "${APP_BUNDLE_ID}.NotificationContent";
				PRODUCT_NAME = "$(TARGET_NAME)";
				PROVISIONING_PROFILE_SPECIFIER = "match Development ph.telegra.Telegraph.NotificationContent";
				SDKROOT = iphoneos;
				SKIP_INSTALL = YES;
				SWIFT_ACTIVE_COMPILATION_CONDITIONS = DEBUG;
				SWIFT_OBJC_BRIDGING_HEADER = "NotificationContent/NotificationContent-Bridging-Header.h";
				SWIFT_OPTIMIZATION_LEVEL = "-Onone";
				SWIFT_VERSION = 4.2;
				TARGETED_DEVICE_FAMILY = "1,2";
			};
			name = DebugAppStoreLLC;
		};
		D02CF60C215D9ABF00E0F56A /* ReleaseAppStore */ = {
			isa = XCBuildConfiguration;
			buildSettings = {
				ALWAYS_SEARCH_USER_PATHS = NO;
				BUILD_NUMBER = 99999;
				CLANG_ANALYZER_NONNULL = YES;
				CLANG_ANALYZER_NUMBER_OBJECT_CONVERSION = YES_AGGRESSIVE;
				CLANG_CXX_LANGUAGE_STANDARD = "gnu++14";
				CLANG_CXX_LIBRARY = "libc++";
				CLANG_ENABLE_MODULES = YES;
				CLANG_ENABLE_OBJC_ARC = YES;
				CLANG_ENABLE_OBJC_WEAK = YES;
				CLANG_WARN_BLOCK_CAPTURE_AUTORELEASING = YES;
				CLANG_WARN_BOOL_CONVERSION = YES;
				CLANG_WARN_COMMA = YES;
				CLANG_WARN_CONSTANT_CONVERSION = YES;
				CLANG_WARN_DEPRECATED_OBJC_IMPLEMENTATIONS = YES;
				CLANG_WARN_DIRECT_OBJC_ISA_USAGE = YES_ERROR;
				CLANG_WARN_DOCUMENTATION_COMMENTS = YES;
				CLANG_WARN_EMPTY_BODY = YES;
				CLANG_WARN_ENUM_CONVERSION = YES;
				CLANG_WARN_INFINITE_RECURSION = YES;
				CLANG_WARN_INT_CONVERSION = YES;
				CLANG_WARN_NON_LITERAL_NULL_CONVERSION = YES;
				CLANG_WARN_OBJC_IMPLICIT_RETAIN_SELF = YES;
				CLANG_WARN_OBJC_LITERAL_CONVERSION = YES;
				CLANG_WARN_OBJC_ROOT_CLASS = YES_ERROR;
				CLANG_WARN_RANGE_LOOP_ANALYSIS = YES;
				CLANG_WARN_STRICT_PROTOTYPES = YES;
				CLANG_WARN_SUSPICIOUS_MOVE = YES;
				CLANG_WARN_UNGUARDED_AVAILABILITY = YES_AGGRESSIVE;
				CLANG_WARN_UNREACHABLE_CODE = YES;
				CLANG_WARN__DUPLICATE_METHOD_MATCH = YES;
				CODE_SIGN_ENTITLEMENTS = "NotificationContent/NotificationContent-AppStore.entitlements";
				CODE_SIGN_IDENTITY = "iPhone Distribution: TELEGRAM MESSENGER LLP (6N38VWS5BX)";
				"CODE_SIGN_IDENTITY[sdk=iphoneos*]" = "iPhone Distribution: TELEGRAM MESSENGER LLP (6N38VWS5BX)";
				CODE_SIGN_STYLE = Manual;
				COPY_PHASE_STRIP = NO;
				DEBUG_INFORMATION_FORMAT = "dwarf-with-dsym";
				DEVELOPMENT_TEAM = 6N38VWS5BX;
				ENABLE_NS_ASSERTIONS = NO;
				ENABLE_STRICT_OBJC_MSGSEND = YES;
				GCC_C_LANGUAGE_STANDARD = gnu11;
				GCC_NO_COMMON_BLOCKS = YES;
				GCC_WARN_64_TO_32_BIT_CONVERSION = YES;
				GCC_WARN_ABOUT_RETURN_TYPE = YES_ERROR;
				GCC_WARN_UNDECLARED_SELECTOR = YES;
				GCC_WARN_UNINITIALIZED_AUTOS = YES_AGGRESSIVE;
				GCC_WARN_UNUSED_FUNCTION = YES;
				GCC_WARN_UNUSED_VARIABLE = YES;
				INFOPLIST_FILE = NotificationContent/Info.plist;
				IPHONEOS_DEPLOYMENT_TARGET = 10.0;
				LD_RUNPATH_SEARCH_PATHS = "$(inherited) @executable_path/Frameworks @executable_path/../../Frameworks";
				MTL_ENABLE_DEBUG_INFO = NO;
				MTL_FAST_MATH = YES;
				PRODUCT_BUNDLE_IDENTIFIER = "${APP_BUNDLE_ID}.NotificationContent";
				PRODUCT_NAME = "$(TARGET_NAME)";
				PROVISIONING_PROFILE_SPECIFIER = "match AppStore org.telegram.TelegramHD.NotificationContent";
				SDKROOT = iphoneos;
				SKIP_INSTALL = YES;
				SWIFT_OBJC_BRIDGING_HEADER = "NotificationContent/NotificationContent-Bridging-Header.h";
				SWIFT_OPTIMIZATION_LEVEL = "-Owholemodule";
				SWIFT_VERSION = 4.2;
				TARGETED_DEVICE_FAMILY = "1,2";
				VALIDATE_PRODUCT = YES;
			};
			name = ReleaseAppStore;
		};
		D02CF60D215D9ABF00E0F56A /* ReleaseAppStoreLLC */ = {
			isa = XCBuildConfiguration;
			baseConfigurationReference = D0ADF914212B399A00310BBC /* Config-AppStoreLLC.xcconfig */;
			buildSettings = {
				ALWAYS_SEARCH_USER_PATHS = NO;
				BUILD_NUMBER = 99999;
				CLANG_ANALYZER_NONNULL = YES;
				CLANG_ANALYZER_NUMBER_OBJECT_CONVERSION = YES_AGGRESSIVE;
				CLANG_CXX_LANGUAGE_STANDARD = "gnu++14";
				CLANG_CXX_LIBRARY = "libc++";
				CLANG_ENABLE_MODULES = YES;
				CLANG_ENABLE_OBJC_ARC = YES;
				CLANG_ENABLE_OBJC_WEAK = YES;
				CLANG_WARN_BLOCK_CAPTURE_AUTORELEASING = YES;
				CLANG_WARN_BOOL_CONVERSION = YES;
				CLANG_WARN_COMMA = YES;
				CLANG_WARN_CONSTANT_CONVERSION = YES;
				CLANG_WARN_DEPRECATED_OBJC_IMPLEMENTATIONS = YES;
				CLANG_WARN_DIRECT_OBJC_ISA_USAGE = YES_ERROR;
				CLANG_WARN_DOCUMENTATION_COMMENTS = YES;
				CLANG_WARN_EMPTY_BODY = YES;
				CLANG_WARN_ENUM_CONVERSION = YES;
				CLANG_WARN_INFINITE_RECURSION = YES;
				CLANG_WARN_INT_CONVERSION = YES;
				CLANG_WARN_NON_LITERAL_NULL_CONVERSION = YES;
				CLANG_WARN_OBJC_IMPLICIT_RETAIN_SELF = YES;
				CLANG_WARN_OBJC_LITERAL_CONVERSION = YES;
				CLANG_WARN_OBJC_ROOT_CLASS = YES_ERROR;
				CLANG_WARN_RANGE_LOOP_ANALYSIS = YES;
				CLANG_WARN_STRICT_PROTOTYPES = YES;
				CLANG_WARN_SUSPICIOUS_MOVE = YES;
				CLANG_WARN_UNGUARDED_AVAILABILITY = YES_AGGRESSIVE;
				CLANG_WARN_UNREACHABLE_CODE = YES;
				CLANG_WARN__DUPLICATE_METHOD_MATCH = YES;
				CODE_SIGN_ENTITLEMENTS = "NotificationContent/NotificationContent-AppStoreLLC.entitlements";
				CODE_SIGN_IDENTITY = "iPhone Distribution: Digital Fortress LLC (C67CF9S4VU)";
				"CODE_SIGN_IDENTITY[sdk=iphoneos*]" = "iPhone Distribution: Digital Fortress LLC (C67CF9S4VU)";
				CODE_SIGN_STYLE = Manual;
				COPY_PHASE_STRIP = NO;
				DEBUG_INFORMATION_FORMAT = "dwarf-with-dsym";
				DEVELOPMENT_TEAM = C67CF9S4VU;
				ENABLE_NS_ASSERTIONS = NO;
				ENABLE_STRICT_OBJC_MSGSEND = YES;
				GCC_C_LANGUAGE_STANDARD = gnu11;
				GCC_NO_COMMON_BLOCKS = YES;
				GCC_WARN_64_TO_32_BIT_CONVERSION = YES;
				GCC_WARN_ABOUT_RETURN_TYPE = YES_ERROR;
				GCC_WARN_UNDECLARED_SELECTOR = YES;
				GCC_WARN_UNINITIALIZED_AUTOS = YES_AGGRESSIVE;
				GCC_WARN_UNUSED_FUNCTION = YES;
				GCC_WARN_UNUSED_VARIABLE = YES;
				INFOPLIST_FILE = NotificationContent/Info.plist;
				IPHONEOS_DEPLOYMENT_TARGET = 10.0;
				LD_RUNPATH_SEARCH_PATHS = "$(inherited) @executable_path/Frameworks @executable_path/../../Frameworks";
				MTL_ENABLE_DEBUG_INFO = NO;
				MTL_FAST_MATH = YES;
				PRODUCT_BUNDLE_IDENTIFIER = "${APP_BUNDLE_ID}.NotificationContent";
				PRODUCT_NAME = "$(TARGET_NAME)";
				PROVISIONING_PROFILE_SPECIFIER = "match AppStore ph.telegra.Telegraph.NotificationContent";
				SDKROOT = iphoneos;
				SKIP_INSTALL = YES;
				SWIFT_OBJC_BRIDGING_HEADER = "NotificationContent/NotificationContent-Bridging-Header.h";
				SWIFT_OPTIMIZATION_LEVEL = "-Owholemodule";
				SWIFT_VERSION = 4.2;
				TARGETED_DEVICE_FAMILY = "1,2";
				VALIDATE_PRODUCT = YES;
			};
			name = ReleaseAppStoreLLC;
		};
		D02CF60F215D9ABF00E0F56A /* ReleaseHockeyappInternal */ = {
			isa = XCBuildConfiguration;
			baseConfigurationReference = D0338735223A9A99007A2CE4 /* Config-Hockeyapp-Internal.xcconfig */;
			buildSettings = {
				ALWAYS_SEARCH_USER_PATHS = NO;
				BUILD_NUMBER = 99999;
				CLANG_ANALYZER_NONNULL = YES;
				CLANG_ANALYZER_NUMBER_OBJECT_CONVERSION = YES_AGGRESSIVE;
				CLANG_CXX_LANGUAGE_STANDARD = "gnu++14";
				CLANG_CXX_LIBRARY = "libc++";
				CLANG_ENABLE_MODULES = YES;
				CLANG_ENABLE_OBJC_ARC = YES;
				CLANG_ENABLE_OBJC_WEAK = YES;
				CLANG_WARN_BLOCK_CAPTURE_AUTORELEASING = YES;
				CLANG_WARN_BOOL_CONVERSION = YES;
				CLANG_WARN_COMMA = YES;
				CLANG_WARN_CONSTANT_CONVERSION = YES;
				CLANG_WARN_DEPRECATED_OBJC_IMPLEMENTATIONS = YES;
				CLANG_WARN_DIRECT_OBJC_ISA_USAGE = YES_ERROR;
				CLANG_WARN_DOCUMENTATION_COMMENTS = YES;
				CLANG_WARN_EMPTY_BODY = YES;
				CLANG_WARN_ENUM_CONVERSION = YES;
				CLANG_WARN_INFINITE_RECURSION = YES;
				CLANG_WARN_INT_CONVERSION = YES;
				CLANG_WARN_NON_LITERAL_NULL_CONVERSION = YES;
				CLANG_WARN_OBJC_IMPLICIT_RETAIN_SELF = YES;
				CLANG_WARN_OBJC_LITERAL_CONVERSION = YES;
				CLANG_WARN_OBJC_ROOT_CLASS = YES_ERROR;
				CLANG_WARN_RANGE_LOOP_ANALYSIS = YES;
				CLANG_WARN_STRICT_PROTOTYPES = YES;
				CLANG_WARN_SUSPICIOUS_MOVE = YES;
				CLANG_WARN_UNGUARDED_AVAILABILITY = YES_AGGRESSIVE;
				CLANG_WARN_UNREACHABLE_CODE = YES;
				CLANG_WARN__DUPLICATE_METHOD_MATCH = YES;
				CODE_SIGN_ENTITLEMENTS = "NotificationContent/NotificationContent-HockeyApp.entitlements";
				CODE_SIGN_IDENTITY = "iPhone Distribution: TELEGRAM MESSENGER LLP";
				"CODE_SIGN_IDENTITY[sdk=iphoneos*]" = "iPhone Distribution: TELEGRAM MESSENGER LLP";
				CODE_SIGN_STYLE = Manual;
				COPY_PHASE_STRIP = NO;
				DEBUG_INFORMATION_FORMAT = "dwarf-with-dsym";
				DEVELOPMENT_TEAM = X834Q8SBVP;
				ENABLE_NS_ASSERTIONS = NO;
				ENABLE_STRICT_OBJC_MSGSEND = YES;
				GCC_C_LANGUAGE_STANDARD = gnu11;
				GCC_NO_COMMON_BLOCKS = YES;
				GCC_WARN_64_TO_32_BIT_CONVERSION = YES;
				GCC_WARN_ABOUT_RETURN_TYPE = YES_ERROR;
				GCC_WARN_UNDECLARED_SELECTOR = YES;
				GCC_WARN_UNINITIALIZED_AUTOS = YES_AGGRESSIVE;
				GCC_WARN_UNUSED_FUNCTION = YES;
				GCC_WARN_UNUSED_VARIABLE = YES;
				INFOPLIST_FILE = NotificationContent/Info.plist;
				IPHONEOS_DEPLOYMENT_TARGET = 10.0;
				LD_RUNPATH_SEARCH_PATHS = "$(inherited) @executable_path/Frameworks @executable_path/../../Frameworks";
				MTL_ENABLE_DEBUG_INFO = NO;
				MTL_FAST_MATH = YES;
				PRODUCT_BUNDLE_IDENTIFIER = "${APP_BUNDLE_ID}.NotificationContent";
				PRODUCT_NAME = "$(TARGET_NAME)";
				PROVISIONING_PROFILE_SPECIFIER = "match InHouse org.telegram.Telegram-iOS.NotificationContent";
				SDKROOT = iphoneos;
				SKIP_INSTALL = YES;
				SWIFT_OBJC_BRIDGING_HEADER = "NotificationContent/NotificationContent-Bridging-Header.h";
				SWIFT_OPTIMIZATION_LEVEL = "-Owholemodule";
				SWIFT_VERSION = 4.2;
				TARGETED_DEVICE_FAMILY = "1,2";
				VALIDATE_PRODUCT = YES;
			};
			name = ReleaseHockeyappInternal;
		};
		D03B0E841D63484500955575 /* DebugHockeyapp */ = {
			isa = XCBuildConfiguration;
			baseConfigurationReference = D0338735223A9A99007A2CE4 /* Config-Hockeyapp-Internal.xcconfig */;
			buildSettings = {
				BITCODE_GENERATION_MODE = marker;
				BUILD_NUMBER = 99999;
				CLANG_ANALYZER_NONNULL = YES;
				CLANG_ENABLE_MODULES = YES;
				CLANG_WARN_DOCUMENTATION_COMMENTS = YES;
				CLANG_WARN_INFINITE_RECURSION = YES;
				CLANG_WARN_SUSPICIOUS_MOVES = YES;
				CODE_SIGN_ENTITLEMENTS = "Share/Share-HockeyApp.entitlements";
				"CODE_SIGN_IDENTITY[sdk=iphoneos*]" = "iPhone Developer";
				CURRENT_PROJECT_VERSION = 667;
				DEBUG_INFORMATION_FORMAT = dwarf;
				DEVELOPMENT_TEAM = X834Q8SBVP;
				INFOPLIST_FILE = Share/Info.plist;
				IPHONEOS_DEPLOYMENT_TARGET = 8.0;
				LD_RUNPATH_SEARCH_PATHS = "$(inherited) @executable_path/Frameworks @executable_path/../../Frameworks";
				PRODUCT_BUNDLE_IDENTIFIER = "${APP_BUNDLE_ID}.Share";
				PRODUCT_NAME = "$(TARGET_NAME)";
				PROVISIONING_PROFILE = "6a75ec98-1ed3-4485-83ed-3d56de6a6bb1";
				PROVISIONING_PROFILE_SPECIFIER = "match Development org.telegram.Telegram-iOS.Share";
				SKIP_INSTALL = YES;
				SWIFT_ACTIVE_COMPILATION_CONDITIONS = DEBUG;
				SWIFT_INSTALL_OBJC_HEADER = NO;
				SWIFT_OBJC_BRIDGING_HEADER = "Share/Share-Bridging-Header.h";
				SWIFT_OPTIMIZATION_LEVEL = "-Onone";
				SWIFT_VERSION = 4.0;
			};
			name = DebugHockeyapp;
		};
		D03B0E851D63484500955575 /* ReleaseAppStore */ = {
			isa = XCBuildConfiguration;
			buildSettings = {
				BITCODE_GENERATION_MODE = bitcode;
				BUILD_NUMBER = 99999;
				CLANG_ANALYZER_NONNULL = YES;
				CLANG_ENABLE_MODULES = YES;
				CLANG_WARN_DOCUMENTATION_COMMENTS = YES;
				CLANG_WARN_INFINITE_RECURSION = YES;
				CLANG_WARN_SUSPICIOUS_MOVES = YES;
				CODE_SIGN_ENTITLEMENTS = "Share/Share-AppStore.entitlements";
				CODE_SIGN_IDENTITY = "iPhone Developer";
				"CODE_SIGN_IDENTITY[sdk=iphoneos*]" = "iPhone Distribution";
				CURRENT_PROJECT_VERSION = 667;
				DEVELOPMENT_TEAM = 6N38VWS5BX;
				INFOPLIST_FILE = Share/Info.plist;
				IPHONEOS_DEPLOYMENT_TARGET = 8.0;
				LD_RUNPATH_SEARCH_PATHS = "$(inherited) @executable_path/Frameworks @executable_path/../../Frameworks";
				PRODUCT_BUNDLE_IDENTIFIER = "${APP_BUNDLE_ID}.Share";
				PRODUCT_NAME = "$(TARGET_NAME)";
				PROVISIONING_PROFILE = "bd6d5558-5513-45ee-aa35-1bf57a1e7d95";
				PROVISIONING_PROFILE_SPECIFIER = "match AppStore org.telegram.TelegramHD.Share";
				SKIP_INSTALL = YES;
				SWIFT_INSTALL_OBJC_HEADER = NO;
				SWIFT_OBJC_BRIDGING_HEADER = "Share/Share-Bridging-Header.h";
				SWIFT_OPTIMIZATION_LEVEL = "-Owholemodule";
				SWIFT_VERSION = 4.0;
			};
			name = ReleaseAppStore;
		};
		D079FCF91F06BBA40038FADE /* DebugAppStore */ = {
			isa = XCBuildConfiguration;
			buildSettings = {
				ALWAYS_SEARCH_USER_PATHS = NO;
				BUILD_NUMBER = 9999;
				CLANG_CXX_LANGUAGE_STANDARD = "gnu++0x";
				CLANG_CXX_LIBRARY = "libc++";
				CLANG_ENABLE_MODULES = YES;
				CLANG_ENABLE_OBJC_ARC = YES;
				CLANG_WARN_BOOL_CONVERSION = YES;
				CLANG_WARN_CONSTANT_CONVERSION = YES;
				CLANG_WARN_DIRECT_OBJC_ISA_USAGE = YES_ERROR;
				CLANG_WARN_EMPTY_BODY = YES;
				CLANG_WARN_ENUM_CONVERSION = YES;
				CLANG_WARN_INFINITE_RECURSION = YES;
				CLANG_WARN_INT_CONVERSION = YES;
				CLANG_WARN_OBJC_ROOT_CLASS = YES_ERROR;
				CLANG_WARN_SUSPICIOUS_MOVE = YES;
				CLANG_WARN_UNREACHABLE_CODE = YES;
				CLANG_WARN__DUPLICATE_METHOD_MATCH = YES;
				CODE_SIGN_IDENTITY = "iPhone Developer: Peter Iakovlev (9J4EJ3F97G)";
				"CODE_SIGN_IDENTITY[sdk=iphoneos*]" = "iPhone Developer";
				COPY_PHASE_STRIP = NO;
				DEBUG_INFORMATION_FORMAT = "dwarf-with-dsym";
				ENABLE_STRICT_OBJC_MSGSEND = YES;
				ENABLE_TESTABILITY = YES;
				GCC_C_LANGUAGE_STANDARD = gnu99;
				GCC_DYNAMIC_NO_PIC = NO;
				GCC_NO_COMMON_BLOCKS = YES;
				GCC_OPTIMIZATION_LEVEL = 0;
				GCC_PREPROCESSOR_DEFINITIONS = (
					"DEBUG=1",
					"$(inherited)",
				);
				GCC_SYMBOLS_PRIVATE_EXTERN = NO;
				GCC_WARN_64_TO_32_BIT_CONVERSION = YES;
				GCC_WARN_ABOUT_RETURN_TYPE = YES_ERROR;
				GCC_WARN_UNDECLARED_SELECTOR = YES;
				GCC_WARN_UNINITIALIZED_AUTOS = YES_AGGRESSIVE;
				GCC_WARN_UNUSED_FUNCTION = YES;
				GCC_WARN_UNUSED_VARIABLE = YES;
				IPHONEOS_DEPLOYMENT_TARGET = 8.0;
				MTL_ENABLE_DEBUG_INFO = YES;
				ONLY_ACTIVE_ARCH = YES;
				PROVISIONING_PROFILE = "a4dc3795-99a0-4552-934a-0399f5df77b2";
				SDKROOT = iphoneos;
				SWIFT_OPTIMIZATION_LEVEL = "-Onone";
				TARGETED_DEVICE_FAMILY = "1,2";
			};
			name = DebugAppStore;
		};
		D079FCFA1F06BBA40038FADE /* DebugAppStore */ = {
			isa = XCBuildConfiguration;
			buildSettings = {
				ALWAYS_EMBED_SWIFT_STANDARD_LIBRARIES = YES;
				ASSETCATALOG_COMPILER_APPICON_NAME = AppIcon;
				BITCODE_GENERATION_MODE = marker;
				BUILD_NUMBER = 99999;
				CLANG_MODULES_AUTOLINK = NO;
				CODE_SIGN_ENTITLEMENTS = "Telegram-iOS/Telegram-iOS-AppStore.entitlements";
				CODE_SIGN_IDENTITY = "iPhone Developer: Peter Iakovlev (88P695A564)";
				"CODE_SIGN_IDENTITY[sdk=iphoneos*]" = "iPhone Developer: Peter Iakovlev (88P695A564)";
				COMMIT_ID = "";
				CURRENT_PROJECT_VERSION = 667;
				DEVELOPMENT_TEAM = 6N38VWS5BX;
				ENABLE_BITCODE = YES;
				FRAMEWORK_SEARCH_PATHS = (
					"$(BUILT_PRODUCTS_DIR)",
					"$(PROJECT_DIR)/third-party",
				);
				HEADER_SEARCH_PATHS = "$(PROJECT_DIR)/Watch/Bridge";
				INFOPLIST_FILE = "Telegram-iOS/Info.plist";
				IPHONEOS_DEPLOYMENT_TARGET = 8.0;
				LD_RUNPATH_SEARCH_PATHS = "$(inherited) @executable_path/Frameworks";
				LIBRARY_SEARCH_PATHS = (
					"$(inherited)",
					"$(PROJECT_DIR)/submodules/TelegramUI/third-party/opus/lib",
				);
				OTHER_LDFLAGS = (
					"-ObjC",
					"-lz",
				);
				OTHER_SWIFT_FLAGS = "-D DEBUG";
				PRODUCT_BUNDLE_IDENTIFIER = "${APP_BUNDLE_ID}";
				PRODUCT_NAME = Telegram;
				PROVISIONING_PROFILE = "954189c1-ae38-447b-a473-7c9b7198aa47";
				PROVISIONING_PROFILE_SPECIFIER = "match Development org.telegram.TelegramHD";
				SWIFT_OBJC_BRIDGING_HEADER = "Telegram-iOS/Telegram-Bridging-Header.h";
				SWIFT_VERSION = 4.0;
				USER_HEADER_SEARCH_PATHS = "";
			};
			name = DebugAppStore;
		};
		D079FCFD1F06BBA40038FADE /* DebugAppStore */ = {
			isa = XCBuildConfiguration;
			buildSettings = {
				BITCODE_GENERATION_MODE = marker;
				BUILD_NUMBER = 99999;
				CLANG_ANALYZER_NONNULL = YES;
				CLANG_ENABLE_MODULES = YES;
				CLANG_WARN_DOCUMENTATION_COMMENTS = YES;
				CLANG_WARN_INFINITE_RECURSION = YES;
				CLANG_WARN_SUSPICIOUS_MOVES = YES;
				CODE_SIGN_ENTITLEMENTS = "Share/Share-AppStore.entitlements";
				CODE_SIGN_IDENTITY = "iPhone Developer: Peter Iakovlev (88P695A564)";
				"CODE_SIGN_IDENTITY[sdk=iphoneos*]" = "iPhone Developer: Peter Iakovlev (88P695A564)";
				CURRENT_PROJECT_VERSION = 667;
				DEBUG_INFORMATION_FORMAT = dwarf;
				DEVELOPMENT_TEAM = 6N38VWS5BX;
				INFOPLIST_FILE = Share/Info.plist;
				IPHONEOS_DEPLOYMENT_TARGET = 8.0;
				LD_RUNPATH_SEARCH_PATHS = "$(inherited) @executable_path/Frameworks @executable_path/../../Frameworks";
				PRODUCT_BUNDLE_IDENTIFIER = "${APP_BUNDLE_ID}.Share";
				PRODUCT_NAME = "$(TARGET_NAME)";
				PROVISIONING_PROFILE = "388bbf37-24cd-44d4-b38d-9b1ad5006247";
				PROVISIONING_PROFILE_SPECIFIER = "match Development org.telegram.TelegramHD.Share";
				SKIP_INSTALL = YES;
				SWIFT_ACTIVE_COMPILATION_CONDITIONS = DEBUG;
				SWIFT_INSTALL_OBJC_HEADER = NO;
				SWIFT_OBJC_BRIDGING_HEADER = "Share/Share-Bridging-Header.h";
				SWIFT_OPTIMIZATION_LEVEL = "-Onone";
				SWIFT_VERSION = 4.0;
			};
			name = DebugAppStore;
		};
		D079FCFE1F06BBA40038FADE /* DebugAppStore */ = {
			isa = XCBuildConfiguration;
			buildSettings = {
				BITCODE_GENERATION_MODE = marker;
				BUILD_NUMBER = 99999;
				CLANG_ANALYZER_NONNULL = YES;
				CLANG_WARN_DOCUMENTATION_COMMENTS = YES;
				CLANG_WARN_INFINITE_RECURSION = YES;
				CLANG_WARN_SUSPICIOUS_MOVES = YES;
				CODE_SIGN_ENTITLEMENTS = "SiriIntents/SiriIntents-AppStore.entitlements";
				CODE_SIGN_IDENTITY = "iPhone Developer: Peter Iakovlev (88P695A564)";
				CURRENT_PROJECT_VERSION = 667;
				DEBUG_INFORMATION_FORMAT = dwarf;
				DEVELOPMENT_TEAM = 6N38VWS5BX;
				INFOPLIST_FILE = SiriIntents/Info.plist;
				IPHONEOS_DEPLOYMENT_TARGET = 10.0;
				LD_RUNPATH_SEARCH_PATHS = "$(inherited) @executable_path/Frameworks @executable_path/../../Frameworks";
				PRODUCT_BUNDLE_IDENTIFIER = "${APP_BUNDLE_ID}.SiriIntents";
				PRODUCT_NAME = "$(TARGET_NAME)";
				PROVISIONING_PROFILE = "e393ec42-d75d-4bc2-a75b-97891ad4cae8";
				PROVISIONING_PROFILE_SPECIFIER = "match Development org.telegram.TelegramHD.SiriIntents";
				SKIP_INSTALL = YES;
				SWIFT_ACTIVE_COMPILATION_CONDITIONS = DEBUG;
				SWIFT_OBJC_BRIDGING_HEADER = "SiriIntents/SiriIntents-Bridging-Header.h";
				SWIFT_VERSION = 4.0;
			};
			name = DebugAppStore;
		};
		D0924FF91FE52C46003F693F /* ReleaseHockeyappInternal */ = {
			isa = XCBuildConfiguration;
			baseConfigurationReference = D0338735223A9A99007A2CE4 /* Config-Hockeyapp-Internal.xcconfig */;
			buildSettings = {
				ALWAYS_SEARCH_USER_PATHS = NO;
				BUILD_NUMBER = 9999;
				CLANG_CXX_LANGUAGE_STANDARD = "gnu++0x";
				CLANG_CXX_LIBRARY = "libc++";
				CLANG_ENABLE_MODULES = YES;
				CLANG_ENABLE_OBJC_ARC = YES;
				CLANG_WARN_BOOL_CONVERSION = YES;
				CLANG_WARN_CONSTANT_CONVERSION = YES;
				CLANG_WARN_DIRECT_OBJC_ISA_USAGE = YES_ERROR;
				CLANG_WARN_EMPTY_BODY = YES;
				CLANG_WARN_ENUM_CONVERSION = YES;
				CLANG_WARN_INFINITE_RECURSION = YES;
				CLANG_WARN_INT_CONVERSION = YES;
				CLANG_WARN_OBJC_ROOT_CLASS = YES_ERROR;
				CLANG_WARN_SUSPICIOUS_MOVE = YES;
				CLANG_WARN_UNREACHABLE_CODE = YES;
				CLANG_WARN__DUPLICATE_METHOD_MATCH = YES;
				CODE_SIGN_IDENTITY = "iPhone Distribution: TELEGRAM MESSENGER LLP";
				"CODE_SIGN_IDENTITY[sdk=iphoneos*]" = "iPhone Distribution: TELEGRAM MESSENGER LLP";
				COPY_PHASE_STRIP = NO;
				DEBUG_INFORMATION_FORMAT = "dwarf-with-dsym";
				ENABLE_NS_ASSERTIONS = NO;
				ENABLE_STRICT_OBJC_MSGSEND = YES;
				GCC_C_LANGUAGE_STANDARD = gnu99;
				GCC_NO_COMMON_BLOCKS = YES;
				GCC_WARN_64_TO_32_BIT_CONVERSION = YES;
				GCC_WARN_ABOUT_RETURN_TYPE = YES_ERROR;
				GCC_WARN_UNDECLARED_SELECTOR = YES;
				GCC_WARN_UNINITIALIZED_AUTOS = YES_AGGRESSIVE;
				GCC_WARN_UNUSED_FUNCTION = YES;
				GCC_WARN_UNUSED_VARIABLE = YES;
				IPHONEOS_DEPLOYMENT_TARGET = 8.0;
				MTL_ENABLE_DEBUG_INFO = NO;
				PROVISIONING_PROFILE = "f58b31fd-48bf-4eac-b066-a5ebea37dfd7";
				SDKROOT = iphoneos;
				TARGETED_DEVICE_FAMILY = "1,2";
				VALIDATE_PRODUCT = YES;
			};
			name = ReleaseHockeyappInternal;
		};
		D0924FFA1FE52C46003F693F /* ReleaseHockeyappInternal */ = {
			isa = XCBuildConfiguration;
			baseConfigurationReference = D0338735223A9A99007A2CE4 /* Config-Hockeyapp-Internal.xcconfig */;
			buildSettings = {
				ALWAYS_EMBED_SWIFT_STANDARD_LIBRARIES = YES;
				ASSETCATALOG_COMPILER_APPICON_NAME = AppIcon;
				BITCODE_GENERATION_MODE = bitcode;
				BUILD_NUMBER = 99999;
				CLANG_MODULES_AUTOLINK = NO;
				CODE_SIGN_ENTITLEMENTS = "Telegram-iOS/Telegram-iOS-Hockeyapp.entitlements";
				CODE_SIGN_IDENTITY = "iPhone Distribution: TELEGRAM MESSENGER LLP";
				"CODE_SIGN_IDENTITY[sdk=iphoneos*]" = "iPhone Distribution: TELEGRAM MESSENGER LLP";
				COMMIT_ID = "";
				CURRENT_PROJECT_VERSION = 667;
				DEVELOPMENT_TEAM = X834Q8SBVP;
				ENABLE_BITCODE = YES;
				FRAMEWORK_SEARCH_PATHS = (
					"$(BUILT_PRODUCTS_DIR)",
					"$(PROJECT_DIR)/third-party",
				);
				HEADER_SEARCH_PATHS = "$(PROJECT_DIR)/Watch/Bridge";
				INFOPLIST_FILE = "Telegram-iOS/Info.plist";
				IPHONEOS_DEPLOYMENT_TARGET = 8.0;
				LD_RUNPATH_SEARCH_PATHS = "$(inherited) @executable_path/Frameworks";
				LIBRARY_SEARCH_PATHS = (
					"$(inherited)",
					"$(PROJECT_DIR)/submodules/TelegramUI/third-party/opus/lib",
				);
				OTHER_LDFLAGS = (
					"-ObjC",
					"-lz",
				);
				OTHER_SWIFT_FLAGS = "";
				PRODUCT_BUNDLE_IDENTIFIER = "${APP_BUNDLE_ID}";
				PRODUCT_NAME = Telegram;
				PROVISIONING_PROFILE = "a453791e-7153-42a4-8b61-d00a130e59d2";
				PROVISIONING_PROFILE_SPECIFIER = "match InHouse org.telegram.Telegram-iOS";
				SWIFT_OBJC_BRIDGING_HEADER = "Telegram-iOS/Telegram-Bridging-Header.h";
				SWIFT_OPTIMIZATION_LEVEL = "-Owholemodule";
				SWIFT_VERSION = 4.0;
				USER_HEADER_SEARCH_PATHS = "";
			};
			name = ReleaseHockeyappInternal;
		};
		D0924FFC1FE52C46003F693F /* ReleaseHockeyappInternal */ = {
			isa = XCBuildConfiguration;
			baseConfigurationReference = D0338735223A9A99007A2CE4 /* Config-Hockeyapp-Internal.xcconfig */;
			buildSettings = {
				BITCODE_GENERATION_MODE = bitcode;
				BUILD_NUMBER = 99999;
				CLANG_ANALYZER_NONNULL = YES;
				CLANG_ENABLE_MODULES = YES;
				CLANG_WARN_DOCUMENTATION_COMMENTS = YES;
				CLANG_WARN_INFINITE_RECURSION = YES;
				CLANG_WARN_SUSPICIOUS_MOVES = YES;
				CODE_SIGN_ENTITLEMENTS = "Share/Share-HockeyApp.entitlements";
				CODE_SIGN_IDENTITY = "iPhone Distribution: TELEGRAM MESSENGER LLP";
				"CODE_SIGN_IDENTITY[sdk=iphoneos*]" = "iPhone Distribution: TELEGRAM MESSENGER LLP";
				CURRENT_PROJECT_VERSION = 667;
				DEVELOPMENT_TEAM = X834Q8SBVP;
				INFOPLIST_FILE = Share/Info.plist;
				IPHONEOS_DEPLOYMENT_TARGET = 8.0;
				LD_RUNPATH_SEARCH_PATHS = "$(inherited) @executable_path/Frameworks @executable_path/../../Frameworks";
				PRODUCT_BUNDLE_IDENTIFIER = "${APP_BUNDLE_ID}.Share";
				PRODUCT_NAME = "$(TARGET_NAME)";
				PROVISIONING_PROFILE = "cfe514a2-916a-4247-b5a4-c2c4c6fd2805";
				PROVISIONING_PROFILE_SPECIFIER = "match InHouse org.telegram.Telegram-iOS.Share";
				SKIP_INSTALL = YES;
				SWIFT_INSTALL_OBJC_HEADER = NO;
				SWIFT_OBJC_BRIDGING_HEADER = "Share/Share-Bridging-Header.h";
				SWIFT_OPTIMIZATION_LEVEL = "-Owholemodule";
				SWIFT_VERSION = 4.0;
			};
			name = ReleaseHockeyappInternal;
		};
		D0924FFD1FE52C46003F693F /* ReleaseHockeyappInternal */ = {
			isa = XCBuildConfiguration;
			baseConfigurationReference = D0338735223A9A99007A2CE4 /* Config-Hockeyapp-Internal.xcconfig */;
			buildSettings = {
				BITCODE_GENERATION_MODE = bitcode;
				BUILD_NUMBER = 99999;
				CLANG_ANALYZER_NONNULL = YES;
				CLANG_WARN_DOCUMENTATION_COMMENTS = YES;
				CLANG_WARN_INFINITE_RECURSION = YES;
				CLANG_WARN_SUSPICIOUS_MOVES = YES;
				CODE_SIGN_ENTITLEMENTS = "SiriIntents/SiriIntents-Hockeyapp.entitlements";
				CODE_SIGN_IDENTITY = "iPhone Distribution: TELEGRAM MESSENGER LLP";
				"CODE_SIGN_IDENTITY[sdk=iphoneos*]" = "iPhone Distribution: TELEGRAM MESSENGER LLP";
				CURRENT_PROJECT_VERSION = 667;
				DEVELOPMENT_TEAM = X834Q8SBVP;
				INFOPLIST_FILE = SiriIntents/Info.plist;
				IPHONEOS_DEPLOYMENT_TARGET = 10.0;
				LD_RUNPATH_SEARCH_PATHS = "$(inherited) @executable_path/Frameworks @executable_path/../../Frameworks";
				PRODUCT_BUNDLE_IDENTIFIER = "${APP_BUNDLE_ID}.SiriIntents";
				PRODUCT_NAME = "$(TARGET_NAME)";
				PROVISIONING_PROFILE = "94efdcdd-1da2-4ec6-87f3-5e50b55a07f9";
				PROVISIONING_PROFILE_SPECIFIER = "match InHouse org.telegram.Telegram-iOS.SiriIntents";
				SKIP_INSTALL = YES;
				SWIFT_OBJC_BRIDGING_HEADER = "SiriIntents/SiriIntents-Bridging-Header.h";
				SWIFT_OPTIMIZATION_LEVEL = "-Owholemodule";
				SWIFT_VERSION = 4.0;
			};
			name = ReleaseHockeyappInternal;
		};
		D0ADF915212B3A9D00310BBC /* DebugAppStoreLLC */ = {
			isa = XCBuildConfiguration;
			baseConfigurationReference = D0ADF914212B399A00310BBC /* Config-AppStoreLLC.xcconfig */;
			buildSettings = {
				ALWAYS_SEARCH_USER_PATHS = NO;
				BUILD_NUMBER = 9999;
				CLANG_CXX_LANGUAGE_STANDARD = "gnu++0x";
				CLANG_CXX_LIBRARY = "libc++";
				CLANG_ENABLE_MODULES = YES;
				CLANG_ENABLE_OBJC_ARC = YES;
				CLANG_WARN_BOOL_CONVERSION = YES;
				CLANG_WARN_CONSTANT_CONVERSION = YES;
				CLANG_WARN_DIRECT_OBJC_ISA_USAGE = YES_ERROR;
				CLANG_WARN_EMPTY_BODY = YES;
				CLANG_WARN_ENUM_CONVERSION = YES;
				CLANG_WARN_INFINITE_RECURSION = YES;
				CLANG_WARN_INT_CONVERSION = YES;
				CLANG_WARN_OBJC_ROOT_CLASS = YES_ERROR;
				CLANG_WARN_SUSPICIOUS_MOVE = YES;
				CLANG_WARN_UNREACHABLE_CODE = YES;
				CLANG_WARN__DUPLICATE_METHOD_MATCH = YES;
				CODE_SIGN_IDENTITY = "iPhone Developer: Peter Iakovlev (9J4EJ3F97G)";
				"CODE_SIGN_IDENTITY[sdk=iphoneos*]" = "iPhone Developer";
				COPY_PHASE_STRIP = NO;
				DEBUG_INFORMATION_FORMAT = "dwarf-with-dsym";
				ENABLE_STRICT_OBJC_MSGSEND = YES;
				ENABLE_TESTABILITY = YES;
				GCC_C_LANGUAGE_STANDARD = gnu99;
				GCC_DYNAMIC_NO_PIC = NO;
				GCC_NO_COMMON_BLOCKS = YES;
				GCC_OPTIMIZATION_LEVEL = 0;
				GCC_PREPROCESSOR_DEFINITIONS = (
					"DEBUG=1",
					"$(inherited)",
				);
				GCC_SYMBOLS_PRIVATE_EXTERN = NO;
				GCC_WARN_64_TO_32_BIT_CONVERSION = YES;
				GCC_WARN_ABOUT_RETURN_TYPE = YES_ERROR;
				GCC_WARN_UNDECLARED_SELECTOR = YES;
				GCC_WARN_UNINITIALIZED_AUTOS = YES_AGGRESSIVE;
				GCC_WARN_UNUSED_FUNCTION = YES;
				GCC_WARN_UNUSED_VARIABLE = YES;
				IPHONEOS_DEPLOYMENT_TARGET = 8.0;
				MTL_ENABLE_DEBUG_INFO = YES;
				ONLY_ACTIVE_ARCH = YES;
				PROVISIONING_PROFILE = "a4dc3795-99a0-4552-934a-0399f5df77b2";
				SDKROOT = iphoneos;
				SWIFT_OPTIMIZATION_LEVEL = "-Onone";
				TARGETED_DEVICE_FAMILY = "1,2";
			};
			name = DebugAppStoreLLC;
		};
		D0ADF916212B3A9D00310BBC /* DebugAppStoreLLC */ = {
			isa = XCBuildConfiguration;
			baseConfigurationReference = D0ADF914212B399A00310BBC /* Config-AppStoreLLC.xcconfig */;
			buildSettings = {
				ALWAYS_EMBED_SWIFT_STANDARD_LIBRARIES = YES;
				ASSETCATALOG_COMPILER_APPICON_NAME = AppIconLLC;
				BITCODE_GENERATION_MODE = marker;
				BUILD_NUMBER = 99999;
				CLANG_MODULES_AUTOLINK = NO;
				CODE_SIGN_ENTITLEMENTS = "Telegram-iOS/Telegram-iOS-AppStoreLLC.entitlements";
				CODE_SIGN_IDENTITY = "iPhone Developer";
				"CODE_SIGN_IDENTITY[sdk=iphoneos*]" = "iPhone Developer";
				COMMIT_ID = "";
				CURRENT_PROJECT_VERSION = 667;
				DEVELOPMENT_TEAM = C67CF9S4VU;
				ENABLE_BITCODE = YES;
				FRAMEWORK_SEARCH_PATHS = (
					"$(BUILT_PRODUCTS_DIR)",
					"$(PROJECT_DIR)/third-party",
				);
				HEADER_SEARCH_PATHS = "$(PROJECT_DIR)/Watch/Bridge";
				INFOPLIST_FILE = "Telegram-iOS/Info.plist";
				IPHONEOS_DEPLOYMENT_TARGET = 8.0;
				LD_RUNPATH_SEARCH_PATHS = "$(inherited) @executable_path/Frameworks";
				LIBRARY_SEARCH_PATHS = (
					"$(inherited)",
					"$(PROJECT_DIR)/submodules/TelegramUI/third-party/opus/lib",
				);
				OTHER_LDFLAGS = (
					"-ObjC",
					"-lz",
				);
				OTHER_SWIFT_FLAGS = "-D DEBUG";
				PRODUCT_BUNDLE_IDENTIFIER = "${APP_BUNDLE_ID}";
				PRODUCT_NAME = Telegram;
				PROVISIONING_PROFILE = "954189c1-ae38-447b-a473-7c9b7198aa47";
				PROVISIONING_PROFILE_SPECIFIER = "match Development ph.telegra.Telegraph";
				SWIFT_OBJC_BRIDGING_HEADER = "Telegram-iOS/Telegram-Bridging-Header.h";
				SWIFT_VERSION = 4.0;
				USER_HEADER_SEARCH_PATHS = "";
			};
			name = DebugAppStoreLLC;
		};
		D0ADF918212B3A9E00310BBC /* DebugAppStoreLLC */ = {
			isa = XCBuildConfiguration;
			baseConfigurationReference = D0ADF914212B399A00310BBC /* Config-AppStoreLLC.xcconfig */;
			buildSettings = {
				BITCODE_GENERATION_MODE = marker;
				BUILD_NUMBER = 99999;
				CLANG_ANALYZER_NONNULL = YES;
				CLANG_ENABLE_MODULES = YES;
				CLANG_WARN_DOCUMENTATION_COMMENTS = YES;
				CLANG_WARN_INFINITE_RECURSION = YES;
				CLANG_WARN_SUSPICIOUS_MOVES = YES;
				CODE_SIGN_ENTITLEMENTS = "Share/Share-AppStoreLLC.entitlements";
				CODE_SIGN_IDENTITY = "iPhone Developer";
				"CODE_SIGN_IDENTITY[sdk=iphoneos*]" = "iPhone Developer";
				CURRENT_PROJECT_VERSION = 667;
				DEBUG_INFORMATION_FORMAT = dwarf;
				DEVELOPMENT_TEAM = C67CF9S4VU;
				INFOPLIST_FILE = Share/Info.plist;
				IPHONEOS_DEPLOYMENT_TARGET = 8.0;
				LD_RUNPATH_SEARCH_PATHS = "$(inherited) @executable_path/Frameworks @executable_path/../../Frameworks";
				PRODUCT_BUNDLE_IDENTIFIER = "${APP_BUNDLE_ID}.Share";
				PRODUCT_NAME = "$(TARGET_NAME)";
				PROVISIONING_PROFILE = "388bbf37-24cd-44d4-b38d-9b1ad5006247";
				PROVISIONING_PROFILE_SPECIFIER = "match Development ph.telegra.Telegraph.Share";
				SKIP_INSTALL = YES;
				SWIFT_ACTIVE_COMPILATION_CONDITIONS = DEBUG;
				SWIFT_INSTALL_OBJC_HEADER = NO;
				SWIFT_OBJC_BRIDGING_HEADER = "Share/Share-Bridging-Header.h";
				SWIFT_OPTIMIZATION_LEVEL = "-Onone";
				SWIFT_VERSION = 4.0;
			};
			name = DebugAppStoreLLC;
		};
		D0ADF919212B3A9E00310BBC /* DebugAppStoreLLC */ = {
			isa = XCBuildConfiguration;
			baseConfigurationReference = D0ADF914212B399A00310BBC /* Config-AppStoreLLC.xcconfig */;
			buildSettings = {
				BITCODE_GENERATION_MODE = marker;
				BUILD_NUMBER = 99999;
				CLANG_ANALYZER_NONNULL = YES;
				CLANG_WARN_DOCUMENTATION_COMMENTS = YES;
				CLANG_WARN_INFINITE_RECURSION = YES;
				CLANG_WARN_SUSPICIOUS_MOVES = YES;
				CODE_SIGN_ENTITLEMENTS = "SiriIntents/SiriIntents-AppStoreLLC.entitlements";
				CODE_SIGN_IDENTITY = "iPhone Developer";
				"CODE_SIGN_IDENTITY[sdk=iphoneos*]" = "iPhone Developer";
				CURRENT_PROJECT_VERSION = 667;
				DEBUG_INFORMATION_FORMAT = dwarf;
				DEVELOPMENT_TEAM = C67CF9S4VU;
				INFOPLIST_FILE = SiriIntents/Info.plist;
				IPHONEOS_DEPLOYMENT_TARGET = 10.0;
				LD_RUNPATH_SEARCH_PATHS = "$(inherited) @executable_path/Frameworks @executable_path/../../Frameworks";
				PRODUCT_BUNDLE_IDENTIFIER = "${APP_BUNDLE_ID}.SiriIntents";
				PRODUCT_NAME = "$(TARGET_NAME)";
				PROVISIONING_PROFILE = "e393ec42-d75d-4bc2-a75b-97891ad4cae8";
				PROVISIONING_PROFILE_SPECIFIER = "match Development ph.telegra.Telegraph.SiriIntents";
				SKIP_INSTALL = YES;
				SWIFT_ACTIVE_COMPILATION_CONDITIONS = DEBUG;
				SWIFT_OBJC_BRIDGING_HEADER = "SiriIntents/SiriIntents-Bridging-Header.h";
				SWIFT_VERSION = 4.0;
			};
			name = DebugAppStoreLLC;
		};
		D0ADF91A212B3A9E00310BBC /* DebugAppStoreLLC */ = {
			isa = XCBuildConfiguration;
			baseConfigurationReference = D0ADF914212B399A00310BBC /* Config-AppStoreLLC.xcconfig */;
			buildSettings = {
				ALWAYS_SEARCH_USER_PATHS = NO;
				CLANG_ANALYZER_NONNULL = YES;
				CLANG_ANALYZER_NUMBER_OBJECT_CONVERSION = YES_AGGRESSIVE;
				CLANG_CXX_LANGUAGE_STANDARD = "gnu++14";
				CLANG_CXX_LIBRARY = "libc++";
				CLANG_ENABLE_MODULES = YES;
				CLANG_ENABLE_OBJC_ARC = YES;
				CLANG_WARN_BLOCK_CAPTURE_AUTORELEASING = YES;
				CLANG_WARN_BOOL_CONVERSION = YES;
				CLANG_WARN_COMMA = YES;
				CLANG_WARN_CONSTANT_CONVERSION = YES;
				CLANG_WARN_DIRECT_OBJC_ISA_USAGE = YES_ERROR;
				CLANG_WARN_DOCUMENTATION_COMMENTS = YES;
				CLANG_WARN_EMPTY_BODY = YES;
				CLANG_WARN_ENUM_CONVERSION = YES;
				CLANG_WARN_INFINITE_RECURSION = YES;
				CLANG_WARN_INT_CONVERSION = YES;
				CLANG_WARN_NON_LITERAL_NULL_CONVERSION = YES;
				CLANG_WARN_OBJC_LITERAL_CONVERSION = YES;
				CLANG_WARN_OBJC_ROOT_CLASS = YES_ERROR;
				CLANG_WARN_RANGE_LOOP_ANALYSIS = YES;
				CLANG_WARN_STRICT_PROTOTYPES = YES;
				CLANG_WARN_SUSPICIOUS_MOVE = YES;
				CLANG_WARN_UNGUARDED_AVAILABILITY = YES_AGGRESSIVE;
				CLANG_WARN_UNREACHABLE_CODE = YES;
				CLANG_WARN__DUPLICATE_METHOD_MATCH = YES;
				CODE_SIGN_IDENTITY = "iPhone Developer";
				CODE_SIGN_STYLE = Manual;
				COPY_PHASE_STRIP = NO;
				DEBUG_INFORMATION_FORMAT = dwarf;
				DEVELOPMENT_TEAM = "";
				ENABLE_STRICT_OBJC_MSGSEND = YES;
				ENABLE_TESTABILITY = YES;
				GCC_C_LANGUAGE_STANDARD = gnu11;
				GCC_DYNAMIC_NO_PIC = NO;
				GCC_NO_COMMON_BLOCKS = YES;
				GCC_OPTIMIZATION_LEVEL = 0;
				GCC_PREPROCESSOR_DEFINITIONS = (
					"DEBUG=1",
					"$(inherited)",
				);
				GCC_WARN_64_TO_32_BIT_CONVERSION = YES;
				GCC_WARN_ABOUT_RETURN_TYPE = YES_ERROR;
				GCC_WARN_UNDECLARED_SELECTOR = YES;
				GCC_WARN_UNINITIALIZED_AUTOS = YES_AGGRESSIVE;
				GCC_WARN_UNUSED_FUNCTION = YES;
				GCC_WARN_UNUSED_VARIABLE = YES;
				INFOPLIST_FILE = "Telegram-iOS UITests/Info.plist";
				IPHONEOS_DEPLOYMENT_TARGET = 11.2;
				LD_RUNPATH_SEARCH_PATHS = "$(inherited) @executable_path/Frameworks @loader_path/Frameworks";
				MTL_ENABLE_DEBUG_INFO = YES;
				ONLY_ACTIVE_ARCH = YES;
				PRODUCT_BUNDLE_IDENTIFIER = "org.Telegram.Telegram-iOS-UITests";
				PRODUCT_NAME = "$(TARGET_NAME)";
				PROVISIONING_PROFILE = "df24dc18-3fdc-447c-b347-5a110cecd77d";
				PROVISIONING_PROFILE_SPECIFIER = "";
				SDKROOT = iphoneos;
				SWIFT_ACTIVE_COMPILATION_CONDITIONS = DEBUG;
				SWIFT_OPTIMIZATION_LEVEL = "-Onone";
				SWIFT_VERSION = 4.0;
				TARGETED_DEVICE_FAMILY = "1,2";
				TEST_TARGET_NAME = "Telegram-iOS";
			};
			name = DebugAppStoreLLC;
		};
		D0ADF91B212B3A9E00310BBC /* DebugAppStoreLLC */ = {
			isa = XCBuildConfiguration;
			baseConfigurationReference = D0ADF914212B399A00310BBC /* Config-AppStoreLLC.xcconfig */;
			buildSettings = {
				ALWAYS_SEARCH_USER_PATHS = NO;
				BUILD_NUMBER = 99999;
				CLANG_ANALYZER_NONNULL = YES;
				CLANG_ANALYZER_NUMBER_OBJECT_CONVERSION = YES_AGGRESSIVE;
				CLANG_CXX_LANGUAGE_STANDARD = "gnu++14";
				CLANG_CXX_LIBRARY = "libc++";
				CLANG_ENABLE_MODULES = YES;
				CLANG_ENABLE_OBJC_ARC = YES;
				CLANG_WARN_BLOCK_CAPTURE_AUTORELEASING = YES;
				CLANG_WARN_BOOL_CONVERSION = YES;
				CLANG_WARN_COMMA = YES;
				CLANG_WARN_CONSTANT_CONVERSION = YES;
				CLANG_WARN_DIRECT_OBJC_ISA_USAGE = YES_ERROR;
				CLANG_WARN_DOCUMENTATION_COMMENTS = YES;
				CLANG_WARN_EMPTY_BODY = YES;
				CLANG_WARN_ENUM_CONVERSION = YES;
				CLANG_WARN_INFINITE_RECURSION = YES;
				CLANG_WARN_INT_CONVERSION = YES;
				CLANG_WARN_NON_LITERAL_NULL_CONVERSION = YES;
				CLANG_WARN_OBJC_LITERAL_CONVERSION = YES;
				CLANG_WARN_OBJC_ROOT_CLASS = YES_ERROR;
				CLANG_WARN_RANGE_LOOP_ANALYSIS = YES;
				CLANG_WARN_STRICT_PROTOTYPES = YES;
				CLANG_WARN_SUSPICIOUS_MOVE = YES;
				CLANG_WARN_UNGUARDED_AVAILABILITY = YES_AGGRESSIVE;
				CLANG_WARN_UNREACHABLE_CODE = YES;
				CLANG_WARN__DUPLICATE_METHOD_MATCH = YES;
				CODE_SIGN_ENTITLEMENTS = "Widget/Widget-AppStoreLLC.entitlements";
				CODE_SIGN_IDENTITY = "iPhone Developer";
				"CODE_SIGN_IDENTITY[sdk=iphoneos*]" = "iPhone Developer";
				CODE_SIGN_STYLE = Manual;
				COPY_PHASE_STRIP = NO;
				DEBUG_INFORMATION_FORMAT = dwarf;
				DEVELOPMENT_TEAM = C67CF9S4VU;
				ENABLE_STRICT_OBJC_MSGSEND = YES;
				ENABLE_TESTABILITY = YES;
				GCC_C_LANGUAGE_STANDARD = gnu11;
				GCC_DYNAMIC_NO_PIC = NO;
				GCC_NO_COMMON_BLOCKS = YES;
				GCC_OPTIMIZATION_LEVEL = 0;
				GCC_PREPROCESSOR_DEFINITIONS = (
					"DEBUG=1",
					"$(inherited)",
				);
				GCC_WARN_64_TO_32_BIT_CONVERSION = YES;
				GCC_WARN_ABOUT_RETURN_TYPE = YES_ERROR;
				GCC_WARN_UNDECLARED_SELECTOR = YES;
				GCC_WARN_UNINITIALIZED_AUTOS = YES_AGGRESSIVE;
				GCC_WARN_UNUSED_FUNCTION = YES;
				GCC_WARN_UNUSED_VARIABLE = YES;
				INFOPLIST_FILE = Widget/Info.plist;
				IPHONEOS_DEPLOYMENT_TARGET = 9.0;
				LD_RUNPATH_SEARCH_PATHS = "$(inherited) @executable_path/Frameworks @executable_path/../../Frameworks";
				MTL_ENABLE_DEBUG_INFO = YES;
				ONLY_ACTIVE_ARCH = YES;
				PRODUCT_BUNDLE_IDENTIFIER = "${APP_BUNDLE_ID}.Widget";
				PRODUCT_NAME = "$(TARGET_NAME)";
				PROVISIONING_PROFILE_SPECIFIER = "match Development ph.telegra.Telegraph.Widget";
				SDKROOT = iphoneos;
				SKIP_INSTALL = YES;
				SWIFT_ACTIVE_COMPILATION_CONDITIONS = DEBUG;
				SWIFT_OBJC_BRIDGING_HEADER = "Widget/Widget-Bridging-Header.h";
				SWIFT_OPTIMIZATION_LEVEL = "-Onone";
				SWIFT_VERSION = 4.0;
				TARGETED_DEVICE_FAMILY = "1,2";
			};
			name = DebugAppStoreLLC;
		};
		D0B2F743204F4C9900D3BFB9 /* DebugHockeyapp */ = {
			isa = XCBuildConfiguration;
			baseConfigurationReference = D0338735223A9A99007A2CE4 /* Config-Hockeyapp-Internal.xcconfig */;
			buildSettings = {
				ALWAYS_SEARCH_USER_PATHS = NO;
				BUILD_NUMBER = 99999;
				CLANG_ANALYZER_NONNULL = YES;
				CLANG_ANALYZER_NUMBER_OBJECT_CONVERSION = YES_AGGRESSIVE;
				CLANG_CXX_LANGUAGE_STANDARD = "gnu++14";
				CLANG_CXX_LIBRARY = "libc++";
				CLANG_ENABLE_MODULES = YES;
				CLANG_ENABLE_OBJC_ARC = YES;
				CLANG_WARN_BLOCK_CAPTURE_AUTORELEASING = YES;
				CLANG_WARN_BOOL_CONVERSION = YES;
				CLANG_WARN_COMMA = YES;
				CLANG_WARN_CONSTANT_CONVERSION = YES;
				CLANG_WARN_DIRECT_OBJC_ISA_USAGE = YES_ERROR;
				CLANG_WARN_DOCUMENTATION_COMMENTS = YES;
				CLANG_WARN_EMPTY_BODY = YES;
				CLANG_WARN_ENUM_CONVERSION = YES;
				CLANG_WARN_INFINITE_RECURSION = YES;
				CLANG_WARN_INT_CONVERSION = YES;
				CLANG_WARN_NON_LITERAL_NULL_CONVERSION = YES;
				CLANG_WARN_OBJC_LITERAL_CONVERSION = YES;
				CLANG_WARN_OBJC_ROOT_CLASS = YES_ERROR;
				CLANG_WARN_RANGE_LOOP_ANALYSIS = YES;
				CLANG_WARN_STRICT_PROTOTYPES = YES;
				CLANG_WARN_SUSPICIOUS_MOVE = YES;
				CLANG_WARN_UNGUARDED_AVAILABILITY = YES_AGGRESSIVE;
				CLANG_WARN_UNREACHABLE_CODE = YES;
				CLANG_WARN__DUPLICATE_METHOD_MATCH = YES;
				CODE_SIGN_ENTITLEMENTS = "Widget/Widget-HockeyApp.entitlements";
				CODE_SIGN_IDENTITY = "iPhone Developer";
				"CODE_SIGN_IDENTITY[sdk=iphoneos*]" = "iPhone Developer";
				CODE_SIGN_STYLE = Manual;
				COPY_PHASE_STRIP = NO;
				DEBUG_INFORMATION_FORMAT = dwarf;
				DEVELOPMENT_TEAM = X834Q8SBVP;
				ENABLE_STRICT_OBJC_MSGSEND = YES;
				ENABLE_TESTABILITY = YES;
				GCC_C_LANGUAGE_STANDARD = gnu11;
				GCC_DYNAMIC_NO_PIC = NO;
				GCC_NO_COMMON_BLOCKS = YES;
				GCC_OPTIMIZATION_LEVEL = 0;
				GCC_PREPROCESSOR_DEFINITIONS = (
					"DEBUG=1",
					"$(inherited)",
				);
				GCC_WARN_64_TO_32_BIT_CONVERSION = YES;
				GCC_WARN_ABOUT_RETURN_TYPE = YES_ERROR;
				GCC_WARN_UNDECLARED_SELECTOR = YES;
				GCC_WARN_UNINITIALIZED_AUTOS = YES_AGGRESSIVE;
				GCC_WARN_UNUSED_FUNCTION = YES;
				GCC_WARN_UNUSED_VARIABLE = YES;
				INFOPLIST_FILE = Widget/Info.plist;
				IPHONEOS_DEPLOYMENT_TARGET = 9.0;
				LD_RUNPATH_SEARCH_PATHS = "$(inherited) @executable_path/Frameworks @executable_path/../../Frameworks";
				MTL_ENABLE_DEBUG_INFO = YES;
				ONLY_ACTIVE_ARCH = YES;
				PRODUCT_BUNDLE_IDENTIFIER = "${APP_BUNDLE_ID}.Widget";
				PRODUCT_NAME = "$(TARGET_NAME)";
				PROVISIONING_PROFILE = "8a4bf8b9-8fae-4ea6-9b8f-c2ac19f3676d";
				PROVISIONING_PROFILE_SPECIFIER = "match Development org.telegram.Telegram-iOS.Widget";
				SDKROOT = iphoneos;
				SKIP_INSTALL = YES;
				SWIFT_ACTIVE_COMPILATION_CONDITIONS = DEBUG;
				SWIFT_OBJC_BRIDGING_HEADER = "Widget/Widget-Bridging-Header.h";
				SWIFT_OPTIMIZATION_LEVEL = "-Onone";
				SWIFT_VERSION = 4.0;
				TARGETED_DEVICE_FAMILY = "1,2";
			};
			name = DebugHockeyapp;
		};
		D0B2F744204F4C9900D3BFB9 /* DebugAppStore */ = {
			isa = XCBuildConfiguration;
			buildSettings = {
				ALWAYS_SEARCH_USER_PATHS = NO;
				BUILD_NUMBER = 99999;
				CLANG_ANALYZER_NONNULL = YES;
				CLANG_ANALYZER_NUMBER_OBJECT_CONVERSION = YES_AGGRESSIVE;
				CLANG_CXX_LANGUAGE_STANDARD = "gnu++14";
				CLANG_CXX_LIBRARY = "libc++";
				CLANG_ENABLE_MODULES = YES;
				CLANG_ENABLE_OBJC_ARC = YES;
				CLANG_WARN_BLOCK_CAPTURE_AUTORELEASING = YES;
				CLANG_WARN_BOOL_CONVERSION = YES;
				CLANG_WARN_COMMA = YES;
				CLANG_WARN_CONSTANT_CONVERSION = YES;
				CLANG_WARN_DIRECT_OBJC_ISA_USAGE = YES_ERROR;
				CLANG_WARN_DOCUMENTATION_COMMENTS = YES;
				CLANG_WARN_EMPTY_BODY = YES;
				CLANG_WARN_ENUM_CONVERSION = YES;
				CLANG_WARN_INFINITE_RECURSION = YES;
				CLANG_WARN_INT_CONVERSION = YES;
				CLANG_WARN_NON_LITERAL_NULL_CONVERSION = YES;
				CLANG_WARN_OBJC_LITERAL_CONVERSION = YES;
				CLANG_WARN_OBJC_ROOT_CLASS = YES_ERROR;
				CLANG_WARN_RANGE_LOOP_ANALYSIS = YES;
				CLANG_WARN_STRICT_PROTOTYPES = YES;
				CLANG_WARN_SUSPICIOUS_MOVE = YES;
				CLANG_WARN_UNGUARDED_AVAILABILITY = YES_AGGRESSIVE;
				CLANG_WARN_UNREACHABLE_CODE = YES;
				CLANG_WARN__DUPLICATE_METHOD_MATCH = YES;
				CODE_SIGN_ENTITLEMENTS = "Widget/Widget-AppStore.entitlements";
				CODE_SIGN_IDENTITY = "iPhone Developer";
				"CODE_SIGN_IDENTITY[sdk=iphoneos*]" = "iPhone Developer";
				CODE_SIGN_STYLE = Manual;
				COPY_PHASE_STRIP = NO;
				DEBUG_INFORMATION_FORMAT = dwarf;
				DEVELOPMENT_TEAM = 6N38VWS5BX;
				ENABLE_STRICT_OBJC_MSGSEND = YES;
				ENABLE_TESTABILITY = YES;
				GCC_C_LANGUAGE_STANDARD = gnu11;
				GCC_DYNAMIC_NO_PIC = NO;
				GCC_NO_COMMON_BLOCKS = YES;
				GCC_OPTIMIZATION_LEVEL = 0;
				GCC_PREPROCESSOR_DEFINITIONS = (
					"DEBUG=1",
					"$(inherited)",
				);
				GCC_WARN_64_TO_32_BIT_CONVERSION = YES;
				GCC_WARN_ABOUT_RETURN_TYPE = YES_ERROR;
				GCC_WARN_UNDECLARED_SELECTOR = YES;
				GCC_WARN_UNINITIALIZED_AUTOS = YES_AGGRESSIVE;
				GCC_WARN_UNUSED_FUNCTION = YES;
				GCC_WARN_UNUSED_VARIABLE = YES;
				INFOPLIST_FILE = Widget/Info.plist;
				IPHONEOS_DEPLOYMENT_TARGET = 9.0;
				LD_RUNPATH_SEARCH_PATHS = "$(inherited) @executable_path/Frameworks @executable_path/../../Frameworks";
				MTL_ENABLE_DEBUG_INFO = YES;
				ONLY_ACTIVE_ARCH = YES;
				PRODUCT_BUNDLE_IDENTIFIER = "${APP_BUNDLE_ID}.Widget";
				PRODUCT_NAME = "$(TARGET_NAME)";
				PROVISIONING_PROFILE_SPECIFIER = "match Development org.telegram.TelegramHD.Widget";
				SDKROOT = iphoneos;
				SKIP_INSTALL = YES;
				SWIFT_ACTIVE_COMPILATION_CONDITIONS = DEBUG;
				SWIFT_OBJC_BRIDGING_HEADER = "Widget/Widget-Bridging-Header.h";
				SWIFT_OPTIMIZATION_LEVEL = "-Onone";
				SWIFT_VERSION = 4.0;
				TARGETED_DEVICE_FAMILY = "1,2";
			};
			name = DebugAppStore;
		};
		D0B2F745204F4C9900D3BFB9 /* ReleaseAppStore */ = {
			isa = XCBuildConfiguration;
			buildSettings = {
				ALWAYS_SEARCH_USER_PATHS = NO;
				BUILD_NUMBER = 99999;
				CLANG_ANALYZER_NONNULL = YES;
				CLANG_ANALYZER_NUMBER_OBJECT_CONVERSION = YES_AGGRESSIVE;
				CLANG_CXX_LANGUAGE_STANDARD = "gnu++14";
				CLANG_CXX_LIBRARY = "libc++";
				CLANG_ENABLE_MODULES = YES;
				CLANG_ENABLE_OBJC_ARC = YES;
				CLANG_WARN_BLOCK_CAPTURE_AUTORELEASING = YES;
				CLANG_WARN_BOOL_CONVERSION = YES;
				CLANG_WARN_COMMA = YES;
				CLANG_WARN_CONSTANT_CONVERSION = YES;
				CLANG_WARN_DIRECT_OBJC_ISA_USAGE = YES_ERROR;
				CLANG_WARN_DOCUMENTATION_COMMENTS = YES;
				CLANG_WARN_EMPTY_BODY = YES;
				CLANG_WARN_ENUM_CONVERSION = YES;
				CLANG_WARN_INFINITE_RECURSION = YES;
				CLANG_WARN_INT_CONVERSION = YES;
				CLANG_WARN_NON_LITERAL_NULL_CONVERSION = YES;
				CLANG_WARN_OBJC_LITERAL_CONVERSION = YES;
				CLANG_WARN_OBJC_ROOT_CLASS = YES_ERROR;
				CLANG_WARN_RANGE_LOOP_ANALYSIS = YES;
				CLANG_WARN_STRICT_PROTOTYPES = YES;
				CLANG_WARN_SUSPICIOUS_MOVE = YES;
				CLANG_WARN_UNGUARDED_AVAILABILITY = YES_AGGRESSIVE;
				CLANG_WARN_UNREACHABLE_CODE = YES;
				CLANG_WARN__DUPLICATE_METHOD_MATCH = YES;
				CODE_SIGN_ENTITLEMENTS = "Widget/Widget-AppStore.entitlements";
				CODE_SIGN_IDENTITY = "iPhone Distribution: TELEGRAM MESSENGER LLP (6N38VWS5BX)";
				"CODE_SIGN_IDENTITY[sdk=iphoneos*]" = "iPhone Distribution: TELEGRAM MESSENGER LLP (6N38VWS5BX)";
				CODE_SIGN_STYLE = Manual;
				COPY_PHASE_STRIP = NO;
				DEBUG_INFORMATION_FORMAT = "dwarf-with-dsym";
				DEVELOPMENT_TEAM = 6N38VWS5BX;
				ENABLE_NS_ASSERTIONS = NO;
				ENABLE_STRICT_OBJC_MSGSEND = YES;
				GCC_C_LANGUAGE_STANDARD = gnu11;
				GCC_NO_COMMON_BLOCKS = YES;
				GCC_WARN_64_TO_32_BIT_CONVERSION = YES;
				GCC_WARN_ABOUT_RETURN_TYPE = YES_ERROR;
				GCC_WARN_UNDECLARED_SELECTOR = YES;
				GCC_WARN_UNINITIALIZED_AUTOS = YES_AGGRESSIVE;
				GCC_WARN_UNUSED_FUNCTION = YES;
				GCC_WARN_UNUSED_VARIABLE = YES;
				INFOPLIST_FILE = Widget/Info.plist;
				IPHONEOS_DEPLOYMENT_TARGET = 9.0;
				LD_RUNPATH_SEARCH_PATHS = "$(inherited) @executable_path/Frameworks @executable_path/../../Frameworks";
				MTL_ENABLE_DEBUG_INFO = NO;
				PRODUCT_BUNDLE_IDENTIFIER = "${APP_BUNDLE_ID}.Widget";
				PRODUCT_NAME = "$(TARGET_NAME)";
				PROVISIONING_PROFILE = "a9943cd7-6b01-4ca7-908e-172cefb0bde2";
				PROVISIONING_PROFILE_SPECIFIER = "match AppStore org.telegram.TelegramHD.Widget";
				SDKROOT = iphoneos;
				SKIP_INSTALL = YES;
				SWIFT_OBJC_BRIDGING_HEADER = "Widget/Widget-Bridging-Header.h";
				SWIFT_OPTIMIZATION_LEVEL = "-Owholemodule";
				SWIFT_VERSION = 4.0;
				TARGETED_DEVICE_FAMILY = "1,2";
				VALIDATE_PRODUCT = YES;
			};
			name = ReleaseAppStore;
		};
		D0B2F747204F4C9900D3BFB9 /* ReleaseHockeyappInternal */ = {
			isa = XCBuildConfiguration;
			baseConfigurationReference = D0338735223A9A99007A2CE4 /* Config-Hockeyapp-Internal.xcconfig */;
			buildSettings = {
				ALWAYS_SEARCH_USER_PATHS = NO;
				BUILD_NUMBER = 99999;
				CLANG_ANALYZER_NONNULL = YES;
				CLANG_ANALYZER_NUMBER_OBJECT_CONVERSION = YES_AGGRESSIVE;
				CLANG_CXX_LANGUAGE_STANDARD = "gnu++14";
				CLANG_CXX_LIBRARY = "libc++";
				CLANG_ENABLE_MODULES = YES;
				CLANG_ENABLE_OBJC_ARC = YES;
				CLANG_WARN_BLOCK_CAPTURE_AUTORELEASING = YES;
				CLANG_WARN_BOOL_CONVERSION = YES;
				CLANG_WARN_COMMA = YES;
				CLANG_WARN_CONSTANT_CONVERSION = YES;
				CLANG_WARN_DIRECT_OBJC_ISA_USAGE = YES_ERROR;
				CLANG_WARN_DOCUMENTATION_COMMENTS = YES;
				CLANG_WARN_EMPTY_BODY = YES;
				CLANG_WARN_ENUM_CONVERSION = YES;
				CLANG_WARN_INFINITE_RECURSION = YES;
				CLANG_WARN_INT_CONVERSION = YES;
				CLANG_WARN_NON_LITERAL_NULL_CONVERSION = YES;
				CLANG_WARN_OBJC_LITERAL_CONVERSION = YES;
				CLANG_WARN_OBJC_ROOT_CLASS = YES_ERROR;
				CLANG_WARN_RANGE_LOOP_ANALYSIS = YES;
				CLANG_WARN_STRICT_PROTOTYPES = YES;
				CLANG_WARN_SUSPICIOUS_MOVE = YES;
				CLANG_WARN_UNGUARDED_AVAILABILITY = YES_AGGRESSIVE;
				CLANG_WARN_UNREACHABLE_CODE = YES;
				CLANG_WARN__DUPLICATE_METHOD_MATCH = YES;
				CODE_SIGN_ENTITLEMENTS = "Widget/Widget-HockeyApp.entitlements";
				CODE_SIGN_IDENTITY = "iPhone Distribution: TELEGRAM MESSENGER LLP";
				"CODE_SIGN_IDENTITY[sdk=iphoneos*]" = "iPhone Distribution: TELEGRAM MESSENGER LLP";
				CODE_SIGN_STYLE = Manual;
				COPY_PHASE_STRIP = NO;
				DEBUG_INFORMATION_FORMAT = "dwarf-with-dsym";
				DEVELOPMENT_TEAM = X834Q8SBVP;
				ENABLE_NS_ASSERTIONS = NO;
				ENABLE_STRICT_OBJC_MSGSEND = YES;
				GCC_C_LANGUAGE_STANDARD = gnu11;
				GCC_NO_COMMON_BLOCKS = YES;
				GCC_WARN_64_TO_32_BIT_CONVERSION = YES;
				GCC_WARN_ABOUT_RETURN_TYPE = YES_ERROR;
				GCC_WARN_UNDECLARED_SELECTOR = YES;
				GCC_WARN_UNINITIALIZED_AUTOS = YES_AGGRESSIVE;
				GCC_WARN_UNUSED_FUNCTION = YES;
				GCC_WARN_UNUSED_VARIABLE = YES;
				INFOPLIST_FILE = Widget/Info.plist;
				IPHONEOS_DEPLOYMENT_TARGET = 9.0;
				LD_RUNPATH_SEARCH_PATHS = "$(inherited) @executable_path/Frameworks @executable_path/../../Frameworks";
				MTL_ENABLE_DEBUG_INFO = NO;
				PRODUCT_BUNDLE_IDENTIFIER = "${APP_BUNDLE_ID}.Widget";
				PRODUCT_NAME = "$(TARGET_NAME)";
				PROVISIONING_PROFILE = "1a27976e-0845-48e4-ae3d-2ff38089024d";
				PROVISIONING_PROFILE_SPECIFIER = "match InHouse org.telegram.Telegram-iOS.Widget";
				SDKROOT = iphoneos;
				SKIP_INSTALL = YES;
				SWIFT_OBJC_BRIDGING_HEADER = "Widget/Widget-Bridging-Header.h";
				SWIFT_OPTIMIZATION_LEVEL = "-Owholemodule";
				SWIFT_VERSION = 4.0;
				TARGETED_DEVICE_FAMILY = "1,2";
				VALIDATE_PRODUCT = YES;
			};
			name = ReleaseHockeyappInternal;
		};
		D0CE6F0D213DC33200BCD44B /* ReleaseAppStoreLLC */ = {
			isa = XCBuildConfiguration;
			baseConfigurationReference = D0ADF914212B399A00310BBC /* Config-AppStoreLLC.xcconfig */;
			buildSettings = {
				ALWAYS_SEARCH_USER_PATHS = NO;
				BUILD_NUMBER = 9999;
				CLANG_CXX_LANGUAGE_STANDARD = "gnu++0x";
				CLANG_CXX_LIBRARY = "libc++";
				CLANG_ENABLE_MODULES = YES;
				CLANG_ENABLE_OBJC_ARC = YES;
				CLANG_WARN_BOOL_CONVERSION = YES;
				CLANG_WARN_CONSTANT_CONVERSION = YES;
				CLANG_WARN_DIRECT_OBJC_ISA_USAGE = YES_ERROR;
				CLANG_WARN_EMPTY_BODY = YES;
				CLANG_WARN_ENUM_CONVERSION = YES;
				CLANG_WARN_INFINITE_RECURSION = YES;
				CLANG_WARN_INT_CONVERSION = YES;
				CLANG_WARN_OBJC_ROOT_CLASS = YES_ERROR;
				CLANG_WARN_SUSPICIOUS_MOVE = YES;
				CLANG_WARN_UNREACHABLE_CODE = YES;
				CLANG_WARN__DUPLICATE_METHOD_MATCH = YES;
				CODE_SIGN_IDENTITY = "iPhone Developer";
				"CODE_SIGN_IDENTITY[sdk=iphoneos*]" = "iPhone Developer";
				COPY_PHASE_STRIP = NO;
				DEBUG_INFORMATION_FORMAT = "dwarf-with-dsym";
				ENABLE_NS_ASSERTIONS = NO;
				ENABLE_STRICT_OBJC_MSGSEND = YES;
				GCC_C_LANGUAGE_STANDARD = gnu99;
				GCC_NO_COMMON_BLOCKS = YES;
				GCC_WARN_64_TO_32_BIT_CONVERSION = YES;
				GCC_WARN_ABOUT_RETURN_TYPE = YES_ERROR;
				GCC_WARN_UNDECLARED_SELECTOR = YES;
				GCC_WARN_UNINITIALIZED_AUTOS = YES_AGGRESSIVE;
				GCC_WARN_UNUSED_FUNCTION = YES;
				GCC_WARN_UNUSED_VARIABLE = YES;
				IPHONEOS_DEPLOYMENT_TARGET = 8.0;
				MTL_ENABLE_DEBUG_INFO = NO;
				SDKROOT = iphoneos;
				TARGETED_DEVICE_FAMILY = "1,2";
				VALIDATE_PRODUCT = YES;
			};
			name = ReleaseAppStoreLLC;
		};
		D0CE6F0E213DC33200BCD44B /* ReleaseAppStoreLLC */ = {
			isa = XCBuildConfiguration;
			baseConfigurationReference = D0ADF914212B399A00310BBC /* Config-AppStoreLLC.xcconfig */;
			buildSettings = {
				ALWAYS_EMBED_SWIFT_STANDARD_LIBRARIES = YES;
				ASSETCATALOG_COMPILER_APPICON_NAME = AppIconLLC;
				BITCODE_GENERATION_MODE = bitcode;
				BUILD_NUMBER = 99999;
				CLANG_MODULES_AUTOLINK = NO;
				CODE_SIGN_ENTITLEMENTS = "Telegram-iOS/Telegram-iOS-AppStoreLLC.entitlements";
				CODE_SIGN_IDENTITY = "iPhone Distribution: Digital Fortress LLC (C67CF9S4VU)";
				"CODE_SIGN_IDENTITY[sdk=iphoneos*]" = "iPhone Distribution: Digital Fortress LLC (C67CF9S4VU)";
				COMMIT_ID = "";
				CURRENT_PROJECT_VERSION = 667;
				DEVELOPMENT_TEAM = C67CF9S4VU;
				ENABLE_BITCODE = YES;
				FRAMEWORK_SEARCH_PATHS = (
					"$(BUILT_PRODUCTS_DIR)",
					"$(PROJECT_DIR)/third-party",
				);
				HEADER_SEARCH_PATHS = "$(PROJECT_DIR)/Watch/Bridge";
				INFOPLIST_FILE = "Telegram-iOS/Info.plist";
				IPHONEOS_DEPLOYMENT_TARGET = 8.0;
				LD_RUNPATH_SEARCH_PATHS = "$(inherited) @executable_path/Frameworks";
				LIBRARY_SEARCH_PATHS = (
					"$(inherited)",
					"$(PROJECT_DIR)/submodules/TelegramUI/third-party/opus/lib",
				);
				OTHER_LDFLAGS = (
					"-ObjC",
					"-lz",
				);
				OTHER_SWIFT_FLAGS = "";
				PRODUCT_BUNDLE_IDENTIFIER = "${APP_BUNDLE_ID}";
				PRODUCT_NAME = Telegram;
				PROVISIONING_PROFILE = "485ab6ec-94f8-4f05-909c-9e4877e9ce18";
				PROVISIONING_PROFILE_SPECIFIER = "match AppStore ph.telegra.Telegraph";
				SWIFT_OBJC_BRIDGING_HEADER = "Telegram-iOS/Telegram-Bridging-Header.h";
				SWIFT_OPTIMIZATION_LEVEL = "-Owholemodule";
				SWIFT_VERSION = 4.0;
				USER_HEADER_SEARCH_PATHS = "";
			};
			name = ReleaseAppStoreLLC;
		};
		D0CE6F10213DC33200BCD44B /* ReleaseAppStoreLLC */ = {
			isa = XCBuildConfiguration;
			baseConfigurationReference = D0ADF914212B399A00310BBC /* Config-AppStoreLLC.xcconfig */;
			buildSettings = {
				BITCODE_GENERATION_MODE = bitcode;
				BUILD_NUMBER = 99999;
				CLANG_ANALYZER_NONNULL = YES;
				CLANG_ENABLE_MODULES = YES;
				CLANG_WARN_DOCUMENTATION_COMMENTS = YES;
				CLANG_WARN_INFINITE_RECURSION = YES;
				CLANG_WARN_SUSPICIOUS_MOVES = YES;
				CODE_SIGN_ENTITLEMENTS = "Share/Share-AppStoreLLC.entitlements";
				CODE_SIGN_IDENTITY = "iPhone Distribution: Digital Fortress LLC (C67CF9S4VU)";
				"CODE_SIGN_IDENTITY[sdk=iphoneos*]" = "iPhone Distribution: Digital Fortress LLC (C67CF9S4VU)";
				CURRENT_PROJECT_VERSION = 667;
				DEVELOPMENT_TEAM = C67CF9S4VU;
				GCC_OPTIMIZATION_LEVEL = s;
				INFOPLIST_FILE = Share/Info.plist;
				IPHONEOS_DEPLOYMENT_TARGET = 8.0;
				LD_RUNPATH_SEARCH_PATHS = "$(inherited) @executable_path/Frameworks @executable_path/../../Frameworks";
				PRODUCT_BUNDLE_IDENTIFIER = "${APP_BUNDLE_ID}.Share";
				PRODUCT_NAME = "$(TARGET_NAME)";
				PROVISIONING_PROFILE = "57843657-7287-4a3d-b056-3bb7acbd6afb";
				PROVISIONING_PROFILE_SPECIFIER = "match AppStore ph.telegra.Telegraph.Share";
				SKIP_INSTALL = YES;
				SWIFT_INSTALL_OBJC_HEADER = NO;
				SWIFT_OBJC_BRIDGING_HEADER = "Share/Share-Bridging-Header.h";
				SWIFT_OPTIMIZATION_LEVEL = "-Owholemodule";
				SWIFT_VERSION = 4.0;
			};
			name = ReleaseAppStoreLLC;
		};
		D0CE6F11213DC33200BCD44B /* ReleaseAppStoreLLC */ = {
			isa = XCBuildConfiguration;
			baseConfigurationReference = D0ADF914212B399A00310BBC /* Config-AppStoreLLC.xcconfig */;
			buildSettings = {
				BITCODE_GENERATION_MODE = bitcode;
				BUILD_NUMBER = 99999;
				CLANG_ANALYZER_NONNULL = YES;
				CLANG_WARN_DOCUMENTATION_COMMENTS = YES;
				CLANG_WARN_INFINITE_RECURSION = YES;
				CLANG_WARN_SUSPICIOUS_MOVES = YES;
				CODE_SIGN_ENTITLEMENTS = "SiriIntents/SiriIntents-AppStoreLLC.entitlements";
				CODE_SIGN_IDENTITY = "iPhone Distribution: Digital Fortress LLC (C67CF9S4VU)";
				"CODE_SIGN_IDENTITY[sdk=iphoneos*]" = "iPhone Distribution: Digital Fortress LLC (C67CF9S4VU)";
				CURRENT_PROJECT_VERSION = 667;
				DEVELOPMENT_TEAM = C67CF9S4VU;
				INFOPLIST_FILE = SiriIntents/Info.plist;
				IPHONEOS_DEPLOYMENT_TARGET = 10.0;
				LD_RUNPATH_SEARCH_PATHS = "$(inherited) @executable_path/Frameworks @executable_path/../../Frameworks";
				PRODUCT_BUNDLE_IDENTIFIER = "${APP_BUNDLE_ID}.SiriIntents";
				PRODUCT_NAME = "$(TARGET_NAME)";
				PROVISIONING_PROFILE = "d4d12f50-f43f-49fa-8f14-6e7b73b68d59";
				PROVISIONING_PROFILE_SPECIFIER = "match AppStore ph.telegra.Telegraph.SiriIntents";
				SKIP_INSTALL = YES;
				SWIFT_OBJC_BRIDGING_HEADER = "SiriIntents/SiriIntents-Bridging-Header.h";
				SWIFT_OPTIMIZATION_LEVEL = "-Owholemodule";
				SWIFT_VERSION = 4.0;
			};
			name = ReleaseAppStoreLLC;
		};
		D0CE6F12213DC33200BCD44B /* ReleaseAppStoreLLC */ = {
			isa = XCBuildConfiguration;
			baseConfigurationReference = D0ADF914212B399A00310BBC /* Config-AppStoreLLC.xcconfig */;
			buildSettings = {
				ALWAYS_SEARCH_USER_PATHS = NO;
				CLANG_ANALYZER_NONNULL = YES;
				CLANG_ANALYZER_NUMBER_OBJECT_CONVERSION = YES_AGGRESSIVE;
				CLANG_CXX_LANGUAGE_STANDARD = "gnu++14";
				CLANG_CXX_LIBRARY = "libc++";
				CLANG_ENABLE_MODULES = YES;
				CLANG_ENABLE_OBJC_ARC = YES;
				CLANG_WARN_BLOCK_CAPTURE_AUTORELEASING = YES;
				CLANG_WARN_BOOL_CONVERSION = YES;
				CLANG_WARN_COMMA = YES;
				CLANG_WARN_CONSTANT_CONVERSION = YES;
				CLANG_WARN_DIRECT_OBJC_ISA_USAGE = YES_ERROR;
				CLANG_WARN_DOCUMENTATION_COMMENTS = YES;
				CLANG_WARN_EMPTY_BODY = YES;
				CLANG_WARN_ENUM_CONVERSION = YES;
				CLANG_WARN_INFINITE_RECURSION = YES;
				CLANG_WARN_INT_CONVERSION = YES;
				CLANG_WARN_NON_LITERAL_NULL_CONVERSION = YES;
				CLANG_WARN_OBJC_LITERAL_CONVERSION = YES;
				CLANG_WARN_OBJC_ROOT_CLASS = YES_ERROR;
				CLANG_WARN_RANGE_LOOP_ANALYSIS = YES;
				CLANG_WARN_STRICT_PROTOTYPES = YES;
				CLANG_WARN_SUSPICIOUS_MOVE = YES;
				CLANG_WARN_UNGUARDED_AVAILABILITY = YES_AGGRESSIVE;
				CLANG_WARN_UNREACHABLE_CODE = YES;
				CLANG_WARN__DUPLICATE_METHOD_MATCH = YES;
				CODE_SIGN_IDENTITY = "iPhone Developer";
				CODE_SIGN_STYLE = Manual;
				COPY_PHASE_STRIP = NO;
				DEBUG_INFORMATION_FORMAT = "dwarf-with-dsym";
				DEVELOPMENT_TEAM = "";
				ENABLE_NS_ASSERTIONS = NO;
				ENABLE_STRICT_OBJC_MSGSEND = YES;
				GCC_C_LANGUAGE_STANDARD = gnu11;
				GCC_NO_COMMON_BLOCKS = YES;
				GCC_WARN_64_TO_32_BIT_CONVERSION = YES;
				GCC_WARN_ABOUT_RETURN_TYPE = YES_ERROR;
				GCC_WARN_UNDECLARED_SELECTOR = YES;
				GCC_WARN_UNINITIALIZED_AUTOS = YES_AGGRESSIVE;
				GCC_WARN_UNUSED_FUNCTION = YES;
				GCC_WARN_UNUSED_VARIABLE = YES;
				INFOPLIST_FILE = "Telegram-iOS UITests/Info.plist";
				IPHONEOS_DEPLOYMENT_TARGET = 11.2;
				LD_RUNPATH_SEARCH_PATHS = "$(inherited) @executable_path/Frameworks @loader_path/Frameworks";
				MTL_ENABLE_DEBUG_INFO = NO;
				PRODUCT_BUNDLE_IDENTIFIER = "org.Telegram.Telegram-iOS-UITests";
				PRODUCT_NAME = "$(TARGET_NAME)";
				PROVISIONING_PROFILE = "df24dc18-3fdc-447c-b347-5a110cecd77d";
				PROVISIONING_PROFILE_SPECIFIER = "";
				SDKROOT = iphoneos;
				SWIFT_OPTIMIZATION_LEVEL = "-Owholemodule";
				SWIFT_VERSION = 4.0;
				TARGETED_DEVICE_FAMILY = "1,2";
				TEST_TARGET_NAME = "Telegram-iOS";
				VALIDATE_PRODUCT = YES;
			};
			name = ReleaseAppStoreLLC;
		};
		D0CE6F13213DC33200BCD44B /* ReleaseAppStoreLLC */ = {
			isa = XCBuildConfiguration;
			baseConfigurationReference = D0ADF914212B399A00310BBC /* Config-AppStoreLLC.xcconfig */;
			buildSettings = {
				ALWAYS_SEARCH_USER_PATHS = NO;
				BUILD_NUMBER = 99999;
				CLANG_ANALYZER_NONNULL = YES;
				CLANG_ANALYZER_NUMBER_OBJECT_CONVERSION = YES_AGGRESSIVE;
				CLANG_CXX_LANGUAGE_STANDARD = "gnu++14";
				CLANG_CXX_LIBRARY = "libc++";
				CLANG_ENABLE_MODULES = YES;
				CLANG_ENABLE_OBJC_ARC = YES;
				CLANG_WARN_BLOCK_CAPTURE_AUTORELEASING = YES;
				CLANG_WARN_BOOL_CONVERSION = YES;
				CLANG_WARN_COMMA = YES;
				CLANG_WARN_CONSTANT_CONVERSION = YES;
				CLANG_WARN_DIRECT_OBJC_ISA_USAGE = YES_ERROR;
				CLANG_WARN_DOCUMENTATION_COMMENTS = YES;
				CLANG_WARN_EMPTY_BODY = YES;
				CLANG_WARN_ENUM_CONVERSION = YES;
				CLANG_WARN_INFINITE_RECURSION = YES;
				CLANG_WARN_INT_CONVERSION = YES;
				CLANG_WARN_NON_LITERAL_NULL_CONVERSION = YES;
				CLANG_WARN_OBJC_LITERAL_CONVERSION = YES;
				CLANG_WARN_OBJC_ROOT_CLASS = YES_ERROR;
				CLANG_WARN_RANGE_LOOP_ANALYSIS = YES;
				CLANG_WARN_STRICT_PROTOTYPES = YES;
				CLANG_WARN_SUSPICIOUS_MOVE = YES;
				CLANG_WARN_UNGUARDED_AVAILABILITY = YES_AGGRESSIVE;
				CLANG_WARN_UNREACHABLE_CODE = YES;
				CLANG_WARN__DUPLICATE_METHOD_MATCH = YES;
				CODE_SIGN_ENTITLEMENTS = "Widget/Widget-AppStoreLLC.entitlements";
				CODE_SIGN_IDENTITY = "iPhone Distribution: Digital Fortress LLC (C67CF9S4VU)";
				"CODE_SIGN_IDENTITY[sdk=iphoneos*]" = "iPhone Distribution: Digital Fortress LLC (C67CF9S4VU)";
				CODE_SIGN_STYLE = Manual;
				COPY_PHASE_STRIP = NO;
				DEBUG_INFORMATION_FORMAT = "dwarf-with-dsym";
				DEVELOPMENT_TEAM = C67CF9S4VU;
				ENABLE_NS_ASSERTIONS = NO;
				ENABLE_STRICT_OBJC_MSGSEND = YES;
				GCC_C_LANGUAGE_STANDARD = gnu11;
				GCC_NO_COMMON_BLOCKS = YES;
				GCC_WARN_64_TO_32_BIT_CONVERSION = YES;
				GCC_WARN_ABOUT_RETURN_TYPE = YES_ERROR;
				GCC_WARN_UNDECLARED_SELECTOR = YES;
				GCC_WARN_UNINITIALIZED_AUTOS = YES_AGGRESSIVE;
				GCC_WARN_UNUSED_FUNCTION = YES;
				GCC_WARN_UNUSED_VARIABLE = YES;
				INFOPLIST_FILE = Widget/Info.plist;
				IPHONEOS_DEPLOYMENT_TARGET = 9.0;
				LD_RUNPATH_SEARCH_PATHS = "$(inherited) @executable_path/Frameworks @executable_path/../../Frameworks";
				MTL_ENABLE_DEBUG_INFO = NO;
				PRODUCT_BUNDLE_IDENTIFIER = "${APP_BUNDLE_ID}.Widget";
				PRODUCT_NAME = "$(TARGET_NAME)";
				PROVISIONING_PROFILE = "17ef978a-2103-47cd-8cd3-9104312ade40";
				PROVISIONING_PROFILE_SPECIFIER = "match AppStore ph.telegra.Telegraph.Widget";
				SDKROOT = iphoneos;
				SKIP_INSTALL = YES;
				SWIFT_OBJC_BRIDGING_HEADER = "Widget/Widget-Bridging-Header.h";
				SWIFT_OPTIMIZATION_LEVEL = "-Owholemodule";
				SWIFT_VERSION = 4.0;
				TARGETED_DEVICE_FAMILY = "1,2";
				VALIDATE_PRODUCT = YES;
			};
			name = ReleaseAppStoreLLC;
		};
		D0D2688F1D79A70B00C422DA /* DebugHockeyapp */ = {
			isa = XCBuildConfiguration;
			baseConfigurationReference = D0338735223A9A99007A2CE4 /* Config-Hockeyapp-Internal.xcconfig */;
			buildSettings = {
				BITCODE_GENERATION_MODE = marker;
				BUILD_NUMBER = 99999;
				CLANG_ANALYZER_NONNULL = YES;
				CLANG_WARN_DOCUMENTATION_COMMENTS = YES;
				CLANG_WARN_INFINITE_RECURSION = YES;
				CLANG_WARN_SUSPICIOUS_MOVES = YES;
				CODE_SIGN_ENTITLEMENTS = "SiriIntents/SiriIntents-Hockeyapp.entitlements";
				CURRENT_PROJECT_VERSION = 667;
				DEBUG_INFORMATION_FORMAT = dwarf;
				DEVELOPMENT_TEAM = X834Q8SBVP;
				INFOPLIST_FILE = SiriIntents/Info.plist;
				IPHONEOS_DEPLOYMENT_TARGET = 10.0;
				LD_RUNPATH_SEARCH_PATHS = "$(inherited) @executable_path/Frameworks @executable_path/../../Frameworks";
				PRODUCT_BUNDLE_IDENTIFIER = "${APP_BUNDLE_ID}.SiriIntents";
				PRODUCT_NAME = "$(TARGET_NAME)";
				PROVISIONING_PROFILE = "dbf0b895-1e4b-43ee-993f-b4db7ce8cbb8";
				PROVISIONING_PROFILE_SPECIFIER = "match Development org.telegram.Telegram-iOS.SiriIntents";
				SKIP_INSTALL = YES;
				SWIFT_ACTIVE_COMPILATION_CONDITIONS = DEBUG;
				SWIFT_OBJC_BRIDGING_HEADER = "SiriIntents/SiriIntents-Bridging-Header.h";
				SWIFT_VERSION = 4.0;
			};
			name = DebugHockeyapp;
		};
		D0D268901D79A70B00C422DA /* ReleaseAppStore */ = {
			isa = XCBuildConfiguration;
			buildSettings = {
				BITCODE_GENERATION_MODE = bitcode;
				BUILD_NUMBER = 99999;
				CLANG_ANALYZER_NONNULL = YES;
				CLANG_WARN_DOCUMENTATION_COMMENTS = YES;
				CLANG_WARN_INFINITE_RECURSION = YES;
				CLANG_WARN_SUSPICIOUS_MOVES = YES;
				CODE_SIGN_ENTITLEMENTS = "SiriIntents/SiriIntents-AppStore.entitlements";
				CODE_SIGN_IDENTITY = "iPhone Developer";
				"CODE_SIGN_IDENTITY[sdk=iphoneos*]" = "iPhone Distribution";
				CURRENT_PROJECT_VERSION = 667;
				DEVELOPMENT_TEAM = 6N38VWS5BX;
				INFOPLIST_FILE = SiriIntents/Info.plist;
				IPHONEOS_DEPLOYMENT_TARGET = 10.0;
				LD_RUNPATH_SEARCH_PATHS = "$(inherited) @executable_path/Frameworks @executable_path/../../Frameworks";
				PRODUCT_BUNDLE_IDENTIFIER = "${APP_BUNDLE_ID}.SiriIntents";
				PRODUCT_NAME = "$(TARGET_NAME)";
				PROVISIONING_PROFILE = "733b3708-0d16-4d15-96a0-d287e184ca2b";
				PROVISIONING_PROFILE_SPECIFIER = "match AppStore org.telegram.TelegramHD.SiriIntents";
				SKIP_INSTALL = YES;
				SWIFT_OBJC_BRIDGING_HEADER = "SiriIntents/SiriIntents-Bridging-Header.h";
				SWIFT_OPTIMIZATION_LEVEL = "-Owholemodule";
				SWIFT_VERSION = 4.0;
			};
			name = ReleaseAppStore;
		};
		D0ECCB831FE9C38500609802 /* DebugHockeyapp */ = {
			isa = XCBuildConfiguration;
			baseConfigurationReference = D0338735223A9A99007A2CE4 /* Config-Hockeyapp-Internal.xcconfig */;
			buildSettings = {
				ALWAYS_SEARCH_USER_PATHS = NO;
				CLANG_ANALYZER_NONNULL = YES;
				CLANG_ANALYZER_NUMBER_OBJECT_CONVERSION = YES_AGGRESSIVE;
				CLANG_CXX_LANGUAGE_STANDARD = "gnu++14";
				CLANG_CXX_LIBRARY = "libc++";
				CLANG_ENABLE_MODULES = YES;
				CLANG_ENABLE_OBJC_ARC = YES;
				CLANG_WARN_BLOCK_CAPTURE_AUTORELEASING = YES;
				CLANG_WARN_BOOL_CONVERSION = YES;
				CLANG_WARN_COMMA = YES;
				CLANG_WARN_CONSTANT_CONVERSION = YES;
				CLANG_WARN_DIRECT_OBJC_ISA_USAGE = YES_ERROR;
				CLANG_WARN_DOCUMENTATION_COMMENTS = YES;
				CLANG_WARN_EMPTY_BODY = YES;
				CLANG_WARN_ENUM_CONVERSION = YES;
				CLANG_WARN_INFINITE_RECURSION = YES;
				CLANG_WARN_INT_CONVERSION = YES;
				CLANG_WARN_NON_LITERAL_NULL_CONVERSION = YES;
				CLANG_WARN_OBJC_LITERAL_CONVERSION = YES;
				CLANG_WARN_OBJC_ROOT_CLASS = YES_ERROR;
				CLANG_WARN_RANGE_LOOP_ANALYSIS = YES;
				CLANG_WARN_STRICT_PROTOTYPES = YES;
				CLANG_WARN_SUSPICIOUS_MOVE = YES;
				CLANG_WARN_UNGUARDED_AVAILABILITY = YES_AGGRESSIVE;
				CLANG_WARN_UNREACHABLE_CODE = YES;
				CLANG_WARN__DUPLICATE_METHOD_MATCH = YES;
				CODE_SIGN_IDENTITY = "iPhone Developer";
				CODE_SIGN_STYLE = Manual;
				COPY_PHASE_STRIP = NO;
				DEBUG_INFORMATION_FORMAT = dwarf;
				DEVELOPMENT_TEAM = "";
				ENABLE_STRICT_OBJC_MSGSEND = YES;
				ENABLE_TESTABILITY = YES;
				GCC_C_LANGUAGE_STANDARD = gnu11;
				GCC_DYNAMIC_NO_PIC = NO;
				GCC_NO_COMMON_BLOCKS = YES;
				GCC_OPTIMIZATION_LEVEL = 0;
				GCC_PREPROCESSOR_DEFINITIONS = (
					"DEBUG=1",
					"$(inherited)",
				);
				GCC_WARN_64_TO_32_BIT_CONVERSION = YES;
				GCC_WARN_ABOUT_RETURN_TYPE = YES_ERROR;
				GCC_WARN_UNDECLARED_SELECTOR = YES;
				GCC_WARN_UNINITIALIZED_AUTOS = YES_AGGRESSIVE;
				GCC_WARN_UNUSED_FUNCTION = YES;
				GCC_WARN_UNUSED_VARIABLE = YES;
				INFOPLIST_FILE = "Telegram-iOS UITests/Info.plist";
				IPHONEOS_DEPLOYMENT_TARGET = 11.2;
				LD_RUNPATH_SEARCH_PATHS = "$(inherited) @executable_path/Frameworks @loader_path/Frameworks";
				MTL_ENABLE_DEBUG_INFO = YES;
				ONLY_ACTIVE_ARCH = YES;
				PRODUCT_BUNDLE_IDENTIFIER = "org.Telegram.Telegram-iOS-UITests";
				PRODUCT_NAME = "$(TARGET_NAME)";
				PROVISIONING_PROFILE = "df24dc18-3fdc-447c-b347-5a110cecd77d";
				PROVISIONING_PROFILE_SPECIFIER = "";
				SDKROOT = iphoneos;
				SWIFT_ACTIVE_COMPILATION_CONDITIONS = DEBUG;
				SWIFT_OPTIMIZATION_LEVEL = "-Onone";
				SWIFT_VERSION = 4.0;
				TARGETED_DEVICE_FAMILY = "1,2";
				TEST_TARGET_NAME = "Telegram-iOS";
			};
			name = DebugHockeyapp;
		};
		D0ECCB841FE9C38500609802 /* DebugAppStore */ = {
			isa = XCBuildConfiguration;
			buildSettings = {
				ALWAYS_SEARCH_USER_PATHS = NO;
				CLANG_ANALYZER_NONNULL = YES;
				CLANG_ANALYZER_NUMBER_OBJECT_CONVERSION = YES_AGGRESSIVE;
				CLANG_CXX_LANGUAGE_STANDARD = "gnu++14";
				CLANG_CXX_LIBRARY = "libc++";
				CLANG_ENABLE_MODULES = YES;
				CLANG_ENABLE_OBJC_ARC = YES;
				CLANG_WARN_BLOCK_CAPTURE_AUTORELEASING = YES;
				CLANG_WARN_BOOL_CONVERSION = YES;
				CLANG_WARN_COMMA = YES;
				CLANG_WARN_CONSTANT_CONVERSION = YES;
				CLANG_WARN_DIRECT_OBJC_ISA_USAGE = YES_ERROR;
				CLANG_WARN_DOCUMENTATION_COMMENTS = YES;
				CLANG_WARN_EMPTY_BODY = YES;
				CLANG_WARN_ENUM_CONVERSION = YES;
				CLANG_WARN_INFINITE_RECURSION = YES;
				CLANG_WARN_INT_CONVERSION = YES;
				CLANG_WARN_NON_LITERAL_NULL_CONVERSION = YES;
				CLANG_WARN_OBJC_LITERAL_CONVERSION = YES;
				CLANG_WARN_OBJC_ROOT_CLASS = YES_ERROR;
				CLANG_WARN_RANGE_LOOP_ANALYSIS = YES;
				CLANG_WARN_STRICT_PROTOTYPES = YES;
				CLANG_WARN_SUSPICIOUS_MOVE = YES;
				CLANG_WARN_UNGUARDED_AVAILABILITY = YES_AGGRESSIVE;
				CLANG_WARN_UNREACHABLE_CODE = YES;
				CLANG_WARN__DUPLICATE_METHOD_MATCH = YES;
				CODE_SIGN_IDENTITY = "iPhone Developer";
				CODE_SIGN_STYLE = Manual;
				COPY_PHASE_STRIP = NO;
				DEBUG_INFORMATION_FORMAT = dwarf;
				DEVELOPMENT_TEAM = "";
				ENABLE_STRICT_OBJC_MSGSEND = YES;
				ENABLE_TESTABILITY = YES;
				GCC_C_LANGUAGE_STANDARD = gnu11;
				GCC_DYNAMIC_NO_PIC = NO;
				GCC_NO_COMMON_BLOCKS = YES;
				GCC_OPTIMIZATION_LEVEL = 0;
				GCC_PREPROCESSOR_DEFINITIONS = (
					"DEBUG=1",
					"$(inherited)",
				);
				GCC_WARN_64_TO_32_BIT_CONVERSION = YES;
				GCC_WARN_ABOUT_RETURN_TYPE = YES_ERROR;
				GCC_WARN_UNDECLARED_SELECTOR = YES;
				GCC_WARN_UNINITIALIZED_AUTOS = YES_AGGRESSIVE;
				GCC_WARN_UNUSED_FUNCTION = YES;
				GCC_WARN_UNUSED_VARIABLE = YES;
				INFOPLIST_FILE = "Telegram-iOS UITests/Info.plist";
				IPHONEOS_DEPLOYMENT_TARGET = 11.2;
				LD_RUNPATH_SEARCH_PATHS = "$(inherited) @executable_path/Frameworks @loader_path/Frameworks";
				MTL_ENABLE_DEBUG_INFO = YES;
				ONLY_ACTIVE_ARCH = YES;
				PRODUCT_BUNDLE_IDENTIFIER = "org.Telegram.Telegram-iOS-UITests";
				PRODUCT_NAME = "$(TARGET_NAME)";
				PROVISIONING_PROFILE = "df24dc18-3fdc-447c-b347-5a110cecd77d";
				PROVISIONING_PROFILE_SPECIFIER = "";
				SDKROOT = iphoneos;
				SWIFT_ACTIVE_COMPILATION_CONDITIONS = DEBUG;
				SWIFT_OPTIMIZATION_LEVEL = "-Onone";
				SWIFT_VERSION = 4.0;
				TARGETED_DEVICE_FAMILY = "1,2";
				TEST_TARGET_NAME = "Telegram-iOS";
			};
			name = DebugAppStore;
		};
		D0ECCB851FE9C38500609802 /* ReleaseAppStore */ = {
			isa = XCBuildConfiguration;
			buildSettings = {
				ALWAYS_SEARCH_USER_PATHS = NO;
				CLANG_ANALYZER_NONNULL = YES;
				CLANG_ANALYZER_NUMBER_OBJECT_CONVERSION = YES_AGGRESSIVE;
				CLANG_CXX_LANGUAGE_STANDARD = "gnu++14";
				CLANG_CXX_LIBRARY = "libc++";
				CLANG_ENABLE_MODULES = YES;
				CLANG_ENABLE_OBJC_ARC = YES;
				CLANG_WARN_BLOCK_CAPTURE_AUTORELEASING = YES;
				CLANG_WARN_BOOL_CONVERSION = YES;
				CLANG_WARN_COMMA = YES;
				CLANG_WARN_CONSTANT_CONVERSION = YES;
				CLANG_WARN_DIRECT_OBJC_ISA_USAGE = YES_ERROR;
				CLANG_WARN_DOCUMENTATION_COMMENTS = YES;
				CLANG_WARN_EMPTY_BODY = YES;
				CLANG_WARN_ENUM_CONVERSION = YES;
				CLANG_WARN_INFINITE_RECURSION = YES;
				CLANG_WARN_INT_CONVERSION = YES;
				CLANG_WARN_NON_LITERAL_NULL_CONVERSION = YES;
				CLANG_WARN_OBJC_LITERAL_CONVERSION = YES;
				CLANG_WARN_OBJC_ROOT_CLASS = YES_ERROR;
				CLANG_WARN_RANGE_LOOP_ANALYSIS = YES;
				CLANG_WARN_STRICT_PROTOTYPES = YES;
				CLANG_WARN_SUSPICIOUS_MOVE = YES;
				CLANG_WARN_UNGUARDED_AVAILABILITY = YES_AGGRESSIVE;
				CLANG_WARN_UNREACHABLE_CODE = YES;
				CLANG_WARN__DUPLICATE_METHOD_MATCH = YES;
				CODE_SIGN_IDENTITY = "iPhone Developer";
				CODE_SIGN_STYLE = Manual;
				COPY_PHASE_STRIP = NO;
				DEBUG_INFORMATION_FORMAT = "dwarf-with-dsym";
				DEVELOPMENT_TEAM = "";
				ENABLE_NS_ASSERTIONS = NO;
				ENABLE_STRICT_OBJC_MSGSEND = YES;
				GCC_C_LANGUAGE_STANDARD = gnu11;
				GCC_NO_COMMON_BLOCKS = YES;
				GCC_WARN_64_TO_32_BIT_CONVERSION = YES;
				GCC_WARN_ABOUT_RETURN_TYPE = YES_ERROR;
				GCC_WARN_UNDECLARED_SELECTOR = YES;
				GCC_WARN_UNINITIALIZED_AUTOS = YES_AGGRESSIVE;
				GCC_WARN_UNUSED_FUNCTION = YES;
				GCC_WARN_UNUSED_VARIABLE = YES;
				INFOPLIST_FILE = "Telegram-iOS UITests/Info.plist";
				IPHONEOS_DEPLOYMENT_TARGET = 11.2;
				LD_RUNPATH_SEARCH_PATHS = "$(inherited) @executable_path/Frameworks @loader_path/Frameworks";
				MTL_ENABLE_DEBUG_INFO = NO;
				PRODUCT_BUNDLE_IDENTIFIER = "org.Telegram.Telegram-iOS-UITests";
				PRODUCT_NAME = "$(TARGET_NAME)";
				PROVISIONING_PROFILE = "df24dc18-3fdc-447c-b347-5a110cecd77d";
				PROVISIONING_PROFILE_SPECIFIER = "";
				SDKROOT = iphoneos;
				SWIFT_OPTIMIZATION_LEVEL = "-Owholemodule";
				SWIFT_VERSION = 4.0;
				TARGETED_DEVICE_FAMILY = "1,2";
				TEST_TARGET_NAME = "Telegram-iOS";
				VALIDATE_PRODUCT = YES;
			};
			name = ReleaseAppStore;
		};
		D0ECCB871FE9C38500609802 /* ReleaseHockeyappInternal */ = {
			isa = XCBuildConfiguration;
			baseConfigurationReference = D0338735223A9A99007A2CE4 /* Config-Hockeyapp-Internal.xcconfig */;
			buildSettings = {
				ALWAYS_SEARCH_USER_PATHS = NO;
				CLANG_ANALYZER_NONNULL = YES;
				CLANG_ANALYZER_NUMBER_OBJECT_CONVERSION = YES_AGGRESSIVE;
				CLANG_CXX_LANGUAGE_STANDARD = "gnu++14";
				CLANG_CXX_LIBRARY = "libc++";
				CLANG_ENABLE_MODULES = YES;
				CLANG_ENABLE_OBJC_ARC = YES;
				CLANG_WARN_BLOCK_CAPTURE_AUTORELEASING = YES;
				CLANG_WARN_BOOL_CONVERSION = YES;
				CLANG_WARN_COMMA = YES;
				CLANG_WARN_CONSTANT_CONVERSION = YES;
				CLANG_WARN_DIRECT_OBJC_ISA_USAGE = YES_ERROR;
				CLANG_WARN_DOCUMENTATION_COMMENTS = YES;
				CLANG_WARN_EMPTY_BODY = YES;
				CLANG_WARN_ENUM_CONVERSION = YES;
				CLANG_WARN_INFINITE_RECURSION = YES;
				CLANG_WARN_INT_CONVERSION = YES;
				CLANG_WARN_NON_LITERAL_NULL_CONVERSION = YES;
				CLANG_WARN_OBJC_LITERAL_CONVERSION = YES;
				CLANG_WARN_OBJC_ROOT_CLASS = YES_ERROR;
				CLANG_WARN_RANGE_LOOP_ANALYSIS = YES;
				CLANG_WARN_STRICT_PROTOTYPES = YES;
				CLANG_WARN_SUSPICIOUS_MOVE = YES;
				CLANG_WARN_UNGUARDED_AVAILABILITY = YES_AGGRESSIVE;
				CLANG_WARN_UNREACHABLE_CODE = YES;
				CLANG_WARN__DUPLICATE_METHOD_MATCH = YES;
				CODE_SIGN_IDENTITY = "iPhone Developer";
				CODE_SIGN_STYLE = Manual;
				COPY_PHASE_STRIP = NO;
				DEBUG_INFORMATION_FORMAT = "dwarf-with-dsym";
				DEVELOPMENT_TEAM = "";
				ENABLE_NS_ASSERTIONS = NO;
				ENABLE_STRICT_OBJC_MSGSEND = YES;
				GCC_C_LANGUAGE_STANDARD = gnu11;
				GCC_NO_COMMON_BLOCKS = YES;
				GCC_WARN_64_TO_32_BIT_CONVERSION = YES;
				GCC_WARN_ABOUT_RETURN_TYPE = YES_ERROR;
				GCC_WARN_UNDECLARED_SELECTOR = YES;
				GCC_WARN_UNINITIALIZED_AUTOS = YES_AGGRESSIVE;
				GCC_WARN_UNUSED_FUNCTION = YES;
				GCC_WARN_UNUSED_VARIABLE = YES;
				INFOPLIST_FILE = "Telegram-iOS UITests/Info.plist";
				IPHONEOS_DEPLOYMENT_TARGET = 11.2;
				LD_RUNPATH_SEARCH_PATHS = "$(inherited) @executable_path/Frameworks @loader_path/Frameworks";
				MTL_ENABLE_DEBUG_INFO = NO;
				PRODUCT_BUNDLE_IDENTIFIER = "org.Telegram.Telegram-iOS-UITests";
				PRODUCT_NAME = "$(TARGET_NAME)";
				PROVISIONING_PROFILE = "df24dc18-3fdc-447c-b347-5a110cecd77d";
				PROVISIONING_PROFILE_SPECIFIER = "";
				SDKROOT = iphoneos;
				SWIFT_OPTIMIZATION_LEVEL = "-Owholemodule";
				SWIFT_VERSION = 4.0;
				TARGETED_DEVICE_FAMILY = "1,2";
				TEST_TARGET_NAME = "Telegram-iOS";
				VALIDATE_PRODUCT = YES;
			};
			name = ReleaseHockeyappInternal;
		};
/* End XCBuildConfiguration section */

/* Begin XCConfigurationList section */
		09C56FB42172797500BDF00F /* Build configuration list for PBXNativeTarget "Watch Extension" */ = {
			isa = XCConfigurationList;
			buildConfigurations = (
				09C56FAD2172797500BDF00F /* DebugHockeyapp */,
				D021D4E7219CB13A0064BEBA /* DebugFork */,
				09C56FAE2172797500BDF00F /* DebugAppStore */,
				09C56FAF2172797500BDF00F /* DebugAppStoreLLC */,
				09C56FB02172797500BDF00F /* ReleaseAppStore */,
				09C56FB12172797500BDF00F /* ReleaseAppStoreLLC */,
				09C56FB32172797500BDF00F /* ReleaseHockeyappInternal */,
			);
			defaultConfigurationIsVisible = 0;
			defaultConfigurationName = ReleaseAppStore;
		};
		09C56FB62172797500BDF00F /* Build configuration list for PBXNativeTarget "Watch" */ = {
			isa = XCConfigurationList;
			buildConfigurations = (
				09C56FA62172797500BDF00F /* DebugHockeyapp */,
				D021D4E6219CB13A0064BEBA /* DebugFork */,
				09C56FA72172797500BDF00F /* DebugAppStore */,
				09C56FA82172797500BDF00F /* DebugAppStoreLLC */,
				09C56FA92172797500BDF00F /* ReleaseAppStore */,
				09C56FAA2172797500BDF00F /* ReleaseAppStoreLLC */,
				09C56FAC2172797500BDF00F /* ReleaseHockeyappInternal */,
			);
			defaultConfigurationIsVisible = 0;
			defaultConfigurationName = ReleaseAppStore;
		};
		D000CAD021FB6E380011B15D /* Build configuration list for PBXNativeTarget "NotificationService" */ = {
			isa = XCConfigurationList;
			buildConfigurations = (
				D000CAD121FB6E380011B15D /* DebugHockeyapp */,
				D000CAD221FB6E380011B15D /* DebugFork */,
				D000CAD321FB6E380011B15D /* DebugAppStore */,
				D000CAD421FB6E380011B15D /* DebugAppStoreLLC */,
				D000CAD521FB6E380011B15D /* ReleaseAppStore */,
				D000CAD621FB6E380011B15D /* ReleaseAppStoreLLC */,
				D000CAD821FB6E380011B15D /* ReleaseHockeyappInternal */,
			);
			defaultConfigurationIsVisible = 0;
			defaultConfigurationName = ReleaseAppStore;
		};
		D00859971B28189D00EAF753 /* Build configuration list for PBXProject "Telegram-iOS" */ = {
			isa = XCConfigurationList;
			buildConfigurations = (
				D00859B91B28189D00EAF753 /* DebugHockeyapp */,
				D021D4DE219CB13A0064BEBA /* DebugFork */,
				D079FCF91F06BBA40038FADE /* DebugAppStore */,
				D0ADF915212B3A9D00310BBC /* DebugAppStoreLLC */,
				D00859BA1B28189D00EAF753 /* ReleaseAppStore */,
				D0CE6F0D213DC33200BCD44B /* ReleaseAppStoreLLC */,
				D0924FF91FE52C46003F693F /* ReleaseHockeyappInternal */,
			);
			defaultConfigurationIsVisible = 0;
			defaultConfigurationName = ReleaseAppStore;
		};
		D00859BB1B28189D00EAF753 /* Build configuration list for PBXNativeTarget "Telegram-iOS" */ = {
			isa = XCConfigurationList;
			buildConfigurations = (
				D00859BC1B28189D00EAF753 /* DebugHockeyapp */,
				D021D4DF219CB13A0064BEBA /* DebugFork */,
				D079FCFA1F06BBA40038FADE /* DebugAppStore */,
				D0ADF916212B3A9D00310BBC /* DebugAppStoreLLC */,
				D00859BD1B28189D00EAF753 /* ReleaseAppStore */,
				D0CE6F0E213DC33200BCD44B /* ReleaseAppStoreLLC */,
				D0924FFA1FE52C46003F693F /* ReleaseHockeyappInternal */,
			);
			defaultConfigurationIsVisible = 0;
			defaultConfigurationName = ReleaseAppStore;
		};
		D02CF610215D9ABF00E0F56A /* Build configuration list for PBXNativeTarget "NotificationContent" */ = {
			isa = XCConfigurationList;
			buildConfigurations = (
				D02CF609215D9ABF00E0F56A /* DebugHockeyapp */,
				D021D4E5219CB13A0064BEBA /* DebugFork */,
				D02CF60A215D9ABF00E0F56A /* DebugAppStore */,
				D02CF60B215D9ABF00E0F56A /* DebugAppStoreLLC */,
				D02CF60C215D9ABF00E0F56A /* ReleaseAppStore */,
				D02CF60D215D9ABF00E0F56A /* ReleaseAppStoreLLC */,
				D02CF60F215D9ABF00E0F56A /* ReleaseHockeyappInternal */,
			);
			defaultConfigurationIsVisible = 0;
			defaultConfigurationName = ReleaseAppStore;
		};
		D03B0E831D63484500955575 /* Build configuration list for PBXNativeTarget "Share" */ = {
			isa = XCConfigurationList;
			buildConfigurations = (
				D03B0E841D63484500955575 /* DebugHockeyapp */,
				D021D4E1219CB13A0064BEBA /* DebugFork */,
				D079FCFD1F06BBA40038FADE /* DebugAppStore */,
				D0ADF918212B3A9E00310BBC /* DebugAppStoreLLC */,
				D03B0E851D63484500955575 /* ReleaseAppStore */,
				D0CE6F10213DC33200BCD44B /* ReleaseAppStoreLLC */,
				D0924FFC1FE52C46003F693F /* ReleaseHockeyappInternal */,
			);
			defaultConfigurationIsVisible = 0;
			defaultConfigurationName = ReleaseAppStore;
		};
		D0B2F748204F4C9900D3BFB9 /* Build configuration list for PBXNativeTarget "Widget" */ = {
			isa = XCConfigurationList;
			buildConfigurations = (
				D0B2F743204F4C9900D3BFB9 /* DebugHockeyapp */,
				D021D4E4219CB13A0064BEBA /* DebugFork */,
				D0B2F744204F4C9900D3BFB9 /* DebugAppStore */,
				D0ADF91B212B3A9E00310BBC /* DebugAppStoreLLC */,
				D0B2F745204F4C9900D3BFB9 /* ReleaseAppStore */,
				D0CE6F13213DC33200BCD44B /* ReleaseAppStoreLLC */,
				D0B2F747204F4C9900D3BFB9 /* ReleaseHockeyappInternal */,
			);
			defaultConfigurationIsVisible = 0;
			defaultConfigurationName = ReleaseAppStore;
		};
		D0D268961D79A70B00C422DA /* Build configuration list for PBXNativeTarget "SiriIntents" */ = {
			isa = XCConfigurationList;
			buildConfigurations = (
				D0D2688F1D79A70B00C422DA /* DebugHockeyapp */,
				D021D4E2219CB13A0064BEBA /* DebugFork */,
				D079FCFE1F06BBA40038FADE /* DebugAppStore */,
				D0ADF919212B3A9E00310BBC /* DebugAppStoreLLC */,
				D0D268901D79A70B00C422DA /* ReleaseAppStore */,
				D0CE6F11213DC33200BCD44B /* ReleaseAppStoreLLC */,
				D0924FFD1FE52C46003F693F /* ReleaseHockeyappInternal */,
			);
			defaultConfigurationIsVisible = 0;
			defaultConfigurationName = ReleaseAppStore;
		};
		D0ECCB881FE9C38500609802 /* Build configuration list for PBXNativeTarget "Telegram-iOS UITests" */ = {
			isa = XCConfigurationList;
			buildConfigurations = (
				D0ECCB831FE9C38500609802 /* DebugHockeyapp */,
				D021D4E3219CB13A0064BEBA /* DebugFork */,
				D0ECCB841FE9C38500609802 /* DebugAppStore */,
				D0ADF91A212B3A9E00310BBC /* DebugAppStoreLLC */,
				D0ECCB851FE9C38500609802 /* ReleaseAppStore */,
				D0CE6F12213DC33200BCD44B /* ReleaseAppStoreLLC */,
				D0ECCB871FE9C38500609802 /* ReleaseHockeyappInternal */,
			);
			defaultConfigurationIsVisible = 0;
			defaultConfigurationName = ReleaseAppStore;
		};
/* End XCConfigurationList section */
	};
	rootObject = D00859941B28189D00EAF753 /* Project object */;
}<|MERGE_RESOLUTION|>--- conflicted
+++ resolved
@@ -1367,10 +1367,8 @@
 		09A218E122A14E5600DE6898 /* App Icons */ = {
 			isa = PBXGroup;
 			children = (
-<<<<<<< HEAD
 				D052974522B0073F004ABAF6 /* WhiteFilledIcon@2x.png */,
 				D052974422B0073E004ABAF6 /* WhiteFilledIcon@3x.png */,
-=======
 				09EBE2A122B004E900F670AB /* BlackFilledIconIpad.png */,
 				09EBE29C22B004E900F670AB /* BlackFilledIconIpad@2x.png */,
 				09EBE29D22B004E900F670AB /* BlackFilledIconLargeIpad@2x.png */,
@@ -1383,7 +1381,6 @@
 				09EBE29B22B004E900F670AB /* BlueIconIpad.png */,
 				09EBE29A22B004E800F670AB /* BlueIconIpad@2x.png */,
 				09EBE29E22B004E900F670AB /* BlueIconLargeIpad@2x.png */,
->>>>>>> ac470e0f
 				090E777022A6945800CD99F5 /* BlackClassicIcon@2x.png */,
 				090E777222A6945800CD99F5 /* BlackClassicIcon@3x.png */,
 				090E777322A6945800CD99F5 /* BlueClassicIcon@2x.png */,
