// !$*UTF8*$!
{
	archiveVersion = 1;
	classes = {
	};
	objectVersion = 46;
	objects = {

/* Begin PBXBuildFile section */
		092F368521542D6C001A9F49 /* Localizable.strings in Resources */ = {isa = PBXBuildFile; fileRef = 092F368321542D6C001A9F49 /* Localizable.strings */; };
		0956AF2C217B4642008106D0 /* WatchCommunicationManager.swift in Sources */ = {isa = PBXBuildFile; fileRef = 0956AF2B217B4642008106D0 /* WatchCommunicationManager.swift */; };
		0956AF2F217B8109008106D0 /* TGNeoUnsupportedMessageViewModel.m in Sources */ = {isa = PBXBuildFile; fileRef = 0956AF2E217B8109008106D0 /* TGNeoUnsupportedMessageViewModel.m */; };
		0972C6E021791D950069E98A /* UserNotifications.framework in Frameworks */ = {isa = PBXBuildFile; fileRef = 0972C6DF21791D950069E98A /* UserNotifications.framework */; };
		0972C6E421792D130069E98A /* InfoPlist.strings in Resources */ = {isa = PBXBuildFile; fileRef = 0972C6E221792D120069E98A /* InfoPlist.strings */; };
		09C50DE721729D7C009E676F /* TGBridgeAudioSignals.m in Sources */ = {isa = PBXBuildFile; fileRef = 09C572C1217292BA00BDF00F /* TGBridgeAudioSignals.m */; };
		09C50DE821729D7C009E676F /* TGBridgeBotSignals.m in Sources */ = {isa = PBXBuildFile; fileRef = 09C572BB217292B900BDF00F /* TGBridgeBotSignals.m */; };
		09C50DE921729D7C009E676F /* TGBridgeChatListSignals.m in Sources */ = {isa = PBXBuildFile; fileRef = 09C572AF217292B900BDF00F /* TGBridgeChatListSignals.m */; };
		09C50DEA21729D7C009E676F /* TGBridgeChatMessageListSignals.m in Sources */ = {isa = PBXBuildFile; fileRef = 09C572C6217292BA00BDF00F /* TGBridgeChatMessageListSignals.m */; };
		09C50DEB21729D7C009E676F /* TGBridgeContactsSignals.m in Sources */ = {isa = PBXBuildFile; fileRef = 09C572BE217292BA00BDF00F /* TGBridgeContactsSignals.m */; };
		09C50DEC21729D7C009E676F /* TGBridgeConversationSignals.m in Sources */ = {isa = PBXBuildFile; fileRef = 09C572B0217292B900BDF00F /* TGBridgeConversationSignals.m */; };
		09C50DED21729D7C009E676F /* TGBridgeLocationSignals.m in Sources */ = {isa = PBXBuildFile; fileRef = 09C572C4217292BA00BDF00F /* TGBridgeLocationSignals.m */; };
		09C50DEE21729D7C009E676F /* TGBridgeMediaSignals.m in Sources */ = {isa = PBXBuildFile; fileRef = 09C572C5217292BA00BDF00F /* TGBridgeMediaSignals.m */; };
		09C50DEF21729D7C009E676F /* TGBridgePeerSettingsSignals.m in Sources */ = {isa = PBXBuildFile; fileRef = 09C572C3217292BA00BDF00F /* TGBridgePeerSettingsSignals.m */; };
		09C50DF021729D7C009E676F /* TGBridgePresetsSignals.m in Sources */ = {isa = PBXBuildFile; fileRef = 09C572AE217292B900BDF00F /* TGBridgePresetsSignals.m */; };
		09C50DF121729D7C009E676F /* TGBridgeRemoteSignals.m in Sources */ = {isa = PBXBuildFile; fileRef = 09C572AD217292B800BDF00F /* TGBridgeRemoteSignals.m */; };
		09C50DF221729D7C009E676F /* TGBridgeSendMessageSignals.m in Sources */ = {isa = PBXBuildFile; fileRef = 09C572B5217292B900BDF00F /* TGBridgeSendMessageSignals.m */; };
		09C50DF321729D7C009E676F /* TGBridgeStateSignal.m in Sources */ = {isa = PBXBuildFile; fileRef = 09C572C9217292BB00BDF00F /* TGBridgeStateSignal.m */; };
		09C50DF421729D7C009E676F /* TGBridgeStickersSignals.m in Sources */ = {isa = PBXBuildFile; fileRef = 09C572B8217292B900BDF00F /* TGBridgeStickersSignals.m */; };
		09C50DF521729D7C009E676F /* TGBridgeUserInfoSignals.m in Sources */ = {isa = PBXBuildFile; fileRef = 09C572CA217292BB00BDF00F /* TGBridgeUserInfoSignals.m */; };
		09C50E0321729DB5009E676F /* TGBotCommandController.m in Sources */ = {isa = PBXBuildFile; fileRef = 09C571F6217287EF00BDF00F /* TGBotCommandController.m */; };
		09C50E0421729DB5009E676F /* TGBotKeyboardController.m in Sources */ = {isa = PBXBuildFile; fileRef = 09C571F8217287F000BDF00F /* TGBotKeyboardController.m */; };
		09C50E0521729DE6009E676F /* TGBotKeyboardButtonController.m in Sources */ = {isa = PBXBuildFile; fileRef = 09C571F4217287E500BDF00F /* TGBotKeyboardButtonController.m */; };
		09C50E7B21738178009E676F /* TGBridgeServer.m in Sources */ = {isa = PBXBuildFile; fileRef = 09C50E7A21738178009E676F /* TGBridgeServer.m */; };
		09C50E8321738514009E676F /* TGBridgeContext.m in Sources */ = {isa = PBXBuildFile; fileRef = 09C573072172953700BDF00F /* TGBridgeContext.m */; };
		09C50E842173853E009E676F /* TGBridgeCommon.m in Sources */ = {isa = PBXBuildFile; fileRef = 09C572CE2172939F00BDF00F /* TGBridgeCommon.m */; };
		09C50E88217385CF009E676F /* WatchConnectivity.framework in Frameworks */ = {isa = PBXBuildFile; fileRef = 09C50E87217385CF009E676F /* WatchConnectivity.framework */; settings = {ATTRIBUTES = (Weak, ); }; };
		09C50E8A2173AEDB009E676F /* WatchRequestHandlers.swift in Sources */ = {isa = PBXBuildFile; fileRef = 09C50E892173AEDB009E676F /* WatchRequestHandlers.swift */; };
		09C50E912173B247009E676F /* TGBridgeSubscriptions.m in Sources */ = {isa = PBXBuildFile; fileRef = 09C50E8F2173B247009E676F /* TGBridgeSubscriptions.m */; };
		09C50E922173B247009E676F /* TGBridgeSubscriptions.m in Sources */ = {isa = PBXBuildFile; fileRef = 09C50E8F2173B247009E676F /* TGBridgeSubscriptions.m */; };
		09C56F8F2172797200BDF00F /* Interface.storyboard in Resources */ = {isa = PBXBuildFile; fileRef = 09C56F8D2172797200BDF00F /* Interface.storyboard */; };
		09C56F912172797400BDF00F /* Assets.xcassets in Resources */ = {isa = PBXBuildFile; fileRef = 09C56F902172797400BDF00F /* Assets.xcassets */; };
		09C56F982172797500BDF00F /* Watch Extension.appex in Embed App Extensions */ = {isa = PBXBuildFile; fileRef = 09C56F972172797400BDF00F /* Watch Extension.appex */; settings = {ATTRIBUTES = (RemoveHeadersOnCopy, ); }; };
		09C56FA52172797500BDF00F /* Watch.app in Embed Watch Content */ = {isa = PBXBuildFile; fileRef = 09C56F8B2172797200BDF00F /* Watch.app */; };
		09C5713E21727D9E00BDF00F /* TGInterfaceController.m in Sources */ = {isa = PBXBuildFile; fileRef = 09C5712021727BF800BDF00F /* TGInterfaceController.m */; };
		09C5713F21727DA000BDF00F /* TGExtensionDelegate.m in Sources */ = {isa = PBXBuildFile; fileRef = 09C5712221727BF800BDF00F /* TGExtensionDelegate.m */; };
		09C5714021727DAA00BDF00F /* TGDateUtils.m in Sources */ = {isa = PBXBuildFile; fileRef = 09C5713921727CFD00BDF00F /* TGDateUtils.m */; };
		09C5714121727DAA00BDF00F /* TGGeometry.m in Sources */ = {isa = PBXBuildFile; fileRef = 09C5712F21727CFC00BDF00F /* TGGeometry.m */; };
		09C5714221727DAA00BDF00F /* TGIndexPath.m in Sources */ = {isa = PBXBuildFile; fileRef = 09C5713D21727CFD00BDF00F /* TGIndexPath.m */; };
		09C5714321727DAA00BDF00F /* TGLocationUtils.m in Sources */ = {isa = PBXBuildFile; fileRef = 09C5712E21727CFC00BDF00F /* TGLocationUtils.m */; };
		09C5714421727DAA00BDF00F /* TGStringUtils.m in Sources */ = {isa = PBXBuildFile; fileRef = 09C5713A21727CFD00BDF00F /* TGStringUtils.m */; };
		09C5714521727DAA00BDF00F /* TGWatchColor.m in Sources */ = {isa = PBXBuildFile; fileRef = 09C5713221727CFC00BDF00F /* TGWatchColor.m */; };
		09C5714621727DAA00BDF00F /* TGWatchCommon.m in Sources */ = {isa = PBXBuildFile; fileRef = 09C5713521727CFC00BDF00F /* TGWatchCommon.m */; };
		09C5714721727DAA00BDF00F /* WKInterface+TGInterface.m in Sources */ = {isa = PBXBuildFile; fileRef = 09C5713B21727CFD00BDF00F /* WKInterface+TGInterface.m */; };
		09C5714821727DAA00BDF00F /* WKInterfaceGroup+Signals.m in Sources */ = {isa = PBXBuildFile; fileRef = 09C5712C21727CFC00BDF00F /* WKInterfaceGroup+Signals.m */; };
		09C5714921727DAA00BDF00F /* WKInterfaceImage+Signals.m in Sources */ = {isa = PBXBuildFile; fileRef = 09C5712B21727CFC00BDF00F /* WKInterfaceImage+Signals.m */; };
		09C5714A21727DAA00BDF00F /* WKInterfaceTable+TGDataDrivenTable.m in Sources */ = {isa = PBXBuildFile; fileRef = 09C5713121727CFC00BDF00F /* WKInterfaceTable+TGDataDrivenTable.m */; };
		09C5715321727DD900BDF00F /* MediaAudio@2x.png in Resources */ = {isa = PBXBuildFile; fileRef = 09C5714B21727DD900BDF00F /* MediaAudio@2x.png */; };
		09C5715421727DD900BDF00F /* MediaPhoto@2x.png in Resources */ = {isa = PBXBuildFile; fileRef = 09C5714C21727DD900BDF00F /* MediaPhoto@2x.png */; };
		09C5715521727DD900BDF00F /* Location@2x.png in Resources */ = {isa = PBXBuildFile; fileRef = 09C5714D21727DD900BDF00F /* Location@2x.png */; };
		09C5715621727DD900BDF00F /* File@2x.png in Resources */ = {isa = PBXBuildFile; fileRef = 09C5714E21727DD900BDF00F /* File@2x.png */; };
		09C5715721727DD900BDF00F /* MediaDocument@2x.png in Resources */ = {isa = PBXBuildFile; fileRef = 09C5714F21727DD900BDF00F /* MediaDocument@2x.png */; };
		09C5715821727DD900BDF00F /* MediaLocation@2x.png in Resources */ = {isa = PBXBuildFile; fileRef = 09C5715021727DD900BDF00F /* MediaLocation@2x.png */; };
		09C5715921727DD900BDF00F /* MediaVideo@2x.png in Resources */ = {isa = PBXBuildFile; fileRef = 09C5715121727DD900BDF00F /* MediaVideo@2x.png */; };
		09C5715A21727DD900BDF00F /* VerifiedList@2x.png in Resources */ = {isa = PBXBuildFile; fileRef = 09C5715221727DD900BDF00F /* VerifiedList@2x.png */; };
		09C5716021727EE700BDF00F /* TGBridgeUserCache.m in Sources */ = {isa = PBXBuildFile; fileRef = 09C5715E21727EE700BDF00F /* TGBridgeUserCache.m */; };
		09C5716121727EE700BDF00F /* TGFileCache.m in Sources */ = {isa = PBXBuildFile; fileRef = 09C5715F21727EE700BDF00F /* TGFileCache.m */; };
		09C5716821727F1500BDF00F /* TGTableDeltaUpdater.m in Sources */ = {isa = PBXBuildFile; fileRef = 09C5716221727F1500BDF00F /* TGTableDeltaUpdater.m */; };
		09C5716921727F1500BDF00F /* TGInputController.m in Sources */ = {isa = PBXBuildFile; fileRef = 09C5716321727F1500BDF00F /* TGInputController.m */; };
		09C5716A21727F1500BDF00F /* TGInterfaceMenu.m in Sources */ = {isa = PBXBuildFile; fileRef = 09C5716621727F1500BDF00F /* TGInterfaceMenu.m */; };
		09C5718E2172806600BDF00F /* TGAvatarViewModel.m in Sources */ = {isa = PBXBuildFile; fileRef = 09C571882172805700BDF00F /* TGAvatarViewModel.m */; };
		09C5718F2172806600BDF00F /* TGMessageViewModel.m in Sources */ = {isa = PBXBuildFile; fileRef = 09C571862172805700BDF00F /* TGMessageViewModel.m */; };
		09C571902172806600BDF00F /* TGNeoAttachmentViewModel.m in Sources */ = {isa = PBXBuildFile; fileRef = 09C571822172805700BDF00F /* TGNeoAttachmentViewModel.m */; };
		09C571912172806600BDF00F /* TGNeoImageViewModel.m in Sources */ = {isa = PBXBuildFile; fileRef = 09C5718D2172805800BDF00F /* TGNeoImageViewModel.m */; };
		09C571922172806600BDF00F /* TGNeoLabelViewModel.m in Sources */ = {isa = PBXBuildFile; fileRef = 09C571832172805700BDF00F /* TGNeoLabelViewModel.m */; };
		09C571932172806600BDF00F /* TGNeoRenderableViewModel.m in Sources */ = {isa = PBXBuildFile; fileRef = 09C571892172805700BDF00F /* TGNeoRenderableViewModel.m */; };
		09C571942172806600BDF00F /* TGNeoViewModel.m in Sources */ = {isa = PBXBuildFile; fileRef = 09C571872172805700BDF00F /* TGNeoViewModel.m */; };
		09C571952172806900BDF00F /* TGUserRowController.m in Sources */ = {isa = PBXBuildFile; fileRef = 09C5717D2172802200BDF00F /* TGUserRowController.m */; };
		09C571962172806D00BDF00F /* TGComplicationController.m in Sources */ = {isa = PBXBuildFile; fileRef = 09C5717C2172800800BDF00F /* TGComplicationController.m */; };
		09C571972172806D00BDF00F /* TGNotificationController.m in Sources */ = {isa = PBXBuildFile; fileRef = 09C5717B2172800800BDF00F /* TGNotificationController.m */; };
		09C571982172807100BDF00F /* TGAudioMicAlertController.m in Sources */ = {isa = PBXBuildFile; fileRef = 09C5717821727FE900BDF00F /* TGAudioMicAlertController.m */; };
		09C5719B217280E900BDF00F /* TGNeoChatsController.m in Sources */ = {isa = PBXBuildFile; fileRef = 09C5719A217280E500BDF00F /* TGNeoChatsController.m */; };
		09C571CD2172874B00BDF00F /* TGGroupInfoFooterController.m in Sources */ = {isa = PBXBuildFile; fileRef = 09C571C72172874500BDF00F /* TGGroupInfoFooterController.m */; };
		09C571CE2172874B00BDF00F /* TGGroupInfoHeaderController.m in Sources */ = {isa = PBXBuildFile; fileRef = 09C571C42172874500BDF00F /* TGGroupInfoHeaderController.m */; };
		09C571CF2172874B00BDF00F /* TGUserHandle.m in Sources */ = {isa = PBXBuildFile; fileRef = 09C571C92172874500BDF00F /* TGUserHandle.m */; };
		09C571D02172874B00BDF00F /* TGUserHandleRowController.m in Sources */ = {isa = PBXBuildFile; fileRef = 09C571CA2172874500BDF00F /* TGUserHandleRowController.m */; };
		09C571D12172874B00BDF00F /* TGUserInfoHeaderController.m in Sources */ = {isa = PBXBuildFile; fileRef = 09C571CC2172874600BDF00F /* TGUserInfoHeaderController.m */; };
		09C571D22172875100BDF00F /* TGGroupInfoController.m in Sources */ = {isa = PBXBuildFile; fileRef = 09C571BD2172872B00BDF00F /* TGGroupInfoController.m */; };
		09C571D32172875100BDF00F /* TGProfilePhotoController.m in Sources */ = {isa = PBXBuildFile; fileRef = 09C571C12172872C00BDF00F /* TGProfilePhotoController.m */; };
		09C571D42172875100BDF00F /* TGUserInfoController.m in Sources */ = {isa = PBXBuildFile; fileRef = 09C571C02172872C00BDF00F /* TGUserInfoController.m */; };
		09C571D52172875500BDF00F /* TGMessageViewController.m in Sources */ = {isa = PBXBuildFile; fileRef = 09C571B3217286BA00BDF00F /* TGMessageViewController.m */; };
		09C571D62172875A00BDF00F /* TGMessageViewFooterController.m in Sources */ = {isa = PBXBuildFile; fileRef = 09C571B9217286D700BDF00F /* TGMessageViewFooterController.m */; };
		09C571D72172875A00BDF00F /* TGMessageViewMessageRowController.m in Sources */ = {isa = PBXBuildFile; fileRef = 09C571B5217286D700BDF00F /* TGMessageViewMessageRowController.m */; };
		09C571D82172875A00BDF00F /* TGMessageViewWebPageRowController.m in Sources */ = {isa = PBXBuildFile; fileRef = 09C571B6217286D700BDF00F /* TGMessageViewWebPageRowController.m */; };
		09C571D92172876300BDF00F /* TGNeoChatRowController.m in Sources */ = {isa = PBXBuildFile; fileRef = 09C571A0217285CE00BDF00F /* TGNeoChatRowController.m */; };
		09C571DA2172876300BDF00F /* TGNeoChatViewModel.m in Sources */ = {isa = PBXBuildFile; fileRef = 09C5719F217285CE00BDF00F /* TGNeoChatViewModel.m */; };
		09C571DB2172876700BDF00F /* TGNeoConversationController.m in Sources */ = {isa = PBXBuildFile; fileRef = 09C571A42172861600BDF00F /* TGNeoConversationController.m */; };
		09C571DC2172876C00BDF00F /* TGLocationController.m in Sources */ = {isa = PBXBuildFile; fileRef = 09C571AC2172867400BDF00F /* TGLocationController.m */; };
		09C571DD2172876F00BDF00F /* TGLocationMapHeaderController.m in Sources */ = {isa = PBXBuildFile; fileRef = 09C571AE2172869500BDF00F /* TGLocationMapHeaderController.m */; };
		09C571DE2172876F00BDF00F /* TGLocationVenueRowController.m in Sources */ = {isa = PBXBuildFile; fileRef = 09C571AD2172869500BDF00F /* TGLocationVenueRowController.m */; };
		09C571EB2172878900BDF00F /* TGStickersHeaderController.m in Sources */ = {isa = PBXBuildFile; fileRef = 09C571DF2172878800BDF00F /* TGStickersHeaderController.m */; };
		09C571EC2172878900BDF00F /* TGStickerPackRowController.m in Sources */ = {isa = PBXBuildFile; fileRef = 09C571E22172878800BDF00F /* TGStickerPackRowController.m */; };
		09C571ED2172878900BDF00F /* TGStickerPacksController.m in Sources */ = {isa = PBXBuildFile; fileRef = 09C571E32172878900BDF00F /* TGStickerPacksController.m */; };
		09C571EE2172878900BDF00F /* TGStickersRowController.m in Sources */ = {isa = PBXBuildFile; fileRef = 09C571E42172878900BDF00F /* TGStickersRowController.m */; };
		09C571EF2172878900BDF00F /* TGStickersSectionHeaderController.m in Sources */ = {isa = PBXBuildFile; fileRef = 09C571E52172878900BDF00F /* TGStickersSectionHeaderController.m */; };
		09C571F02172878900BDF00F /* TGStickersController.m in Sources */ = {isa = PBXBuildFile; fileRef = 09C571E62172878900BDF00F /* TGStickersController.m */; };
		09C571F12172879800BDF00F /* TGContactsController.m in Sources */ = {isa = PBXBuildFile; fileRef = 09C571A92172865400BDF00F /* TGContactsController.m */; };
		09C571F22172879C00BDF00F /* TGComposeController.m in Sources */ = {isa = PBXBuildFile; fileRef = 09C571A62172863D00BDF00F /* TGComposeController.m */; };
		09C5722521728AA500BDF00F /* TGNeoAudioMessageViewModel.m in Sources */ = {isa = PBXBuildFile; fileRef = 09C5721F2172889200BDF00F /* TGNeoAudioMessageViewModel.m */; };
		09C5722621728AA500BDF00F /* TGNeoBackgroundViewModel.m in Sources */ = {isa = PBXBuildFile; fileRef = 09C572202172889200BDF00F /* TGNeoBackgroundViewModel.m */; };
		09C5722721728AA500BDF00F /* TGNeoBubbleMessageViewModel.m in Sources */ = {isa = PBXBuildFile; fileRef = 09C572072172888F00BDF00F /* TGNeoBubbleMessageViewModel.m */; };
		09C5722821728AA500BDF00F /* TGNeoContactMessageViewModel.m in Sources */ = {isa = PBXBuildFile; fileRef = 09C5720D2172889000BDF00F /* TGNeoContactMessageViewModel.m */; };
		09C5722921728AA500BDF00F /* TGNeoConversationMediaRowController.m in Sources */ = {isa = PBXBuildFile; fileRef = 09C572162172889100BDF00F /* TGNeoConversationMediaRowController.m */; };
		09C5722A21728AA500BDF00F /* TGNeoConversationSimpleRowController.m in Sources */ = {isa = PBXBuildFile; fileRef = 09C572042172888F00BDF00F /* TGNeoConversationSimpleRowController.m */; };
		09C5722B21728AA500BDF00F /* TGNeoConversationStaticRowController.m in Sources */ = {isa = PBXBuildFile; fileRef = 09C572002172888E00BDF00F /* TGNeoConversationStaticRowController.m */; };
		09C5722C21728AA500BDF00F /* TGNeoConversationTimeRowController.m in Sources */ = {isa = PBXBuildFile; fileRef = 09C572102172889000BDF00F /* TGNeoConversationTimeRowController.m */; };
		09C5722D21728AA500BDF00F /* TGNeoFileMessageViewModel.m in Sources */ = {isa = PBXBuildFile; fileRef = 09C572012172888E00BDF00F /* TGNeoFileMessageViewModel.m */; };
		09C5722E21728AA500BDF00F /* TGNeoForwardHeaderViewModel.m in Sources */ = {isa = PBXBuildFile; fileRef = 09C5721B2172889100BDF00F /* TGNeoForwardHeaderViewModel.m */; };
		09C5722F21728AA500BDF00F /* TGNeoMediaMessageViewModel.m in Sources */ = {isa = PBXBuildFile; fileRef = 09C5720F2172889000BDF00F /* TGNeoMediaMessageViewModel.m */; };
		09C5723021728AA500BDF00F /* TGNeoMessageViewModel.m in Sources */ = {isa = PBXBuildFile; fileRef = 09C572172172889100BDF00F /* TGNeoMessageViewModel.m */; };
		09C5723121728AA500BDF00F /* TGNeoReplyHeaderViewModel.m in Sources */ = {isa = PBXBuildFile; fileRef = 09C5720E2172889000BDF00F /* TGNeoReplyHeaderViewModel.m */; };
		09C5723221728AA500BDF00F /* TGNeoRowController.m in Sources */ = {isa = PBXBuildFile; fileRef = 09C5720A2172888F00BDF00F /* TGNeoRowController.m */; };
		09C5723321728AA500BDF00F /* TGNeoServiceMessageViewModel.m in Sources */ = {isa = PBXBuildFile; fileRef = 09C5720C2172889000BDF00F /* TGNeoServiceMessageViewModel.m */; };
		09C5723421728AA500BDF00F /* TGNeoSmiliesMessageViewModel.m in Sources */ = {isa = PBXBuildFile; fileRef = 09C572132172889000BDF00F /* TGNeoSmiliesMessageViewModel.m */; };
		09C5723521728AA500BDF00F /* TGNeoStickerMessageViewModel.m in Sources */ = {isa = PBXBuildFile; fileRef = 09C572062172888F00BDF00F /* TGNeoStickerMessageViewModel.m */; };
		09C5723621728AA500BDF00F /* TGNeoTextMessageViewModel.m in Sources */ = {isa = PBXBuildFile; fileRef = 09C572152172889100BDF00F /* TGNeoTextMessageViewModel.m */; };
		09C5723721728AA500BDF00F /* TGNeoVenueMessageViewModel.m in Sources */ = {isa = PBXBuildFile; fileRef = 09C572082172888F00BDF00F /* TGNeoVenueMessageViewModel.m */; };
		09C5723821728AA500BDF00F /* TGConversationFooterController.m in Sources */ = {isa = PBXBuildFile; fileRef = 09C571FC2172882D00BDF00F /* TGConversationFooterController.m */; };
		09C5723921728AA500BDF00F /* TGChatInfo.m in Sources */ = {isa = PBXBuildFile; fileRef = 09C571FA2172880900BDF00F /* TGChatInfo.m */; };
		09C5723A21728AA500BDF00F /* TGChatTimestamp.m in Sources */ = {isa = PBXBuildFile; fileRef = 09C571FE2172883E00BDF00F /* TGChatTimestamp.m */; };
		09C5723B21728AA500BDF00F /* TGNeoConversationRowController.m in Sources */ = {isa = PBXBuildFile; fileRef = 09C571A32172860000BDF00F /* TGNeoConversationRowController.m */; };
		09C5723D21728C0E00BDF00F /* CoreGraphics.framework in Frameworks */ = {isa = PBXBuildFile; fileRef = 09C5723C21728C0E00BDF00F /* CoreGraphics.framework */; };
		09C5727421728D3700BDF00F /* SAtomic.m in Sources */ = {isa = PBXBuildFile; fileRef = 09C5724921728CFD00BDF00F /* SAtomic.m */; };
		09C5727521728D3700BDF00F /* SBag.m in Sources */ = {isa = PBXBuildFile; fileRef = 09C5725321728CFE00BDF00F /* SBag.m */; };
		09C5727621728D3700BDF00F /* SBlockDisposable.m in Sources */ = {isa = PBXBuildFile; fileRef = 09C5725921728CFE00BDF00F /* SBlockDisposable.m */; };
		09C5727721728D3700BDF00F /* SDisposableSet.m in Sources */ = {isa = PBXBuildFile; fileRef = 09C5726C21728D0000BDF00F /* SDisposableSet.m */; };
		09C5727821728D3700BDF00F /* SMetaDisposable.m in Sources */ = {isa = PBXBuildFile; fileRef = 09C5724E21728CFD00BDF00F /* SMetaDisposable.m */; };
		09C5727921728D3700BDF00F /* SMulticastSignalManager.m in Sources */ = {isa = PBXBuildFile; fileRef = 09C5724D21728CFD00BDF00F /* SMulticastSignalManager.m */; };
		09C5727A21728D3700BDF00F /* SQueue.m in Sources */ = {isa = PBXBuildFile; fileRef = 09C5726721728CFF00BDF00F /* SQueue.m */; };
		09C5727B21728D3700BDF00F /* SSignal.m in Sources */ = {isa = PBXBuildFile; fileRef = 09C5726D21728D0000BDF00F /* SSignal.m */; };
		09C5727C21728D3700BDF00F /* SSignal+Accumulate.m in Sources */ = {isa = PBXBuildFile; fileRef = 09C5723E21728CFC00BDF00F /* SSignal+Accumulate.m */; };
		09C5727D21728D3700BDF00F /* SSignal+Catch.m in Sources */ = {isa = PBXBuildFile; fileRef = 09C5724421728CFD00BDF00F /* SSignal+Catch.m */; };
		09C5727E21728D3700BDF00F /* SSignal+Combine.m in Sources */ = {isa = PBXBuildFile; fileRef = 09C5724521728CFD00BDF00F /* SSignal+Combine.m */; };
		09C5727F21728D3700BDF00F /* SSignal+Dispatch.m in Sources */ = {isa = PBXBuildFile; fileRef = 09C5725221728CFE00BDF00F /* SSignal+Dispatch.m */; };
		09C5728021728D3700BDF00F /* SSignal+Mapping.m in Sources */ = {isa = PBXBuildFile; fileRef = 09C5727121728D0000BDF00F /* SSignal+Mapping.m */; };
		09C5728121728D3700BDF00F /* SSignal+Meta.m in Sources */ = {isa = PBXBuildFile; fileRef = 09C5727021728D0000BDF00F /* SSignal+Meta.m */; };
		09C5728221728D3700BDF00F /* SSignal+Multicast.m in Sources */ = {isa = PBXBuildFile; fileRef = 09C5725521728CFE00BDF00F /* SSignal+Multicast.m */; };
		09C5728321728D3700BDF00F /* SSignal+Pipe.m in Sources */ = {isa = PBXBuildFile; fileRef = 09C5725E21728CFF00BDF00F /* SSignal+Pipe.m */; };
		09C5728421728D3700BDF00F /* SSignal+SideEffects.m in Sources */ = {isa = PBXBuildFile; fileRef = 09C5725A21728CFE00BDF00F /* SSignal+SideEffects.m */; };
		09C5728521728D3700BDF00F /* SSignal+Single.m in Sources */ = {isa = PBXBuildFile; fileRef = 09C5726021728CFF00BDF00F /* SSignal+Single.m */; };
		09C5728621728D3700BDF00F /* SSignal+Take.m in Sources */ = {isa = PBXBuildFile; fileRef = 09C5725721728CFE00BDF00F /* SSignal+Take.m */; };
		09C5728721728D3700BDF00F /* SSignal+Timing.m in Sources */ = {isa = PBXBuildFile; fileRef = 09C5724321728CFD00BDF00F /* SSignal+Timing.m */; };
		09C5728821728D3700BDF00F /* SSubscriber.m in Sources */ = {isa = PBXBuildFile; fileRef = 09C5725D21728CFF00BDF00F /* SSubscriber.m */; };
		09C5728921728D3700BDF00F /* SThreadPool.m in Sources */ = {isa = PBXBuildFile; fileRef = 09C5727321728D0000BDF00F /* SThreadPool.m */; };
		09C5728A21728D3700BDF00F /* SThreadPoolQueue.m in Sources */ = {isa = PBXBuildFile; fileRef = 09C5724B21728CFD00BDF00F /* SThreadPoolQueue.m */; };
		09C5728B21728D3700BDF00F /* SThreadPoolTask.m in Sources */ = {isa = PBXBuildFile; fileRef = 09C5725421728CFE00BDF00F /* SThreadPoolTask.m */; };
		09C5728C21728D3700BDF00F /* STimer.m in Sources */ = {isa = PBXBuildFile; fileRef = 09C5726221728CFF00BDF00F /* STimer.m */; };
		09C5728D21728D3700BDF00F /* SVariable.m in Sources */ = {isa = PBXBuildFile; fileRef = 09C5725B21728CFE00BDF00F /* SVariable.m */; };
		09C572D2217293D400BDF00F /* TGBridgeClient.m in Sources */ = {isa = PBXBuildFile; fileRef = 09C572D02172939F00BDF00F /* TGBridgeClient.m */; };
		09C572D3217293D400BDF00F /* TGBridgeCommon.m in Sources */ = {isa = PBXBuildFile; fileRef = 09C572CE2172939F00BDF00F /* TGBridgeCommon.m */; };
		09C573162172953800BDF00F /* TGBridgeMessage+TGTableItem.m in Sources */ = {isa = PBXBuildFile; fileRef = 09C572D72172953300BDF00F /* TGBridgeMessage+TGTableItem.m */; };
		09C573182172953800BDF00F /* TGBridgeBotReplyMarkup.m in Sources */ = {isa = PBXBuildFile; fileRef = 09C572D92172953300BDF00F /* TGBridgeBotReplyMarkup.m */; };
		09C573192172953800BDF00F /* TGBridgeContactMediaAttachment.m in Sources */ = {isa = PBXBuildFile; fileRef = 09C572DE2172953300BDF00F /* TGBridgeContactMediaAttachment.m */; };
		09C5731A2172953800BDF00F /* TGBridgeMessage.m in Sources */ = {isa = PBXBuildFile; fileRef = 09C572DF2172953300BDF00F /* TGBridgeMessage.m */; };
		09C5731B2172953800BDF00F /* TGBridgeAudioMediaAttachment.m in Sources */ = {isa = PBXBuildFile; fileRef = 09C572E02172953300BDF00F /* TGBridgeAudioMediaAttachment.m */; };
		09C5731C2172953800BDF00F /* TGBridgeActionMediaAttachment.m in Sources */ = {isa = PBXBuildFile; fileRef = 09C572E22172953300BDF00F /* TGBridgeActionMediaAttachment.m */; };
		09C5731D2172953800BDF00F /* TGBridgeStickerPack.m in Sources */ = {isa = PBXBuildFile; fileRef = 09C572E32172953400BDF00F /* TGBridgeStickerPack.m */; };
		09C5731E2172953800BDF00F /* TGBridgeVideoMediaAttachment.m in Sources */ = {isa = PBXBuildFile; fileRef = 09C572E42172953400BDF00F /* TGBridgeVideoMediaAttachment.m */; };
		09C573202172953800BDF00F /* TGBridgeForwardedMessageMediaAttachment.m in Sources */ = {isa = PBXBuildFile; fileRef = 09C572E62172953400BDF00F /* TGBridgeForwardedMessageMediaAttachment.m */; };
		09C573212172953800BDF00F /* TGBridgeUser+TGTableItem.m in Sources */ = {isa = PBXBuildFile; fileRef = 09C572E92172953400BDF00F /* TGBridgeUser+TGTableItem.m */; };
		09C573222172953800BDF00F /* TGBridgeUser.m in Sources */ = {isa = PBXBuildFile; fileRef = 09C572ED2172953400BDF00F /* TGBridgeUser.m */; };
		09C573232172953800BDF00F /* TGBridgeBotCommandInfo.m in Sources */ = {isa = PBXBuildFile; fileRef = 09C572EF2172953500BDF00F /* TGBridgeBotCommandInfo.m */; };
		09C573242172953800BDF00F /* TGBridgeImageMediaAttachment.m in Sources */ = {isa = PBXBuildFile; fileRef = 09C572F22172953500BDF00F /* TGBridgeImageMediaAttachment.m */; };
		09C573252172953800BDF00F /* TGBridgeLocationVenue.m in Sources */ = {isa = PBXBuildFile; fileRef = 09C572F32172953500BDF00F /* TGBridgeLocationVenue.m */; };
		09C573262172953800BDF00F /* TGBridgeMessageEntities.m in Sources */ = {isa = PBXBuildFile; fileRef = 09C572F42172953500BDF00F /* TGBridgeMessageEntities.m */; };
		09C573272172953800BDF00F /* TGBridgeWebPageMediaAttachment.m in Sources */ = {isa = PBXBuildFile; fileRef = 09C572F52172953500BDF00F /* TGBridgeWebPageMediaAttachment.m */; };
		09C573282172953800BDF00F /* TGBridgeChat+TGTableItem.m in Sources */ = {isa = PBXBuildFile; fileRef = 09C572F62172953500BDF00F /* TGBridgeChat+TGTableItem.m */; };
		09C573292172953900BDF00F /* TGBridgeMediaAttachment.m in Sources */ = {isa = PBXBuildFile; fileRef = 09C572F92172953600BDF00F /* TGBridgeMediaAttachment.m */; };
		09C5732A2172953900BDF00F /* TGBridgeDocumentMediaAttachment.m in Sources */ = {isa = PBXBuildFile; fileRef = 09C572FB2172953600BDF00F /* TGBridgeDocumentMediaAttachment.m */; };
		09C5732B2172953900BDF00F /* TGBridgePeerNotificationSettings.m in Sources */ = {isa = PBXBuildFile; fileRef = 09C572FC2172953600BDF00F /* TGBridgePeerNotificationSettings.m */; };
		09C5732C2172953900BDF00F /* TGBridgeReplyMessageMediaAttachment.m in Sources */ = {isa = PBXBuildFile; fileRef = 09C572FD2172953600BDF00F /* TGBridgeReplyMessageMediaAttachment.m */; };
		09C5732D2172953900BDF00F /* TGBridgeLocationVenue+TGTableItem.m in Sources */ = {isa = PBXBuildFile; fileRef = 09C572FF2172953600BDF00F /* TGBridgeLocationVenue+TGTableItem.m */; };
		09C5732E2172953900BDF00F /* TGBridgeLocationMediaAttachment.m in Sources */ = {isa = PBXBuildFile; fileRef = 09C573002172953600BDF00F /* TGBridgeLocationMediaAttachment.m */; };
		09C5732F2172953900BDF00F /* TGBridgeContext.m in Sources */ = {isa = PBXBuildFile; fileRef = 09C573072172953700BDF00F /* TGBridgeContext.m */; };
		09C573302172953900BDF00F /* TGBridgeChat.m in Sources */ = {isa = PBXBuildFile; fileRef = 09C573092172953700BDF00F /* TGBridgeChat.m */; };
		09C573312172953900BDF00F /* TGBridgeMessageEntitiesAttachment.m in Sources */ = {isa = PBXBuildFile; fileRef = 09C5730A2172953700BDF00F /* TGBridgeMessageEntitiesAttachment.m */; };
		09C573322172953900BDF00F /* TGBridgeChatMessages.m in Sources */ = {isa = PBXBuildFile; fileRef = 09C5730C2172953700BDF00F /* TGBridgeChatMessages.m */; };
		09C573332172953900BDF00F /* TGBridgeReplyMarkupMediaAttachment.m in Sources */ = {isa = PBXBuildFile; fileRef = 09C5730D2172953800BDF00F /* TGBridgeReplyMarkupMediaAttachment.m */; };
		09C573342172953900BDF00F /* TGBridgeUnsupportedMediaAttachment.m in Sources */ = {isa = PBXBuildFile; fileRef = 09C5730F2172953800BDF00F /* TGBridgeUnsupportedMediaAttachment.m */; };
		09C573352172953900BDF00F /* TGBridgeBotInfo.m in Sources */ = {isa = PBXBuildFile; fileRef = 09C573102172953800BDF00F /* TGBridgeBotInfo.m */; };
		09CFB212217299E80083F7A3 /* CoreLocation.framework in Frameworks */ = {isa = PBXBuildFile; fileRef = 09CFB211217299E80083F7A3 /* CoreLocation.framework */; };
		09D30420217418EC00C00567 /* Localizable.strings in Resources */ = {isa = PBXBuildFile; fileRef = D09DCBB51D0C856B00F51FFE /* Localizable.strings */; };
		09D304222174335F00C00567 /* WatchBridge.swift in Sources */ = {isa = PBXBuildFile; fileRef = 09D304212174335F00C00567 /* WatchBridge.swift */; };
		09D304232174340900C00567 /* TGBridgeUser.m in Sources */ = {isa = PBXBuildFile; fileRef = 09C572ED2172953400BDF00F /* TGBridgeUser.m */; };
		09D304242174340E00C00567 /* TGBridgeMessage.m in Sources */ = {isa = PBXBuildFile; fileRef = 09C572DF2172953300BDF00F /* TGBridgeMessage.m */; };
		09D304252174341200C00567 /* TGBridgeMediaAttachment.m in Sources */ = {isa = PBXBuildFile; fileRef = 09C572F92172953600BDF00F /* TGBridgeMediaAttachment.m */; };
		09D304262174341A00C00567 /* TGBridgeLocationVenue.m in Sources */ = {isa = PBXBuildFile; fileRef = 09C572F32172953500BDF00F /* TGBridgeLocationVenue.m */; };
		09D304272174341E00C00567 /* TGBridgeChatMessages.m in Sources */ = {isa = PBXBuildFile; fileRef = 09C5730C2172953700BDF00F /* TGBridgeChatMessages.m */; };
		09D304282174342E00C00567 /* TGBridgeChat.m in Sources */ = {isa = PBXBuildFile; fileRef = 09C573092172953700BDF00F /* TGBridgeChat.m */; };
		09D304292174343300C00567 /* TGBridgeBotInfo.m in Sources */ = {isa = PBXBuildFile; fileRef = 09C573102172953800BDF00F /* TGBridgeBotInfo.m */; };
		09D3042A2174343B00C00567 /* TGBridgeBotCommandInfo.m in Sources */ = {isa = PBXBuildFile; fileRef = 09C572EF2172953500BDF00F /* TGBridgeBotCommandInfo.m */; };
		09D3042C2174344900C00567 /* TGBridgeActionMediaAttachment.m in Sources */ = {isa = PBXBuildFile; fileRef = 09C572E22172953300BDF00F /* TGBridgeActionMediaAttachment.m */; };
		09D3042D2174344900C00567 /* TGBridgeAudioMediaAttachment.m in Sources */ = {isa = PBXBuildFile; fileRef = 09C572E02172953300BDF00F /* TGBridgeAudioMediaAttachment.m */; };
		09D3042E2174344900C00567 /* TGBridgeContactMediaAttachment.m in Sources */ = {isa = PBXBuildFile; fileRef = 09C572DE2172953300BDF00F /* TGBridgeContactMediaAttachment.m */; };
		09D3042F2174344900C00567 /* TGBridgeDocumentMediaAttachment.m in Sources */ = {isa = PBXBuildFile; fileRef = 09C572FB2172953600BDF00F /* TGBridgeDocumentMediaAttachment.m */; };
		09D304302174344900C00567 /* TGBridgeForwardedMessageMediaAttachment.m in Sources */ = {isa = PBXBuildFile; fileRef = 09C572E62172953400BDF00F /* TGBridgeForwardedMessageMediaAttachment.m */; };
		09D304312174344900C00567 /* TGBridgeImageMediaAttachment.m in Sources */ = {isa = PBXBuildFile; fileRef = 09C572F22172953500BDF00F /* TGBridgeImageMediaAttachment.m */; };
		09D304322174344900C00567 /* TGBridgeLocationMediaAttachment.m in Sources */ = {isa = PBXBuildFile; fileRef = 09C573002172953600BDF00F /* TGBridgeLocationMediaAttachment.m */; };
		09D304332174344900C00567 /* TGBridgeMessageEntitiesAttachment.m in Sources */ = {isa = PBXBuildFile; fileRef = 09C5730A2172953700BDF00F /* TGBridgeMessageEntitiesAttachment.m */; };
		09D304342174344900C00567 /* TGBridgeReplyMarkupMediaAttachment.m in Sources */ = {isa = PBXBuildFile; fileRef = 09C5730D2172953800BDF00F /* TGBridgeReplyMarkupMediaAttachment.m */; };
		09D304352174344900C00567 /* TGBridgeReplyMessageMediaAttachment.m in Sources */ = {isa = PBXBuildFile; fileRef = 09C572FD2172953600BDF00F /* TGBridgeReplyMessageMediaAttachment.m */; };
		09D304362174344900C00567 /* TGBridgeUnsupportedMediaAttachment.m in Sources */ = {isa = PBXBuildFile; fileRef = 09C5730F2172953800BDF00F /* TGBridgeUnsupportedMediaAttachment.m */; };
		09D304372174344900C00567 /* TGBridgeVideoMediaAttachment.m in Sources */ = {isa = PBXBuildFile; fileRef = 09C572E42172953400BDF00F /* TGBridgeVideoMediaAttachment.m */; };
		09D304382174344900C00567 /* TGBridgeWebPageMediaAttachment.m in Sources */ = {isa = PBXBuildFile; fileRef = 09C572F52172953500BDF00F /* TGBridgeWebPageMediaAttachment.m */; };
		09D304392174344900C00567 /* TGBridgeMessageEntities.m in Sources */ = {isa = PBXBuildFile; fileRef = 09C572F42172953500BDF00F /* TGBridgeMessageEntities.m */; };
		09FDAEE62140477F00BF856F /* MtProtoKitDynamic.framework in Frameworks */ = {isa = PBXBuildFile; fileRef = 09FDAEE52140477F00BF856F /* MtProtoKitDynamic.framework */; };
		D001D5AA1F878DA300DF975A /* PhoneCountries.txt in Resources */ = {isa = PBXBuildFile; fileRef = D001D5A91F878DA300DF975A /* PhoneCountries.txt */; };
		D00859A21B28189D00EAF753 /* AppDelegate.swift in Sources */ = {isa = PBXBuildFile; fileRef = D00859A11B28189D00EAF753 /* AppDelegate.swift */; };
		D00859A91B28189D00EAF753 /* Images.xcassets in Resources */ = {isa = PBXBuildFile; fileRef = D00859A81B28189D00EAF753 /* Images.xcassets */; };
		D00859AC1B28189D00EAF753 /* LaunchScreen.xib in Resources */ = {isa = PBXBuildFile; fileRef = D00859AA1B28189D00EAF753 /* LaunchScreen.xib */; };
		D00859B81B28189D00EAF753 /* Telegram_iOSTests.swift in Sources */ = {isa = PBXBuildFile; fileRef = D00859B71B28189D00EAF753 /* Telegram_iOSTests.swift */; };
		D00ED75A1FE94630001F38BD /* AppIntentVocabulary.plist in Resources */ = {isa = PBXBuildFile; fileRef = D00ED7581FE94630001F38BD /* AppIntentVocabulary.plist */; };
		D00ED75D1FE95287001F38BD /* InfoPlist.strings in Resources */ = {isa = PBXBuildFile; fileRef = D00ED75B1FE95287001F38BD /* InfoPlist.strings */; };
		D01A47551F4DBED700383CC1 /* HockeySDK.framework in Frameworks */ = {isa = PBXBuildFile; fileRef = D01A47541F4DBED700383CC1 /* HockeySDK.framework */; };
		D021D4D9219CAEDD0064BEBA /* Config-Fork.xcconfig in Resources */ = {isa = PBXBuildFile; fileRef = D021D4D8219CAEDD0064BEBA /* Config-Fork.xcconfig */; };
		D02CF5FD215D9ABF00E0F56A /* UserNotifications.framework in Frameworks */ = {isa = PBXBuildFile; fileRef = D0AA1A671D568BA400152314 /* UserNotifications.framework */; };
		D02CF5FE215D9ABF00E0F56A /* UserNotificationsUI.framework in Frameworks */ = {isa = PBXBuildFile; fileRef = D0AA1A691D568BA400152314 /* UserNotificationsUI.framework */; };
		D02CF601215D9ABF00E0F56A /* NotificationViewController.swift in Sources */ = {isa = PBXBuildFile; fileRef = D02CF600215D9ABF00E0F56A /* NotificationViewController.swift */; };
		D02CF604215D9ABF00E0F56A /* MainInterface.storyboard in Resources */ = {isa = PBXBuildFile; fileRef = D02CF602215D9ABF00E0F56A /* MainInterface.storyboard */; };
		D02CF608215D9ABF00E0F56A /* NotificationContent.appex in Embed App Extensions */ = {isa = PBXBuildFile; fileRef = D02CF5FC215D9ABE00E0F56A /* NotificationContent.appex */; settings = {ATTRIBUTES = (RemoveHeadersOnCopy, ); }; };
		D02CF615215DA24900E0F56A /* Display.framework in Frameworks */ = {isa = PBXBuildFile; fileRef = D02CF614215DA24900E0F56A /* Display.framework */; };
		D02CF617215DA24900E0F56A /* Postbox.framework in Frameworks */ = {isa = PBXBuildFile; fileRef = D02CF616215DA24900E0F56A /* Postbox.framework */; };
		D02CF619215DA24900E0F56A /* SwiftSignalKit.framework in Frameworks */ = {isa = PBXBuildFile; fileRef = D02CF618215DA24900E0F56A /* SwiftSignalKit.framework */; };
		D02CF61B215DA24900E0F56A /* TelegramCore.framework in Frameworks */ = {isa = PBXBuildFile; fileRef = D02CF61A215DA24900E0F56A /* TelegramCore.framework */; };
		D02CF61C215E51D500E0F56A /* BuildConfig.m in Sources */ = {isa = PBXBuildFile; fileRef = D09250011FE52D2A003F693F /* BuildConfig.m */; };
		D02E31231BD803E800CD3F01 /* main.m in Sources */ = {isa = PBXBuildFile; fileRef = D02E31221BD803E800CD3F01 /* main.m */; };
		D039FB172170F06A00BD1BAD /* PreFetchedLegacyResource.swift in Sources */ = {isa = PBXBuildFile; fileRef = D039FB162170F06A00BD1BAD /* PreFetchedLegacyResource.swift */; };
		D03B0E7B1D63484500955575 /* ShareRootController.swift in Sources */ = {isa = PBXBuildFile; fileRef = D03B0E7A1D63484500955575 /* ShareRootController.swift */; };
		D03B0E821D63484500955575 /* Share.appex in Embed App Extensions */ = {isa = PBXBuildFile; fileRef = D03B0E781D63484500955575 /* Share.appex */; settings = {ATTRIBUTES = (RemoveHeadersOnCopy, ); }; };
		D03B0E8A1D634B1100955575 /* Display.framework in Frameworks */ = {isa = PBXBuildFile; fileRef = D03B0E871D634B1100955575 /* Display.framework */; };
		D03B0E8B1D634B1100955575 /* SwiftSignalKit.framework in Frameworks */ = {isa = PBXBuildFile; fileRef = D03B0E881D634B1100955575 /* SwiftSignalKit.framework */; };
		D03B0E8C1D634B1100955575 /* TelegramCore.framework in Frameworks */ = {isa = PBXBuildFile; fileRef = D03B0E891D634B1100955575 /* TelegramCore.framework */; };
		D03BCCCA1C6EBD670097A291 /* ListViewTests.swift in Sources */ = {isa = PBXBuildFile; fileRef = D03BCCC91C6EBD670097A291 /* ListViewTests.swift */; };
		D04DCC211F71C80000B021D7 /* 0.m4a in Resources */ = {isa = PBXBuildFile; fileRef = D04DCC0B1F71C80000B021D7 /* 0.m4a */; };
		D04DCC221F71C80000B021D7 /* 1.m4a in Resources */ = {isa = PBXBuildFile; fileRef = D04DCC0C1F71C80000B021D7 /* 1.m4a */; };
		D04DCC231F71C80000B021D7 /* 100.m4a in Resources */ = {isa = PBXBuildFile; fileRef = D04DCC0D1F71C80000B021D7 /* 100.m4a */; };
		D04DCC241F71C80000B021D7 /* 101.m4a in Resources */ = {isa = PBXBuildFile; fileRef = D04DCC0E1F71C80000B021D7 /* 101.m4a */; };
		D04DCC251F71C80000B021D7 /* 102.m4a in Resources */ = {isa = PBXBuildFile; fileRef = D04DCC0F1F71C80000B021D7 /* 102.m4a */; };
		D04DCC261F71C80000B021D7 /* 103.m4a in Resources */ = {isa = PBXBuildFile; fileRef = D04DCC101F71C80000B021D7 /* 103.m4a */; };
		D04DCC271F71C80000B021D7 /* 104.m4a in Resources */ = {isa = PBXBuildFile; fileRef = D04DCC111F71C80000B021D7 /* 104.m4a */; };
		D04DCC281F71C80000B021D7 /* 105.m4a in Resources */ = {isa = PBXBuildFile; fileRef = D04DCC121F71C80000B021D7 /* 105.m4a */; };
		D04DCC291F71C80000B021D7 /* 106.m4a in Resources */ = {isa = PBXBuildFile; fileRef = D04DCC131F71C80000B021D7 /* 106.m4a */; };
		D04DCC2A1F71C80000B021D7 /* 107.m4a in Resources */ = {isa = PBXBuildFile; fileRef = D04DCC141F71C80000B021D7 /* 107.m4a */; };
		D04DCC2B1F71C80000B021D7 /* 108.m4a in Resources */ = {isa = PBXBuildFile; fileRef = D04DCC151F71C80000B021D7 /* 108.m4a */; };
		D04DCC2C1F71C80000B021D7 /* 109.m4a in Resources */ = {isa = PBXBuildFile; fileRef = D04DCC161F71C80000B021D7 /* 109.m4a */; };
		D04DCC2D1F71C80000B021D7 /* 110.m4a in Resources */ = {isa = PBXBuildFile; fileRef = D04DCC171F71C80000B021D7 /* 110.m4a */; };
		D04DCC2E1F71C80000B021D7 /* 111.m4a in Resources */ = {isa = PBXBuildFile; fileRef = D04DCC181F71C80000B021D7 /* 111.m4a */; };
		D04DCC2F1F71C80000B021D7 /* 2.m4a in Resources */ = {isa = PBXBuildFile; fileRef = D04DCC191F71C80000B021D7 /* 2.m4a */; };
		D04DCC301F71C80000B021D7 /* 3.m4a in Resources */ = {isa = PBXBuildFile; fileRef = D04DCC1A1F71C80000B021D7 /* 3.m4a */; };
		D04DCC311F71C80000B021D7 /* 4.m4a in Resources */ = {isa = PBXBuildFile; fileRef = D04DCC1B1F71C80000B021D7 /* 4.m4a */; };
		D04DCC321F71C80000B021D7 /* 5.m4a in Resources */ = {isa = PBXBuildFile; fileRef = D04DCC1C1F71C80000B021D7 /* 5.m4a */; };
		D04DCC331F71C80000B021D7 /* 6.m4a in Resources */ = {isa = PBXBuildFile; fileRef = D04DCC1D1F71C80000B021D7 /* 6.m4a */; };
		D04DCC341F71C80000B021D7 /* 7.m4a in Resources */ = {isa = PBXBuildFile; fileRef = D04DCC1E1F71C80000B021D7 /* 7.m4a */; };
		D04DCC351F71C80000B021D7 /* 8.m4a in Resources */ = {isa = PBXBuildFile; fileRef = D04DCC1F1F71C80000B021D7 /* 8.m4a */; };
		D04DCC361F71C80000B021D7 /* 9.m4a in Resources */ = {isa = PBXBuildFile; fileRef = D04DCC201F71C80000B021D7 /* 9.m4a */; };
		D04FA1C82145E3810006EF45 /* Localizable.strings in Resources */ = {isa = PBXBuildFile; fileRef = D04FA1AF2145E37F0006EF45 /* Localizable.strings */; };
		D04FA1C92145E3810006EF45 /* InfoPlist.strings in Resources */ = {isa = PBXBuildFile; fileRef = D04FA1B12145E37F0006EF45 /* InfoPlist.strings */; };
		D04FA1CA2145E3810006EF45 /* InfoPlist.strings in Resources */ = {isa = PBXBuildFile; fileRef = D04FA1B42145E37F0006EF45 /* InfoPlist.strings */; };
		D04FA1CB2145E3810006EF45 /* InfoPlist.strings in Resources */ = {isa = PBXBuildFile; fileRef = D04FA1B72145E3800006EF45 /* InfoPlist.strings */; };
		D04FA1CC2145E3810006EF45 /* InfoPlist.strings in Resources */ = {isa = PBXBuildFile; fileRef = D04FA1BA2145E3800006EF45 /* InfoPlist.strings */; };
		D04FA1CD2145E3810006EF45 /* InfoPlist.strings in Resources */ = {isa = PBXBuildFile; fileRef = D04FA1BD2145E3800006EF45 /* InfoPlist.strings */; };
		D04FA1CE2145E3810006EF45 /* InfoPlist.strings in Resources */ = {isa = PBXBuildFile; fileRef = D04FA1C02145E3800006EF45 /* InfoPlist.strings */; };
		D04FA1CF2145E3810006EF45 /* InfoPlist.strings in Resources */ = {isa = PBXBuildFile; fileRef = D04FA1C32145E3810006EF45 /* InfoPlist.strings */; };
		D04FA1D02145E3810006EF45 /* InfoPlist.strings in Resources */ = {isa = PBXBuildFile; fileRef = D04FA1C62145E3810006EF45 /* InfoPlist.strings */; };
		D051DB0B215E5D1C00F30F92 /* TelegramUI.framework in Frameworks */ = {isa = PBXBuildFile; fileRef = D0400ED81D5B8F97007931CE /* TelegramUI.framework */; };
		D051DB5D21602D6E00F30F92 /* LegacyDataImportSplash.swift in Sources */ = {isa = PBXBuildFile; fileRef = D051DB5C21602D6E00F30F92 /* LegacyDataImportSplash.swift */; };
		D053DAD32018ED2B00993D32 /* LockedWindowCoveringView.swift in Sources */ = {isa = PBXBuildFile; fileRef = D053DAD22018ED2B00993D32 /* LockedWindowCoveringView.swift */; };
		D055BD441B7E216400F06C0A /* MapKit.framework in Frameworks */ = {isa = PBXBuildFile; fileRef = D055BD431B7E216400F06C0A /* MapKit.framework */; };
		D05B37F51FEA5F6E0041D2A5 /* SnapshotEnvironment.swift in Sources */ = {isa = PBXBuildFile; fileRef = D05B37F41FEA5F6E0041D2A5 /* SnapshotEnvironment.swift */; };
		D05B37F71FEA8C640041D2A5 /* SnapshotSecretChat.swift in Sources */ = {isa = PBXBuildFile; fileRef = D05B37F61FEA8C640041D2A5 /* SnapshotSecretChat.swift */; };
		D05B37F91FEA8CF00041D2A5 /* SnapshotSettings.swift in Sources */ = {isa = PBXBuildFile; fileRef = D05B37F81FEA8CF00041D2A5 /* SnapshotSettings.swift */; };
		D05B37FB1FEA8D020041D2A5 /* SnapshotAppearanceSettings.swift in Sources */ = {isa = PBXBuildFile; fileRef = D05B37FA1FEA8D020041D2A5 /* SnapshotAppearanceSettings.swift */; };
		D05B37FD1FEA8D870041D2A5 /* SnapshotResources.swift in Sources */ = {isa = PBXBuildFile; fileRef = D05B37FC1FEA8D870041D2A5 /* SnapshotResources.swift */; };
		D05B380A1FEA8E3D0041D2A5 /* Bitmap2.png in Resources */ = {isa = PBXBuildFile; fileRef = D05B37FF1FEA8E3D0041D2A5 /* Bitmap2.png */; };
		D05B380B1FEA8E3D0041D2A5 /* Bitmap3.png in Resources */ = {isa = PBXBuildFile; fileRef = D05B38001FEA8E3D0041D2A5 /* Bitmap3.png */; };
		D05B380C1FEA8E3D0041D2A5 /* Bitmap1.png in Resources */ = {isa = PBXBuildFile; fileRef = D05B38011FEA8E3D0041D2A5 /* Bitmap1.png */; };
		D05B380D1FEA8E3D0041D2A5 /* Bitmap5.png in Resources */ = {isa = PBXBuildFile; fileRef = D05B38021FEA8E3D0041D2A5 /* Bitmap5.png */; };
		D05B380E1FEA8E3D0041D2A5 /* Bitmap7.png in Resources */ = {isa = PBXBuildFile; fileRef = D05B38031FEA8E3D0041D2A5 /* Bitmap7.png */; };
		D05B380F1FEA8E3D0041D2A5 /* Bitmap6.png in Resources */ = {isa = PBXBuildFile; fileRef = D05B38041FEA8E3D0041D2A5 /* Bitmap6.png */; };
		D05B38101FEA8E3D0041D2A5 /* Bitmap8.png in Resources */ = {isa = PBXBuildFile; fileRef = D05B38051FEA8E3D0041D2A5 /* Bitmap8.png */; };
		D05B38111FEA8E3D0041D2A5 /* Bitmap9.png in Resources */ = {isa = PBXBuildFile; fileRef = D05B38061FEA8E3D0041D2A5 /* Bitmap9.png */; };
		D05B38121FEA8E3D0041D2A5 /* Bitmap12.png in Resources */ = {isa = PBXBuildFile; fileRef = D05B38071FEA8E3D0041D2A5 /* Bitmap12.png */; };
		D05B38131FEA8E3D0041D2A5 /* Bitmap10.png in Resources */ = {isa = PBXBuildFile; fileRef = D05B38081FEA8E3D0041D2A5 /* Bitmap10.png */; };
		D05B38141FEA8E3D0041D2A5 /* Bitmap11.png in Resources */ = {isa = PBXBuildFile; fileRef = D05B38091FEA8E3D0041D2A5 /* Bitmap11.png */; };
		D05F63721EC124D90004BE28 /* TelegramUI.framework in Frameworks */ = {isa = PBXBuildFile; fileRef = D0400ED81D5B8F97007931CE /* TelegramUI.framework */; };
		D0612E491D58B478000C8F02 /* Application.swift in Sources */ = {isa = PBXBuildFile; fileRef = D0612E481D58B478000C8F02 /* Application.swift */; };
		D06706611D51185400DED3E3 /* TelegramCore.framework in Embed Frameworks */ = {isa = PBXBuildFile; fileRef = D06706601D51185400DED3E3 /* TelegramCore.framework */; settings = {ATTRIBUTES = (CodeSignOnCopy, RemoveHeadersOnCopy, ); }; };
		D06706621D5118F500DED3E3 /* TelegramCore.framework in Frameworks */ = {isa = PBXBuildFile; fileRef = D06706601D51185400DED3E3 /* TelegramCore.framework */; };
		D06E4C2F21347D9200088087 /* UIImage+ImageEffects.m in Sources */ = {isa = PBXBuildFile; fileRef = D06E4C2E21347D9200088087 /* UIImage+ImageEffects.m */; };
		D084023220E1883500065674 /* ApplicationShortcutItem.swift in Sources */ = {isa = PBXBuildFile; fileRef = D084023120E1883500065674 /* ApplicationShortcutItem.swift */; };
		D08410451FABDC5D008FFE92 /* TGItemProviderSignals.m in Sources */ = {isa = PBXBuildFile; fileRef = D08410441FABDC5C008FFE92 /* TGItemProviderSignals.m */; };
		D08410481FABDCF2008FFE92 /* LegacyComponents.framework in Frameworks */ = {isa = PBXBuildFile; fileRef = D08410491FABDCF2008FFE92 /* LegacyComponents.framework */; };
		D084104E1FABDCFD008FFE92 /* TGContactModel.m in Sources */ = {isa = PBXBuildFile; fileRef = D084104C1FABDCFD008FFE92 /* TGContactModel.m */; };
		D084104F1FABDCFD008FFE92 /* TGMimeTypeMap.m in Sources */ = {isa = PBXBuildFile; fileRef = D084104D1FABDCFD008FFE92 /* TGMimeTypeMap.m */; };
		D08410501FABDD54008FFE92 /* MtProtoKitDynamic.framework in Frameworks */ = {isa = PBXBuildFile; fileRef = D08410511FABDD54008FFE92 /* MtProtoKitDynamic.framework */; };
		D08410541FABE428008FFE92 /* ShareItems.swift in Sources */ = {isa = PBXBuildFile; fileRef = D08410531FABE428008FFE92 /* ShareItems.swift */; };
		D08611B21F5711080047111E /* HockeySDK.framework in Embed Frameworks */ = {isa = PBXBuildFile; fileRef = D01A47541F4DBED700383CC1 /* HockeySDK.framework */; settings = {ATTRIBUTES = (CodeSignOnCopy, RemoveHeadersOnCopy, ); }; };
		D08984FE2118B3F100918162 /* MtProtoKitDynamic.framework in Frameworks */ = {isa = PBXBuildFile; fileRef = D08984FD2118B3F100918162 /* MtProtoKitDynamic.framework */; };
		D08985002118B3F100918162 /* Postbox.framework in Frameworks */ = {isa = PBXBuildFile; fileRef = D08984FF2118B3F100918162 /* Postbox.framework */; };
		D08985022118B3F100918162 /* TelegramCore.framework in Frameworks */ = {isa = PBXBuildFile; fileRef = D08985012118B3F100918162 /* TelegramCore.framework */; };
		D08985042118B46F00918162 /* SwiftSignalKit.framework in Frameworks */ = {isa = PBXBuildFile; fileRef = D08985032118B46F00918162 /* SwiftSignalKit.framework */; };
		D08985072119B7FE00918162 /* IntentContacts.swift in Sources */ = {isa = PBXBuildFile; fileRef = D08985062119B7FE00918162 /* IntentContacts.swift */; };
		D08DB0A4213F42F400F2ADBF /* TodayViewController.swift in Sources */ = {isa = PBXBuildFile; fileRef = D0E41A3B1D65A69C00FBFC00 /* TodayViewController.swift */; };
		D08DB0A7213F4D1D00F2ADBF /* fast_arrow@2x.png in Resources */ = {isa = PBXBuildFile; fileRef = D050F21C1E49DEDE00988324 /* fast_arrow@2x.png */; };
		D08DB0A8213F4D1D00F2ADBF /* fast_arrow_shadow@2x.png in Resources */ = {isa = PBXBuildFile; fileRef = D050F21D1E49DEDE00988324 /* fast_arrow_shadow@2x.png */; };
		D08DB0A9213F4D1D00F2ADBF /* fast_body@2x.png in Resources */ = {isa = PBXBuildFile; fileRef = D050F21E1E49DEDE00988324 /* fast_body@2x.png */; };
		D08DB0AA213F4D1D00F2ADBF /* fast_spiral@2x.png in Resources */ = {isa = PBXBuildFile; fileRef = D050F21F1E49DEDE00988324 /* fast_spiral@2x.png */; };
		D08DB0AB213F4D1D00F2ADBF /* ic_bubble@2x.png in Resources */ = {isa = PBXBuildFile; fileRef = D050F2201E49DEDE00988324 /* ic_bubble@2x.png */; };
		D08DB0AC213F4D1D00F2ADBF /* ic_bubble_dot@2x.png in Resources */ = {isa = PBXBuildFile; fileRef = D050F2211E49DEDE00988324 /* ic_bubble_dot@2x.png */; };
		D08DB0AD213F4D1D00F2ADBF /* ic_cam@2x.png in Resources */ = {isa = PBXBuildFile; fileRef = D050F2221E49DEDE00988324 /* ic_cam@2x.png */; };
		D08DB0AE213F4D1D00F2ADBF /* ic_cam_lens@2x.png in Resources */ = {isa = PBXBuildFile; fileRef = D050F2231E49DEDE00988324 /* ic_cam_lens@2x.png */; };
		D08DB0AF213F4D1D00F2ADBF /* ic_pencil@2x.png in Resources */ = {isa = PBXBuildFile; fileRef = D050F2241E49DEDE00988324 /* ic_pencil@2x.png */; };
		D08DB0B0213F4D1D00F2ADBF /* ic_pin@2x.png in Resources */ = {isa = PBXBuildFile; fileRef = D050F2251E49DEDE00988324 /* ic_pin@2x.png */; };
		D08DB0B1213F4D1D00F2ADBF /* ic_smile@2x.png in Resources */ = {isa = PBXBuildFile; fileRef = D050F2261E49DEDE00988324 /* ic_smile@2x.png */; };
		D08DB0B2213F4D1D00F2ADBF /* ic_smile_eye@2x.png in Resources */ = {isa = PBXBuildFile; fileRef = D050F2271E49DEDE00988324 /* ic_smile_eye@2x.png */; };
		D08DB0B3213F4D1D00F2ADBF /* ic_videocam@2x.png in Resources */ = {isa = PBXBuildFile; fileRef = D050F2281E49DEDE00988324 /* ic_videocam@2x.png */; };
		D08DB0B4213F4D1D00F2ADBF /* knot_down@2x.png in Resources */ = {isa = PBXBuildFile; fileRef = D050F2291E49DEDE00988324 /* knot_down@2x.png */; };
		D08DB0B5213F4D1D00F2ADBF /* knot_up1@2x.png in Resources */ = {isa = PBXBuildFile; fileRef = D050F22A1E49DEDE00988324 /* knot_up1@2x.png */; };
		D08DB0B6213F4D1D00F2ADBF /* powerful_infinity@2x.png in Resources */ = {isa = PBXBuildFile; fileRef = D050F22B1E49DEDE00988324 /* powerful_infinity@2x.png */; };
		D08DB0B7213F4D1D00F2ADBF /* powerful_infinity_white@2x.png in Resources */ = {isa = PBXBuildFile; fileRef = D050F22C1E49DEDE00988324 /* powerful_infinity_white@2x.png */; };
		D08DB0B8213F4D1D00F2ADBF /* powerful_mask@2x.png in Resources */ = {isa = PBXBuildFile; fileRef = D050F22D1E49DEDE00988324 /* powerful_mask@2x.png */; };
		D08DB0B9213F4D1D00F2ADBF /* powerful_star@2x.png in Resources */ = {isa = PBXBuildFile; fileRef = D050F22E1E49DEDE00988324 /* powerful_star@2x.png */; };
		D08DB0BA213F4D1D00F2ADBF /* private_door@2x.png in Resources */ = {isa = PBXBuildFile; fileRef = D050F22F1E49DEDE00988324 /* private_door@2x.png */; };
		D08DB0BB213F4D1D00F2ADBF /* private_screw@2x.png in Resources */ = {isa = PBXBuildFile; fileRef = D050F2301E49DEDE00988324 /* private_screw@2x.png */; };
		D08DB0BC213F4D1D00F2ADBF /* start_arrow@2x.png in Resources */ = {isa = PBXBuildFile; fileRef = D050F2311E49DEDE00988324 /* start_arrow@2x.png */; };
		D08DB0BD213F4D1D00F2ADBF /* start_arrow_ipad.png in Resources */ = {isa = PBXBuildFile; fileRef = D050F2321E49DEDE00988324 /* start_arrow_ipad.png */; };
		D08DB0BE213F4D1D00F2ADBF /* start_arrow_ipad@2x.png in Resources */ = {isa = PBXBuildFile; fileRef = D050F2331E49DEDE00988324 /* start_arrow_ipad@2x.png */; };
		D08DB0BF213F4D1D00F2ADBF /* telegram_plane1@2x.png in Resources */ = {isa = PBXBuildFile; fileRef = D050F2341E49DEDE00988324 /* telegram_plane1@2x.png */; };
		D08DB0C0213F4D1D00F2ADBF /* telegram_sphere@2x.png in Resources */ = {isa = PBXBuildFile; fileRef = D050F2351E49DEDE00988324 /* telegram_sphere@2x.png */; };
		D08F7858213F3E5600225975 /* MainInterface.storyboard in Resources */ = {isa = PBXBuildFile; fileRef = D0E41A3D1D65A69C00FBFC00 /* MainInterface.storyboard */; };
		D09250021FE52D2A003F693F /* BuildConfig.m in Sources */ = {isa = PBXBuildFile; fileRef = D09250011FE52D2A003F693F /* BuildConfig.m */; };
		D096C2BE1CC3C021006D814E /* Display.framework in Frameworks */ = {isa = PBXBuildFile; fileRef = D096C2BD1CC3C021006D814E /* Display.framework */; };
		D096C2BF1CC3C021006D814E /* Display.framework in Embed Frameworks */ = {isa = PBXBuildFile; fileRef = D096C2BD1CC3C021006D814E /* Display.framework */; settings = {ATTRIBUTES = (CodeSignOnCopy, RemoveHeadersOnCopy, ); }; };
		D096C2C21CC3C104006D814E /* Postbox.framework in Embed Frameworks */ = {isa = PBXBuildFile; fileRef = D096C2C01CC3C104006D814E /* Postbox.framework */; settings = {ATTRIBUTES = (CodeSignOnCopy, RemoveHeadersOnCopy, ); }; };
		D096C2C51CC3C11A006D814E /* SwiftSignalKit.framework in Embed Frameworks */ = {isa = PBXBuildFile; fileRef = D096C2C31CC3C11A006D814E /* SwiftSignalKit.framework */; settings = {ATTRIBUTES = (CodeSignOnCopy, RemoveHeadersOnCopy, ); }; };
		D09A59601B5858DB00FC3724 /* SystemConfiguration.framework in Frameworks */ = {isa = PBXBuildFile; fileRef = D09A595F1B5858DB00FC3724 /* SystemConfiguration.framework */; };
		D09DCBB71D0C856B00F51FFE /* Localizable.strings in Resources */ = {isa = PBXBuildFile; fileRef = D09DCBB51D0C856B00F51FFE /* Localizable.strings */; };
		D0A18D631E149043004C6734 /* PushKit.framework in Frameworks */ = {isa = PBXBuildFile; fileRef = D0A18D621E149043004C6734 /* PushKit.framework */; };
		D0A18D651E15C020004C6734 /* WakeupManager.swift in Sources */ = {isa = PBXBuildFile; fileRef = D0A18D641E15C020004C6734 /* WakeupManager.swift */; };
		D0A18D691E16AC9D004C6734 /* NotificationManager.swift in Sources */ = {isa = PBXBuildFile; fileRef = D0A18D681E16AC9D004C6734 /* NotificationManager.swift */; };
		D0ADF958212B56DC00310BBC /* LegacyUserDataImport.swift in Sources */ = {isa = PBXBuildFile; fileRef = D0ADF957212B56DC00310BBC /* LegacyUserDataImport.swift */; };
		D0ADF95A212B5AC600310BBC /* LegacyResourceImport.swift in Sources */ = {isa = PBXBuildFile; fileRef = D0ADF959212B5AC600310BBC /* LegacyResourceImport.swift */; };
		D0ADF95C212B636D00310BBC /* LegacyChatImport.swift in Sources */ = {isa = PBXBuildFile; fileRef = D0ADF95B212B636D00310BBC /* LegacyChatImport.swift */; };
		D0ADF95E212C818F00310BBC /* LegacyPreferencesImport.swift in Sources */ = {isa = PBXBuildFile; fileRef = D0ADF95D212C818F00310BBC /* LegacyPreferencesImport.swift */; };
		D0ADF961212C8DF600310BBC /* TGAutoDownloadPreferences.m in Sources */ = {isa = PBXBuildFile; fileRef = D0ADF95F212C8DF600310BBC /* TGAutoDownloadPreferences.m */; };
		D0ADF964212C9AA900310BBC /* TGProxyItem.m in Sources */ = {isa = PBXBuildFile; fileRef = D0ADF963212C9AA900310BBC /* TGProxyItem.m */; };
		D0AF32291FACA1920097362B /* Accelerate.framework in Frameworks */ = {isa = PBXBuildFile; fileRef = D0D17E891CAAD66600C4750B /* Accelerate.framework */; };
		D0AF322C1FACA1B00097362B /* libc++.tbd in Frameworks */ = {isa = PBXBuildFile; fileRef = D0B8445F1DACF561005F29E1 /* libc++.tbd */; };
		D0AF322F1FACBA280097362B /* TGShareLocationSignals.m in Sources */ = {isa = PBXBuildFile; fileRef = D0AF322D1FACBA270097362B /* TGShareLocationSignals.m */; };
		D0B2F738204F4C9900D3BFB9 /* NotificationCenter.framework in Frameworks */ = {isa = PBXBuildFile; fileRef = D0E41A381D65A69C00FBFC00 /* NotificationCenter.framework */; };
		D0B2F742204F4C9900D3BFB9 /* Widget.appex in Embed App Extensions */ = {isa = PBXBuildFile; fileRef = D0B2F737204F4C9900D3BFB9 /* Widget.appex */; settings = {ATTRIBUTES = (RemoveHeadersOnCopy, ); }; };
		D0B2F74A204F4D6100D3BFB9 /* Postbox.framework in Frameworks */ = {isa = PBXBuildFile; fileRef = D0B2F74F204F4D6100D3BFB9 /* Postbox.framework */; };
		D0B2F74B204F4D6100D3BFB9 /* SwiftSignalKit.framework in Frameworks */ = {isa = PBXBuildFile; fileRef = D0B2F750204F4D6100D3BFB9 /* SwiftSignalKit.framework */; };
		D0B2F74C204F4D6100D3BFB9 /* TelegramCore.framework in Frameworks */ = {isa = PBXBuildFile; fileRef = D0B2F751204F4D6100D3BFB9 /* TelegramCore.framework */; };
		D0B2F755204F4EAF00D3BFB9 /* BuildConfig.m in Sources */ = {isa = PBXBuildFile; fileRef = D09250011FE52D2A003F693F /* BuildConfig.m */; };
		D0B2F7602050102600D3BFB9 /* PeerNode.swift in Sources */ = {isa = PBXBuildFile; fileRef = D0B2F75F2050102600D3BFB9 /* PeerNode.swift */; };
		D0B3B53B21666C0000FC60A0 /* LegacyFileImport.swift in Sources */ = {isa = PBXBuildFile; fileRef = D0B3B53A21666C0000FC60A0 /* LegacyFileImport.swift */; };
		D0B4AF8F1EC122A700D51FF6 /* TelegramUI.framework in Frameworks */ = {isa = PBXBuildFile; fileRef = D0400ED81D5B8F97007931CE /* TelegramUI.framework */; };
		D0B4AF901EC122A700D51FF6 /* TelegramUI.framework in Embed Frameworks */ = {isa = PBXBuildFile; fileRef = D0400ED81D5B8F97007931CE /* TelegramUI.framework */; settings = {ATTRIBUTES = (CodeSignOnCopy, RemoveHeadersOnCopy, ); }; };
		D0B844601DACF561005F29E1 /* libc++.tbd in Frameworks */ = {isa = PBXBuildFile; fileRef = D0B8445F1DACF561005F29E1 /* libc++.tbd */; };
		D0BEAF731E54C9A900BD963D /* ApplicationContext.swift in Sources */ = {isa = PBXBuildFile; fileRef = D0BEAF721E54C9A900BD963D /* ApplicationContext.swift */; };
		D0C2DFF81CC4D1BA0044FF83 /* MobileCoreServices.framework in Frameworks */ = {isa = PBXBuildFile; fileRef = D0C2DFF71CC4D1BA0044FF83 /* MobileCoreServices.framework */; };
		D0CAF3191D763B230011F558 /* MtProtoKitDynamic.framework in Embed Frameworks */ = {isa = PBXBuildFile; fileRef = D0CAF2F21D75FFAB0011F558 /* MtProtoKitDynamic.framework */; settings = {ATTRIBUTES = (CodeSignOnCopy, RemoveHeadersOnCopy, ); }; };
		D0CD17B51CC3AE14007C5650 /* AsyncDisplayKit.framework in Frameworks */ = {isa = PBXBuildFile; fileRef = D0CD17B41CC3AE14007C5650 /* AsyncDisplayKit.framework */; };
		D0CD17B61CC3AE14007C5650 /* AsyncDisplayKit.framework in Embed Frameworks */ = {isa = PBXBuildFile; fileRef = D0CD17B41CC3AE14007C5650 /* AsyncDisplayKit.framework */; settings = {ATTRIBUTES = (CodeSignOnCopy, RemoveHeadersOnCopy, ); }; };
		D0CE6F1C213ED11100BCD44B /* TGPresentationAutoNightPreferences.m in Sources */ = {isa = PBXBuildFile; fileRef = D0CE6F1B213ED11100BCD44B /* TGPresentationAutoNightPreferences.m */; };
		D0CE6F55213EDA4400BCD44B /* Localizable.strings in Resources */ = {isa = PBXBuildFile; fileRef = D0CE6F1E213EDA4200BCD44B /* Localizable.strings */; };
		D0CE6F56213EDA4400BCD44B /* InfoPlist.strings in Resources */ = {isa = PBXBuildFile; fileRef = D0CE6F20213EDA4200BCD44B /* InfoPlist.strings */; };
		D0CE6F57213EDA4400BCD44B /* AppIntentVocabulary.plist in Resources */ = {isa = PBXBuildFile; fileRef = D0CE6F22213EDA4200BCD44B /* AppIntentVocabulary.plist */; };
		D0CE6F58213EDA4400BCD44B /* Localizable.strings in Resources */ = {isa = PBXBuildFile; fileRef = D0CE6F25213EDA4300BCD44B /* Localizable.strings */; };
		D0CE6F59213EDA4400BCD44B /* InfoPlist.strings in Resources */ = {isa = PBXBuildFile; fileRef = D0CE6F27213EDA4300BCD44B /* InfoPlist.strings */; };
		D0CE6F5A213EDA4400BCD44B /* AppIntentVocabulary.plist in Resources */ = {isa = PBXBuildFile; fileRef = D0CE6F29213EDA4300BCD44B /* AppIntentVocabulary.plist */; };
		D0CE6F5B213EDA4400BCD44B /* Localizable.strings in Resources */ = {isa = PBXBuildFile; fileRef = D0CE6F2C213EDA4300BCD44B /* Localizable.strings */; };
		D0CE6F5C213EDA4400BCD44B /* InfoPlist.strings in Resources */ = {isa = PBXBuildFile; fileRef = D0CE6F2E213EDA4300BCD44B /* InfoPlist.strings */; };
		D0CE6F5D213EDA4400BCD44B /* AppIntentVocabulary.plist in Resources */ = {isa = PBXBuildFile; fileRef = D0CE6F30213EDA4300BCD44B /* AppIntentVocabulary.plist */; };
		D0CE6F5E213EDA4400BCD44B /* Localizable.strings in Resources */ = {isa = PBXBuildFile; fileRef = D0CE6F33213EDA4300BCD44B /* Localizable.strings */; };
		D0CE6F5F213EDA4400BCD44B /* InfoPlist.strings in Resources */ = {isa = PBXBuildFile; fileRef = D0CE6F35213EDA4300BCD44B /* InfoPlist.strings */; };
		D0CE6F60213EDA4400BCD44B /* AppIntentVocabulary.plist in Resources */ = {isa = PBXBuildFile; fileRef = D0CE6F37213EDA4300BCD44B /* AppIntentVocabulary.plist */; };
		D0CE6F61213EDA4400BCD44B /* Localizable.strings in Resources */ = {isa = PBXBuildFile; fileRef = D0CE6F3A213EDA4300BCD44B /* Localizable.strings */; };
		D0CE6F62213EDA4400BCD44B /* InfoPlist.strings in Resources */ = {isa = PBXBuildFile; fileRef = D0CE6F3C213EDA4300BCD44B /* InfoPlist.strings */; };
		D0CE6F63213EDA4400BCD44B /* AppIntentVocabulary.plist in Resources */ = {isa = PBXBuildFile; fileRef = D0CE6F3E213EDA4300BCD44B /* AppIntentVocabulary.plist */; };
		D0CE6F64213EDA4400BCD44B /* Localizable.strings in Resources */ = {isa = PBXBuildFile; fileRef = D0CE6F41213EDA4400BCD44B /* Localizable.strings */; };
		D0CE6F65213EDA4400BCD44B /* InfoPlist.strings in Resources */ = {isa = PBXBuildFile; fileRef = D0CE6F43213EDA4400BCD44B /* InfoPlist.strings */; };
		D0CE6F66213EDA4400BCD44B /* AppIntentVocabulary.plist in Resources */ = {isa = PBXBuildFile; fileRef = D0CE6F45213EDA4400BCD44B /* AppIntentVocabulary.plist */; };
		D0CE6F67213EDA4400BCD44B /* Localizable.strings in Resources */ = {isa = PBXBuildFile; fileRef = D0CE6F48213EDA4400BCD44B /* Localizable.strings */; };
		D0CE6F68213EDA4400BCD44B /* InfoPlist.strings in Resources */ = {isa = PBXBuildFile; fileRef = D0CE6F4A213EDA4400BCD44B /* InfoPlist.strings */; };
		D0CE6F69213EDA4400BCD44B /* AppIntentVocabulary.plist in Resources */ = {isa = PBXBuildFile; fileRef = D0CE6F4C213EDA4400BCD44B /* AppIntentVocabulary.plist */; };
		D0CE6F6A213EDA4400BCD44B /* Localizable.strings in Resources */ = {isa = PBXBuildFile; fileRef = D0CE6F4F213EDA4400BCD44B /* Localizable.strings */; };
		D0CE6F6B213EDA4400BCD44B /* InfoPlist.strings in Resources */ = {isa = PBXBuildFile; fileRef = D0CE6F51213EDA4400BCD44B /* InfoPlist.strings */; };
		D0CE6F6C213EDA4400BCD44B /* AppIntentVocabulary.plist in Resources */ = {isa = PBXBuildFile; fileRef = D0CE6F53213EDA4400BCD44B /* AppIntentVocabulary.plist */; };
		D0CFBB931FD88C2900B65C0D /* begin_record.caf in Resources */ = {isa = PBXBuildFile; fileRef = D0CFBB921FD88C2900B65C0D /* begin_record.caf */; };
		D0D17E8A1CAAD66600C4750B /* Accelerate.framework in Frameworks */ = {isa = PBXBuildFile; fileRef = D0D17E891CAAD66600C4750B /* Accelerate.framework */; };
		D0D2276F212739120028F943 /* LegacyDataImport.swift in Sources */ = {isa = PBXBuildFile; fileRef = D0D2276E212739120028F943 /* LegacyDataImport.swift */; };
		D0D268791D79A70A00C422DA /* IntentHandler.swift in Sources */ = {isa = PBXBuildFile; fileRef = D0D268781D79A70A00C422DA /* IntentHandler.swift */; };
		D0D2688E1D79A70B00C422DA /* SiriIntents.appex in Embed App Extensions */ = {isa = PBXBuildFile; fileRef = D0D268761D79A70A00C422DA /* SiriIntents.appex */; settings = {ATTRIBUTES = (RemoveHeadersOnCopy, ); }; };
		D0E8B8AD2044496C00605593 /* voip_connecting.mp3 in Resources */ = {isa = PBXBuildFile; fileRef = D0E8B8A82044496B00605593 /* voip_connecting.mp3 */; };
		D0E8B8AE2044496C00605593 /* voip_end.caf in Resources */ = {isa = PBXBuildFile; fileRef = D0E8B8A92044496C00605593 /* voip_end.caf */; };
		D0E8B8AF2044496C00605593 /* voip_fail.caf in Resources */ = {isa = PBXBuildFile; fileRef = D0E8B8AA2044496C00605593 /* voip_fail.caf */; };
		D0E8B8B02044496C00605593 /* voip_ringback.caf in Resources */ = {isa = PBXBuildFile; fileRef = D0E8B8AB2044496C00605593 /* voip_ringback.caf */; };
		D0E8B8B12044496C00605593 /* voip_busy.caf in Resources */ = {isa = PBXBuildFile; fileRef = D0E8B8AC2044496C00605593 /* voip_busy.caf */; };
		D0EA97941FE84F2D00792DD6 /* BuildConfig.m in Sources */ = {isa = PBXBuildFile; fileRef = D09250011FE52D2A003F693F /* BuildConfig.m */; };
		D0EA97951FE84F2E00792DD6 /* BuildConfig.m in Sources */ = {isa = PBXBuildFile; fileRef = D09250011FE52D2A003F693F /* BuildConfig.m */; };
		D0EB243B201B77C400F6CC13 /* ClearNotificationsManager.swift in Sources */ = {isa = PBXBuildFile; fileRef = D0EB243A201B77C400F6CC13 /* ClearNotificationsManager.swift */; };
		D0ECCB7F1FE9C38500609802 /* Telegram_iOS_UITests.swift in Sources */ = {isa = PBXBuildFile; fileRef = D0ECCB7E1FE9C38500609802 /* Telegram_iOS_UITests.swift */; };
		D0ECCB8A1FE9C4AC00609802 /* SnapshotHelper.swift in Sources */ = {isa = PBXBuildFile; fileRef = D0ECCB891FE9C4AC00609802 /* SnapshotHelper.swift */; };
		D0ECCB8D1FE9CE3F00609802 /* SnapshotChatList.swift in Sources */ = {isa = PBXBuildFile; fileRef = D0ECCB8C1FE9CE3F00609802 /* SnapshotChatList.swift */; };
		D0F575132083B96B00F1C1E1 /* CloudKit.framework in Frameworks */ = {isa = PBXBuildFile; fileRef = D0F575122083B96B00F1C1E1 /* CloudKit.framework */; };
		D0FC1948201D2DA800FEDBB2 /* SFCompactRounded-Semibold.otf in Resources */ = {isa = PBXBuildFile; fileRef = D0FC1947201D2DA700FEDBB2 /* SFCompactRounded-Semibold.otf */; };
/* End PBXBuildFile section */

/* Begin PBXContainerItemProxy section */
		09C56F992172797500BDF00F /* PBXContainerItemProxy */ = {
			isa = PBXContainerItemProxy;
			containerPortal = D00859941B28189D00EAF753 /* Project object */;
			proxyType = 1;
			remoteGlobalIDString = 09C56F962172797400BDF00F;
			remoteInfo = "Watch Extension";
		};
		09C56FA32172797500BDF00F /* PBXContainerItemProxy */ = {
			isa = PBXContainerItemProxy;
			containerPortal = D00859941B28189D00EAF753 /* Project object */;
			proxyType = 1;
			remoteGlobalIDString = 09C56F8A2172797200BDF00F;
			remoteInfo = Watch;
		};
		D00859B21B28189D00EAF753 /* PBXContainerItemProxy */ = {
			isa = PBXContainerItemProxy;
			containerPortal = D00859941B28189D00EAF753 /* Project object */;
			proxyType = 1;
			remoteGlobalIDString = D008599B1B28189D00EAF753;
			remoteInfo = "Telegram-iOS";
		};
		D02CF606215D9ABF00E0F56A /* PBXContainerItemProxy */ = {
			isa = PBXContainerItemProxy;
			containerPortal = D00859941B28189D00EAF753 /* Project object */;
			proxyType = 1;
			remoteGlobalIDString = D02CF5FB215D9ABE00E0F56A;
			remoteInfo = NotificationContent;
		};
		D03B0E801D63484500955575 /* PBXContainerItemProxy */ = {
			isa = PBXContainerItemProxy;
			containerPortal = D00859941B28189D00EAF753 /* Project object */;
			proxyType = 1;
			remoteGlobalIDString = D03B0E771D63484500955575;
			remoteInfo = Share;
		};
		D0B2F740204F4C9900D3BFB9 /* PBXContainerItemProxy */ = {
			isa = PBXContainerItemProxy;
			containerPortal = D00859941B28189D00EAF753 /* Project object */;
			proxyType = 1;
			remoteGlobalIDString = D0B2F736204F4C9900D3BFB9;
			remoteInfo = Widget;
		};
		D0D2688C1D79A70B00C422DA /* PBXContainerItemProxy */ = {
			isa = PBXContainerItemProxy;
			containerPortal = D00859941B28189D00EAF753 /* Project object */;
			proxyType = 1;
			remoteGlobalIDString = D0D268751D79A70A00C422DA;
			remoteInfo = SiriIntents;
		};
		D0ECCB811FE9C38500609802 /* PBXContainerItemProxy */ = {
			isa = PBXContainerItemProxy;
			containerPortal = D00859941B28189D00EAF753 /* Project object */;
			proxyType = 1;
			remoteGlobalIDString = D008599B1B28189D00EAF753;
			remoteInfo = "Telegram-iOS";
		};
/* End PBXContainerItemProxy section */

/* Begin PBXCopyFilesBuildPhase section */
		09C56FB52172797500BDF00F /* Embed App Extensions */ = {
			isa = PBXCopyFilesBuildPhase;
			buildActionMask = 2147483647;
			dstPath = "";
			dstSubfolderSpec = 13;
			files = (
				09C56F982172797500BDF00F /* Watch Extension.appex in Embed App Extensions */,
			);
			name = "Embed App Extensions";
			runOnlyForDeploymentPostprocessing = 0;
		};
		09C56FB72172797500BDF00F /* Embed Watch Content */ = {
			isa = PBXCopyFilesBuildPhase;
			buildActionMask = 2147483647;
			dstPath = "$(CONTENTS_FOLDER_PATH)/Watch";
			dstSubfolderSpec = 16;
			files = (
				09C56FA52172797500BDF00F /* Watch.app in Embed Watch Content */,
			);
			name = "Embed Watch Content";
			runOnlyForDeploymentPostprocessing = 0;
		};
		D0289FA81CBFFC8700A12E82 /* Embed Frameworks */ = {
			isa = PBXCopyFilesBuildPhase;
			buildActionMask = 2147483647;
			dstPath = "";
			dstSubfolderSpec = 10;
			files = (
				D08611B21F5711080047111E /* HockeySDK.framework in Embed Frameworks */,
				D06706611D51185400DED3E3 /* TelegramCore.framework in Embed Frameworks */,
				D0CD17B61CC3AE14007C5650 /* AsyncDisplayKit.framework in Embed Frameworks */,
				D096C2BF1CC3C021006D814E /* Display.framework in Embed Frameworks */,
				D0B4AF901EC122A700D51FF6 /* TelegramUI.framework in Embed Frameworks */,
				D096C2C21CC3C104006D814E /* Postbox.framework in Embed Frameworks */,
				D096C2C51CC3C11A006D814E /* SwiftSignalKit.framework in Embed Frameworks */,
				D0CAF3191D763B230011F558 /* MtProtoKitDynamic.framework in Embed Frameworks */,
			);
			name = "Embed Frameworks";
			runOnlyForDeploymentPostprocessing = 0;
		};
		D0AA1A791D568BA500152314 /* Embed App Extensions */ = {
			isa = PBXCopyFilesBuildPhase;
			buildActionMask = 2147483647;
			dstPath = "";
			dstSubfolderSpec = 13;
			files = (
				D03B0E821D63484500955575 /* Share.appex in Embed App Extensions */,
				D0B2F742204F4C9900D3BFB9 /* Widget.appex in Embed App Extensions */,
				D0D2688E1D79A70B00C422DA /* SiriIntents.appex in Embed App Extensions */,
				D02CF608215D9ABF00E0F56A /* NotificationContent.appex in Embed App Extensions */,
			);
			name = "Embed App Extensions";
			runOnlyForDeploymentPostprocessing = 0;
		};
/* End PBXCopyFilesBuildPhase section */

/* Begin PBXFileReference section */
		092F368421542D6C001A9F49 /* en */ = {isa = PBXFileReference; lastKnownFileType = text.plist.strings; name = en; path = Share/en.lproj/Localizable.strings; sourceTree = SOURCE_ROOT; };
		0956AF2B217B4642008106D0 /* WatchCommunicationManager.swift */ = {isa = PBXFileReference; fileEncoding = 4; lastKnownFileType = sourcecode.swift; path = WatchCommunicationManager.swift; sourceTree = "<group>"; };
		0956AF2D217B8109008106D0 /* TGNeoUnsupportedMessageViewModel.h */ = {isa = PBXFileReference; lastKnownFileType = sourcecode.c.h; path = TGNeoUnsupportedMessageViewModel.h; sourceTree = "<group>"; };
		0956AF2E217B8109008106D0 /* TGNeoUnsupportedMessageViewModel.m */ = {isa = PBXFileReference; lastKnownFileType = sourcecode.c.objc; path = TGNeoUnsupportedMessageViewModel.m; sourceTree = "<group>"; };
		0972C6DF21791D950069E98A /* UserNotifications.framework */ = {isa = PBXFileReference; lastKnownFileType = wrapper.framework; name = UserNotifications.framework; path = Platforms/WatchOS.platform/Developer/SDKs/WatchOS5.0.sdk/System/Library/Frameworks/UserNotifications.framework; sourceTree = DEVELOPER_DIR; };
		0972C6E321792D120069E98A /* ru */ = {isa = PBXFileReference; lastKnownFileType = text.plist.strings; name = ru; path = InfoPlist.strings; sourceTree = "<group>"; };
		09C50E7921738178009E676F /* TGBridgeServer.h */ = {isa = PBXFileReference; fileEncoding = 4; lastKnownFileType = sourcecode.c.h; path = TGBridgeServer.h; sourceTree = "<group>"; };
		09C50E7A21738178009E676F /* TGBridgeServer.m */ = {isa = PBXFileReference; fileEncoding = 4; lastKnownFileType = sourcecode.c.objc; path = TGBridgeServer.m; sourceTree = "<group>"; };
		09C50E852173854D009E676F /* WatchKit.framework */ = {isa = PBXFileReference; lastKnownFileType = wrapper.framework; name = WatchKit.framework; path = System/Library/Frameworks/WatchKit.framework; sourceTree = SDKROOT; };
		09C50E87217385CF009E676F /* WatchConnectivity.framework */ = {isa = PBXFileReference; lastKnownFileType = wrapper.framework; name = WatchConnectivity.framework; path = System/Library/Frameworks/WatchConnectivity.framework; sourceTree = SDKROOT; };
		09C50E892173AEDB009E676F /* WatchRequestHandlers.swift */ = {isa = PBXFileReference; lastKnownFileType = sourcecode.swift; path = WatchRequestHandlers.swift; sourceTree = "<group>"; };
		09C50E8F2173B247009E676F /* TGBridgeSubscriptions.m */ = {isa = PBXFileReference; fileEncoding = 4; lastKnownFileType = sourcecode.c.objc; name = TGBridgeSubscriptions.m; path = Bridge/TGBridgeSubscriptions.m; sourceTree = "<group>"; };
		09C50E902173B247009E676F /* TGBridgeSubscriptions.h */ = {isa = PBXFileReference; fileEncoding = 4; lastKnownFileType = sourcecode.c.h; name = TGBridgeSubscriptions.h; path = Bridge/TGBridgeSubscriptions.h; sourceTree = "<group>"; };
		09C56F8B2172797200BDF00F /* Watch.app */ = {isa = PBXFileReference; explicitFileType = wrapper.application; includeInIndex = 0; path = Watch.app; sourceTree = BUILT_PRODUCTS_DIR; };
		09C56F8E2172797200BDF00F /* Base */ = {isa = PBXFileReference; lastKnownFileType = file.storyboard; name = Base; path = Base.lproj/Interface.storyboard; sourceTree = "<group>"; };
		09C56F902172797400BDF00F /* Assets.xcassets */ = {isa = PBXFileReference; lastKnownFileType = folder.assetcatalog; path = Assets.xcassets; sourceTree = "<group>"; };
		09C56F922172797400BDF00F /* Info.plist */ = {isa = PBXFileReference; lastKnownFileType = text.plist.xml; path = Info.plist; sourceTree = "<group>"; };
		09C56F972172797400BDF00F /* Watch Extension.appex */ = {isa = PBXFileReference; explicitFileType = "wrapper.app-extension"; includeInIndex = 0; path = "Watch Extension.appex"; sourceTree = BUILT_PRODUCTS_DIR; };
		09C56FA22172797500BDF00F /* Info.plist */ = {isa = PBXFileReference; lastKnownFileType = text.plist.xml; path = Info.plist; sourceTree = "<group>"; };
		09C5712021727BF800BDF00F /* TGInterfaceController.m */ = {isa = PBXFileReference; fileEncoding = 4; lastKnownFileType = sourcecode.c.objc; path = TGInterfaceController.m; sourceTree = "<group>"; };
		09C5712121727BF800BDF00F /* TGExtensionDelegate.h */ = {isa = PBXFileReference; fileEncoding = 4; lastKnownFileType = sourcecode.c.h; path = TGExtensionDelegate.h; sourceTree = "<group>"; };
		09C5712221727BF800BDF00F /* TGExtensionDelegate.m */ = {isa = PBXFileReference; fileEncoding = 4; lastKnownFileType = sourcecode.c.objc; path = TGExtensionDelegate.m; sourceTree = "<group>"; };
		09C5712321727BF800BDF00F /* TGInterfaceController.h */ = {isa = PBXFileReference; fileEncoding = 4; lastKnownFileType = sourcecode.c.h; path = TGInterfaceController.h; sourceTree = "<group>"; };
		09C5712821727CFB00BDF00F /* TGStringUtils.h */ = {isa = PBXFileReference; fileEncoding = 4; lastKnownFileType = sourcecode.c.h; name = TGStringUtils.h; path = Watch/Extension/TGStringUtils.h; sourceTree = SOURCE_ROOT; };
		09C5712921727CFB00BDF00F /* WKInterfaceImage+Signals.h */ = {isa = PBXFileReference; fileEncoding = 4; lastKnownFileType = sourcecode.c.h; name = "WKInterfaceImage+Signals.h"; path = "Watch/Extension/WKInterfaceImage+Signals.h"; sourceTree = SOURCE_ROOT; };
		09C5712A21727CFC00BDF00F /* WKInterfaceTable+TGDataDrivenTable.h */ = {isa = PBXFileReference; fileEncoding = 4; lastKnownFileType = sourcecode.c.h; name = "WKInterfaceTable+TGDataDrivenTable.h"; path = "Watch/Extension/WKInterfaceTable+TGDataDrivenTable.h"; sourceTree = SOURCE_ROOT; };
		09C5712B21727CFC00BDF00F /* WKInterfaceImage+Signals.m */ = {isa = PBXFileReference; fileEncoding = 4; lastKnownFileType = sourcecode.c.objc; name = "WKInterfaceImage+Signals.m"; path = "Watch/Extension/WKInterfaceImage+Signals.m"; sourceTree = SOURCE_ROOT; };
		09C5712C21727CFC00BDF00F /* WKInterfaceGroup+Signals.m */ = {isa = PBXFileReference; fileEncoding = 4; lastKnownFileType = sourcecode.c.objc; name = "WKInterfaceGroup+Signals.m"; path = "Watch/Extension/WKInterfaceGroup+Signals.m"; sourceTree = SOURCE_ROOT; };
		09C5712D21727CFC00BDF00F /* TGGeometry.h */ = {isa = PBXFileReference; fileEncoding = 4; lastKnownFileType = sourcecode.c.h; name = TGGeometry.h; path = Watch/Extension/TGGeometry.h; sourceTree = SOURCE_ROOT; };
		09C5712E21727CFC00BDF00F /* TGLocationUtils.m */ = {isa = PBXFileReference; fileEncoding = 4; lastKnownFileType = sourcecode.c.objc; name = TGLocationUtils.m; path = Watch/Extension/TGLocationUtils.m; sourceTree = SOURCE_ROOT; };
		09C5712F21727CFC00BDF00F /* TGGeometry.m */ = {isa = PBXFileReference; fileEncoding = 4; lastKnownFileType = sourcecode.c.objc; name = TGGeometry.m; path = Watch/Extension/TGGeometry.m; sourceTree = SOURCE_ROOT; };
		09C5713021727CFC00BDF00F /* TGIndexPath.h */ = {isa = PBXFileReference; fileEncoding = 4; lastKnownFileType = sourcecode.c.h; name = TGIndexPath.h; path = Watch/Extension/TGIndexPath.h; sourceTree = SOURCE_ROOT; };
		09C5713121727CFC00BDF00F /* WKInterfaceTable+TGDataDrivenTable.m */ = {isa = PBXFileReference; fileEncoding = 4; lastKnownFileType = sourcecode.c.objc; name = "WKInterfaceTable+TGDataDrivenTable.m"; path = "Watch/Extension/WKInterfaceTable+TGDataDrivenTable.m"; sourceTree = SOURCE_ROOT; };
		09C5713221727CFC00BDF00F /* TGWatchColor.m */ = {isa = PBXFileReference; fileEncoding = 4; lastKnownFileType = sourcecode.c.objc; name = TGWatchColor.m; path = Watch/Extension/TGWatchColor.m; sourceTree = SOURCE_ROOT; };
		09C5713321727CFC00BDF00F /* TGLocationUtils.h */ = {isa = PBXFileReference; fileEncoding = 4; lastKnownFileType = sourcecode.c.h; name = TGLocationUtils.h; path = Watch/Extension/TGLocationUtils.h; sourceTree = SOURCE_ROOT; };
		09C5713421727CFC00BDF00F /* TGWatchCommon.h */ = {isa = PBXFileReference; fileEncoding = 4; lastKnownFileType = sourcecode.c.h; name = TGWatchCommon.h; path = Watch/Extension/TGWatchCommon.h; sourceTree = SOURCE_ROOT; };
		09C5713521727CFC00BDF00F /* TGWatchCommon.m */ = {isa = PBXFileReference; fileEncoding = 4; lastKnownFileType = sourcecode.c.objc; name = TGWatchCommon.m; path = Watch/Extension/TGWatchCommon.m; sourceTree = SOURCE_ROOT; };
		09C5713621727CFC00BDF00F /* TGDateUtils.h */ = {isa = PBXFileReference; fileEncoding = 4; lastKnownFileType = sourcecode.c.h; name = TGDateUtils.h; path = Watch/Extension/TGDateUtils.h; sourceTree = SOURCE_ROOT; };
		09C5713721727CFD00BDF00F /* TGWatchColor.h */ = {isa = PBXFileReference; fileEncoding = 4; lastKnownFileType = sourcecode.c.h; name = TGWatchColor.h; path = Watch/Extension/TGWatchColor.h; sourceTree = SOURCE_ROOT; };
		09C5713821727CFD00BDF00F /* WKInterface+TGInterface.h */ = {isa = PBXFileReference; fileEncoding = 4; lastKnownFileType = sourcecode.c.h; name = "WKInterface+TGInterface.h"; path = "Watch/Extension/WKInterface+TGInterface.h"; sourceTree = SOURCE_ROOT; };
		09C5713921727CFD00BDF00F /* TGDateUtils.m */ = {isa = PBXFileReference; fileEncoding = 4; lastKnownFileType = sourcecode.c.objc; name = TGDateUtils.m; path = Watch/Extension/TGDateUtils.m; sourceTree = SOURCE_ROOT; };
		09C5713A21727CFD00BDF00F /* TGStringUtils.m */ = {isa = PBXFileReference; fileEncoding = 4; lastKnownFileType = sourcecode.c.objc; name = TGStringUtils.m; path = Watch/Extension/TGStringUtils.m; sourceTree = SOURCE_ROOT; };
		09C5713B21727CFD00BDF00F /* WKInterface+TGInterface.m */ = {isa = PBXFileReference; fileEncoding = 4; lastKnownFileType = sourcecode.c.objc; name = "WKInterface+TGInterface.m"; path = "Watch/Extension/WKInterface+TGInterface.m"; sourceTree = SOURCE_ROOT; };
		09C5713C21727CFD00BDF00F /* WKInterfaceGroup+Signals.h */ = {isa = PBXFileReference; fileEncoding = 4; lastKnownFileType = sourcecode.c.h; name = "WKInterfaceGroup+Signals.h"; path = "Watch/Extension/WKInterfaceGroup+Signals.h"; sourceTree = SOURCE_ROOT; };
		09C5713D21727CFD00BDF00F /* TGIndexPath.m */ = {isa = PBXFileReference; fileEncoding = 4; lastKnownFileType = sourcecode.c.objc; name = TGIndexPath.m; path = Watch/Extension/TGIndexPath.m; sourceTree = SOURCE_ROOT; };
		09C5714B21727DD900BDF00F /* MediaAudio@2x.png */ = {isa = PBXFileReference; lastKnownFileType = image.png; path = "MediaAudio@2x.png"; sourceTree = "<group>"; };
		09C5714C21727DD900BDF00F /* MediaPhoto@2x.png */ = {isa = PBXFileReference; lastKnownFileType = image.png; path = "MediaPhoto@2x.png"; sourceTree = "<group>"; };
		09C5714D21727DD900BDF00F /* Location@2x.png */ = {isa = PBXFileReference; lastKnownFileType = image.png; path = "Location@2x.png"; sourceTree = "<group>"; };
		09C5714E21727DD900BDF00F /* File@2x.png */ = {isa = PBXFileReference; lastKnownFileType = image.png; path = "File@2x.png"; sourceTree = "<group>"; };
		09C5714F21727DD900BDF00F /* MediaDocument@2x.png */ = {isa = PBXFileReference; lastKnownFileType = image.png; path = "MediaDocument@2x.png"; sourceTree = "<group>"; };
		09C5715021727DD900BDF00F /* MediaLocation@2x.png */ = {isa = PBXFileReference; lastKnownFileType = image.png; path = "MediaLocation@2x.png"; sourceTree = "<group>"; };
		09C5715121727DD900BDF00F /* MediaVideo@2x.png */ = {isa = PBXFileReference; lastKnownFileType = image.png; path = "MediaVideo@2x.png"; sourceTree = "<group>"; };
		09C5715221727DD900BDF00F /* VerifiedList@2x.png */ = {isa = PBXFileReference; lastKnownFileType = image.png; path = "VerifiedList@2x.png"; sourceTree = "<group>"; };
		09C5715C21727EE600BDF00F /* TGBridgeUserCache.h */ = {isa = PBXFileReference; fileEncoding = 4; lastKnownFileType = sourcecode.c.h; path = TGBridgeUserCache.h; sourceTree = "<group>"; };
		09C5715D21727EE700BDF00F /* TGFileCache.h */ = {isa = PBXFileReference; fileEncoding = 4; lastKnownFileType = sourcecode.c.h; path = TGFileCache.h; sourceTree = "<group>"; };
		09C5715E21727EE700BDF00F /* TGBridgeUserCache.m */ = {isa = PBXFileReference; fileEncoding = 4; lastKnownFileType = sourcecode.c.objc; path = TGBridgeUserCache.m; sourceTree = "<group>"; };
		09C5715F21727EE700BDF00F /* TGFileCache.m */ = {isa = PBXFileReference; fileEncoding = 4; lastKnownFileType = sourcecode.c.objc; path = TGFileCache.m; sourceTree = "<group>"; };
		09C5716221727F1500BDF00F /* TGTableDeltaUpdater.m */ = {isa = PBXFileReference; fileEncoding = 4; lastKnownFileType = sourcecode.c.objc; path = TGTableDeltaUpdater.m; sourceTree = "<group>"; };
		09C5716321727F1500BDF00F /* TGInputController.m */ = {isa = PBXFileReference; fileEncoding = 4; lastKnownFileType = sourcecode.c.objc; path = TGInputController.m; sourceTree = "<group>"; };
		09C5716421727F1500BDF00F /* TGInputController.h */ = {isa = PBXFileReference; fileEncoding = 4; lastKnownFileType = sourcecode.c.h; path = TGInputController.h; sourceTree = "<group>"; };
		09C5716521727F1500BDF00F /* TGInterfaceMenu.h */ = {isa = PBXFileReference; fileEncoding = 4; lastKnownFileType = sourcecode.c.h; path = TGInterfaceMenu.h; sourceTree = "<group>"; };
		09C5716621727F1500BDF00F /* TGInterfaceMenu.m */ = {isa = PBXFileReference; fileEncoding = 4; lastKnownFileType = sourcecode.c.objc; path = TGInterfaceMenu.m; sourceTree = "<group>"; };
		09C5716721727F1500BDF00F /* TGTableDeltaUpdater.h */ = {isa = PBXFileReference; fileEncoding = 4; lastKnownFileType = sourcecode.c.h; path = TGTableDeltaUpdater.h; sourceTree = "<group>"; };
		09C5717721727FE900BDF00F /* TGAudioMicAlertController.h */ = {isa = PBXFileReference; fileEncoding = 4; lastKnownFileType = sourcecode.c.h; path = TGAudioMicAlertController.h; sourceTree = "<group>"; };
		09C5717821727FE900BDF00F /* TGAudioMicAlertController.m */ = {isa = PBXFileReference; fileEncoding = 4; lastKnownFileType = sourcecode.c.objc; path = TGAudioMicAlertController.m; sourceTree = "<group>"; };
		09C571792172800800BDF00F /* TGNotificationController.h */ = {isa = PBXFileReference; fileEncoding = 4; lastKnownFileType = sourcecode.c.h; path = TGNotificationController.h; sourceTree = "<group>"; };
		09C5717A2172800800BDF00F /* TGComplicationController.h */ = {isa = PBXFileReference; fileEncoding = 4; lastKnownFileType = sourcecode.c.h; path = TGComplicationController.h; sourceTree = "<group>"; };
		09C5717B2172800800BDF00F /* TGNotificationController.m */ = {isa = PBXFileReference; fileEncoding = 4; lastKnownFileType = sourcecode.c.objc; path = TGNotificationController.m; sourceTree = "<group>"; };
		09C5717C2172800800BDF00F /* TGComplicationController.m */ = {isa = PBXFileReference; fileEncoding = 4; lastKnownFileType = sourcecode.c.objc; path = TGComplicationController.m; sourceTree = "<group>"; };
		09C5717D2172802200BDF00F /* TGUserRowController.m */ = {isa = PBXFileReference; fileEncoding = 4; lastKnownFileType = sourcecode.c.objc; path = TGUserRowController.m; sourceTree = "<group>"; };
		09C5717E2172802200BDF00F /* TGUserRowController.h */ = {isa = PBXFileReference; fileEncoding = 4; lastKnownFileType = sourcecode.c.h; path = TGUserRowController.h; sourceTree = "<group>"; };
		09C571802172805700BDF00F /* TGNeoLabelViewModel.h */ = {isa = PBXFileReference; fileEncoding = 4; lastKnownFileType = sourcecode.c.h; path = TGNeoLabelViewModel.h; sourceTree = "<group>"; };
		09C571812172805700BDF00F /* TGNeoRenderableViewModel.h */ = {isa = PBXFileReference; fileEncoding = 4; lastKnownFileType = sourcecode.c.h; path = TGNeoRenderableViewModel.h; sourceTree = "<group>"; };
		09C571822172805700BDF00F /* TGNeoAttachmentViewModel.m */ = {isa = PBXFileReference; fileEncoding = 4; lastKnownFileType = sourcecode.c.objc; path = TGNeoAttachmentViewModel.m; sourceTree = "<group>"; };
		09C571832172805700BDF00F /* TGNeoLabelViewModel.m */ = {isa = PBXFileReference; fileEncoding = 4; lastKnownFileType = sourcecode.c.objc; path = TGNeoLabelViewModel.m; sourceTree = "<group>"; };
		09C571842172805700BDF00F /* TGMessageViewModel.h */ = {isa = PBXFileReference; fileEncoding = 4; lastKnownFileType = sourcecode.c.h; path = TGMessageViewModel.h; sourceTree = "<group>"; };
		09C571852172805700BDF00F /* TGAvatarViewModel.h */ = {isa = PBXFileReference; fileEncoding = 4; lastKnownFileType = sourcecode.c.h; path = TGAvatarViewModel.h; sourceTree = "<group>"; };
		09C571862172805700BDF00F /* TGMessageViewModel.m */ = {isa = PBXFileReference; fileEncoding = 4; lastKnownFileType = sourcecode.c.objc; path = TGMessageViewModel.m; sourceTree = "<group>"; };
		09C571872172805700BDF00F /* TGNeoViewModel.m */ = {isa = PBXFileReference; fileEncoding = 4; lastKnownFileType = sourcecode.c.objc; path = TGNeoViewModel.m; sourceTree = "<group>"; };
		09C571882172805700BDF00F /* TGAvatarViewModel.m */ = {isa = PBXFileReference; fileEncoding = 4; lastKnownFileType = sourcecode.c.objc; path = TGAvatarViewModel.m; sourceTree = "<group>"; };
		09C571892172805700BDF00F /* TGNeoRenderableViewModel.m */ = {isa = PBXFileReference; fileEncoding = 4; lastKnownFileType = sourcecode.c.objc; path = TGNeoRenderableViewModel.m; sourceTree = "<group>"; };
		09C5718A2172805700BDF00F /* TGNeoAttachmentViewModel.h */ = {isa = PBXFileReference; fileEncoding = 4; lastKnownFileType = sourcecode.c.h; path = TGNeoAttachmentViewModel.h; sourceTree = "<group>"; };
		09C5718B2172805800BDF00F /* TGNeoViewModel.h */ = {isa = PBXFileReference; fileEncoding = 4; lastKnownFileType = sourcecode.c.h; path = TGNeoViewModel.h; sourceTree = "<group>"; };
		09C5718C2172805800BDF00F /* TGNeoImageViewModel.h */ = {isa = PBXFileReference; fileEncoding = 4; lastKnownFileType = sourcecode.c.h; path = TGNeoImageViewModel.h; sourceTree = "<group>"; };
		09C5718D2172805800BDF00F /* TGNeoImageViewModel.m */ = {isa = PBXFileReference; fileEncoding = 4; lastKnownFileType = sourcecode.c.objc; path = TGNeoImageViewModel.m; sourceTree = "<group>"; };
		09C57199217280E500BDF00F /* TGNeoChatsController.h */ = {isa = PBXFileReference; fileEncoding = 4; lastKnownFileType = sourcecode.c.h; path = TGNeoChatsController.h; sourceTree = "<group>"; };
		09C5719A217280E500BDF00F /* TGNeoChatsController.m */ = {isa = PBXFileReference; fileEncoding = 4; lastKnownFileType = sourcecode.c.objc; path = TGNeoChatsController.m; sourceTree = "<group>"; };
		09C5719E217285CE00BDF00F /* TGNeoChatViewModel.h */ = {isa = PBXFileReference; fileEncoding = 4; lastKnownFileType = sourcecode.c.h; path = TGNeoChatViewModel.h; sourceTree = "<group>"; };
		09C5719F217285CE00BDF00F /* TGNeoChatViewModel.m */ = {isa = PBXFileReference; fileEncoding = 4; lastKnownFileType = sourcecode.c.objc; path = TGNeoChatViewModel.m; sourceTree = "<group>"; };
		09C571A0217285CE00BDF00F /* TGNeoChatRowController.m */ = {isa = PBXFileReference; fileEncoding = 4; lastKnownFileType = sourcecode.c.objc; path = TGNeoChatRowController.m; sourceTree = "<group>"; };
		09C571A1217285CE00BDF00F /* TGNeoChatRowController.h */ = {isa = PBXFileReference; fileEncoding = 4; lastKnownFileType = sourcecode.c.h; path = TGNeoChatRowController.h; sourceTree = "<group>"; };
		09C571A22172860000BDF00F /* TGNeoConversationRowController.h */ = {isa = PBXFileReference; fileEncoding = 4; lastKnownFileType = sourcecode.c.h; path = TGNeoConversationRowController.h; sourceTree = "<group>"; };
		09C571A32172860000BDF00F /* TGNeoConversationRowController.m */ = {isa = PBXFileReference; fileEncoding = 4; lastKnownFileType = sourcecode.c.objc; path = TGNeoConversationRowController.m; sourceTree = "<group>"; };
		09C571A42172861600BDF00F /* TGNeoConversationController.m */ = {isa = PBXFileReference; fileEncoding = 4; lastKnownFileType = sourcecode.c.objc; path = TGNeoConversationController.m; sourceTree = "<group>"; };
		09C571A52172861600BDF00F /* TGNeoConversationController.h */ = {isa = PBXFileReference; fileEncoding = 4; lastKnownFileType = sourcecode.c.h; path = TGNeoConversationController.h; sourceTree = "<group>"; };
		09C571A62172863D00BDF00F /* TGComposeController.m */ = {isa = PBXFileReference; fileEncoding = 4; lastKnownFileType = sourcecode.c.objc; path = TGComposeController.m; sourceTree = "<group>"; };
		09C571A72172863D00BDF00F /* TGComposeController.h */ = {isa = PBXFileReference; fileEncoding = 4; lastKnownFileType = sourcecode.c.h; path = TGComposeController.h; sourceTree = "<group>"; };
		09C571A82172865300BDF00F /* TGContactsController.h */ = {isa = PBXFileReference; fileEncoding = 4; lastKnownFileType = sourcecode.c.h; path = TGContactsController.h; sourceTree = "<group>"; };
		09C571A92172865400BDF00F /* TGContactsController.m */ = {isa = PBXFileReference; fileEncoding = 4; lastKnownFileType = sourcecode.c.objc; path = TGContactsController.m; sourceTree = "<group>"; };
		09C571AB2172867400BDF00F /* TGLocationController.h */ = {isa = PBXFileReference; fileEncoding = 4; lastKnownFileType = sourcecode.c.h; path = TGLocationController.h; sourceTree = "<group>"; };
		09C571AC2172867400BDF00F /* TGLocationController.m */ = {isa = PBXFileReference; fileEncoding = 4; lastKnownFileType = sourcecode.c.objc; path = TGLocationController.m; sourceTree = "<group>"; };
		09C571AD2172869500BDF00F /* TGLocationVenueRowController.m */ = {isa = PBXFileReference; fileEncoding = 4; lastKnownFileType = sourcecode.c.objc; path = TGLocationVenueRowController.m; sourceTree = "<group>"; };
		09C571AE2172869500BDF00F /* TGLocationMapHeaderController.m */ = {isa = PBXFileReference; fileEncoding = 4; lastKnownFileType = sourcecode.c.objc; path = TGLocationMapHeaderController.m; sourceTree = "<group>"; };
		09C571AF2172869600BDF00F /* TGLocationMapHeaderController.h */ = {isa = PBXFileReference; fileEncoding = 4; lastKnownFileType = sourcecode.c.h; path = TGLocationMapHeaderController.h; sourceTree = "<group>"; };
		09C571B02172869600BDF00F /* TGLocationVenueRowController.h */ = {isa = PBXFileReference; fileEncoding = 4; lastKnownFileType = sourcecode.c.h; path = TGLocationVenueRowController.h; sourceTree = "<group>"; };
		09C571B3217286BA00BDF00F /* TGMessageViewController.m */ = {isa = PBXFileReference; fileEncoding = 4; lastKnownFileType = sourcecode.c.objc; path = TGMessageViewController.m; sourceTree = "<group>"; };
		09C571B4217286BA00BDF00F /* TGMessageViewController.h */ = {isa = PBXFileReference; fileEncoding = 4; lastKnownFileType = sourcecode.c.h; path = TGMessageViewController.h; sourceTree = "<group>"; };
		09C571B5217286D700BDF00F /* TGMessageViewMessageRowController.m */ = {isa = PBXFileReference; fileEncoding = 4; lastKnownFileType = sourcecode.c.objc; path = TGMessageViewMessageRowController.m; sourceTree = "<group>"; };
		09C571B6217286D700BDF00F /* TGMessageViewWebPageRowController.m */ = {isa = PBXFileReference; fileEncoding = 4; lastKnownFileType = sourcecode.c.objc; path = TGMessageViewWebPageRowController.m; sourceTree = "<group>"; };
		09C571B7217286D700BDF00F /* TGMessageViewFooterController.h */ = {isa = PBXFileReference; fileEncoding = 4; lastKnownFileType = sourcecode.c.h; path = TGMessageViewFooterController.h; sourceTree = "<group>"; };
		09C571B8217286D700BDF00F /* TGMessageViewWebPageRowController.h */ = {isa = PBXFileReference; fileEncoding = 4; lastKnownFileType = sourcecode.c.h; path = TGMessageViewWebPageRowController.h; sourceTree = "<group>"; };
		09C571B9217286D700BDF00F /* TGMessageViewFooterController.m */ = {isa = PBXFileReference; fileEncoding = 4; lastKnownFileType = sourcecode.c.objc; path = TGMessageViewFooterController.m; sourceTree = "<group>"; };
		09C571BA217286D700BDF00F /* TGMessageViewMessageRowController.h */ = {isa = PBXFileReference; fileEncoding = 4; lastKnownFileType = sourcecode.c.h; path = TGMessageViewMessageRowController.h; sourceTree = "<group>"; };
		09C571BD2172872B00BDF00F /* TGGroupInfoController.m */ = {isa = PBXFileReference; fileEncoding = 4; lastKnownFileType = sourcecode.c.objc; path = TGGroupInfoController.m; sourceTree = "<group>"; };
		09C571BE2172872B00BDF00F /* TGGroupInfoController.h */ = {isa = PBXFileReference; fileEncoding = 4; lastKnownFileType = sourcecode.c.h; path = TGGroupInfoController.h; sourceTree = "<group>"; };
		09C571BF2172872C00BDF00F /* TGProfilePhotoController.h */ = {isa = PBXFileReference; fileEncoding = 4; lastKnownFileType = sourcecode.c.h; path = TGProfilePhotoController.h; sourceTree = "<group>"; };
		09C571C02172872C00BDF00F /* TGUserInfoController.m */ = {isa = PBXFileReference; fileEncoding = 4; lastKnownFileType = sourcecode.c.objc; path = TGUserInfoController.m; sourceTree = "<group>"; };
		09C571C12172872C00BDF00F /* TGProfilePhotoController.m */ = {isa = PBXFileReference; fileEncoding = 4; lastKnownFileType = sourcecode.c.objc; path = TGProfilePhotoController.m; sourceTree = "<group>"; };
		09C571C22172872C00BDF00F /* TGUserInfoController.h */ = {isa = PBXFileReference; fileEncoding = 4; lastKnownFileType = sourcecode.c.h; path = TGUserInfoController.h; sourceTree = "<group>"; };
		09C571C32172874500BDF00F /* TGUserHandleRowController.h */ = {isa = PBXFileReference; fileEncoding = 4; lastKnownFileType = sourcecode.c.h; path = TGUserHandleRowController.h; sourceTree = "<group>"; };
		09C571C42172874500BDF00F /* TGGroupInfoHeaderController.m */ = {isa = PBXFileReference; fileEncoding = 4; lastKnownFileType = sourcecode.c.objc; path = TGGroupInfoHeaderController.m; sourceTree = "<group>"; };
		09C571C52172874500BDF00F /* TGGroupInfoHeaderController.h */ = {isa = PBXFileReference; fileEncoding = 4; lastKnownFileType = sourcecode.c.h; path = TGGroupInfoHeaderController.h; sourceTree = "<group>"; };
		09C571C62172874500BDF00F /* TGUserHandle.h */ = {isa = PBXFileReference; fileEncoding = 4; lastKnownFileType = sourcecode.c.h; path = TGUserHandle.h; sourceTree = "<group>"; };
		09C571C72172874500BDF00F /* TGGroupInfoFooterController.m */ = {isa = PBXFileReference; fileEncoding = 4; lastKnownFileType = sourcecode.c.objc; path = TGGroupInfoFooterController.m; sourceTree = "<group>"; };
		09C571C82172874500BDF00F /* TGUserInfoHeaderController.h */ = {isa = PBXFileReference; fileEncoding = 4; lastKnownFileType = sourcecode.c.h; path = TGUserInfoHeaderController.h; sourceTree = "<group>"; };
		09C571C92172874500BDF00F /* TGUserHandle.m */ = {isa = PBXFileReference; fileEncoding = 4; lastKnownFileType = sourcecode.c.objc; path = TGUserHandle.m; sourceTree = "<group>"; };
		09C571CA2172874500BDF00F /* TGUserHandleRowController.m */ = {isa = PBXFileReference; fileEncoding = 4; lastKnownFileType = sourcecode.c.objc; path = TGUserHandleRowController.m; sourceTree = "<group>"; };
		09C571CB2172874500BDF00F /* TGGroupInfoFooterController.h */ = {isa = PBXFileReference; fileEncoding = 4; lastKnownFileType = sourcecode.c.h; path = TGGroupInfoFooterController.h; sourceTree = "<group>"; };
		09C571CC2172874600BDF00F /* TGUserInfoHeaderController.m */ = {isa = PBXFileReference; fileEncoding = 4; lastKnownFileType = sourcecode.c.objc; path = TGUserInfoHeaderController.m; sourceTree = "<group>"; };
		09C571DF2172878800BDF00F /* TGStickersHeaderController.m */ = {isa = PBXFileReference; fileEncoding = 4; lastKnownFileType = sourcecode.c.objc; path = TGStickersHeaderController.m; sourceTree = "<group>"; };
		09C571E02172878800BDF00F /* TGStickersRowController.h */ = {isa = PBXFileReference; fileEncoding = 4; lastKnownFileType = sourcecode.c.h; path = TGStickersRowController.h; sourceTree = "<group>"; };
		09C571E12172878800BDF00F /* TGStickerPacksController.h */ = {isa = PBXFileReference; fileEncoding = 4; lastKnownFileType = sourcecode.c.h; path = TGStickerPacksController.h; sourceTree = "<group>"; };
		09C571E22172878800BDF00F /* TGStickerPackRowController.m */ = {isa = PBXFileReference; fileEncoding = 4; lastKnownFileType = sourcecode.c.objc; path = TGStickerPackRowController.m; sourceTree = "<group>"; };
		09C571E32172878900BDF00F /* TGStickerPacksController.m */ = {isa = PBXFileReference; fileEncoding = 4; lastKnownFileType = sourcecode.c.objc; path = TGStickerPacksController.m; sourceTree = "<group>"; };
		09C571E42172878900BDF00F /* TGStickersRowController.m */ = {isa = PBXFileReference; fileEncoding = 4; lastKnownFileType = sourcecode.c.objc; path = TGStickersRowController.m; sourceTree = "<group>"; };
		09C571E52172878900BDF00F /* TGStickersSectionHeaderController.m */ = {isa = PBXFileReference; fileEncoding = 4; lastKnownFileType = sourcecode.c.objc; path = TGStickersSectionHeaderController.m; sourceTree = "<group>"; };
		09C571E62172878900BDF00F /* TGStickersController.m */ = {isa = PBXFileReference; fileEncoding = 4; lastKnownFileType = sourcecode.c.objc; path = TGStickersController.m; sourceTree = "<group>"; };
		09C571E72172878900BDF00F /* TGStickerPackRowController.h */ = {isa = PBXFileReference; fileEncoding = 4; lastKnownFileType = sourcecode.c.h; path = TGStickerPackRowController.h; sourceTree = "<group>"; };
		09C571E82172878900BDF00F /* TGStickersController.h */ = {isa = PBXFileReference; fileEncoding = 4; lastKnownFileType = sourcecode.c.h; path = TGStickersController.h; sourceTree = "<group>"; };
		09C571E92172878900BDF00F /* TGStickersSectionHeaderController.h */ = {isa = PBXFileReference; fileEncoding = 4; lastKnownFileType = sourcecode.c.h; path = TGStickersSectionHeaderController.h; sourceTree = "<group>"; };
		09C571EA2172878900BDF00F /* TGStickersHeaderController.h */ = {isa = PBXFileReference; fileEncoding = 4; lastKnownFileType = sourcecode.c.h; path = TGStickersHeaderController.h; sourceTree = "<group>"; };
		09C571F3217287E500BDF00F /* TGBotKeyboardButtonController.h */ = {isa = PBXFileReference; fileEncoding = 4; lastKnownFileType = sourcecode.c.h; path = TGBotKeyboardButtonController.h; sourceTree = "<group>"; };
		09C571F4217287E500BDF00F /* TGBotKeyboardButtonController.m */ = {isa = PBXFileReference; fileEncoding = 4; lastKnownFileType = sourcecode.c.objc; path = TGBotKeyboardButtonController.m; sourceTree = "<group>"; };
		09C571F5217287EF00BDF00F /* TGBotCommandController.h */ = {isa = PBXFileReference; fileEncoding = 4; lastKnownFileType = sourcecode.c.h; path = TGBotCommandController.h; sourceTree = "<group>"; };
		09C571F6217287EF00BDF00F /* TGBotCommandController.m */ = {isa = PBXFileReference; fileEncoding = 4; lastKnownFileType = sourcecode.c.objc; path = TGBotCommandController.m; sourceTree = "<group>"; };
		09C571F7217287F000BDF00F /* TGBotKeyboardController.h */ = {isa = PBXFileReference; fileEncoding = 4; lastKnownFileType = sourcecode.c.h; path = TGBotKeyboardController.h; sourceTree = "<group>"; };
		09C571F8217287F000BDF00F /* TGBotKeyboardController.m */ = {isa = PBXFileReference; fileEncoding = 4; lastKnownFileType = sourcecode.c.objc; path = TGBotKeyboardController.m; sourceTree = "<group>"; };
		09C571F92172880900BDF00F /* TGChatInfo.h */ = {isa = PBXFileReference; fileEncoding = 4; lastKnownFileType = sourcecode.c.h; path = TGChatInfo.h; sourceTree = "<group>"; };
		09C571FA2172880900BDF00F /* TGChatInfo.m */ = {isa = PBXFileReference; fileEncoding = 4; lastKnownFileType = sourcecode.c.objc; path = TGChatInfo.m; sourceTree = "<group>"; };
		09C571FB2172882D00BDF00F /* TGConversationFooterController.h */ = {isa = PBXFileReference; fileEncoding = 4; lastKnownFileType = sourcecode.c.h; path = TGConversationFooterController.h; sourceTree = "<group>"; };
		09C571FC2172882D00BDF00F /* TGConversationFooterController.m */ = {isa = PBXFileReference; fileEncoding = 4; lastKnownFileType = sourcecode.c.objc; path = TGConversationFooterController.m; sourceTree = "<group>"; };
		09C571FD2172883E00BDF00F /* TGChatTimestamp.h */ = {isa = PBXFileReference; fileEncoding = 4; lastKnownFileType = sourcecode.c.h; path = TGChatTimestamp.h; sourceTree = "<group>"; };
		09C571FE2172883E00BDF00F /* TGChatTimestamp.m */ = {isa = PBXFileReference; fileEncoding = 4; lastKnownFileType = sourcecode.c.objc; path = TGChatTimestamp.m; sourceTree = "<group>"; };
		09C571FF2172888E00BDF00F /* TGNeoBackgroundViewModel.h */ = {isa = PBXFileReference; fileEncoding = 4; lastKnownFileType = sourcecode.c.h; path = TGNeoBackgroundViewModel.h; sourceTree = "<group>"; };
		09C572002172888E00BDF00F /* TGNeoConversationStaticRowController.m */ = {isa = PBXFileReference; fileEncoding = 4; lastKnownFileType = sourcecode.c.objc; path = TGNeoConversationStaticRowController.m; sourceTree = "<group>"; };
		09C572012172888E00BDF00F /* TGNeoFileMessageViewModel.m */ = {isa = PBXFileReference; fileEncoding = 4; lastKnownFileType = sourcecode.c.objc; path = TGNeoFileMessageViewModel.m; sourceTree = "<group>"; };
		09C572022172888F00BDF00F /* TGNeoStickerMessageViewModel.h */ = {isa = PBXFileReference; fileEncoding = 4; lastKnownFileType = sourcecode.c.h; path = TGNeoStickerMessageViewModel.h; sourceTree = "<group>"; };
		09C572032172888F00BDF00F /* TGNeoForwardHeaderViewModel.h */ = {isa = PBXFileReference; fileEncoding = 4; lastKnownFileType = sourcecode.c.h; path = TGNeoForwardHeaderViewModel.h; sourceTree = "<group>"; };
		09C572042172888F00BDF00F /* TGNeoConversationSimpleRowController.m */ = {isa = PBXFileReference; fileEncoding = 4; lastKnownFileType = sourcecode.c.objc; path = TGNeoConversationSimpleRowController.m; sourceTree = "<group>"; };
		09C572052172888F00BDF00F /* TGNeoMessageViewModel.h */ = {isa = PBXFileReference; fileEncoding = 4; lastKnownFileType = sourcecode.c.h; path = TGNeoMessageViewModel.h; sourceTree = "<group>"; };
		09C572062172888F00BDF00F /* TGNeoStickerMessageViewModel.m */ = {isa = PBXFileReference; fileEncoding = 4; lastKnownFileType = sourcecode.c.objc; path = TGNeoStickerMessageViewModel.m; sourceTree = "<group>"; };
		09C572072172888F00BDF00F /* TGNeoBubbleMessageViewModel.m */ = {isa = PBXFileReference; fileEncoding = 4; lastKnownFileType = sourcecode.c.objc; path = TGNeoBubbleMessageViewModel.m; sourceTree = "<group>"; };
		09C572082172888F00BDF00F /* TGNeoVenueMessageViewModel.m */ = {isa = PBXFileReference; fileEncoding = 4; lastKnownFileType = sourcecode.c.objc; path = TGNeoVenueMessageViewModel.m; sourceTree = "<group>"; };
		09C572092172888F00BDF00F /* TGNeoConversationStaticRowController.h */ = {isa = PBXFileReference; fileEncoding = 4; lastKnownFileType = sourcecode.c.h; path = TGNeoConversationStaticRowController.h; sourceTree = "<group>"; };
		09C5720A2172888F00BDF00F /* TGNeoRowController.m */ = {isa = PBXFileReference; fileEncoding = 4; lastKnownFileType = sourcecode.c.objc; path = TGNeoRowController.m; sourceTree = "<group>"; };
		09C5720B2172889000BDF00F /* TGNeoMediaMessageViewModel.h */ = {isa = PBXFileReference; fileEncoding = 4; lastKnownFileType = sourcecode.c.h; path = TGNeoMediaMessageViewModel.h; sourceTree = "<group>"; };
		09C5720C2172889000BDF00F /* TGNeoServiceMessageViewModel.m */ = {isa = PBXFileReference; fileEncoding = 4; lastKnownFileType = sourcecode.c.objc; path = TGNeoServiceMessageViewModel.m; sourceTree = "<group>"; };
		09C5720D2172889000BDF00F /* TGNeoContactMessageViewModel.m */ = {isa = PBXFileReference; fileEncoding = 4; lastKnownFileType = sourcecode.c.objc; path = TGNeoContactMessageViewModel.m; sourceTree = "<group>"; };
		09C5720E2172889000BDF00F /* TGNeoReplyHeaderViewModel.m */ = {isa = PBXFileReference; fileEncoding = 4; lastKnownFileType = sourcecode.c.objc; path = TGNeoReplyHeaderViewModel.m; sourceTree = "<group>"; };
		09C5720F2172889000BDF00F /* TGNeoMediaMessageViewModel.m */ = {isa = PBXFileReference; fileEncoding = 4; lastKnownFileType = sourcecode.c.objc; path = TGNeoMediaMessageViewModel.m; sourceTree = "<group>"; };
		09C572102172889000BDF00F /* TGNeoConversationTimeRowController.m */ = {isa = PBXFileReference; fileEncoding = 4; lastKnownFileType = sourcecode.c.objc; path = TGNeoConversationTimeRowController.m; sourceTree = "<group>"; };
		09C572112172889000BDF00F /* TGNeoFileMessageViewModel.h */ = {isa = PBXFileReference; fileEncoding = 4; lastKnownFileType = sourcecode.c.h; path = TGNeoFileMessageViewModel.h; sourceTree = "<group>"; };
		09C572122172889000BDF00F /* TGNeoBubbleMessageViewModel.h */ = {isa = PBXFileReference; fileEncoding = 4; lastKnownFileType = sourcecode.c.h; path = TGNeoBubbleMessageViewModel.h; sourceTree = "<group>"; };
		09C572132172889000BDF00F /* TGNeoSmiliesMessageViewModel.m */ = {isa = PBXFileReference; fileEncoding = 4; lastKnownFileType = sourcecode.c.objc; path = TGNeoSmiliesMessageViewModel.m; sourceTree = "<group>"; };
		09C572142172889100BDF00F /* TGNeoConversationTimeRowController.h */ = {isa = PBXFileReference; fileEncoding = 4; lastKnownFileType = sourcecode.c.h; path = TGNeoConversationTimeRowController.h; sourceTree = "<group>"; };
		09C572152172889100BDF00F /* TGNeoTextMessageViewModel.m */ = {isa = PBXFileReference; fileEncoding = 4; lastKnownFileType = sourcecode.c.objc; path = TGNeoTextMessageViewModel.m; sourceTree = "<group>"; };
		09C572162172889100BDF00F /* TGNeoConversationMediaRowController.m */ = {isa = PBXFileReference; fileEncoding = 4; lastKnownFileType = sourcecode.c.objc; path = TGNeoConversationMediaRowController.m; sourceTree = "<group>"; };
		09C572172172889100BDF00F /* TGNeoMessageViewModel.m */ = {isa = PBXFileReference; fileEncoding = 4; lastKnownFileType = sourcecode.c.objc; path = TGNeoMessageViewModel.m; sourceTree = "<group>"; };
		09C572182172889100BDF00F /* TGNeoReplyHeaderViewModel.h */ = {isa = PBXFileReference; fileEncoding = 4; lastKnownFileType = sourcecode.c.h; path = TGNeoReplyHeaderViewModel.h; sourceTree = "<group>"; };
		09C572192172889100BDF00F /* TGNeoServiceMessageViewModel.h */ = {isa = PBXFileReference; fileEncoding = 4; lastKnownFileType = sourcecode.c.h; path = TGNeoServiceMessageViewModel.h; sourceTree = "<group>"; };
		09C5721A2172889100BDF00F /* TGNeoConversationSimpleRowController.h */ = {isa = PBXFileReference; fileEncoding = 4; lastKnownFileType = sourcecode.c.h; path = TGNeoConversationSimpleRowController.h; sourceTree = "<group>"; };
		09C5721B2172889100BDF00F /* TGNeoForwardHeaderViewModel.m */ = {isa = PBXFileReference; fileEncoding = 4; lastKnownFileType = sourcecode.c.objc; path = TGNeoForwardHeaderViewModel.m; sourceTree = "<group>"; };
		09C5721C2172889100BDF00F /* TGNeoConversationMediaRowController.h */ = {isa = PBXFileReference; fileEncoding = 4; lastKnownFileType = sourcecode.c.h; path = TGNeoConversationMediaRowController.h; sourceTree = "<group>"; };
		09C5721D2172889100BDF00F /* TGNeoContactMessageViewModel.h */ = {isa = PBXFileReference; fileEncoding = 4; lastKnownFileType = sourcecode.c.h; path = TGNeoContactMessageViewModel.h; sourceTree = "<group>"; };
		09C5721E2172889200BDF00F /* TGNeoVenueMessageViewModel.h */ = {isa = PBXFileReference; fileEncoding = 4; lastKnownFileType = sourcecode.c.h; path = TGNeoVenueMessageViewModel.h; sourceTree = "<group>"; };
		09C5721F2172889200BDF00F /* TGNeoAudioMessageViewModel.m */ = {isa = PBXFileReference; fileEncoding = 4; lastKnownFileType = sourcecode.c.objc; path = TGNeoAudioMessageViewModel.m; sourceTree = "<group>"; };
		09C572202172889200BDF00F /* TGNeoBackgroundViewModel.m */ = {isa = PBXFileReference; fileEncoding = 4; lastKnownFileType = sourcecode.c.objc; path = TGNeoBackgroundViewModel.m; sourceTree = "<group>"; };
		09C572212172889200BDF00F /* TGNeoRowController.h */ = {isa = PBXFileReference; fileEncoding = 4; lastKnownFileType = sourcecode.c.h; path = TGNeoRowController.h; sourceTree = "<group>"; };
		09C572222172889200BDF00F /* TGNeoTextMessageViewModel.h */ = {isa = PBXFileReference; fileEncoding = 4; lastKnownFileType = sourcecode.c.h; path = TGNeoTextMessageViewModel.h; sourceTree = "<group>"; };
		09C572232172889200BDF00F /* TGNeoAudioMessageViewModel.h */ = {isa = PBXFileReference; fileEncoding = 4; lastKnownFileType = sourcecode.c.h; path = TGNeoAudioMessageViewModel.h; sourceTree = "<group>"; };
		09C572242172889200BDF00F /* TGNeoSmiliesMessageViewModel.h */ = {isa = PBXFileReference; fileEncoding = 4; lastKnownFileType = sourcecode.c.h; path = TGNeoSmiliesMessageViewModel.h; sourceTree = "<group>"; };
		09C5723C21728C0E00BDF00F /* CoreGraphics.framework */ = {isa = PBXFileReference; lastKnownFileType = wrapper.framework; name = CoreGraphics.framework; path = Platforms/WatchOS.platform/Developer/SDKs/WatchOS5.0.sdk/System/Library/Frameworks/CoreGraphics.framework; sourceTree = DEVELOPER_DIR; };
		09C5723E21728CFC00BDF00F /* SSignal+Accumulate.m */ = {isa = PBXFileReference; fileEncoding = 4; lastKnownFileType = sourcecode.c.objc; name = "SSignal+Accumulate.m"; path = "submodules/SSignalKit/SSignalKit/SSignal+Accumulate.m"; sourceTree = SOURCE_ROOT; };
		09C5723F21728CFC00BDF00F /* SBag.h */ = {isa = PBXFileReference; fileEncoding = 4; lastKnownFileType = sourcecode.c.h; name = SBag.h; path = submodules/SSignalKit/SSignalKit/SBag.h; sourceTree = SOURCE_ROOT; };
		09C5724021728CFC00BDF00F /* SSignal+Pipe.h */ = {isa = PBXFileReference; fileEncoding = 4; lastKnownFileType = sourcecode.c.h; name = "SSignal+Pipe.h"; path = "submodules/SSignalKit/SSignalKit/SSignal+Pipe.h"; sourceTree = SOURCE_ROOT; };
		09C5724121728CFC00BDF00F /* SThreadPoolQueue.h */ = {isa = PBXFileReference; fileEncoding = 4; lastKnownFileType = sourcecode.c.h; name = SThreadPoolQueue.h; path = submodules/SSignalKit/SSignalKit/SThreadPoolQueue.h; sourceTree = SOURCE_ROOT; };
		09C5724221728CFC00BDF00F /* SSignal+Catch.h */ = {isa = PBXFileReference; fileEncoding = 4; lastKnownFileType = sourcecode.c.h; name = "SSignal+Catch.h"; path = "submodules/SSignalKit/SSignalKit/SSignal+Catch.h"; sourceTree = SOURCE_ROOT; };
		09C5724321728CFD00BDF00F /* SSignal+Timing.m */ = {isa = PBXFileReference; fileEncoding = 4; lastKnownFileType = sourcecode.c.objc; name = "SSignal+Timing.m"; path = "submodules/SSignalKit/SSignalKit/SSignal+Timing.m"; sourceTree = SOURCE_ROOT; };
		09C5724421728CFD00BDF00F /* SSignal+Catch.m */ = {isa = PBXFileReference; fileEncoding = 4; lastKnownFileType = sourcecode.c.objc; name = "SSignal+Catch.m"; path = "submodules/SSignalKit/SSignalKit/SSignal+Catch.m"; sourceTree = SOURCE_ROOT; };
		09C5724521728CFD00BDF00F /* SSignal+Combine.m */ = {isa = PBXFileReference; fileEncoding = 4; lastKnownFileType = sourcecode.c.objc; name = "SSignal+Combine.m"; path = "submodules/SSignalKit/SSignalKit/SSignal+Combine.m"; sourceTree = SOURCE_ROOT; };
		09C5724621728CFD00BDF00F /* SDisposable.h */ = {isa = PBXFileReference; fileEncoding = 4; lastKnownFileType = sourcecode.c.h; name = SDisposable.h; path = submodules/SSignalKit/SSignalKit/SDisposable.h; sourceTree = SOURCE_ROOT; };
		09C5724721728CFD00BDF00F /* SVariable.h */ = {isa = PBXFileReference; fileEncoding = 4; lastKnownFileType = sourcecode.c.h; name = SVariable.h; path = submodules/SSignalKit/SSignalKit/SVariable.h; sourceTree = SOURCE_ROOT; };
		09C5724821728CFD00BDF00F /* SBlockDisposable.h */ = {isa = PBXFileReference; fileEncoding = 4; lastKnownFileType = sourcecode.c.h; name = SBlockDisposable.h; path = submodules/SSignalKit/SSignalKit/SBlockDisposable.h; sourceTree = SOURCE_ROOT; };
		09C5724921728CFD00BDF00F /* SAtomic.m */ = {isa = PBXFileReference; fileEncoding = 4; lastKnownFileType = sourcecode.c.objc; name = SAtomic.m; path = submodules/SSignalKit/SSignalKit/SAtomic.m; sourceTree = SOURCE_ROOT; };
		09C5724A21728CFD00BDF00F /* SSignal+Take.h */ = {isa = PBXFileReference; fileEncoding = 4; lastKnownFileType = sourcecode.c.h; name = "SSignal+Take.h"; path = "submodules/SSignalKit/SSignalKit/SSignal+Take.h"; sourceTree = SOURCE_ROOT; };
		09C5724B21728CFD00BDF00F /* SThreadPoolQueue.m */ = {isa = PBXFileReference; fileEncoding = 4; lastKnownFileType = sourcecode.c.objc; name = SThreadPoolQueue.m; path = submodules/SSignalKit/SSignalKit/SThreadPoolQueue.m; sourceTree = SOURCE_ROOT; };
		09C5724C21728CFD00BDF00F /* SSignal+Combine.h */ = {isa = PBXFileReference; fileEncoding = 4; lastKnownFileType = sourcecode.c.h; name = "SSignal+Combine.h"; path = "submodules/SSignalKit/SSignalKit/SSignal+Combine.h"; sourceTree = SOURCE_ROOT; };
		09C5724D21728CFD00BDF00F /* SMulticastSignalManager.m */ = {isa = PBXFileReference; fileEncoding = 4; lastKnownFileType = sourcecode.c.objc; name = SMulticastSignalManager.m; path = submodules/SSignalKit/SSignalKit/SMulticastSignalManager.m; sourceTree = SOURCE_ROOT; };
		09C5724E21728CFD00BDF00F /* SMetaDisposable.m */ = {isa = PBXFileReference; fileEncoding = 4; lastKnownFileType = sourcecode.c.objc; name = SMetaDisposable.m; path = submodules/SSignalKit/SSignalKit/SMetaDisposable.m; sourceTree = SOURCE_ROOT; };
		09C5724F21728CFD00BDF00F /* SSignal+Accumulate.h */ = {isa = PBXFileReference; fileEncoding = 4; lastKnownFileType = sourcecode.c.h; name = "SSignal+Accumulate.h"; path = "submodules/SSignalKit/SSignalKit/SSignal+Accumulate.h"; sourceTree = SOURCE_ROOT; };
		09C5725021728CFD00BDF00F /* SSignal+Mapping.h */ = {isa = PBXFileReference; fileEncoding = 4; lastKnownFileType = sourcecode.c.h; name = "SSignal+Mapping.h"; path = "submodules/SSignalKit/SSignalKit/SSignal+Mapping.h"; sourceTree = SOURCE_ROOT; };
		09C5725121728CFD00BDF00F /* SThreadPoolTask.h */ = {isa = PBXFileReference; fileEncoding = 4; lastKnownFileType = sourcecode.c.h; name = SThreadPoolTask.h; path = submodules/SSignalKit/SSignalKit/SThreadPoolTask.h; sourceTree = SOURCE_ROOT; };
		09C5725221728CFE00BDF00F /* SSignal+Dispatch.m */ = {isa = PBXFileReference; fileEncoding = 4; lastKnownFileType = sourcecode.c.objc; name = "SSignal+Dispatch.m"; path = "submodules/SSignalKit/SSignalKit/SSignal+Dispatch.m"; sourceTree = SOURCE_ROOT; };
		09C5725321728CFE00BDF00F /* SBag.m */ = {isa = PBXFileReference; fileEncoding = 4; lastKnownFileType = sourcecode.c.objc; name = SBag.m; path = submodules/SSignalKit/SSignalKit/SBag.m; sourceTree = SOURCE_ROOT; };
		09C5725421728CFE00BDF00F /* SThreadPoolTask.m */ = {isa = PBXFileReference; fileEncoding = 4; lastKnownFileType = sourcecode.c.objc; name = SThreadPoolTask.m; path = submodules/SSignalKit/SSignalKit/SThreadPoolTask.m; sourceTree = SOURCE_ROOT; };
		09C5725521728CFE00BDF00F /* SSignal+Multicast.m */ = {isa = PBXFileReference; fileEncoding = 4; lastKnownFileType = sourcecode.c.objc; name = "SSignal+Multicast.m"; path = "submodules/SSignalKit/SSignalKit/SSignal+Multicast.m"; sourceTree = SOURCE_ROOT; };
		09C5725621728CFE00BDF00F /* SSignalKit.h */ = {isa = PBXFileReference; fileEncoding = 4; lastKnownFileType = sourcecode.c.h; name = SSignalKit.h; path = submodules/SSignalKit/SSignalKit/SSignalKit.h; sourceTree = SOURCE_ROOT; };
		09C5725721728CFE00BDF00F /* SSignal+Take.m */ = {isa = PBXFileReference; fileEncoding = 4; lastKnownFileType = sourcecode.c.objc; name = "SSignal+Take.m"; path = "submodules/SSignalKit/SSignalKit/SSignal+Take.m"; sourceTree = SOURCE_ROOT; };
		09C5725821728CFE00BDF00F /* SSignal+Multicast.h */ = {isa = PBXFileReference; fileEncoding = 4; lastKnownFileType = sourcecode.c.h; name = "SSignal+Multicast.h"; path = "submodules/SSignalKit/SSignalKit/SSignal+Multicast.h"; sourceTree = SOURCE_ROOT; };
		09C5725921728CFE00BDF00F /* SBlockDisposable.m */ = {isa = PBXFileReference; fileEncoding = 4; lastKnownFileType = sourcecode.c.objc; name = SBlockDisposable.m; path = submodules/SSignalKit/SSignalKit/SBlockDisposable.m; sourceTree = SOURCE_ROOT; };
		09C5725A21728CFE00BDF00F /* SSignal+SideEffects.m */ = {isa = PBXFileReference; fileEncoding = 4; lastKnownFileType = sourcecode.c.objc; name = "SSignal+SideEffects.m"; path = "submodules/SSignalKit/SSignalKit/SSignal+SideEffects.m"; sourceTree = SOURCE_ROOT; };
		09C5725B21728CFE00BDF00F /* SVariable.m */ = {isa = PBXFileReference; fileEncoding = 4; lastKnownFileType = sourcecode.c.objc; name = SVariable.m; path = submodules/SSignalKit/SSignalKit/SVariable.m; sourceTree = SOURCE_ROOT; };
		09C5725C21728CFE00BDF00F /* SMetaDisposable.h */ = {isa = PBXFileReference; fileEncoding = 4; lastKnownFileType = sourcecode.c.h; name = SMetaDisposable.h; path = submodules/SSignalKit/SSignalKit/SMetaDisposable.h; sourceTree = SOURCE_ROOT; };
		09C5725D21728CFF00BDF00F /* SSubscriber.m */ = {isa = PBXFileReference; fileEncoding = 4; lastKnownFileType = sourcecode.c.objc; name = SSubscriber.m; path = submodules/SSignalKit/SSignalKit/SSubscriber.m; sourceTree = SOURCE_ROOT; };
		09C5725E21728CFF00BDF00F /* SSignal+Pipe.m */ = {isa = PBXFileReference; fileEncoding = 4; lastKnownFileType = sourcecode.c.objc; name = "SSignal+Pipe.m"; path = "submodules/SSignalKit/SSignalKit/SSignal+Pipe.m"; sourceTree = SOURCE_ROOT; };
		09C5725F21728CFF00BDF00F /* STimer.h */ = {isa = PBXFileReference; fileEncoding = 4; lastKnownFileType = sourcecode.c.h; name = STimer.h; path = submodules/SSignalKit/SSignalKit/STimer.h; sourceTree = SOURCE_ROOT; };
		09C5726021728CFF00BDF00F /* SSignal+Single.m */ = {isa = PBXFileReference; fileEncoding = 4; lastKnownFileType = sourcecode.c.objc; name = "SSignal+Single.m"; path = "submodules/SSignalKit/SSignalKit/SSignal+Single.m"; sourceTree = SOURCE_ROOT; };
		09C5726121728CFF00BDF00F /* SMulticastSignalManager.h */ = {isa = PBXFileReference; fileEncoding = 4; lastKnownFileType = sourcecode.c.h; name = SMulticastSignalManager.h; path = submodules/SSignalKit/SSignalKit/SMulticastSignalManager.h; sourceTree = SOURCE_ROOT; };
		09C5726221728CFF00BDF00F /* STimer.m */ = {isa = PBXFileReference; fileEncoding = 4; lastKnownFileType = sourcecode.c.objc; name = STimer.m; path = submodules/SSignalKit/SSignalKit/STimer.m; sourceTree = SOURCE_ROOT; };
		09C5726321728CFF00BDF00F /* SSignal+Timing.h */ = {isa = PBXFileReference; fileEncoding = 4; lastKnownFileType = sourcecode.c.h; name = "SSignal+Timing.h"; path = "submodules/SSignalKit/SSignalKit/SSignal+Timing.h"; sourceTree = SOURCE_ROOT; };
		09C5726421728CFF00BDF00F /* SSignal+SideEffects.h */ = {isa = PBXFileReference; fileEncoding = 4; lastKnownFileType = sourcecode.c.h; name = "SSignal+SideEffects.h"; path = "submodules/SSignalKit/SSignalKit/SSignal+SideEffects.h"; sourceTree = SOURCE_ROOT; };
		09C5726521728CFF00BDF00F /* SQueue.h */ = {isa = PBXFileReference; fileEncoding = 4; lastKnownFileType = sourcecode.c.h; name = SQueue.h; path = submodules/SSignalKit/SSignalKit/SQueue.h; sourceTree = SOURCE_ROOT; };
		09C5726621728CFF00BDF00F /* SSignal+Single.h */ = {isa = PBXFileReference; fileEncoding = 4; lastKnownFileType = sourcecode.c.h; name = "SSignal+Single.h"; path = "submodules/SSignalKit/SSignalKit/SSignal+Single.h"; sourceTree = SOURCE_ROOT; };
		09C5726721728CFF00BDF00F /* SQueue.m */ = {isa = PBXFileReference; fileEncoding = 4; lastKnownFileType = sourcecode.c.objc; name = SQueue.m; path = submodules/SSignalKit/SSignalKit/SQueue.m; sourceTree = SOURCE_ROOT; };
		09C5726821728CFF00BDF00F /* SSubscriber.h */ = {isa = PBXFileReference; fileEncoding = 4; lastKnownFileType = sourcecode.c.h; name = SSubscriber.h; path = submodules/SSignalKit/SSignalKit/SSubscriber.h; sourceTree = SOURCE_ROOT; };
		09C5726921728D0000BDF00F /* SSignal+Meta.h */ = {isa = PBXFileReference; fileEncoding = 4; lastKnownFileType = sourcecode.c.h; name = "SSignal+Meta.h"; path = "submodules/SSignalKit/SSignalKit/SSignal+Meta.h"; sourceTree = SOURCE_ROOT; };
		09C5726A21728D0000BDF00F /* SSignal.h */ = {isa = PBXFileReference; fileEncoding = 4; lastKnownFileType = sourcecode.c.h; name = SSignal.h; path = submodules/SSignalKit/SSignalKit/SSignal.h; sourceTree = SOURCE_ROOT; };
		09C5726B21728D0000BDF00F /* SThreadPool.h */ = {isa = PBXFileReference; fileEncoding = 4; lastKnownFileType = sourcecode.c.h; name = SThreadPool.h; path = submodules/SSignalKit/SSignalKit/SThreadPool.h; sourceTree = SOURCE_ROOT; };
		09C5726C21728D0000BDF00F /* SDisposableSet.m */ = {isa = PBXFileReference; fileEncoding = 4; lastKnownFileType = sourcecode.c.objc; name = SDisposableSet.m; path = submodules/SSignalKit/SSignalKit/SDisposableSet.m; sourceTree = SOURCE_ROOT; };
		09C5726D21728D0000BDF00F /* SSignal.m */ = {isa = PBXFileReference; fileEncoding = 4; lastKnownFileType = sourcecode.c.objc; name = SSignal.m; path = submodules/SSignalKit/SSignalKit/SSignal.m; sourceTree = SOURCE_ROOT; };
		09C5726E21728D0000BDF00F /* SSignal+Dispatch.h */ = {isa = PBXFileReference; fileEncoding = 4; lastKnownFileType = sourcecode.c.h; name = "SSignal+Dispatch.h"; path = "submodules/SSignalKit/SSignalKit/SSignal+Dispatch.h"; sourceTree = SOURCE_ROOT; };
		09C5726F21728D0000BDF00F /* SDisposableSet.h */ = {isa = PBXFileReference; fileEncoding = 4; lastKnownFileType = sourcecode.c.h; name = SDisposableSet.h; path = submodules/SSignalKit/SSignalKit/SDisposableSet.h; sourceTree = SOURCE_ROOT; };
		09C5727021728D0000BDF00F /* SSignal+Meta.m */ = {isa = PBXFileReference; fileEncoding = 4; lastKnownFileType = sourcecode.c.objc; name = "SSignal+Meta.m"; path = "submodules/SSignalKit/SSignalKit/SSignal+Meta.m"; sourceTree = SOURCE_ROOT; };
		09C5727121728D0000BDF00F /* SSignal+Mapping.m */ = {isa = PBXFileReference; fileEncoding = 4; lastKnownFileType = sourcecode.c.objc; name = "SSignal+Mapping.m"; path = "submodules/SSignalKit/SSignalKit/SSignal+Mapping.m"; sourceTree = SOURCE_ROOT; };
		09C5727221728D0000BDF00F /* SAtomic.h */ = {isa = PBXFileReference; fileEncoding = 4; lastKnownFileType = sourcecode.c.h; name = SAtomic.h; path = submodules/SSignalKit/SSignalKit/SAtomic.h; sourceTree = SOURCE_ROOT; };
		09C5727321728D0000BDF00F /* SThreadPool.m */ = {isa = PBXFileReference; fileEncoding = 4; lastKnownFileType = sourcecode.c.objc; name = SThreadPool.m; path = submodules/SSignalKit/SSignalKit/SThreadPool.m; sourceTree = SOURCE_ROOT; };
		09C572AD217292B800BDF00F /* TGBridgeRemoteSignals.m */ = {isa = PBXFileReference; fileEncoding = 4; lastKnownFileType = sourcecode.c.objc; name = TGBridgeRemoteSignals.m; path = Bridge/TGBridgeRemoteSignals.m; sourceTree = "<group>"; };
		09C572AE217292B900BDF00F /* TGBridgePresetsSignals.m */ = {isa = PBXFileReference; fileEncoding = 4; lastKnownFileType = sourcecode.c.objc; name = TGBridgePresetsSignals.m; path = Bridge/TGBridgePresetsSignals.m; sourceTree = "<group>"; };
		09C572AF217292B900BDF00F /* TGBridgeChatListSignals.m */ = {isa = PBXFileReference; fileEncoding = 4; lastKnownFileType = sourcecode.c.objc; name = TGBridgeChatListSignals.m; path = Bridge/TGBridgeChatListSignals.m; sourceTree = "<group>"; };
		09C572B0217292B900BDF00F /* TGBridgeConversationSignals.m */ = {isa = PBXFileReference; fileEncoding = 4; lastKnownFileType = sourcecode.c.objc; name = TGBridgeConversationSignals.m; path = Bridge/TGBridgeConversationSignals.m; sourceTree = "<group>"; };
		09C572B1217292B900BDF00F /* TGBridgeAudioSignals.h */ = {isa = PBXFileReference; fileEncoding = 4; lastKnownFileType = sourcecode.c.h; name = TGBridgeAudioSignals.h; path = Bridge/TGBridgeAudioSignals.h; sourceTree = "<group>"; };
		09C572B2217292B900BDF00F /* TGBridgeBotSignals.h */ = {isa = PBXFileReference; fileEncoding = 4; lastKnownFileType = sourcecode.c.h; name = TGBridgeBotSignals.h; path = Bridge/TGBridgeBotSignals.h; sourceTree = "<group>"; };
		09C572B3217292B900BDF00F /* TGBridgeStickersSignals.h */ = {isa = PBXFileReference; fileEncoding = 4; lastKnownFileType = sourcecode.c.h; name = TGBridgeStickersSignals.h; path = Bridge/TGBridgeStickersSignals.h; sourceTree = "<group>"; };
		09C572B4217292B900BDF00F /* TGBridgePeerSettingsSignals.h */ = {isa = PBXFileReference; fileEncoding = 4; lastKnownFileType = sourcecode.c.h; name = TGBridgePeerSettingsSignals.h; path = Bridge/TGBridgePeerSettingsSignals.h; sourceTree = "<group>"; };
		09C572B5217292B900BDF00F /* TGBridgeSendMessageSignals.m */ = {isa = PBXFileReference; fileEncoding = 4; lastKnownFileType = sourcecode.c.objc; name = TGBridgeSendMessageSignals.m; path = Bridge/TGBridgeSendMessageSignals.m; sourceTree = "<group>"; };
		09C572B6217292B900BDF00F /* TGBridgeStateSignal.h */ = {isa = PBXFileReference; fileEncoding = 4; lastKnownFileType = sourcecode.c.h; name = TGBridgeStateSignal.h; path = Bridge/TGBridgeStateSignal.h; sourceTree = "<group>"; };
		09C572B7217292B900BDF00F /* TGBridgeContactsSignals.h */ = {isa = PBXFileReference; fileEncoding = 4; lastKnownFileType = sourcecode.c.h; name = TGBridgeContactsSignals.h; path = Bridge/TGBridgeContactsSignals.h; sourceTree = "<group>"; };
		09C572B8217292B900BDF00F /* TGBridgeStickersSignals.m */ = {isa = PBXFileReference; fileEncoding = 4; lastKnownFileType = sourcecode.c.objc; name = TGBridgeStickersSignals.m; path = Bridge/TGBridgeStickersSignals.m; sourceTree = "<group>"; };
		09C572B9217292B900BDF00F /* TGBridgeChatMessageListSignals.h */ = {isa = PBXFileReference; fileEncoding = 4; lastKnownFileType = sourcecode.c.h; name = TGBridgeChatMessageListSignals.h; path = Bridge/TGBridgeChatMessageListSignals.h; sourceTree = "<group>"; };
		09C572BA217292B900BDF00F /* TGBridgeSendMessageSignals.h */ = {isa = PBXFileReference; fileEncoding = 4; lastKnownFileType = sourcecode.c.h; name = TGBridgeSendMessageSignals.h; path = Bridge/TGBridgeSendMessageSignals.h; sourceTree = "<group>"; };
		09C572BB217292B900BDF00F /* TGBridgeBotSignals.m */ = {isa = PBXFileReference; fileEncoding = 4; lastKnownFileType = sourcecode.c.objc; name = TGBridgeBotSignals.m; path = Bridge/TGBridgeBotSignals.m; sourceTree = "<group>"; };
		09C572BC217292B900BDF00F /* TGBridgeLocationSignals.h */ = {isa = PBXFileReference; fileEncoding = 4; lastKnownFileType = sourcecode.c.h; name = TGBridgeLocationSignals.h; path = Bridge/TGBridgeLocationSignals.h; sourceTree = "<group>"; };
		09C572BD217292BA00BDF00F /* TGBridgeUserInfoSignals.h */ = {isa = PBXFileReference; fileEncoding = 4; lastKnownFileType = sourcecode.c.h; name = TGBridgeUserInfoSignals.h; path = Bridge/TGBridgeUserInfoSignals.h; sourceTree = "<group>"; };
		09C572BE217292BA00BDF00F /* TGBridgeContactsSignals.m */ = {isa = PBXFileReference; fileEncoding = 4; lastKnownFileType = sourcecode.c.objc; name = TGBridgeContactsSignals.m; path = Bridge/TGBridgeContactsSignals.m; sourceTree = "<group>"; };
		09C572BF217292BA00BDF00F /* TGBridgeChatListSignals.h */ = {isa = PBXFileReference; fileEncoding = 4; lastKnownFileType = sourcecode.c.h; name = TGBridgeChatListSignals.h; path = Bridge/TGBridgeChatListSignals.h; sourceTree = "<group>"; };
		09C572C0217292BA00BDF00F /* TGBridgeRemoteSignals.h */ = {isa = PBXFileReference; fileEncoding = 4; lastKnownFileType = sourcecode.c.h; name = TGBridgeRemoteSignals.h; path = Bridge/TGBridgeRemoteSignals.h; sourceTree = "<group>"; };
		09C572C1217292BA00BDF00F /* TGBridgeAudioSignals.m */ = {isa = PBXFileReference; fileEncoding = 4; lastKnownFileType = sourcecode.c.objc; name = TGBridgeAudioSignals.m; path = Bridge/TGBridgeAudioSignals.m; sourceTree = "<group>"; };
		09C572C2217292BA00BDF00F /* TGBridgePresetsSignals.h */ = {isa = PBXFileReference; fileEncoding = 4; lastKnownFileType = sourcecode.c.h; name = TGBridgePresetsSignals.h; path = Bridge/TGBridgePresetsSignals.h; sourceTree = "<group>"; };
		09C572C3217292BA00BDF00F /* TGBridgePeerSettingsSignals.m */ = {isa = PBXFileReference; fileEncoding = 4; lastKnownFileType = sourcecode.c.objc; name = TGBridgePeerSettingsSignals.m; path = Bridge/TGBridgePeerSettingsSignals.m; sourceTree = "<group>"; };
		09C572C4217292BA00BDF00F /* TGBridgeLocationSignals.m */ = {isa = PBXFileReference; fileEncoding = 4; lastKnownFileType = sourcecode.c.objc; name = TGBridgeLocationSignals.m; path = Bridge/TGBridgeLocationSignals.m; sourceTree = "<group>"; };
		09C572C5217292BA00BDF00F /* TGBridgeMediaSignals.m */ = {isa = PBXFileReference; fileEncoding = 4; lastKnownFileType = sourcecode.c.objc; name = TGBridgeMediaSignals.m; path = Bridge/TGBridgeMediaSignals.m; sourceTree = "<group>"; };
		09C572C6217292BA00BDF00F /* TGBridgeChatMessageListSignals.m */ = {isa = PBXFileReference; fileEncoding = 4; lastKnownFileType = sourcecode.c.objc; name = TGBridgeChatMessageListSignals.m; path = Bridge/TGBridgeChatMessageListSignals.m; sourceTree = "<group>"; };
		09C572C7217292BA00BDF00F /* TGBridgeMediaSignals.h */ = {isa = PBXFileReference; fileEncoding = 4; lastKnownFileType = sourcecode.c.h; name = TGBridgeMediaSignals.h; path = Bridge/TGBridgeMediaSignals.h; sourceTree = "<group>"; };
		09C572C8217292BA00BDF00F /* TGBridgeConversationSignals.h */ = {isa = PBXFileReference; fileEncoding = 4; lastKnownFileType = sourcecode.c.h; name = TGBridgeConversationSignals.h; path = Bridge/TGBridgeConversationSignals.h; sourceTree = "<group>"; };
		09C572C9217292BB00BDF00F /* TGBridgeStateSignal.m */ = {isa = PBXFileReference; fileEncoding = 4; lastKnownFileType = sourcecode.c.objc; name = TGBridgeStateSignal.m; path = Bridge/TGBridgeStateSignal.m; sourceTree = "<group>"; };
		09C572CA217292BB00BDF00F /* TGBridgeUserInfoSignals.m */ = {isa = PBXFileReference; fileEncoding = 4; lastKnownFileType = sourcecode.c.objc; name = TGBridgeUserInfoSignals.m; path = Bridge/TGBridgeUserInfoSignals.m; sourceTree = "<group>"; };
		09C572CC2172939F00BDF00F /* TGBridgeClient.h */ = {isa = PBXFileReference; fileEncoding = 4; lastKnownFileType = sourcecode.c.h; name = TGBridgeClient.h; path = Bridge/TGBridgeClient.h; sourceTree = "<group>"; };
		09C572CE2172939F00BDF00F /* TGBridgeCommon.m */ = {isa = PBXFileReference; fileEncoding = 4; lastKnownFileType = sourcecode.c.objc; name = TGBridgeCommon.m; path = Bridge/TGBridgeCommon.m; sourceTree = "<group>"; };
		09C572CF2172939F00BDF00F /* TGBridgeCommon.h */ = {isa = PBXFileReference; fileEncoding = 4; lastKnownFileType = sourcecode.c.h; name = TGBridgeCommon.h; path = Bridge/TGBridgeCommon.h; sourceTree = "<group>"; };
		09C572D02172939F00BDF00F /* TGBridgeClient.m */ = {isa = PBXFileReference; fileEncoding = 4; lastKnownFileType = sourcecode.c.objc; name = TGBridgeClient.m; path = Bridge/TGBridgeClient.m; sourceTree = "<group>"; };
		09C572D62172953200BDF00F /* TGBridgeMediaAttachment.h */ = {isa = PBXFileReference; fileEncoding = 4; lastKnownFileType = sourcecode.c.h; name = TGBridgeMediaAttachment.h; path = Bridge/TGBridgeMediaAttachment.h; sourceTree = "<group>"; };
		09C572D72172953300BDF00F /* TGBridgeMessage+TGTableItem.m */ = {isa = PBXFileReference; fileEncoding = 4; lastKnownFileType = sourcecode.c.objc; name = "TGBridgeMessage+TGTableItem.m"; path = "Bridge/TGBridgeMessage+TGTableItem.m"; sourceTree = "<group>"; };
		09C572D92172953300BDF00F /* TGBridgeBotReplyMarkup.m */ = {isa = PBXFileReference; fileEncoding = 4; lastKnownFileType = sourcecode.c.objc; name = TGBridgeBotReplyMarkup.m; path = Bridge/TGBridgeBotReplyMarkup.m; sourceTree = "<group>"; };
		09C572DA2172953300BDF00F /* TGBridgeContactMediaAttachment.h */ = {isa = PBXFileReference; fileEncoding = 4; lastKnownFileType = sourcecode.c.h; name = TGBridgeContactMediaAttachment.h; path = Bridge/TGBridgeContactMediaAttachment.h; sourceTree = "<group>"; };
		09C572DB2172953300BDF00F /* TGBridgeChat+TGTableItem.h */ = {isa = PBXFileReference; fileEncoding = 4; lastKnownFileType = sourcecode.c.h; name = "TGBridgeChat+TGTableItem.h"; path = "Bridge/TGBridgeChat+TGTableItem.h"; sourceTree = "<group>"; };
		09C572DC2172953300BDF00F /* TGBridgeActionMediaAttachment.h */ = {isa = PBXFileReference; fileEncoding = 4; lastKnownFileType = sourcecode.c.h; name = TGBridgeActionMediaAttachment.h; path = Bridge/TGBridgeActionMediaAttachment.h; sourceTree = "<group>"; };
		09C572DD2172953300BDF00F /* TGBridgeBotReplyMarkup.h */ = {isa = PBXFileReference; fileEncoding = 4; lastKnownFileType = sourcecode.c.h; name = TGBridgeBotReplyMarkup.h; path = Bridge/TGBridgeBotReplyMarkup.h; sourceTree = "<group>"; };
		09C572DE2172953300BDF00F /* TGBridgeContactMediaAttachment.m */ = {isa = PBXFileReference; fileEncoding = 4; lastKnownFileType = sourcecode.c.objc; name = TGBridgeContactMediaAttachment.m; path = Bridge/TGBridgeContactMediaAttachment.m; sourceTree = "<group>"; };
		09C572DF2172953300BDF00F /* TGBridgeMessage.m */ = {isa = PBXFileReference; fileEncoding = 4; lastKnownFileType = sourcecode.c.objc; name = TGBridgeMessage.m; path = Bridge/TGBridgeMessage.m; sourceTree = "<group>"; };
		09C572E02172953300BDF00F /* TGBridgeAudioMediaAttachment.m */ = {isa = PBXFileReference; fileEncoding = 4; lastKnownFileType = sourcecode.c.objc; name = TGBridgeAudioMediaAttachment.m; path = Bridge/TGBridgeAudioMediaAttachment.m; sourceTree = "<group>"; };
		09C572E12172953300BDF00F /* TGBridgeReplyMarkupMediaAttachment.h */ = {isa = PBXFileReference; fileEncoding = 4; lastKnownFileType = sourcecode.c.h; name = TGBridgeReplyMarkupMediaAttachment.h; path = Bridge/TGBridgeReplyMarkupMediaAttachment.h; sourceTree = "<group>"; };
		09C572E22172953300BDF00F /* TGBridgeActionMediaAttachment.m */ = {isa = PBXFileReference; fileEncoding = 4; lastKnownFileType = sourcecode.c.objc; name = TGBridgeActionMediaAttachment.m; path = Bridge/TGBridgeActionMediaAttachment.m; sourceTree = "<group>"; };
		09C572E32172953400BDF00F /* TGBridgeStickerPack.m */ = {isa = PBXFileReference; fileEncoding = 4; lastKnownFileType = sourcecode.c.objc; name = TGBridgeStickerPack.m; path = Bridge/TGBridgeStickerPack.m; sourceTree = "<group>"; };
		09C572E42172953400BDF00F /* TGBridgeVideoMediaAttachment.m */ = {isa = PBXFileReference; fileEncoding = 4; lastKnownFileType = sourcecode.c.objc; name = TGBridgeVideoMediaAttachment.m; path = Bridge/TGBridgeVideoMediaAttachment.m; sourceTree = "<group>"; };
		09C572E62172953400BDF00F /* TGBridgeForwardedMessageMediaAttachment.m */ = {isa = PBXFileReference; fileEncoding = 4; lastKnownFileType = sourcecode.c.objc; name = TGBridgeForwardedMessageMediaAttachment.m; path = Bridge/TGBridgeForwardedMessageMediaAttachment.m; sourceTree = "<group>"; };
		09C572E72172953400BDF00F /* TGBridgeLocationMediaAttachment.h */ = {isa = PBXFileReference; fileEncoding = 4; lastKnownFileType = sourcecode.c.h; name = TGBridgeLocationMediaAttachment.h; path = Bridge/TGBridgeLocationMediaAttachment.h; sourceTree = "<group>"; };
		09C572E82172953400BDF00F /* TGBridgeBotInfo.h */ = {isa = PBXFileReference; fileEncoding = 4; lastKnownFileType = sourcecode.c.h; name = TGBridgeBotInfo.h; path = Bridge/TGBridgeBotInfo.h; sourceTree = "<group>"; };
		09C572E92172953400BDF00F /* TGBridgeUser+TGTableItem.m */ = {isa = PBXFileReference; fileEncoding = 4; lastKnownFileType = sourcecode.c.objc; name = "TGBridgeUser+TGTableItem.m"; path = "Bridge/TGBridgeUser+TGTableItem.m"; sourceTree = "<group>"; };
		09C572EA2172953400BDF00F /* TGBridgeBotCommandInfo.h */ = {isa = PBXFileReference; fileEncoding = 4; lastKnownFileType = sourcecode.c.h; name = TGBridgeBotCommandInfo.h; path = Bridge/TGBridgeBotCommandInfo.h; sourceTree = "<group>"; };
		09C572EB2172953400BDF00F /* TGBridgeUser.h */ = {isa = PBXFileReference; fileEncoding = 4; lastKnownFileType = sourcecode.c.h; name = TGBridgeUser.h; path = Bridge/TGBridgeUser.h; sourceTree = "<group>"; };
		09C572EC2172953400BDF00F /* TGBridgeReplyMessageMediaAttachment.h */ = {isa = PBXFileReference; fileEncoding = 4; lastKnownFileType = sourcecode.c.h; name = TGBridgeReplyMessageMediaAttachment.h; path = Bridge/TGBridgeReplyMessageMediaAttachment.h; sourceTree = "<group>"; };
		09C572ED2172953400BDF00F /* TGBridgeUser.m */ = {isa = PBXFileReference; fileEncoding = 4; lastKnownFileType = sourcecode.c.objc; name = TGBridgeUser.m; path = Bridge/TGBridgeUser.m; sourceTree = "<group>"; };
		09C572EE2172953400BDF00F /* TGBridgeImageMediaAttachment.h */ = {isa = PBXFileReference; fileEncoding = 4; lastKnownFileType = sourcecode.c.h; name = TGBridgeImageMediaAttachment.h; path = Bridge/TGBridgeImageMediaAttachment.h; sourceTree = "<group>"; };
		09C572EF2172953500BDF00F /* TGBridgeBotCommandInfo.m */ = {isa = PBXFileReference; fileEncoding = 4; lastKnownFileType = sourcecode.c.objc; name = TGBridgeBotCommandInfo.m; path = Bridge/TGBridgeBotCommandInfo.m; sourceTree = "<group>"; };
		09C572F02172953500BDF00F /* TGBridgeDocumentMediaAttachment.h */ = {isa = PBXFileReference; fileEncoding = 4; lastKnownFileType = sourcecode.c.h; name = TGBridgeDocumentMediaAttachment.h; path = Bridge/TGBridgeDocumentMediaAttachment.h; sourceTree = "<group>"; };
		09C572F12172953500BDF00F /* TGBridgeChat.h */ = {isa = PBXFileReference; fileEncoding = 4; lastKnownFileType = sourcecode.c.h; name = TGBridgeChat.h; path = Bridge/TGBridgeChat.h; sourceTree = "<group>"; };
		09C572F22172953500BDF00F /* TGBridgeImageMediaAttachment.m */ = {isa = PBXFileReference; fileEncoding = 4; lastKnownFileType = sourcecode.c.objc; name = TGBridgeImageMediaAttachment.m; path = Bridge/TGBridgeImageMediaAttachment.m; sourceTree = "<group>"; };
		09C572F32172953500BDF00F /* TGBridgeLocationVenue.m */ = {isa = PBXFileReference; fileEncoding = 4; lastKnownFileType = sourcecode.c.objc; name = TGBridgeLocationVenue.m; path = Bridge/TGBridgeLocationVenue.m; sourceTree = "<group>"; };
		09C572F42172953500BDF00F /* TGBridgeMessageEntities.m */ = {isa = PBXFileReference; fileEncoding = 4; lastKnownFileType = sourcecode.c.objc; name = TGBridgeMessageEntities.m; path = Bridge/TGBridgeMessageEntities.m; sourceTree = "<group>"; };
		09C572F52172953500BDF00F /* TGBridgeWebPageMediaAttachment.m */ = {isa = PBXFileReference; fileEncoding = 4; lastKnownFileType = sourcecode.c.objc; name = TGBridgeWebPageMediaAttachment.m; path = Bridge/TGBridgeWebPageMediaAttachment.m; sourceTree = "<group>"; };
		09C572F62172953500BDF00F /* TGBridgeChat+TGTableItem.m */ = {isa = PBXFileReference; fileEncoding = 4; lastKnownFileType = sourcecode.c.objc; name = "TGBridgeChat+TGTableItem.m"; path = "Bridge/TGBridgeChat+TGTableItem.m"; sourceTree = "<group>"; };
		09C572F72172953500BDF00F /* TGBridgeMessage+TGTableItem.h */ = {isa = PBXFileReference; fileEncoding = 4; lastKnownFileType = sourcecode.c.h; name = "TGBridgeMessage+TGTableItem.h"; path = "Bridge/TGBridgeMessage+TGTableItem.h"; sourceTree = "<group>"; };
		09C572F82172953500BDF00F /* TGBridgeMessageEntitiesAttachment.h */ = {isa = PBXFileReference; fileEncoding = 4; lastKnownFileType = sourcecode.c.h; name = TGBridgeMessageEntitiesAttachment.h; path = Bridge/TGBridgeMessageEntitiesAttachment.h; sourceTree = "<group>"; };
		09C572F92172953600BDF00F /* TGBridgeMediaAttachment.m */ = {isa = PBXFileReference; fileEncoding = 4; lastKnownFileType = sourcecode.c.objc; name = TGBridgeMediaAttachment.m; path = Bridge/TGBridgeMediaAttachment.m; sourceTree = "<group>"; };
		09C572FA2172953600BDF00F /* TGBridgeMessageEntities.h */ = {isa = PBXFileReference; fileEncoding = 4; lastKnownFileType = sourcecode.c.h; name = TGBridgeMessageEntities.h; path = Bridge/TGBridgeMessageEntities.h; sourceTree = "<group>"; };
		09C572FB2172953600BDF00F /* TGBridgeDocumentMediaAttachment.m */ = {isa = PBXFileReference; fileEncoding = 4; lastKnownFileType = sourcecode.c.objc; name = TGBridgeDocumentMediaAttachment.m; path = Bridge/TGBridgeDocumentMediaAttachment.m; sourceTree = "<group>"; };
		09C572FC2172953600BDF00F /* TGBridgePeerNotificationSettings.m */ = {isa = PBXFileReference; fileEncoding = 4; lastKnownFileType = sourcecode.c.objc; name = TGBridgePeerNotificationSettings.m; path = Bridge/TGBridgePeerNotificationSettings.m; sourceTree = "<group>"; };
		09C572FD2172953600BDF00F /* TGBridgeReplyMessageMediaAttachment.m */ = {isa = PBXFileReference; fileEncoding = 4; lastKnownFileType = sourcecode.c.objc; name = TGBridgeReplyMessageMediaAttachment.m; path = Bridge/TGBridgeReplyMessageMediaAttachment.m; sourceTree = "<group>"; };
		09C572FE2172953600BDF00F /* TGBridgeForwardedMessageMediaAttachment.h */ = {isa = PBXFileReference; fileEncoding = 4; lastKnownFileType = sourcecode.c.h; name = TGBridgeForwardedMessageMediaAttachment.h; path = Bridge/TGBridgeForwardedMessageMediaAttachment.h; sourceTree = "<group>"; };
		09C572FF2172953600BDF00F /* TGBridgeLocationVenue+TGTableItem.m */ = {isa = PBXFileReference; fileEncoding = 4; lastKnownFileType = sourcecode.c.objc; name = "TGBridgeLocationVenue+TGTableItem.m"; path = "Bridge/TGBridgeLocationVenue+TGTableItem.m"; sourceTree = "<group>"; };
		09C573002172953600BDF00F /* TGBridgeLocationMediaAttachment.m */ = {isa = PBXFileReference; fileEncoding = 4; lastKnownFileType = sourcecode.c.objc; name = TGBridgeLocationMediaAttachment.m; path = Bridge/TGBridgeLocationMediaAttachment.m; sourceTree = "<group>"; };
		09C573022172953600BDF00F /* TGBridgePeerNotificationSettings.h */ = {isa = PBXFileReference; fileEncoding = 4; lastKnownFileType = sourcecode.c.h; name = TGBridgePeerNotificationSettings.h; path = Bridge/TGBridgePeerNotificationSettings.h; sourceTree = "<group>"; };
		09C573032172953600BDF00F /* TGBridgeContext.h */ = {isa = PBXFileReference; fileEncoding = 4; lastKnownFileType = sourcecode.c.h; name = TGBridgeContext.h; path = Bridge/TGBridgeContext.h; sourceTree = "<group>"; };
		09C573042172953700BDF00F /* TGBridgeMessage.h */ = {isa = PBXFileReference; fileEncoding = 4; lastKnownFileType = sourcecode.c.h; name = TGBridgeMessage.h; path = Bridge/TGBridgeMessage.h; sourceTree = "<group>"; };
		09C573052172953700BDF00F /* TGBridgeUser+TGTableItem.h */ = {isa = PBXFileReference; fileEncoding = 4; lastKnownFileType = sourcecode.c.h; name = "TGBridgeUser+TGTableItem.h"; path = "Bridge/TGBridgeUser+TGTableItem.h"; sourceTree = "<group>"; };
		09C573062172953700BDF00F /* TGBridgeVideoMediaAttachment.h */ = {isa = PBXFileReference; fileEncoding = 4; lastKnownFileType = sourcecode.c.h; name = TGBridgeVideoMediaAttachment.h; path = Bridge/TGBridgeVideoMediaAttachment.h; sourceTree = "<group>"; };
		09C573072172953700BDF00F /* TGBridgeContext.m */ = {isa = PBXFileReference; fileEncoding = 4; lastKnownFileType = sourcecode.c.objc; name = TGBridgeContext.m; path = Bridge/TGBridgeContext.m; sourceTree = "<group>"; };
		09C573082172953700BDF00F /* TGBridgeAudioMediaAttachment.h */ = {isa = PBXFileReference; fileEncoding = 4; lastKnownFileType = sourcecode.c.h; name = TGBridgeAudioMediaAttachment.h; path = Bridge/TGBridgeAudioMediaAttachment.h; sourceTree = "<group>"; };
		09C573092172953700BDF00F /* TGBridgeChat.m */ = {isa = PBXFileReference; fileEncoding = 4; lastKnownFileType = sourcecode.c.objc; name = TGBridgeChat.m; path = Bridge/TGBridgeChat.m; sourceTree = "<group>"; };
		09C5730A2172953700BDF00F /* TGBridgeMessageEntitiesAttachment.m */ = {isa = PBXFileReference; fileEncoding = 4; lastKnownFileType = sourcecode.c.objc; name = TGBridgeMessageEntitiesAttachment.m; path = Bridge/TGBridgeMessageEntitiesAttachment.m; sourceTree = "<group>"; };
		09C5730B2172953700BDF00F /* TGBridgeLocationVenue.h */ = {isa = PBXFileReference; fileEncoding = 4; lastKnownFileType = sourcecode.c.h; name = TGBridgeLocationVenue.h; path = Bridge/TGBridgeLocationVenue.h; sourceTree = "<group>"; };
		09C5730C2172953700BDF00F /* TGBridgeChatMessages.m */ = {isa = PBXFileReference; fileEncoding = 4; lastKnownFileType = sourcecode.c.objc; name = TGBridgeChatMessages.m; path = Bridge/TGBridgeChatMessages.m; sourceTree = "<group>"; };
		09C5730D2172953800BDF00F /* TGBridgeReplyMarkupMediaAttachment.m */ = {isa = PBXFileReference; fileEncoding = 4; lastKnownFileType = sourcecode.c.objc; name = TGBridgeReplyMarkupMediaAttachment.m; path = Bridge/TGBridgeReplyMarkupMediaAttachment.m; sourceTree = "<group>"; };
		09C5730F2172953800BDF00F /* TGBridgeUnsupportedMediaAttachment.m */ = {isa = PBXFileReference; fileEncoding = 4; lastKnownFileType = sourcecode.c.objc; name = TGBridgeUnsupportedMediaAttachment.m; path = Bridge/TGBridgeUnsupportedMediaAttachment.m; sourceTree = "<group>"; };
		09C573102172953800BDF00F /* TGBridgeBotInfo.m */ = {isa = PBXFileReference; fileEncoding = 4; lastKnownFileType = sourcecode.c.objc; name = TGBridgeBotInfo.m; path = Bridge/TGBridgeBotInfo.m; sourceTree = "<group>"; };
		09C573112172953800BDF00F /* TGBridgeUnsupportedMediaAttachment.h */ = {isa = PBXFileReference; fileEncoding = 4; lastKnownFileType = sourcecode.c.h; name = TGBridgeUnsupportedMediaAttachment.h; path = Bridge/TGBridgeUnsupportedMediaAttachment.h; sourceTree = "<group>"; };
		09C573122172953800BDF00F /* TGBridgeWebPageMediaAttachment.h */ = {isa = PBXFileReference; fileEncoding = 4; lastKnownFileType = sourcecode.c.h; name = TGBridgeWebPageMediaAttachment.h; path = Bridge/TGBridgeWebPageMediaAttachment.h; sourceTree = "<group>"; };
		09C573132172953800BDF00F /* TGBridgeStickerPack.h */ = {isa = PBXFileReference; fileEncoding = 4; lastKnownFileType = sourcecode.c.h; name = TGBridgeStickerPack.h; path = Bridge/TGBridgeStickerPack.h; sourceTree = "<group>"; };
		09C573142172953800BDF00F /* TGBridgeChatMessages.h */ = {isa = PBXFileReference; fileEncoding = 4; lastKnownFileType = sourcecode.c.h; name = TGBridgeChatMessages.h; path = Bridge/TGBridgeChatMessages.h; sourceTree = "<group>"; };
		09C573152172953800BDF00F /* TGBridgeLocationVenue+TGTableItem.h */ = {isa = PBXFileReference; fileEncoding = 4; lastKnownFileType = sourcecode.c.h; name = "TGBridgeLocationVenue+TGTableItem.h"; path = "Bridge/TGBridgeLocationVenue+TGTableItem.h"; sourceTree = "<group>"; };
		09C573362172974E00BDF00F /* TGBridgePeerIdAdapter.h */ = {isa = PBXFileReference; fileEncoding = 4; lastKnownFileType = sourcecode.c.h; name = TGBridgePeerIdAdapter.h; path = Bridge/TGBridgePeerIdAdapter.h; sourceTree = "<group>"; };
		09CFB211217299E80083F7A3 /* CoreLocation.framework */ = {isa = PBXFileReference; lastKnownFileType = wrapper.framework; name = CoreLocation.framework; path = Platforms/WatchOS.platform/Developer/SDKs/WatchOS5.0.sdk/System/Library/Frameworks/CoreLocation.framework; sourceTree = DEVELOPER_DIR; };
		09D304212174335F00C00567 /* WatchBridge.swift */ = {isa = PBXFileReference; lastKnownFileType = sourcecode.swift; path = WatchBridge.swift; sourceTree = "<group>"; };
		09FDAEE52140477F00BF856F /* MtProtoKitDynamic.framework */ = {isa = PBXFileReference; explicitFileType = wrapper.framework; path = MtProtoKitDynamic.framework; sourceTree = BUILT_PRODUCTS_DIR; };
		D001D5A91F878DA300DF975A /* PhoneCountries.txt */ = {isa = PBXFileReference; fileEncoding = 4; lastKnownFileType = text; name = PhoneCountries.txt; path = "Telegram-iOS/Resources/PhoneCountries.txt"; sourceTree = "<group>"; };
		D008599C1B28189D00EAF753 /* Telegram X.app */ = {isa = PBXFileReference; explicitFileType = wrapper.application; includeInIndex = 0; path = "Telegram X.app"; sourceTree = BUILT_PRODUCTS_DIR; };
		D00859A01B28189D00EAF753 /* Info.plist */ = {isa = PBXFileReference; lastKnownFileType = text.plist.xml; path = Info.plist; sourceTree = "<group>"; };
		D00859A11B28189D00EAF753 /* AppDelegate.swift */ = {isa = PBXFileReference; lastKnownFileType = sourcecode.swift; path = AppDelegate.swift; sourceTree = "<group>"; };
		D00859A81B28189D00EAF753 /* Images.xcassets */ = {isa = PBXFileReference; lastKnownFileType = folder.assetcatalog; path = Images.xcassets; sourceTree = "<group>"; };
		D00859AB1B28189D00EAF753 /* Base */ = {isa = PBXFileReference; lastKnownFileType = file.xib; name = Base; path = Base.lproj/LaunchScreen.xib; sourceTree = "<group>"; };
		D00859B11B28189D00EAF753 /* Telegram-iOSTests.xctest */ = {isa = PBXFileReference; explicitFileType = wrapper.cfbundle; includeInIndex = 0; path = "Telegram-iOSTests.xctest"; sourceTree = BUILT_PRODUCTS_DIR; };
		D00859B61B28189D00EAF753 /* Info.plist */ = {isa = PBXFileReference; lastKnownFileType = text.plist.xml; path = Info.plist; sourceTree = "<group>"; };
		D00859B71B28189D00EAF753 /* Telegram_iOSTests.swift */ = {isa = PBXFileReference; lastKnownFileType = sourcecode.swift; path = Telegram_iOSTests.swift; sourceTree = "<group>"; };
		D00ED7591FE94630001F38BD /* en */ = {isa = PBXFileReference; lastKnownFileType = text.plist.xml; name = en; path = en.lproj/AppIntentVocabulary.plist; sourceTree = "<group>"; };
		D00ED75C1FE95287001F38BD /* en */ = {isa = PBXFileReference; lastKnownFileType = text.plist.strings; name = en; path = en.lproj/InfoPlist.strings; sourceTree = "<group>"; };
		D01A47521F4DBEB100383CC1 /* libHockeySDK.a */ = {isa = PBXFileReference; lastKnownFileType = archive.ar; name = libHockeySDK.a; path = "../../build/HockeySDK-iOS/Support/build/Debug-iphoneos/libHockeySDK.a"; sourceTree = "<group>"; };
		D01A47541F4DBED700383CC1 /* HockeySDK.framework */ = {isa = PBXFileReference; lastKnownFileType = wrapper.framework; path = HockeySDK.framework; sourceTree = BUILT_PRODUCTS_DIR; };
		D021D4D7219CAEDD0064BEBA /* Telegram-iOS-Fork.entitlements */ = {isa = PBXFileReference; fileEncoding = 4; lastKnownFileType = text.plist.entitlements; path = "Telegram-iOS-Fork.entitlements"; sourceTree = "<group>"; };
		D021D4D8219CAEDD0064BEBA /* Config-Fork.xcconfig */ = {isa = PBXFileReference; fileEncoding = 4; lastKnownFileType = text.xcconfig; path = "Config-Fork.xcconfig"; sourceTree = "<group>"; };
		D021D4DA219CB0EF0064BEBA /* Share-Fork.entitlements */ = {isa = PBXFileReference; fileEncoding = 4; lastKnownFileType = text.plist.entitlements; path = "Share-Fork.entitlements"; sourceTree = "<group>"; };
		D021D4DB219CB1020064BEBA /* SiriIntents-Fork.entitlements */ = {isa = PBXFileReference; fileEncoding = 4; lastKnownFileType = text.plist.entitlements; path = "SiriIntents-Fork.entitlements"; sourceTree = "<group>"; };
		D021D4DC219CB1160064BEBA /* NotificationContent-Fork.entitlements */ = {isa = PBXFileReference; fileEncoding = 4; lastKnownFileType = text.plist.entitlements; path = "NotificationContent-Fork.entitlements"; sourceTree = "<group>"; };
		D021D4DD219CB1280064BEBA /* Widget-Fork.entitlements */ = {isa = PBXFileReference; fileEncoding = 4; lastKnownFileType = text.plist.entitlements; path = "Widget-Fork.entitlements"; sourceTree = "<group>"; };
		D02CF5FC215D9ABE00E0F56A /* NotificationContent.appex */ = {isa = PBXFileReference; explicitFileType = "wrapper.app-extension"; includeInIndex = 0; path = NotificationContent.appex; sourceTree = BUILT_PRODUCTS_DIR; };
		D02CF600215D9ABF00E0F56A /* NotificationViewController.swift */ = {isa = PBXFileReference; lastKnownFileType = sourcecode.swift; path = NotificationViewController.swift; sourceTree = "<group>"; };
		D02CF603215D9ABF00E0F56A /* Base */ = {isa = PBXFileReference; lastKnownFileType = file.storyboard; name = Base; path = Base.lproj/MainInterface.storyboard; sourceTree = "<group>"; };
		D02CF605215D9ABF00E0F56A /* Info.plist */ = {isa = PBXFileReference; lastKnownFileType = text.plist.xml; path = Info.plist; sourceTree = "<group>"; };
		D02CF611215DA1C900E0F56A /* NotificationContent-HockeyApp.entitlements */ = {isa = PBXFileReference; fileEncoding = 4; lastKnownFileType = text.plist.entitlements; path = "NotificationContent-HockeyApp.entitlements"; sourceTree = "<group>"; };
		D02CF612215DA1C900E0F56A /* NotificationContent-AppStore.entitlements */ = {isa = PBXFileReference; fileEncoding = 4; lastKnownFileType = text.plist.entitlements; path = "NotificationContent-AppStore.entitlements"; sourceTree = "<group>"; };
		D02CF613215DA1C900E0F56A /* NotificationContent-AppStoreLLC.entitlements */ = {isa = PBXFileReference; fileEncoding = 4; lastKnownFileType = text.plist.entitlements; path = "NotificationContent-AppStoreLLC.entitlements"; sourceTree = "<group>"; };
		D02CF614215DA24900E0F56A /* Display.framework */ = {isa = PBXFileReference; explicitFileType = wrapper.framework; path = Display.framework; sourceTree = BUILT_PRODUCTS_DIR; };
		D02CF616215DA24900E0F56A /* Postbox.framework */ = {isa = PBXFileReference; explicitFileType = wrapper.framework; path = Postbox.framework; sourceTree = BUILT_PRODUCTS_DIR; };
		D02CF618215DA24900E0F56A /* SwiftSignalKit.framework */ = {isa = PBXFileReference; explicitFileType = wrapper.framework; path = SwiftSignalKit.framework; sourceTree = BUILT_PRODUCTS_DIR; };
		D02CF61A215DA24900E0F56A /* TelegramCore.framework */ = {isa = PBXFileReference; explicitFileType = wrapper.framework; path = TelegramCore.framework; sourceTree = BUILT_PRODUCTS_DIR; };
		D02CF61D215E522400E0F56A /* NotificationContent-Bridging-Header.h */ = {isa = PBXFileReference; fileEncoding = 4; lastKnownFileType = sourcecode.c.h; path = "NotificationContent-Bridging-Header.h"; sourceTree = "<group>"; };
		D02E31221BD803E800CD3F01 /* main.m */ = {isa = PBXFileReference; fileEncoding = 4; lastKnownFileType = sourcecode.c.objc; path = main.m; sourceTree = "<group>"; };
		D0369C8B1D3E2C9500D91AFC /* libiconv.tbd */ = {isa = PBXFileReference; lastKnownFileType = "sourcecode.text-based-dylib-definition"; name = libiconv.tbd; path = usr/lib/libiconv.tbd; sourceTree = SDKROOT; };
		D0369C8D1D3E2E4800D91AFC /* VideoToolbox.framework */ = {isa = PBXFileReference; lastKnownFileType = wrapper.framework; name = VideoToolbox.framework; path = System/Library/Frameworks/VideoToolbox.framework; sourceTree = SDKROOT; };
		D0369C8F1D3E2E5000D91AFC /* libbz2.tbd */ = {isa = PBXFileReference; lastKnownFileType = "sourcecode.text-based-dylib-definition"; name = libbz2.tbd; path = usr/lib/libbz2.tbd; sourceTree = SDKROOT; };
		D039FB162170F06A00BD1BAD /* PreFetchedLegacyResource.swift */ = {isa = PBXFileReference; lastKnownFileType = sourcecode.swift; path = PreFetchedLegacyResource.swift; sourceTree = "<group>"; };
		D03B0E781D63484500955575 /* Share.appex */ = {isa = PBXFileReference; explicitFileType = "wrapper.app-extension"; includeInIndex = 0; path = Share.appex; sourceTree = BUILT_PRODUCTS_DIR; };
		D03B0E7A1D63484500955575 /* ShareRootController.swift */ = {isa = PBXFileReference; lastKnownFileType = sourcecode.swift; path = ShareRootController.swift; sourceTree = "<group>"; };
		D03B0E7F1D63484500955575 /* Info.plist */ = {isa = PBXFileReference; lastKnownFileType = text.plist.xml; path = Info.plist; sourceTree = "<group>"; };
		D03B0E871D634B1100955575 /* Display.framework */ = {isa = PBXFileReference; lastKnownFileType = wrapper.framework; path = Display.framework; sourceTree = BUILT_PRODUCTS_DIR; };
		D03B0E881D634B1100955575 /* SwiftSignalKit.framework */ = {isa = PBXFileReference; lastKnownFileType = wrapper.framework; path = SwiftSignalKit.framework; sourceTree = BUILT_PRODUCTS_DIR; };
		D03B0E891D634B1100955575 /* TelegramCore.framework */ = {isa = PBXFileReference; lastKnownFileType = wrapper.framework; path = TelegramCore.framework; sourceTree = BUILT_PRODUCTS_DIR; };
		D03B0E951D637A0500955575 /* AsyncDisplayKit.framework */ = {isa = PBXFileReference; lastKnownFileType = wrapper.framework; path = AsyncDisplayKit.framework; sourceTree = BUILT_PRODUCTS_DIR; };
		D03BCCC91C6EBD670097A291 /* ListViewTests.swift */ = {isa = PBXFileReference; fileEncoding = 4; lastKnownFileType = sourcecode.swift; path = ListViewTests.swift; sourceTree = "<group>"; };
		D0400ED81D5B8F97007931CE /* TelegramUI.framework */ = {isa = PBXFileReference; lastKnownFileType = wrapper.framework; path = TelegramUI.framework; sourceTree = BUILT_PRODUCTS_DIR; };
		D0400EE41D5B912E007931CE /* NotificationService.swift */ = {isa = PBXFileReference; lastKnownFileType = sourcecode.swift; path = NotificationService.swift; sourceTree = "<group>"; };
		D0400EE61D5B912E007931CE /* Info.plist */ = {isa = PBXFileReference; lastKnownFileType = text.plist.xml; path = Info.plist; sourceTree = "<group>"; };
		D0400EEE1D5B9540007931CE /* NotificationService.entitlements */ = {isa = PBXFileReference; lastKnownFileType = text.plist.entitlements; path = NotificationService.entitlements; sourceTree = "<group>"; };
		D04DCC0B1F71C80000B021D7 /* 0.m4a */ = {isa = PBXFileReference; lastKnownFileType = file; path = 0.m4a; sourceTree = "<group>"; };
		D04DCC0C1F71C80000B021D7 /* 1.m4a */ = {isa = PBXFileReference; lastKnownFileType = file; path = 1.m4a; sourceTree = "<group>"; };
		D04DCC0D1F71C80000B021D7 /* 100.m4a */ = {isa = PBXFileReference; lastKnownFileType = file; path = 100.m4a; sourceTree = "<group>"; };
		D04DCC0E1F71C80000B021D7 /* 101.m4a */ = {isa = PBXFileReference; lastKnownFileType = file; path = 101.m4a; sourceTree = "<group>"; };
		D04DCC0F1F71C80000B021D7 /* 102.m4a */ = {isa = PBXFileReference; lastKnownFileType = file; path = 102.m4a; sourceTree = "<group>"; };
		D04DCC101F71C80000B021D7 /* 103.m4a */ = {isa = PBXFileReference; lastKnownFileType = file; path = 103.m4a; sourceTree = "<group>"; };
		D04DCC111F71C80000B021D7 /* 104.m4a */ = {isa = PBXFileReference; lastKnownFileType = file; path = 104.m4a; sourceTree = "<group>"; };
		D04DCC121F71C80000B021D7 /* 105.m4a */ = {isa = PBXFileReference; lastKnownFileType = file; path = 105.m4a; sourceTree = "<group>"; };
		D04DCC131F71C80000B021D7 /* 106.m4a */ = {isa = PBXFileReference; lastKnownFileType = file; path = 106.m4a; sourceTree = "<group>"; };
		D04DCC141F71C80000B021D7 /* 107.m4a */ = {isa = PBXFileReference; lastKnownFileType = file; path = 107.m4a; sourceTree = "<group>"; };
		D04DCC151F71C80000B021D7 /* 108.m4a */ = {isa = PBXFileReference; lastKnownFileType = file; path = 108.m4a; sourceTree = "<group>"; };
		D04DCC161F71C80000B021D7 /* 109.m4a */ = {isa = PBXFileReference; lastKnownFileType = file; path = 109.m4a; sourceTree = "<group>"; };
		D04DCC171F71C80000B021D7 /* 110.m4a */ = {isa = PBXFileReference; lastKnownFileType = file; path = 110.m4a; sourceTree = "<group>"; };
		D04DCC181F71C80000B021D7 /* 111.m4a */ = {isa = PBXFileReference; lastKnownFileType = file; path = 111.m4a; sourceTree = "<group>"; };
		D04DCC191F71C80000B021D7 /* 2.m4a */ = {isa = PBXFileReference; lastKnownFileType = file; path = 2.m4a; sourceTree = "<group>"; };
		D04DCC1A1F71C80000B021D7 /* 3.m4a */ = {isa = PBXFileReference; lastKnownFileType = file; path = 3.m4a; sourceTree = "<group>"; };
		D04DCC1B1F71C80000B021D7 /* 4.m4a */ = {isa = PBXFileReference; lastKnownFileType = file; path = 4.m4a; sourceTree = "<group>"; };
		D04DCC1C1F71C80000B021D7 /* 5.m4a */ = {isa = PBXFileReference; lastKnownFileType = file; path = 5.m4a; sourceTree = "<group>"; };
		D04DCC1D1F71C80000B021D7 /* 6.m4a */ = {isa = PBXFileReference; lastKnownFileType = file; path = 6.m4a; sourceTree = "<group>"; };
		D04DCC1E1F71C80000B021D7 /* 7.m4a */ = {isa = PBXFileReference; lastKnownFileType = file; path = 7.m4a; sourceTree = "<group>"; };
		D04DCC1F1F71C80000B021D7 /* 8.m4a */ = {isa = PBXFileReference; lastKnownFileType = file; path = 8.m4a; sourceTree = "<group>"; };
		D04DCC201F71C80000B021D7 /* 9.m4a */ = {isa = PBXFileReference; lastKnownFileType = file; path = 9.m4a; sourceTree = "<group>"; };
		D04FA1B02145E37F0006EF45 /* en */ = {isa = PBXFileReference; lastKnownFileType = text.plist.strings; name = en; path = Localizable.strings; sourceTree = "<group>"; };
		D04FA1B22145E37F0006EF45 /* en */ = {isa = PBXFileReference; lastKnownFileType = text.plist.strings; name = en; path = InfoPlist.strings; sourceTree = "<group>"; };
		D04FA1B52145E37F0006EF45 /* de */ = {isa = PBXFileReference; lastKnownFileType = text.plist.strings; name = de; path = InfoPlist.strings; sourceTree = "<group>"; };
		D04FA1B82145E3800006EF45 /* ar */ = {isa = PBXFileReference; lastKnownFileType = text.plist.strings; name = ar; path = InfoPlist.strings; sourceTree = "<group>"; };
		D04FA1BB2145E3800006EF45 /* nl */ = {isa = PBXFileReference; lastKnownFileType = text.plist.strings; name = nl; path = InfoPlist.strings; sourceTree = "<group>"; };
		D04FA1BE2145E3800006EF45 /* ko */ = {isa = PBXFileReference; lastKnownFileType = text.plist.strings; name = ko; path = InfoPlist.strings; sourceTree = "<group>"; };
		D04FA1C12145E3800006EF45 /* it */ = {isa = PBXFileReference; lastKnownFileType = text.plist.strings; name = it; path = InfoPlist.strings; sourceTree = "<group>"; };
		D04FA1C42145E3810006EF45 /* pt */ = {isa = PBXFileReference; lastKnownFileType = text.plist.strings; name = pt; path = InfoPlist.strings; sourceTree = "<group>"; };
		D04FA1C72145E3810006EF45 /* es */ = {isa = PBXFileReference; lastKnownFileType = text.plist.strings; name = es; path = InfoPlist.strings; sourceTree = "<group>"; };
		D050F21C1E49DEDE00988324 /* fast_arrow@2x.png */ = {isa = PBXFileReference; lastKnownFileType = image.png; path = "fast_arrow@2x.png"; sourceTree = "<group>"; };
		D050F21D1E49DEDE00988324 /* fast_arrow_shadow@2x.png */ = {isa = PBXFileReference; lastKnownFileType = image.png; path = "fast_arrow_shadow@2x.png"; sourceTree = "<group>"; };
		D050F21E1E49DEDE00988324 /* fast_body@2x.png */ = {isa = PBXFileReference; lastKnownFileType = image.png; path = "fast_body@2x.png"; sourceTree = "<group>"; };
		D050F21F1E49DEDE00988324 /* fast_spiral@2x.png */ = {isa = PBXFileReference; lastKnownFileType = image.png; path = "fast_spiral@2x.png"; sourceTree = "<group>"; };
		D050F2201E49DEDE00988324 /* ic_bubble@2x.png */ = {isa = PBXFileReference; lastKnownFileType = image.png; path = "ic_bubble@2x.png"; sourceTree = "<group>"; };
		D050F2211E49DEDE00988324 /* ic_bubble_dot@2x.png */ = {isa = PBXFileReference; lastKnownFileType = image.png; path = "ic_bubble_dot@2x.png"; sourceTree = "<group>"; };
		D050F2221E49DEDE00988324 /* ic_cam@2x.png */ = {isa = PBXFileReference; lastKnownFileType = image.png; path = "ic_cam@2x.png"; sourceTree = "<group>"; };
		D050F2231E49DEDE00988324 /* ic_cam_lens@2x.png */ = {isa = PBXFileReference; lastKnownFileType = image.png; path = "ic_cam_lens@2x.png"; sourceTree = "<group>"; };
		D050F2241E49DEDE00988324 /* ic_pencil@2x.png */ = {isa = PBXFileReference; lastKnownFileType = image.png; path = "ic_pencil@2x.png"; sourceTree = "<group>"; };
		D050F2251E49DEDE00988324 /* ic_pin@2x.png */ = {isa = PBXFileReference; lastKnownFileType = image.png; path = "ic_pin@2x.png"; sourceTree = "<group>"; };
		D050F2261E49DEDE00988324 /* ic_smile@2x.png */ = {isa = PBXFileReference; lastKnownFileType = image.png; path = "ic_smile@2x.png"; sourceTree = "<group>"; };
		D050F2271E49DEDE00988324 /* ic_smile_eye@2x.png */ = {isa = PBXFileReference; lastKnownFileType = image.png; path = "ic_smile_eye@2x.png"; sourceTree = "<group>"; };
		D050F2281E49DEDE00988324 /* ic_videocam@2x.png */ = {isa = PBXFileReference; lastKnownFileType = image.png; path = "ic_videocam@2x.png"; sourceTree = "<group>"; };
		D050F2291E49DEDE00988324 /* knot_down@2x.png */ = {isa = PBXFileReference; lastKnownFileType = image.png; path = "knot_down@2x.png"; sourceTree = "<group>"; };
		D050F22A1E49DEDE00988324 /* knot_up1@2x.png */ = {isa = PBXFileReference; lastKnownFileType = image.png; path = "knot_up1@2x.png"; sourceTree = "<group>"; };
		D050F22B1E49DEDE00988324 /* powerful_infinity@2x.png */ = {isa = PBXFileReference; lastKnownFileType = image.png; path = "powerful_infinity@2x.png"; sourceTree = "<group>"; };
		D050F22C1E49DEDE00988324 /* powerful_infinity_white@2x.png */ = {isa = PBXFileReference; lastKnownFileType = image.png; path = "powerful_infinity_white@2x.png"; sourceTree = "<group>"; };
		D050F22D1E49DEDE00988324 /* powerful_mask@2x.png */ = {isa = PBXFileReference; lastKnownFileType = image.png; path = "powerful_mask@2x.png"; sourceTree = "<group>"; };
		D050F22E1E49DEDE00988324 /* powerful_star@2x.png */ = {isa = PBXFileReference; lastKnownFileType = image.png; path = "powerful_star@2x.png"; sourceTree = "<group>"; };
		D050F22F1E49DEDE00988324 /* private_door@2x.png */ = {isa = PBXFileReference; lastKnownFileType = image.png; path = "private_door@2x.png"; sourceTree = "<group>"; };
		D050F2301E49DEDE00988324 /* private_screw@2x.png */ = {isa = PBXFileReference; lastKnownFileType = image.png; path = "private_screw@2x.png"; sourceTree = "<group>"; };
		D050F2311E49DEDE00988324 /* start_arrow@2x.png */ = {isa = PBXFileReference; lastKnownFileType = image.png; path = "start_arrow@2x.png"; sourceTree = "<group>"; };
		D050F2321E49DEDE00988324 /* start_arrow_ipad.png */ = {isa = PBXFileReference; lastKnownFileType = image.png; path = start_arrow_ipad.png; sourceTree = "<group>"; };
		D050F2331E49DEDE00988324 /* start_arrow_ipad@2x.png */ = {isa = PBXFileReference; lastKnownFileType = image.png; path = "start_arrow_ipad@2x.png"; sourceTree = "<group>"; };
		D050F2341E49DEDE00988324 /* telegram_plane1@2x.png */ = {isa = PBXFileReference; lastKnownFileType = image.png; path = "telegram_plane1@2x.png"; sourceTree = "<group>"; };
		D050F2351E49DEDE00988324 /* telegram_sphere@2x.png */ = {isa = PBXFileReference; lastKnownFileType = image.png; path = "telegram_sphere@2x.png"; sourceTree = "<group>"; };
		D051DB0C215E5E2300F30F92 /* NotificationContent.entitlements */ = {isa = PBXFileReference; lastKnownFileType = text.plist.entitlements; path = NotificationContent.entitlements; sourceTree = "<group>"; };
		D051DB5C21602D6E00F30F92 /* LegacyDataImportSplash.swift */ = {isa = PBXFileReference; lastKnownFileType = sourcecode.swift; path = LegacyDataImportSplash.swift; sourceTree = "<group>"; };
		D053DAD22018ED2B00993D32 /* LockedWindowCoveringView.swift */ = {isa = PBXFileReference; lastKnownFileType = sourcecode.swift; path = LockedWindowCoveringView.swift; sourceTree = "<group>"; };
		D055BD431B7E216400F06C0A /* MapKit.framework */ = {isa = PBXFileReference; lastKnownFileType = wrapper.framework; name = MapKit.framework; path = System/Library/Frameworks/MapKit.framework; sourceTree = SDKROOT; };
		D05B37F41FEA5F6E0041D2A5 /* SnapshotEnvironment.swift */ = {isa = PBXFileReference; lastKnownFileType = sourcecode.swift; path = SnapshotEnvironment.swift; sourceTree = "<group>"; };
		D05B37F61FEA8C640041D2A5 /* SnapshotSecretChat.swift */ = {isa = PBXFileReference; lastKnownFileType = sourcecode.swift; path = SnapshotSecretChat.swift; sourceTree = "<group>"; };
		D05B37F81FEA8CF00041D2A5 /* SnapshotSettings.swift */ = {isa = PBXFileReference; lastKnownFileType = sourcecode.swift; path = SnapshotSettings.swift; sourceTree = "<group>"; };
		D05B37FA1FEA8D020041D2A5 /* SnapshotAppearanceSettings.swift */ = {isa = PBXFileReference; lastKnownFileType = sourcecode.swift; path = SnapshotAppearanceSettings.swift; sourceTree = "<group>"; };
		D05B37FC1FEA8D870041D2A5 /* SnapshotResources.swift */ = {isa = PBXFileReference; lastKnownFileType = sourcecode.swift; path = SnapshotResources.swift; sourceTree = "<group>"; };
		D05B37FF1FEA8E3D0041D2A5 /* Bitmap2.png */ = {isa = PBXFileReference; lastKnownFileType = image.png; path = Bitmap2.png; sourceTree = "<group>"; };
		D05B38001FEA8E3D0041D2A5 /* Bitmap3.png */ = {isa = PBXFileReference; lastKnownFileType = image.png; path = Bitmap3.png; sourceTree = "<group>"; };
		D05B38011FEA8E3D0041D2A5 /* Bitmap1.png */ = {isa = PBXFileReference; lastKnownFileType = image.png; path = Bitmap1.png; sourceTree = "<group>"; };
		D05B38021FEA8E3D0041D2A5 /* Bitmap5.png */ = {isa = PBXFileReference; lastKnownFileType = image.png; path = Bitmap5.png; sourceTree = "<group>"; };
		D05B38031FEA8E3D0041D2A5 /* Bitmap7.png */ = {isa = PBXFileReference; lastKnownFileType = image.png; path = Bitmap7.png; sourceTree = "<group>"; };
		D05B38041FEA8E3D0041D2A5 /* Bitmap6.png */ = {isa = PBXFileReference; lastKnownFileType = image.png; path = Bitmap6.png; sourceTree = "<group>"; };
		D05B38051FEA8E3D0041D2A5 /* Bitmap8.png */ = {isa = PBXFileReference; lastKnownFileType = image.png; path = Bitmap8.png; sourceTree = "<group>"; };
		D05B38061FEA8E3D0041D2A5 /* Bitmap9.png */ = {isa = PBXFileReference; lastKnownFileType = image.png; path = Bitmap9.png; sourceTree = "<group>"; };
		D05B38071FEA8E3D0041D2A5 /* Bitmap12.png */ = {isa = PBXFileReference; lastKnownFileType = image.png; path = Bitmap12.png; sourceTree = "<group>"; };
		D05B38081FEA8E3D0041D2A5 /* Bitmap10.png */ = {isa = PBXFileReference; lastKnownFileType = image.png; path = Bitmap10.png; sourceTree = "<group>"; };
		D05B38091FEA8E3D0041D2A5 /* Bitmap11.png */ = {isa = PBXFileReference; lastKnownFileType = image.png; path = Bitmap11.png; sourceTree = "<group>"; };
		D0612E481D58B478000C8F02 /* Application.swift */ = {isa = PBXFileReference; fileEncoding = 4; lastKnownFileType = sourcecode.swift; path = Application.swift; sourceTree = "<group>"; };
		D06706601D51185400DED3E3 /* TelegramCore.framework */ = {isa = PBXFileReference; lastKnownFileType = wrapper.framework; path = TelegramCore.framework; sourceTree = BUILT_PRODUCTS_DIR; };
		D06E4C2D21347D9200088087 /* UIImage+ImageEffects.h */ = {isa = PBXFileReference; fileEncoding = 4; lastKnownFileType = sourcecode.c.h; path = "UIImage+ImageEffects.h"; sourceTree = "<group>"; };
		D06E4C2E21347D9200088087 /* UIImage+ImageEffects.m */ = {isa = PBXFileReference; fileEncoding = 4; lastKnownFileType = sourcecode.c.objc; path = "UIImage+ImageEffects.m"; sourceTree = "<group>"; };
		D079FD001F06BBD10038FADE /* Telegram-iOS-AppStore.entitlements */ = {isa = PBXFileReference; fileEncoding = 4; lastKnownFileType = text.plist.entitlements; path = "Telegram-iOS-AppStore.entitlements"; sourceTree = "<group>"; };
		D079FD011F06BBD60038FADE /* Config-Hockeyapp.xcconfig */ = {isa = PBXFileReference; fileEncoding = 4; lastKnownFileType = text.xcconfig; path = "Config-Hockeyapp.xcconfig"; sourceTree = "<group>"; };
		D079FD021F06BBD60038FADE /* Config-AppStore.xcconfig */ = {isa = PBXFileReference; fileEncoding = 4; lastKnownFileType = text.xcconfig; path = "Config-AppStore.xcconfig"; sourceTree = "<group>"; };
		D084023120E1883500065674 /* ApplicationShortcutItem.swift */ = {isa = PBXFileReference; lastKnownFileType = sourcecode.swift; path = ApplicationShortcutItem.swift; sourceTree = "<group>"; };
		D08410431FABDC5B008FFE92 /* TGItemProviderSignals.h */ = {isa = PBXFileReference; fileEncoding = 4; lastKnownFileType = sourcecode.c.h; path = TGItemProviderSignals.h; sourceTree = "<group>"; };
		D08410441FABDC5C008FFE92 /* TGItemProviderSignals.m */ = {isa = PBXFileReference; fileEncoding = 4; lastKnownFileType = sourcecode.c.objc; path = TGItemProviderSignals.m; sourceTree = "<group>"; };
		D08410471FABDC7A008FFE92 /* SSignalKit.framework */ = {isa = PBXFileReference; explicitFileType = wrapper.framework; path = SSignalKit.framework; sourceTree = BUILT_PRODUCTS_DIR; };
		D08410491FABDCF2008FFE92 /* LegacyComponents.framework */ = {isa = PBXFileReference; explicitFileType = wrapper.framework; path = LegacyComponents.framework; sourceTree = BUILT_PRODUCTS_DIR; };
		D084104A1FABDCFD008FFE92 /* TGContactModel.h */ = {isa = PBXFileReference; fileEncoding = 4; lastKnownFileType = sourcecode.c.h; path = TGContactModel.h; sourceTree = "<group>"; };
		D084104B1FABDCFD008FFE92 /* TGMimeTypeMap.h */ = {isa = PBXFileReference; fileEncoding = 4; lastKnownFileType = sourcecode.c.h; path = TGMimeTypeMap.h; sourceTree = "<group>"; };
		D084104C1FABDCFD008FFE92 /* TGContactModel.m */ = {isa = PBXFileReference; fileEncoding = 4; lastKnownFileType = sourcecode.c.objc; path = TGContactModel.m; sourceTree = "<group>"; };
		D084104D1FABDCFD008FFE92 /* TGMimeTypeMap.m */ = {isa = PBXFileReference; fileEncoding = 4; lastKnownFileType = sourcecode.c.objc; path = TGMimeTypeMap.m; sourceTree = "<group>"; };
		D08410511FABDD54008FFE92 /* MtProtoKitDynamic.framework */ = {isa = PBXFileReference; explicitFileType = wrapper.framework; path = MtProtoKitDynamic.framework; sourceTree = BUILT_PRODUCTS_DIR; };
		D08410521FABDEC8008FFE92 /* Share-Bridging-Header.h */ = {isa = PBXFileReference; lastKnownFileType = sourcecode.c.h; path = "Share-Bridging-Header.h"; sourceTree = "<group>"; };
		D08410531FABE428008FFE92 /* ShareItems.swift */ = {isa = PBXFileReference; lastKnownFileType = sourcecode.swift; path = ShareItems.swift; sourceTree = "<group>"; };
		D08984FD2118B3F100918162 /* MtProtoKitDynamic.framework */ = {isa = PBXFileReference; explicitFileType = wrapper.framework; path = MtProtoKitDynamic.framework; sourceTree = BUILT_PRODUCTS_DIR; };
		D08984FF2118B3F100918162 /* Postbox.framework */ = {isa = PBXFileReference; explicitFileType = wrapper.framework; path = Postbox.framework; sourceTree = BUILT_PRODUCTS_DIR; };
		D08985012118B3F100918162 /* TelegramCore.framework */ = {isa = PBXFileReference; explicitFileType = wrapper.framework; path = TelegramCore.framework; sourceTree = BUILT_PRODUCTS_DIR; };
		D08985032118B46F00918162 /* SwiftSignalKit.framework */ = {isa = PBXFileReference; explicitFileType = wrapper.framework; path = SwiftSignalKit.framework; sourceTree = BUILT_PRODUCTS_DIR; };
		D08985052118B62400918162 /* SiriIntents-Bridging-Header.h */ = {isa = PBXFileReference; lastKnownFileType = sourcecode.c.h; path = "SiriIntents-Bridging-Header.h"; sourceTree = "<group>"; };
		D08985062119B7FE00918162 /* IntentContacts.swift */ = {isa = PBXFileReference; lastKnownFileType = sourcecode.swift; path = IntentContacts.swift; sourceTree = "<group>"; };
		D0924FFE1FE52C75003F693F /* Config-Hockeyapp Internal.xcconfig */ = {isa = PBXFileReference; fileEncoding = 4; lastKnownFileType = text.xcconfig; path = "Config-Hockeyapp Internal.xcconfig"; sourceTree = "<group>"; };
		D09250001FE52D2A003F693F /* BuildConfig.h */ = {isa = PBXFileReference; lastKnownFileType = sourcecode.c.h; path = BuildConfig.h; sourceTree = "<group>"; };
		D09250011FE52D2A003F693F /* BuildConfig.m */ = {isa = PBXFileReference; lastKnownFileType = sourcecode.c.objc; path = BuildConfig.m; sourceTree = "<group>"; };
		D096C2BD1CC3C021006D814E /* Display.framework */ = {isa = PBXFileReference; lastKnownFileType = wrapper.framework; path = Display.framework; sourceTree = BUILT_PRODUCTS_DIR; };
		D096C2C01CC3C104006D814E /* Postbox.framework */ = {isa = PBXFileReference; lastKnownFileType = wrapper.framework; path = Postbox.framework; sourceTree = BUILT_PRODUCTS_DIR; };
		D096C2C31CC3C11A006D814E /* SwiftSignalKit.framework */ = {isa = PBXFileReference; lastKnownFileType = wrapper.framework; path = SwiftSignalKit.framework; sourceTree = BUILT_PRODUCTS_DIR; };
		D09A595F1B5858DB00FC3724 /* SystemConfiguration.framework */ = {isa = PBXFileReference; lastKnownFileType = wrapper.framework; name = SystemConfiguration.framework; path = System/Library/Frameworks/SystemConfiguration.framework; sourceTree = SDKROOT; };
		D09A59B71B5876B600FC3724 /* Telegram-Bridging-Header.h */ = {isa = PBXFileReference; lastKnownFileType = sourcecode.c.h; path = "Telegram-Bridging-Header.h"; sourceTree = "<group>"; };
		D09DCBB61D0C856B00F51FFE /* en */ = {isa = PBXFileReference; lastKnownFileType = text.plist.strings; name = en; path = en.lproj/Localizable.strings; sourceTree = "<group>"; };
		D0A18D621E149043004C6734 /* PushKit.framework */ = {isa = PBXFileReference; lastKnownFileType = wrapper.framework; name = PushKit.framework; path = System/Library/Frameworks/PushKit.framework; sourceTree = SDKROOT; };
		D0A18D641E15C020004C6734 /* WakeupManager.swift */ = {isa = PBXFileReference; fileEncoding = 4; lastKnownFileType = sourcecode.swift; path = WakeupManager.swift; sourceTree = "<group>"; };
		D0A18D681E16AC9D004C6734 /* NotificationManager.swift */ = {isa = PBXFileReference; fileEncoding = 4; lastKnownFileType = sourcecode.swift; path = NotificationManager.swift; sourceTree = "<group>"; };
		D0AA1A671D568BA400152314 /* UserNotifications.framework */ = {isa = PBXFileReference; lastKnownFileType = wrapper.framework; name = UserNotifications.framework; path = System/Library/Frameworks/UserNotifications.framework; sourceTree = SDKROOT; };
		D0AA1A691D568BA400152314 /* UserNotificationsUI.framework */ = {isa = PBXFileReference; lastKnownFileType = wrapper.framework; name = UserNotificationsUI.framework; path = System/Library/Frameworks/UserNotificationsUI.framework; sourceTree = SDKROOT; };
		D0AB0B9F1D6708B9002C78E7 /* Postbox.framework */ = {isa = PBXFileReference; lastKnownFileType = wrapper.framework; name = Postbox.framework; path = "submodules/Postbox/build/Debug-iphoneos/Postbox.framework"; sourceTree = "<group>"; };
		D0AB0BA01D6708B9002C78E7 /* TelegramCore.framework */ = {isa = PBXFileReference; lastKnownFileType = wrapper.framework; name = TelegramCore.framework; path = /TelegramCore.framework; sourceTree = BUILT_PRODUCTS_DIR; };
		D0AC49461D7095A100AA55DA /* MiniAccount.swift */ = {isa = PBXFileReference; fileEncoding = 4; lastKnownFileType = sourcecode.swift; path = MiniAccount.swift; sourceTree = "<group>"; };
		D0ADF913212B398000310BBC /* Telegram-iOS-AppStoreLLC.entitlements */ = {isa = PBXFileReference; fileEncoding = 4; lastKnownFileType = text.plist.entitlements; path = "Telegram-iOS-AppStoreLLC.entitlements"; sourceTree = "<group>"; };
		D0ADF914212B399A00310BBC /* Config-AppStoreLLC.xcconfig */ = {isa = PBXFileReference; lastKnownFileType = text.xcconfig; path = "Config-AppStoreLLC.xcconfig"; sourceTree = "<group>"; };
		D0ADF953212B3B4700310BBC /* Share-AppStoreLLC.entitlements */ = {isa = PBXFileReference; fileEncoding = 4; lastKnownFileType = text.plist.entitlements; path = "Share-AppStoreLLC.entitlements"; sourceTree = "<group>"; };
		D0ADF954212B3B5200310BBC /* SiriIntents-AppStoreLLC.entitlements */ = {isa = PBXFileReference; fileEncoding = 4; lastKnownFileType = text.plist.entitlements; path = "SiriIntents-AppStoreLLC.entitlements"; sourceTree = "<group>"; };
		D0ADF955212B3B6400310BBC /* Widget-AppStoreLLC.entitlements */ = {isa = PBXFileReference; fileEncoding = 4; lastKnownFileType = text.plist.entitlements; path = "Widget-AppStoreLLC.entitlements"; sourceTree = "<group>"; };
		D0ADF957212B56DC00310BBC /* LegacyUserDataImport.swift */ = {isa = PBXFileReference; lastKnownFileType = sourcecode.swift; path = LegacyUserDataImport.swift; sourceTree = "<group>"; };
		D0ADF959212B5AC600310BBC /* LegacyResourceImport.swift */ = {isa = PBXFileReference; lastKnownFileType = sourcecode.swift; path = LegacyResourceImport.swift; sourceTree = "<group>"; };
		D0ADF95B212B636D00310BBC /* LegacyChatImport.swift */ = {isa = PBXFileReference; lastKnownFileType = sourcecode.swift; path = LegacyChatImport.swift; sourceTree = "<group>"; };
		D0ADF95D212C818F00310BBC /* LegacyPreferencesImport.swift */ = {isa = PBXFileReference; lastKnownFileType = sourcecode.swift; path = LegacyPreferencesImport.swift; sourceTree = "<group>"; };
		D0ADF95F212C8DF600310BBC /* TGAutoDownloadPreferences.m */ = {isa = PBXFileReference; fileEncoding = 4; lastKnownFileType = sourcecode.c.objc; path = TGAutoDownloadPreferences.m; sourceTree = "<group>"; };
		D0ADF960212C8DF600310BBC /* TGAutoDownloadPreferences.h */ = {isa = PBXFileReference; fileEncoding = 4; lastKnownFileType = sourcecode.c.h; path = TGAutoDownloadPreferences.h; sourceTree = "<group>"; };
		D0ADF962212C9AA900310BBC /* TGProxyItem.h */ = {isa = PBXFileReference; fileEncoding = 4; lastKnownFileType = sourcecode.c.h; path = TGProxyItem.h; sourceTree = "<group>"; };
		D0ADF963212C9AA900310BBC /* TGProxyItem.m */ = {isa = PBXFileReference; fileEncoding = 4; lastKnownFileType = sourcecode.c.objc; path = TGProxyItem.m; sourceTree = "<group>"; };
		D0AF322A1FACA1A80097362B /* libstdc++.tbd */ = {isa = PBXFileReference; lastKnownFileType = "sourcecode.text-based-dylib-definition"; name = "libstdc++.tbd"; path = "usr/lib/libstdc++.tbd"; sourceTree = SDKROOT; };
		D0AF322D1FACBA270097362B /* TGShareLocationSignals.m */ = {isa = PBXFileReference; fileEncoding = 4; lastKnownFileType = sourcecode.c.objc; path = TGShareLocationSignals.m; sourceTree = "<group>"; };
		D0AF322E1FACBA270097362B /* TGShareLocationSignals.h */ = {isa = PBXFileReference; fileEncoding = 4; lastKnownFileType = sourcecode.c.h; path = TGShareLocationSignals.h; sourceTree = "<group>"; };
		D0B2F737204F4C9900D3BFB9 /* Widget.appex */ = {isa = PBXFileReference; explicitFileType = "wrapper.app-extension"; includeInIndex = 0; path = Widget.appex; sourceTree = BUILT_PRODUCTS_DIR; };
		D0B2F74E204F4D6100D3BFB9 /* Display.framework */ = {isa = PBXFileReference; explicitFileType = wrapper.framework; path = Display.framework; sourceTree = BUILT_PRODUCTS_DIR; };
		D0B2F74F204F4D6100D3BFB9 /* Postbox.framework */ = {isa = PBXFileReference; explicitFileType = wrapper.framework; path = Postbox.framework; sourceTree = BUILT_PRODUCTS_DIR; };
		D0B2F750204F4D6100D3BFB9 /* SwiftSignalKit.framework */ = {isa = PBXFileReference; explicitFileType = wrapper.framework; path = SwiftSignalKit.framework; sourceTree = BUILT_PRODUCTS_DIR; };
		D0B2F751204F4D6100D3BFB9 /* TelegramCore.framework */ = {isa = PBXFileReference; explicitFileType = wrapper.framework; path = TelegramCore.framework; sourceTree = BUILT_PRODUCTS_DIR; };
		D0B2F752204F4D6100D3BFB9 /* TelegramUI.framework */ = {isa = PBXFileReference; explicitFileType = wrapper.framework; path = TelegramUI.framework; sourceTree = BUILT_PRODUCTS_DIR; };
		D0B2F754204F4DF300D3BFB9 /* AsyncDisplayKit.framework */ = {isa = PBXFileReference; explicitFileType = wrapper.framework; path = AsyncDisplayKit.framework; sourceTree = BUILT_PRODUCTS_DIR; };
		D0B2F759204F4EF400D3BFB9 /* Widget-Bridging-Header.h */ = {isa = PBXFileReference; lastKnownFileType = sourcecode.c.h; path = "Widget-Bridging-Header.h"; sourceTree = "<group>"; };
		D0B2F75A204F51E400D3BFB9 /* Widget-AppStore.entitlements */ = {isa = PBXFileReference; fileEncoding = 4; lastKnownFileType = text.plist.entitlements; path = "Widget-AppStore.entitlements"; sourceTree = "<group>"; };
		D0B2F75B204F51E500D3BFB9 /* Widget-HockeyApp.entitlements */ = {isa = PBXFileReference; fileEncoding = 4; lastKnownFileType = text.plist.entitlements; path = "Widget-HockeyApp.entitlements"; sourceTree = "<group>"; };
		D0B2F75F2050102600D3BFB9 /* PeerNode.swift */ = {isa = PBXFileReference; lastKnownFileType = sourcecode.swift; path = PeerNode.swift; sourceTree = "<group>"; };
		D0B3B53A21666C0000FC60A0 /* LegacyFileImport.swift */ = {isa = PBXFileReference; lastKnownFileType = sourcecode.swift; path = LegacyFileImport.swift; sourceTree = "<group>"; };
		D0B844591DACF507005F29E1 /* HockeySDK.framework */ = {isa = PBXFileReference; lastKnownFileType = wrapper.framework; name = HockeySDK.framework; path = "third-party/HockeySDK.framework"; sourceTree = "<group>"; };
		D0B8445A1DACF507005F29E1 /* HockeySDKResources.bundle */ = {isa = PBXFileReference; lastKnownFileType = "wrapper.plug-in"; name = HockeySDKResources.bundle; path = "third-party/HockeySDKResources.bundle"; sourceTree = "<group>"; };
		D0B8445F1DACF561005F29E1 /* libc++.tbd */ = {isa = PBXFileReference; lastKnownFileType = "sourcecode.text-based-dylib-definition"; name = "libc++.tbd"; path = "usr/lib/libc++.tbd"; sourceTree = SDKROOT; };
		D0BEAF721E54C9A900BD963D /* ApplicationContext.swift */ = {isa = PBXFileReference; fileEncoding = 4; lastKnownFileType = sourcecode.swift; path = ApplicationContext.swift; sourceTree = "<group>"; };
		D0C2DFF51CC4D1B20044FF83 /* AssetsLibrary.framework */ = {isa = PBXFileReference; lastKnownFileType = wrapper.framework; name = AssetsLibrary.framework; path = System/Library/Frameworks/AssetsLibrary.framework; sourceTree = SDKROOT; };
		D0C2DFF71CC4D1BA0044FF83 /* MobileCoreServices.framework */ = {isa = PBXFileReference; lastKnownFileType = wrapper.framework; name = MobileCoreServices.framework; path = System/Library/Frameworks/MobileCoreServices.framework; sourceTree = SDKROOT; };
		D0C2DFF91CC4D1C90044FF83 /* QuickLook.framework */ = {isa = PBXFileReference; lastKnownFileType = wrapper.framework; name = QuickLook.framework; path = System/Library/Frameworks/QuickLook.framework; sourceTree = SDKROOT; };
		D0C50E451E9459BF00F62E39 /* libopus.a */ = {isa = PBXFileReference; lastKnownFileType = archive.ar; name = libopus.a; path = "submodules/TelegramUI/third-party/opus/lib/libopus.a"; sourceTree = "<group>"; };
		D0CAF2F21D75FFAB0011F558 /* MtProtoKitDynamic.framework */ = {isa = PBXFileReference; lastKnownFileType = wrapper.framework; path = MtProtoKitDynamic.framework; sourceTree = BUILT_PRODUCTS_DIR; };
		D0CAF3171D76394C0011F558 /* TelegramCore.framework */ = {isa = PBXFileReference; lastKnownFileType = wrapper.framework; name = TelegramCore.framework; path = "submodules/TelegramCore/build/Debug-iphoneos/TelegramCore.framework"; sourceTree = "<group>"; };
		D0CD17B41CC3AE14007C5650 /* AsyncDisplayKit.framework */ = {isa = PBXFileReference; lastKnownFileType = wrapper.framework; path = AsyncDisplayKit.framework; sourceTree = BUILT_PRODUCTS_DIR; };
		D0CE6F1A213ED11100BCD44B /* TGPresentationAutoNightPreferences.h */ = {isa = PBXFileReference; lastKnownFileType = sourcecode.c.h; path = TGPresentationAutoNightPreferences.h; sourceTree = "<group>"; };
		D0CE6F1B213ED11100BCD44B /* TGPresentationAutoNightPreferences.m */ = {isa = PBXFileReference; lastKnownFileType = sourcecode.c.objc; path = TGPresentationAutoNightPreferences.m; sourceTree = "<group>"; };
		D0CE6F1F213EDA4200BCD44B /* pt */ = {isa = PBXFileReference; lastKnownFileType = text.plist.strings; name = pt; path = Localizable.strings; sourceTree = "<group>"; };
		D0CE6F21213EDA4200BCD44B /* pt */ = {isa = PBXFileReference; lastKnownFileType = text.plist.strings; name = pt; path = InfoPlist.strings; sourceTree = "<group>"; };
		D0CE6F23213EDA4200BCD44B /* pt */ = {isa = PBXFileReference; lastKnownFileType = text.plist.xml; name = pt; path = AppIntentVocabulary.plist; sourceTree = "<group>"; };
		D0CE6F26213EDA4300BCD44B /* it */ = {isa = PBXFileReference; lastKnownFileType = text.plist.strings; name = it; path = Localizable.strings; sourceTree = "<group>"; };
		D0CE6F28213EDA4300BCD44B /* it */ = {isa = PBXFileReference; lastKnownFileType = text.plist.strings; name = it; path = InfoPlist.strings; sourceTree = "<group>"; };
		D0CE6F2A213EDA4300BCD44B /* it */ = {isa = PBXFileReference; lastKnownFileType = text.plist.xml; name = it; path = AppIntentVocabulary.plist; sourceTree = "<group>"; };
		D0CE6F2D213EDA4300BCD44B /* ko */ = {isa = PBXFileReference; lastKnownFileType = text.plist.strings; name = ko; path = Localizable.strings; sourceTree = "<group>"; };
		D0CE6F2F213EDA4300BCD44B /* ko */ = {isa = PBXFileReference; lastKnownFileType = text.plist.strings; name = ko; path = InfoPlist.strings; sourceTree = "<group>"; };
		D0CE6F31213EDA4300BCD44B /* ko */ = {isa = PBXFileReference; lastKnownFileType = text.plist.xml; name = ko; path = AppIntentVocabulary.plist; sourceTree = "<group>"; };
		D0CE6F34213EDA4300BCD44B /* nl */ = {isa = PBXFileReference; lastKnownFileType = text.plist.strings; name = nl; path = Localizable.strings; sourceTree = "<group>"; };
		D0CE6F36213EDA4300BCD44B /* nl */ = {isa = PBXFileReference; lastKnownFileType = text.plist.strings; name = nl; path = InfoPlist.strings; sourceTree = "<group>"; };
		D0CE6F38213EDA4300BCD44B /* nl */ = {isa = PBXFileReference; lastKnownFileType = text.plist.xml; name = nl; path = AppIntentVocabulary.plist; sourceTree = "<group>"; };
		D0CE6F3B213EDA4300BCD44B /* ru */ = {isa = PBXFileReference; lastKnownFileType = text.plist.strings; name = ru; path = Localizable.strings; sourceTree = "<group>"; };
		D0CE6F3D213EDA4300BCD44B /* ru */ = {isa = PBXFileReference; lastKnownFileType = text.plist.strings; name = ru; path = InfoPlist.strings; sourceTree = "<group>"; };
		D0CE6F3F213EDA4300BCD44B /* ru */ = {isa = PBXFileReference; lastKnownFileType = text.plist.xml; name = ru; path = AppIntentVocabulary.plist; sourceTree = "<group>"; };
		D0CE6F42213EDA4400BCD44B /* es */ = {isa = PBXFileReference; lastKnownFileType = text.plist.strings; name = es; path = Localizable.strings; sourceTree = "<group>"; };
		D0CE6F44213EDA4400BCD44B /* es */ = {isa = PBXFileReference; lastKnownFileType = text.plist.strings; name = es; path = InfoPlist.strings; sourceTree = "<group>"; };
		D0CE6F46213EDA4400BCD44B /* es */ = {isa = PBXFileReference; lastKnownFileType = text.plist.xml; name = es; path = AppIntentVocabulary.plist; sourceTree = "<group>"; };
		D0CE6F49213EDA4400BCD44B /* ar */ = {isa = PBXFileReference; lastKnownFileType = text.plist.strings; name = ar; path = Localizable.strings; sourceTree = "<group>"; };
		D0CE6F4B213EDA4400BCD44B /* ar */ = {isa = PBXFileReference; lastKnownFileType = text.plist.strings; name = ar; path = InfoPlist.strings; sourceTree = "<group>"; };
		D0CE6F4D213EDA4400BCD44B /* ar */ = {isa = PBXFileReference; lastKnownFileType = text.plist.xml; name = ar; path = AppIntentVocabulary.plist; sourceTree = "<group>"; };
		D0CE6F50213EDA4400BCD44B /* de */ = {isa = PBXFileReference; lastKnownFileType = text.plist.strings; name = de; path = Localizable.strings; sourceTree = "<group>"; };
		D0CE6F52213EDA4400BCD44B /* de */ = {isa = PBXFileReference; lastKnownFileType = text.plist.strings; name = de; path = InfoPlist.strings; sourceTree = "<group>"; };
		D0CE6F54213EDA4400BCD44B /* de */ = {isa = PBXFileReference; lastKnownFileType = text.plist.xml; name = de; path = AppIntentVocabulary.plist; sourceTree = "<group>"; };
		D0CFBB921FD88C2900B65C0D /* begin_record.caf */ = {isa = PBXFileReference; lastKnownFileType = file; name = begin_record.caf; path = "Telegram-iOS/Resources/begin_record.caf"; sourceTree = "<group>"; };
		D0D17E891CAAD66600C4750B /* Accelerate.framework */ = {isa = PBXFileReference; lastKnownFileType = wrapper.framework; name = Accelerate.framework; path = System/Library/Frameworks/Accelerate.framework; sourceTree = SDKROOT; };
		D0D2276E212739120028F943 /* LegacyDataImport.swift */ = {isa = PBXFileReference; lastKnownFileType = sourcecode.swift; path = LegacyDataImport.swift; sourceTree = "<group>"; };
		D0D268761D79A70A00C422DA /* SiriIntents.appex */ = {isa = PBXFileReference; explicitFileType = "wrapper.app-extension"; includeInIndex = 0; path = SiriIntents.appex; sourceTree = BUILT_PRODUCTS_DIR; };
		D0D268781D79A70A00C422DA /* IntentHandler.swift */ = {isa = PBXFileReference; lastKnownFileType = sourcecode.swift; path = IntentHandler.swift; sourceTree = "<group>"; };
		D0D2687A1D79A70A00C422DA /* Info.plist */ = {isa = PBXFileReference; lastKnownFileType = text.plist.xml; path = Info.plist; sourceTree = "<group>"; };
		D0D268801D79A70A00C422DA /* IntentsUI.framework */ = {isa = PBXFileReference; lastKnownFileType = wrapper.framework; name = IntentsUI.framework; path = System/Library/Frameworks/IntentsUI.framework; sourceTree = SDKROOT; };
		D0D268831D79A70A00C422DA /* IntentViewController.swift */ = {isa = PBXFileReference; lastKnownFileType = sourcecode.swift; path = IntentViewController.swift; sourceTree = "<group>"; };
		D0D268861D79A70A00C422DA /* Base */ = {isa = PBXFileReference; lastKnownFileType = file.storyboard; name = Base; path = Base.lproj/MainInterface.storyboard; sourceTree = "<group>"; };
		D0D268881D79A70A00C422DA /* Info.plist */ = {isa = PBXFileReference; lastKnownFileType = text.plist.xml; path = Info.plist; sourceTree = "<group>"; };
		D0D268971D79AF1B00C422DA /* SiriIntents-AppStore.entitlements */ = {isa = PBXFileReference; lastKnownFileType = text.plist.entitlements; path = "SiriIntents-AppStore.entitlements"; sourceTree = "<group>"; };
		D0D268981D79AF3900C422DA /* SiriIntentsUI.entitlements */ = {isa = PBXFileReference; lastKnownFileType = text.plist.entitlements; path = SiriIntentsUI.entitlements; sourceTree = "<group>"; };
		D0E3A7071B285B5000A402D9 /* Telegram-iOS-Hockeyapp.entitlements */ = {isa = PBXFileReference; lastKnownFileType = text.plist.entitlements; path = "Telegram-iOS-Hockeyapp.entitlements"; sourceTree = "<group>"; };
		D0E41A381D65A69C00FBFC00 /* NotificationCenter.framework */ = {isa = PBXFileReference; lastKnownFileType = wrapper.framework; name = NotificationCenter.framework; path = System/Library/Frameworks/NotificationCenter.framework; sourceTree = SDKROOT; };
		D0E41A3B1D65A69C00FBFC00 /* TodayViewController.swift */ = {isa = PBXFileReference; lastKnownFileType = sourcecode.swift; path = TodayViewController.swift; sourceTree = "<group>"; };
		D0E41A3E1D65A69C00FBFC00 /* Base */ = {isa = PBXFileReference; lastKnownFileType = file.storyboard; name = Base; path = Base.lproj/MainInterface.storyboard; sourceTree = "<group>"; };
		D0E41A401D65A69C00FBFC00 /* Info.plist */ = {isa = PBXFileReference; lastKnownFileType = text.plist.xml; path = Info.plist; sourceTree = "<group>"; };
		D0E8B8A82044496B00605593 /* voip_connecting.mp3 */ = {isa = PBXFileReference; lastKnownFileType = audio.mp3; name = voip_connecting.mp3; path = "Telegram-iOS/Resources/voip_connecting.mp3"; sourceTree = "<group>"; };
		D0E8B8A92044496C00605593 /* voip_end.caf */ = {isa = PBXFileReference; lastKnownFileType = file; name = voip_end.caf; path = "Telegram-iOS/Resources/voip_end.caf"; sourceTree = "<group>"; };
		D0E8B8AA2044496C00605593 /* voip_fail.caf */ = {isa = PBXFileReference; lastKnownFileType = file; name = voip_fail.caf; path = "Telegram-iOS/Resources/voip_fail.caf"; sourceTree = "<group>"; };
		D0E8B8AB2044496C00605593 /* voip_ringback.caf */ = {isa = PBXFileReference; lastKnownFileType = file; name = voip_ringback.caf; path = "Telegram-iOS/Resources/voip_ringback.caf"; sourceTree = "<group>"; };
		D0E8B8AC2044496C00605593 /* voip_busy.caf */ = {isa = PBXFileReference; lastKnownFileType = file; name = voip_busy.caf; path = "Telegram-iOS/Resources/voip_busy.caf"; sourceTree = "<group>"; };
		D0EA97961FE8536900792DD6 /* SiriIntents-Hockeyapp.entitlements */ = {isa = PBXFileReference; fileEncoding = 4; lastKnownFileType = text.plist.entitlements; path = "SiriIntents-Hockeyapp.entitlements"; sourceTree = "<group>"; };
		D0EA97971FE8537000792DD6 /* Share-HockeyApp.entitlements */ = {isa = PBXFileReference; fileEncoding = 4; lastKnownFileType = text.plist.entitlements; path = "Share-HockeyApp.entitlements"; sourceTree = "<group>"; };
		D0EA97981FE8537000792DD6 /* Share-AppStore.entitlements */ = {isa = PBXFileReference; fileEncoding = 4; lastKnownFileType = text.plist.entitlements; path = "Share-AppStore.entitlements"; sourceTree = "<group>"; };
		D0EB243A201B77C400F6CC13 /* ClearNotificationsManager.swift */ = {isa = PBXFileReference; lastKnownFileType = sourcecode.swift; path = ClearNotificationsManager.swift; sourceTree = "<group>"; };
		D0ECCB7C1FE9C38500609802 /* Telegram-iOS UITests.xctest */ = {isa = PBXFileReference; explicitFileType = wrapper.cfbundle; includeInIndex = 0; path = "Telegram-iOS UITests.xctest"; sourceTree = BUILT_PRODUCTS_DIR; };
		D0ECCB7E1FE9C38500609802 /* Telegram_iOS_UITests.swift */ = {isa = PBXFileReference; lastKnownFileType = sourcecode.swift; path = Telegram_iOS_UITests.swift; sourceTree = "<group>"; };
		D0ECCB801FE9C38500609802 /* Info.plist */ = {isa = PBXFileReference; lastKnownFileType = text.plist.xml; path = Info.plist; sourceTree = "<group>"; };
		D0ECCB891FE9C4AC00609802 /* SnapshotHelper.swift */ = {isa = PBXFileReference; fileEncoding = 4; lastKnownFileType = sourcecode.swift; path = SnapshotHelper.swift; sourceTree = "<group>"; };
		D0ECCB8C1FE9CE3F00609802 /* SnapshotChatList.swift */ = {isa = PBXFileReference; lastKnownFileType = sourcecode.swift; path = SnapshotChatList.swift; sourceTree = "<group>"; };
		D0F575122083B96B00F1C1E1 /* CloudKit.framework */ = {isa = PBXFileReference; lastKnownFileType = wrapper.framework; name = CloudKit.framework; path = System/Library/Frameworks/CloudKit.framework; sourceTree = SDKROOT; };
		D0FC1947201D2DA700FEDBB2 /* SFCompactRounded-Semibold.otf */ = {isa = PBXFileReference; lastKnownFileType = file; name = "SFCompactRounded-Semibold.otf"; path = "Telegram-iOS/Resources/SFCompactRounded-Semibold.otf"; sourceTree = "<group>"; };
/* End PBXFileReference section */

/* Begin PBXFrameworksBuildPhase section */
		09C56F942172797400BDF00F /* Frameworks */ = {
			isa = PBXFrameworksBuildPhase;
			buildActionMask = 2147483647;
			files = (
				0972C6E021791D950069E98A /* UserNotifications.framework in Frameworks */,
				09CFB212217299E80083F7A3 /* CoreLocation.framework in Frameworks */,
				09C5723D21728C0E00BDF00F /* CoreGraphics.framework in Frameworks */,
			);
			runOnlyForDeploymentPostprocessing = 0;
		};
		D00859991B28189D00EAF753 /* Frameworks */ = {
			isa = PBXFrameworksBuildPhase;
			buildActionMask = 2147483647;
			files = (
				09C50E88217385CF009E676F /* WatchConnectivity.framework in Frameworks */,
				09FDAEE62140477F00BF856F /* MtProtoKitDynamic.framework in Frameworks */,
				D01A47551F4DBED700383CC1 /* HockeySDK.framework in Frameworks */,
				D0A18D631E149043004C6734 /* PushKit.framework in Frameworks */,
				D0B844601DACF561005F29E1 /* libc++.tbd in Frameworks */,
				D06706621D5118F500DED3E3 /* TelegramCore.framework in Frameworks */,
				D0C2DFF81CC4D1BA0044FF83 /* MobileCoreServices.framework in Frameworks */,
				D0CD17B51CC3AE14007C5650 /* AsyncDisplayKit.framework in Frameworks */,
				D0D17E8A1CAAD66600C4750B /* Accelerate.framework in Frameworks */,
				D0F575132083B96B00F1C1E1 /* CloudKit.framework in Frameworks */,
				D0B4AF8F1EC122A700D51FF6 /* TelegramUI.framework in Frameworks */,
				D096C2BE1CC3C021006D814E /* Display.framework in Frameworks */,
				D055BD441B7E216400F06C0A /* MapKit.framework in Frameworks */,
				D09A59601B5858DB00FC3724 /* SystemConfiguration.framework in Frameworks */,
			);
			runOnlyForDeploymentPostprocessing = 0;
		};
		D00859AE1B28189D00EAF753 /* Frameworks */ = {
			isa = PBXFrameworksBuildPhase;
			buildActionMask = 2147483647;
			files = (
			);
			runOnlyForDeploymentPostprocessing = 0;
		};
		D02CF5F9215D9ABE00E0F56A /* Frameworks */ = {
			isa = PBXFrameworksBuildPhase;
			buildActionMask = 2147483647;
			files = (
				D051DB0B215E5D1C00F30F92 /* TelegramUI.framework in Frameworks */,
				D02CF615215DA24900E0F56A /* Display.framework in Frameworks */,
				D02CF617215DA24900E0F56A /* Postbox.framework in Frameworks */,
				D02CF619215DA24900E0F56A /* SwiftSignalKit.framework in Frameworks */,
				D02CF61B215DA24900E0F56A /* TelegramCore.framework in Frameworks */,
				D02CF5FE215D9ABF00E0F56A /* UserNotificationsUI.framework in Frameworks */,
				D02CF5FD215D9ABF00E0F56A /* UserNotifications.framework in Frameworks */,
			);
			runOnlyForDeploymentPostprocessing = 0;
		};
		D03B0E751D63484500955575 /* Frameworks */ = {
			isa = PBXFrameworksBuildPhase;
			buildActionMask = 2147483647;
			files = (
				D0AF322C1FACA1B00097362B /* libc++.tbd in Frameworks */,
				D0AF32291FACA1920097362B /* Accelerate.framework in Frameworks */,
				D08410501FABDD54008FFE92 /* MtProtoKitDynamic.framework in Frameworks */,
				D08410481FABDCF2008FFE92 /* LegacyComponents.framework in Frameworks */,
				D05F63721EC124D90004BE28 /* TelegramUI.framework in Frameworks */,
				D03B0E8A1D634B1100955575 /* Display.framework in Frameworks */,
				D03B0E8B1D634B1100955575 /* SwiftSignalKit.framework in Frameworks */,
				D03B0E8C1D634B1100955575 /* TelegramCore.framework in Frameworks */,
			);
			runOnlyForDeploymentPostprocessing = 0;
		};
		D0B2F734204F4C9900D3BFB9 /* Frameworks */ = {
			isa = PBXFrameworksBuildPhase;
			buildActionMask = 2147483647;
			files = (
				D0B2F74A204F4D6100D3BFB9 /* Postbox.framework in Frameworks */,
				D0B2F74B204F4D6100D3BFB9 /* SwiftSignalKit.framework in Frameworks */,
				D0B2F74C204F4D6100D3BFB9 /* TelegramCore.framework in Frameworks */,
				D0B2F738204F4C9900D3BFB9 /* NotificationCenter.framework in Frameworks */,
			);
			runOnlyForDeploymentPostprocessing = 0;
		};
		D0D268731D79A70A00C422DA /* Frameworks */ = {
			isa = PBXFrameworksBuildPhase;
			buildActionMask = 2147483647;
			files = (
				D08985042118B46F00918162 /* SwiftSignalKit.framework in Frameworks */,
				D08984FE2118B3F100918162 /* MtProtoKitDynamic.framework in Frameworks */,
				D08985002118B3F100918162 /* Postbox.framework in Frameworks */,
				D08985022118B3F100918162 /* TelegramCore.framework in Frameworks */,
			);
			runOnlyForDeploymentPostprocessing = 0;
		};
		D0ECCB791FE9C38500609802 /* Frameworks */ = {
			isa = PBXFrameworksBuildPhase;
			buildActionMask = 2147483647;
			files = (
			);
			runOnlyForDeploymentPostprocessing = 0;
		};
/* End PBXFrameworksBuildPhase section */

/* Begin PBXGroup section */
		092F368121542CE4001A9F49 /* Supporting Files */ = {
			isa = PBXGroup;
			children = (
				092F368221542CF2001A9F49 /* en.lproj */,
			);
			path = "Supporting Files";
			sourceTree = "<group>";
		};
		092F368221542CF2001A9F49 /* en.lproj */ = {
			isa = PBXGroup;
			children = (
				092F368321542D6C001A9F49 /* Localizable.strings */,
			);
			path = en.lproj;
			sourceTree = "<group>";
		};
		0972C6E121792CED0069E98A /* ru.lproj */ = {
			isa = PBXGroup;
			children = (
				0972C6E221792D120069E98A /* InfoPlist.strings */,
			);
			path = ru.lproj;
			sourceTree = "<group>";
		};
		09C50E7821738150009E676F /* Watch */ = {
			isa = PBXGroup;
			children = (
				0956AF2B217B4642008106D0 /* WatchCommunicationManager.swift */,
				09C50E892173AEDB009E676F /* WatchRequestHandlers.swift */,
				09D304212174335F00C00567 /* WatchBridge.swift */,
				09C50E7921738178009E676F /* TGBridgeServer.h */,
				09C50E7A21738178009E676F /* TGBridgeServer.m */,
			);
			name = Watch;
			sourceTree = "<group>";
		};
		09C56F8C2172797200BDF00F /* Watch */ = {
			isa = PBXGroup;
			children = (
				09C5711E21727B5E00BDF00F /* External */,
				09C56F9B2172797500BDF00F /* Extension */,
				09C5711F21727B7200BDF00F /* Bridge */,
				09C56FB821727A1200BDF00F /* App */,
			);
			path = Watch;
			sourceTree = "<group>";
		};
		09C56F9B2172797500BDF00F /* Extension */ = {
			isa = PBXGroup;
			children = (
				09C5712421727C0500BDF00F /* Controllers */,
				09C5712521727C0900BDF00F /* Components */,
				09C5712621727C1600BDF00F /* Utils */,
				09C5712721727C2000BDF00F /* Resources */,
				09C5712121727BF800BDF00F /* TGExtensionDelegate.h */,
				09C5712221727BF800BDF00F /* TGExtensionDelegate.m */,
				09C56FA22172797500BDF00F /* Info.plist */,
			);
			path = Extension;
			sourceTree = "<group>";
		};
		09C56FB821727A1200BDF00F /* App */ = {
			isa = PBXGroup;
			children = (
				09C56F922172797400BDF00F /* Info.plist */,
				09C56F8D2172797200BDF00F /* Interface.storyboard */,
				09C56F902172797400BDF00F /* Assets.xcassets */,
			);
			path = App;
			sourceTree = "<group>";
		};
		09C5711E21727B5E00BDF00F /* External */ = {
			isa = PBXGroup;
			children = (
				09C5727221728D0000BDF00F /* SAtomic.h */,
				09C5724921728CFD00BDF00F /* SAtomic.m */,
				09C5723F21728CFC00BDF00F /* SBag.h */,
				09C5725321728CFE00BDF00F /* SBag.m */,
				09C5724821728CFD00BDF00F /* SBlockDisposable.h */,
				09C5725921728CFE00BDF00F /* SBlockDisposable.m */,
				09C5724621728CFD00BDF00F /* SDisposable.h */,
				09C5726F21728D0000BDF00F /* SDisposableSet.h */,
				09C5726C21728D0000BDF00F /* SDisposableSet.m */,
				09C5725C21728CFE00BDF00F /* SMetaDisposable.h */,
				09C5724E21728CFD00BDF00F /* SMetaDisposable.m */,
				09C5726121728CFF00BDF00F /* SMulticastSignalManager.h */,
				09C5724D21728CFD00BDF00F /* SMulticastSignalManager.m */,
				09C5726521728CFF00BDF00F /* SQueue.h */,
				09C5726721728CFF00BDF00F /* SQueue.m */,
				09C5726A21728D0000BDF00F /* SSignal.h */,
				09C5726D21728D0000BDF00F /* SSignal.m */,
				09C5724F21728CFD00BDF00F /* SSignal+Accumulate.h */,
				09C5723E21728CFC00BDF00F /* SSignal+Accumulate.m */,
				09C5724221728CFC00BDF00F /* SSignal+Catch.h */,
				09C5724421728CFD00BDF00F /* SSignal+Catch.m */,
				09C5724C21728CFD00BDF00F /* SSignal+Combine.h */,
				09C5724521728CFD00BDF00F /* SSignal+Combine.m */,
				09C5726E21728D0000BDF00F /* SSignal+Dispatch.h */,
				09C5725221728CFE00BDF00F /* SSignal+Dispatch.m */,
				09C5725021728CFD00BDF00F /* SSignal+Mapping.h */,
				09C5727121728D0000BDF00F /* SSignal+Mapping.m */,
				09C5726921728D0000BDF00F /* SSignal+Meta.h */,
				09C5727021728D0000BDF00F /* SSignal+Meta.m */,
				09C5725821728CFE00BDF00F /* SSignal+Multicast.h */,
				09C5725521728CFE00BDF00F /* SSignal+Multicast.m */,
				09C5724021728CFC00BDF00F /* SSignal+Pipe.h */,
				09C5725E21728CFF00BDF00F /* SSignal+Pipe.m */,
				09C5726421728CFF00BDF00F /* SSignal+SideEffects.h */,
				09C5725A21728CFE00BDF00F /* SSignal+SideEffects.m */,
				09C5726621728CFF00BDF00F /* SSignal+Single.h */,
				09C5726021728CFF00BDF00F /* SSignal+Single.m */,
				09C5724A21728CFD00BDF00F /* SSignal+Take.h */,
				09C5725721728CFE00BDF00F /* SSignal+Take.m */,
				09C5726321728CFF00BDF00F /* SSignal+Timing.h */,
				09C5724321728CFD00BDF00F /* SSignal+Timing.m */,
				09C5725621728CFE00BDF00F /* SSignalKit.h */,
				09C5726821728CFF00BDF00F /* SSubscriber.h */,
				09C5725D21728CFF00BDF00F /* SSubscriber.m */,
				09C5726B21728D0000BDF00F /* SThreadPool.h */,
				09C5727321728D0000BDF00F /* SThreadPool.m */,
				09C5724121728CFC00BDF00F /* SThreadPoolQueue.h */,
				09C5724B21728CFD00BDF00F /* SThreadPoolQueue.m */,
				09C5725121728CFD00BDF00F /* SThreadPoolTask.h */,
				09C5725421728CFE00BDF00F /* SThreadPoolTask.m */,
				09C5725F21728CFF00BDF00F /* STimer.h */,
				09C5726221728CFF00BDF00F /* STimer.m */,
				09C5724721728CFD00BDF00F /* SVariable.h */,
				09C5725B21728CFE00BDF00F /* SVariable.m */,
			);
			path = External;
			sourceTree = "<group>";
		};
		09C5711F21727B7200BDF00F /* Bridge */ = {
			isa = PBXGroup;
			children = (
				09C57290217291BC00BDF00F /* Model */,
				09C5728E217291AC00BDF00F /* Signals */,
				09C573362172974E00BDF00F /* TGBridgePeerIdAdapter.h */,
				09C572CC2172939F00BDF00F /* TGBridgeClient.h */,
				09C572D02172939F00BDF00F /* TGBridgeClient.m */,
				09C572CF2172939F00BDF00F /* TGBridgeCommon.h */,
				09C572CE2172939F00BDF00F /* TGBridgeCommon.m */,
				09C50E902173B247009E676F /* TGBridgeSubscriptions.h */,
				09C50E8F2173B247009E676F /* TGBridgeSubscriptions.m */,
			);
			name = Bridge;
			sourceTree = "<group>";
		};
		09C5712421727C0500BDF00F /* Controllers */ = {
			isa = PBXGroup;
			children = (
				09C5716B21727F8000BDF00F /* Audio */,
				09C5716C21727F8A00BDF00F /* External */,
				09C5716D21727F9300BDF00F /* Common */,
				09C5717021727FB600BDF00F /* Chat */,
				09C5716F21727FAF00BDF00F /* Chat List */,
				09C5717321727FC500BDF00F /* Message */,
				09C5717521727FD600BDF00F /* Profile */,
				09C5717121727FBA00BDF00F /* Compose */,
				09C5716E21727FA700BDF00F /* Contacts */,
				09C5717221727FC100BDF00F /* Location */,
				09C5717621727FDA00BDF00F /* Stickers */,
				09C5717421727FD100BDF00F /* Bots */,
			);
			name = Controllers;
			sourceTree = "<group>";
		};
		09C5712521727C0900BDF00F /* Components */ = {
			isa = PBXGroup;
			children = (
				09C5715B21727ED400BDF00F /* Interface */,
				09C5715C21727EE600BDF00F /* TGBridgeUserCache.h */,
				09C5715E21727EE700BDF00F /* TGBridgeUserCache.m */,
				09C5715D21727EE700BDF00F /* TGFileCache.h */,
				09C5715F21727EE700BDF00F /* TGFileCache.m */,
			);
			name = Components;
			sourceTree = "<group>";
		};
		09C5712621727C1600BDF00F /* Utils */ = {
			isa = PBXGroup;
			children = (
				09C5713621727CFC00BDF00F /* TGDateUtils.h */,
				09C5713921727CFD00BDF00F /* TGDateUtils.m */,
				09C5712D21727CFC00BDF00F /* TGGeometry.h */,
				09C5712F21727CFC00BDF00F /* TGGeometry.m */,
				09C5713021727CFC00BDF00F /* TGIndexPath.h */,
				09C5713D21727CFD00BDF00F /* TGIndexPath.m */,
				09C5713321727CFC00BDF00F /* TGLocationUtils.h */,
				09C5712E21727CFC00BDF00F /* TGLocationUtils.m */,
				09C5712821727CFB00BDF00F /* TGStringUtils.h */,
				09C5713A21727CFD00BDF00F /* TGStringUtils.m */,
				09C5713721727CFD00BDF00F /* TGWatchColor.h */,
				09C5713221727CFC00BDF00F /* TGWatchColor.m */,
				09C5713421727CFC00BDF00F /* TGWatchCommon.h */,
				09C5713521727CFC00BDF00F /* TGWatchCommon.m */,
				09C5713821727CFD00BDF00F /* WKInterface+TGInterface.h */,
				09C5713B21727CFD00BDF00F /* WKInterface+TGInterface.m */,
				09C5713C21727CFD00BDF00F /* WKInterfaceGroup+Signals.h */,
				09C5712C21727CFC00BDF00F /* WKInterfaceGroup+Signals.m */,
				09C5712921727CFB00BDF00F /* WKInterfaceImage+Signals.h */,
				09C5712B21727CFC00BDF00F /* WKInterfaceImage+Signals.m */,
			);
			name = Utils;
			sourceTree = "<group>";
		};
		09C5712721727C2000BDF00F /* Resources */ = {
			isa = PBXGroup;
			children = (
				09C5714E21727DD900BDF00F /* File@2x.png */,
				09C5714D21727DD900BDF00F /* Location@2x.png */,
				09C5714B21727DD900BDF00F /* MediaAudio@2x.png */,
				09C5714F21727DD900BDF00F /* MediaDocument@2x.png */,
				09C5715021727DD900BDF00F /* MediaLocation@2x.png */,
				09C5714C21727DD900BDF00F /* MediaPhoto@2x.png */,
				09C5715121727DD900BDF00F /* MediaVideo@2x.png */,
				09C5715221727DD900BDF00F /* VerifiedList@2x.png */,
			);
			path = Resources;
			sourceTree = "<group>";
		};
		09C5715B21727ED400BDF00F /* Interface */ = {
			isa = PBXGroup;
			children = (
				09C5712321727BF800BDF00F /* TGInterfaceController.h */,
				09C5712021727BF800BDF00F /* TGInterfaceController.m */,
				09C5716421727F1500BDF00F /* TGInputController.h */,
				09C5716321727F1500BDF00F /* TGInputController.m */,
				09C5716521727F1500BDF00F /* TGInterfaceMenu.h */,
				09C5716621727F1500BDF00F /* TGInterfaceMenu.m */,
				09C5716721727F1500BDF00F /* TGTableDeltaUpdater.h */,
				09C5716221727F1500BDF00F /* TGTableDeltaUpdater.m */,
				09C5712A21727CFC00BDF00F /* WKInterfaceTable+TGDataDrivenTable.h */,
				09C5713121727CFC00BDF00F /* WKInterfaceTable+TGDataDrivenTable.m */,
			);
			name = Interface;
			sourceTree = "<group>";
		};
		09C5716B21727F8000BDF00F /* Audio */ = {
			isa = PBXGroup;
			children = (
				09C5717721727FE900BDF00F /* TGAudioMicAlertController.h */,
				09C5717821727FE900BDF00F /* TGAudioMicAlertController.m */,
			);
			name = Audio;
			sourceTree = "<group>";
		};
		09C5716C21727F8A00BDF00F /* External */ = {
			isa = PBXGroup;
			children = (
				09C5717A2172800800BDF00F /* TGComplicationController.h */,
				09C5717C2172800800BDF00F /* TGComplicationController.m */,
				09C571792172800800BDF00F /* TGNotificationController.h */,
				09C5717B2172800800BDF00F /* TGNotificationController.m */,
			);
			name = External;
			sourceTree = "<group>";
		};
		09C5716D21727F9300BDF00F /* Common */ = {
			isa = PBXGroup;
			children = (
				09C5717F2172802400BDF00F /* Views */,
				09C5717E2172802200BDF00F /* TGUserRowController.h */,
				09C5717D2172802200BDF00F /* TGUserRowController.m */,
			);
			name = Common;
			sourceTree = "<group>";
		};
		09C5716E21727FA700BDF00F /* Contacts */ = {
			isa = PBXGroup;
			children = (
				09C571A82172865300BDF00F /* TGContactsController.h */,
				09C571A92172865400BDF00F /* TGContactsController.m */,
			);
			name = Contacts;
			sourceTree = "<group>";
		};
		09C5716F21727FAF00BDF00F /* Chat List */ = {
			isa = PBXGroup;
			children = (
				09C5719D217285AD00BDF00F /* Views */,
				09C57199217280E500BDF00F /* TGNeoChatsController.h */,
				09C5719A217280E500BDF00F /* TGNeoChatsController.m */,
			);
			name = "Chat List";
			sourceTree = "<group>";
		};
		09C5717021727FB600BDF00F /* Chat */ = {
			isa = PBXGroup;
			children = (
				09C5719C2172859F00BDF00F /* Views */,
				09C571A52172861600BDF00F /* TGNeoConversationController.h */,
				09C571A42172861600BDF00F /* TGNeoConversationController.m */,
			);
			name = Chat;
			sourceTree = "<group>";
		};
		09C5717121727FBA00BDF00F /* Compose */ = {
			isa = PBXGroup;
			children = (
				09C571A72172863D00BDF00F /* TGComposeController.h */,
				09C571A62172863D00BDF00F /* TGComposeController.m */,
			);
			name = Compose;
			sourceTree = "<group>";
		};
		09C5717221727FC100BDF00F /* Location */ = {
			isa = PBXGroup;
			children = (
				09C571AA2172866B00BDF00F /* Views */,
				09C571AB2172867400BDF00F /* TGLocationController.h */,
				09C571AC2172867400BDF00F /* TGLocationController.m */,
			);
			name = Location;
			sourceTree = "<group>";
		};
		09C5717321727FC500BDF00F /* Message */ = {
			isa = PBXGroup;
			children = (
				09C571B2217286AF00BDF00F /* Views */,
				09C571B4217286BA00BDF00F /* TGMessageViewController.h */,
				09C571B3217286BA00BDF00F /* TGMessageViewController.m */,
			);
			name = Message;
			sourceTree = "<group>";
		};
		09C5717421727FD100BDF00F /* Bots */ = {
			isa = PBXGroup;
			children = (
				09C571B1217286A300BDF00F /* Views */,
				09C571F5217287EF00BDF00F /* TGBotCommandController.h */,
				09C571F6217287EF00BDF00F /* TGBotCommandController.m */,
				09C571F7217287F000BDF00F /* TGBotKeyboardController.h */,
				09C571F8217287F000BDF00F /* TGBotKeyboardController.m */,
			);
			name = Bots;
			sourceTree = "<group>";
		};
		09C5717521727FD600BDF00F /* Profile */ = {
			isa = PBXGroup;
			children = (
				09C571BB2172870E00BDF00F /* Views */,
				09C571BE2172872B00BDF00F /* TGGroupInfoController.h */,
				09C571BD2172872B00BDF00F /* TGGroupInfoController.m */,
				09C571BF2172872C00BDF00F /* TGProfilePhotoController.h */,
				09C571C12172872C00BDF00F /* TGProfilePhotoController.m */,
				09C571C22172872C00BDF00F /* TGUserInfoController.h */,
				09C571C02172872C00BDF00F /* TGUserInfoController.m */,
			);
			name = Profile;
			sourceTree = "<group>";
		};
		09C5717621727FDA00BDF00F /* Stickers */ = {
			isa = PBXGroup;
			children = (
				09C571E72172878900BDF00F /* TGStickerPackRowController.h */,
				09C571E22172878800BDF00F /* TGStickerPackRowController.m */,
				09C571E12172878800BDF00F /* TGStickerPacksController.h */,
				09C571E32172878900BDF00F /* TGStickerPacksController.m */,
				09C571E82172878900BDF00F /* TGStickersController.h */,
				09C571E62172878900BDF00F /* TGStickersController.m */,
				09C571EA2172878900BDF00F /* TGStickersHeaderController.h */,
				09C571DF2172878800BDF00F /* TGStickersHeaderController.m */,
				09C571E02172878800BDF00F /* TGStickersRowController.h */,
				09C571E42172878900BDF00F /* TGStickersRowController.m */,
				09C571E92172878900BDF00F /* TGStickersSectionHeaderController.h */,
				09C571E52172878900BDF00F /* TGStickersSectionHeaderController.m */,
			);
			name = Stickers;
			sourceTree = "<group>";
		};
		09C5717F2172802400BDF00F /* Views */ = {
			isa = PBXGroup;
			children = (
				09C571852172805700BDF00F /* TGAvatarViewModel.h */,
				09C571882172805700BDF00F /* TGAvatarViewModel.m */,
				09C571842172805700BDF00F /* TGMessageViewModel.h */,
				09C571862172805700BDF00F /* TGMessageViewModel.m */,
				09C5718A2172805700BDF00F /* TGNeoAttachmentViewModel.h */,
				09C571822172805700BDF00F /* TGNeoAttachmentViewModel.m */,
				09C5718C2172805800BDF00F /* TGNeoImageViewModel.h */,
				09C5718D2172805800BDF00F /* TGNeoImageViewModel.m */,
				09C571802172805700BDF00F /* TGNeoLabelViewModel.h */,
				09C571832172805700BDF00F /* TGNeoLabelViewModel.m */,
				09C571812172805700BDF00F /* TGNeoRenderableViewModel.h */,
				09C571892172805700BDF00F /* TGNeoRenderableViewModel.m */,
				09C5718B2172805800BDF00F /* TGNeoViewModel.h */,
				09C571872172805700BDF00F /* TGNeoViewModel.m */,
			);
			name = Views;
			sourceTree = "<group>";
		};
		09C5719C2172859F00BDF00F /* Views */ = {
			isa = PBXGroup;
			children = (
				09C572232172889200BDF00F /* TGNeoAudioMessageViewModel.h */,
				09C5721F2172889200BDF00F /* TGNeoAudioMessageViewModel.m */,
				09C571FF2172888E00BDF00F /* TGNeoBackgroundViewModel.h */,
				09C572202172889200BDF00F /* TGNeoBackgroundViewModel.m */,
				09C572122172889000BDF00F /* TGNeoBubbleMessageViewModel.h */,
				09C572072172888F00BDF00F /* TGNeoBubbleMessageViewModel.m */,
				09C5721D2172889100BDF00F /* TGNeoContactMessageViewModel.h */,
				09C5720D2172889000BDF00F /* TGNeoContactMessageViewModel.m */,
				09C5721C2172889100BDF00F /* TGNeoConversationMediaRowController.h */,
				09C572162172889100BDF00F /* TGNeoConversationMediaRowController.m */,
				09C5721A2172889100BDF00F /* TGNeoConversationSimpleRowController.h */,
				09C572042172888F00BDF00F /* TGNeoConversationSimpleRowController.m */,
				09C572092172888F00BDF00F /* TGNeoConversationStaticRowController.h */,
				09C572002172888E00BDF00F /* TGNeoConversationStaticRowController.m */,
				09C572142172889100BDF00F /* TGNeoConversationTimeRowController.h */,
				09C572102172889000BDF00F /* TGNeoConversationTimeRowController.m */,
				09C572112172889000BDF00F /* TGNeoFileMessageViewModel.h */,
				09C572012172888E00BDF00F /* TGNeoFileMessageViewModel.m */,
				09C572032172888F00BDF00F /* TGNeoForwardHeaderViewModel.h */,
				09C5721B2172889100BDF00F /* TGNeoForwardHeaderViewModel.m */,
				09C5720B2172889000BDF00F /* TGNeoMediaMessageViewModel.h */,
				09C5720F2172889000BDF00F /* TGNeoMediaMessageViewModel.m */,
				09C572052172888F00BDF00F /* TGNeoMessageViewModel.h */,
				09C572172172889100BDF00F /* TGNeoMessageViewModel.m */,
				09C572182172889100BDF00F /* TGNeoReplyHeaderViewModel.h */,
				09C5720E2172889000BDF00F /* TGNeoReplyHeaderViewModel.m */,
				09C572212172889200BDF00F /* TGNeoRowController.h */,
				09C5720A2172888F00BDF00F /* TGNeoRowController.m */,
				09C572192172889100BDF00F /* TGNeoServiceMessageViewModel.h */,
				09C5720C2172889000BDF00F /* TGNeoServiceMessageViewModel.m */,
				09C572242172889200BDF00F /* TGNeoSmiliesMessageViewModel.h */,
				09C572132172889000BDF00F /* TGNeoSmiliesMessageViewModel.m */,
				09C572022172888F00BDF00F /* TGNeoStickerMessageViewModel.h */,
				09C572062172888F00BDF00F /* TGNeoStickerMessageViewModel.m */,
				09C572222172889200BDF00F /* TGNeoTextMessageViewModel.h */,
				09C572152172889100BDF00F /* TGNeoTextMessageViewModel.m */,
				09C5721E2172889200BDF00F /* TGNeoVenueMessageViewModel.h */,
				09C572082172888F00BDF00F /* TGNeoVenueMessageViewModel.m */,
				09C571FB2172882D00BDF00F /* TGConversationFooterController.h */,
				09C571FC2172882D00BDF00F /* TGConversationFooterController.m */,
				09C571F92172880900BDF00F /* TGChatInfo.h */,
				09C571FA2172880900BDF00F /* TGChatInfo.m */,
				09C571FD2172883E00BDF00F /* TGChatTimestamp.h */,
				09C571FE2172883E00BDF00F /* TGChatTimestamp.m */,
				09C571A22172860000BDF00F /* TGNeoConversationRowController.h */,
				09C571A32172860000BDF00F /* TGNeoConversationRowController.m */,
				0956AF2D217B8109008106D0 /* TGNeoUnsupportedMessageViewModel.h */,
				0956AF2E217B8109008106D0 /* TGNeoUnsupportedMessageViewModel.m */,
			);
			name = Views;
			sourceTree = "<group>";
		};
		09C5719D217285AD00BDF00F /* Views */ = {
			isa = PBXGroup;
			children = (
				09C571A1217285CE00BDF00F /* TGNeoChatRowController.h */,
				09C571A0217285CE00BDF00F /* TGNeoChatRowController.m */,
				09C5719E217285CE00BDF00F /* TGNeoChatViewModel.h */,
				09C5719F217285CE00BDF00F /* TGNeoChatViewModel.m */,
			);
			name = Views;
			sourceTree = "<group>";
		};
		09C571AA2172866B00BDF00F /* Views */ = {
			isa = PBXGroup;
			children = (
				09C571AF2172869600BDF00F /* TGLocationMapHeaderController.h */,
				09C571AE2172869500BDF00F /* TGLocationMapHeaderController.m */,
				09C571B02172869600BDF00F /* TGLocationVenueRowController.h */,
				09C571AD2172869500BDF00F /* TGLocationVenueRowController.m */,
			);
			name = Views;
			sourceTree = "<group>";
		};
		09C571B1217286A300BDF00F /* Views */ = {
			isa = PBXGroup;
			children = (
				09C571F3217287E500BDF00F /* TGBotKeyboardButtonController.h */,
				09C571F4217287E500BDF00F /* TGBotKeyboardButtonController.m */,
			);
			name = Views;
			sourceTree = "<group>";
		};
		09C571B2217286AF00BDF00F /* Views */ = {
			isa = PBXGroup;
			children = (
				09C571B7217286D700BDF00F /* TGMessageViewFooterController.h */,
				09C571B9217286D700BDF00F /* TGMessageViewFooterController.m */,
				09C571BA217286D700BDF00F /* TGMessageViewMessageRowController.h */,
				09C571B5217286D700BDF00F /* TGMessageViewMessageRowController.m */,
				09C571B8217286D700BDF00F /* TGMessageViewWebPageRowController.h */,
				09C571B6217286D700BDF00F /* TGMessageViewWebPageRowController.m */,
			);
			name = Views;
			sourceTree = "<group>";
		};
		09C571BB2172870E00BDF00F /* Views */ = {
			isa = PBXGroup;
			children = (
				09C571CB2172874500BDF00F /* TGGroupInfoFooterController.h */,
				09C571C72172874500BDF00F /* TGGroupInfoFooterController.m */,
				09C571C52172874500BDF00F /* TGGroupInfoHeaderController.h */,
				09C571C42172874500BDF00F /* TGGroupInfoHeaderController.m */,
				09C571C62172874500BDF00F /* TGUserHandle.h */,
				09C571C92172874500BDF00F /* TGUserHandle.m */,
				09C571C32172874500BDF00F /* TGUserHandleRowController.h */,
				09C571CA2172874500BDF00F /* TGUserHandleRowController.m */,
				09C571C82172874500BDF00F /* TGUserInfoHeaderController.h */,
				09C571CC2172874600BDF00F /* TGUserInfoHeaderController.m */,
			);
			name = Views;
			sourceTree = "<group>";
		};
		09C5728E217291AC00BDF00F /* Signals */ = {
			isa = PBXGroup;
			children = (
				09C572B1217292B900BDF00F /* TGBridgeAudioSignals.h */,
				09C572C1217292BA00BDF00F /* TGBridgeAudioSignals.m */,
				09C572B2217292B900BDF00F /* TGBridgeBotSignals.h */,
				09C572BB217292B900BDF00F /* TGBridgeBotSignals.m */,
				09C572BF217292BA00BDF00F /* TGBridgeChatListSignals.h */,
				09C572AF217292B900BDF00F /* TGBridgeChatListSignals.m */,
				09C572B9217292B900BDF00F /* TGBridgeChatMessageListSignals.h */,
				09C572C6217292BA00BDF00F /* TGBridgeChatMessageListSignals.m */,
				09C572B7217292B900BDF00F /* TGBridgeContactsSignals.h */,
				09C572BE217292BA00BDF00F /* TGBridgeContactsSignals.m */,
				09C572C8217292BA00BDF00F /* TGBridgeConversationSignals.h */,
				09C572B0217292B900BDF00F /* TGBridgeConversationSignals.m */,
				09C572BC217292B900BDF00F /* TGBridgeLocationSignals.h */,
				09C572C4217292BA00BDF00F /* TGBridgeLocationSignals.m */,
				09C572C7217292BA00BDF00F /* TGBridgeMediaSignals.h */,
				09C572C5217292BA00BDF00F /* TGBridgeMediaSignals.m */,
				09C572B4217292B900BDF00F /* TGBridgePeerSettingsSignals.h */,
				09C572C3217292BA00BDF00F /* TGBridgePeerSettingsSignals.m */,
				09C572C2217292BA00BDF00F /* TGBridgePresetsSignals.h */,
				09C572AE217292B900BDF00F /* TGBridgePresetsSignals.m */,
				09C572C0217292BA00BDF00F /* TGBridgeRemoteSignals.h */,
				09C572AD217292B800BDF00F /* TGBridgeRemoteSignals.m */,
				09C572BA217292B900BDF00F /* TGBridgeSendMessageSignals.h */,
				09C572B5217292B900BDF00F /* TGBridgeSendMessageSignals.m */,
				09C572B6217292B900BDF00F /* TGBridgeStateSignal.h */,
				09C572C9217292BB00BDF00F /* TGBridgeStateSignal.m */,
				09C572B3217292B900BDF00F /* TGBridgeStickersSignals.h */,
				09C572B8217292B900BDF00F /* TGBridgeStickersSignals.m */,
				09C572BD217292BA00BDF00F /* TGBridgeUserInfoSignals.h */,
				09C572CA217292BB00BDF00F /* TGBridgeUserInfoSignals.m */,
			);
			name = Signals;
			sourceTree = "<group>";
		};
		09C57290217291BC00BDF00F /* Model */ = {
			isa = PBXGroup;
			children = (
				09C572CB2172938100BDF00F /* Media */,
				09C572EA2172953400BDF00F /* TGBridgeBotCommandInfo.h */,
				09C572EF2172953500BDF00F /* TGBridgeBotCommandInfo.m */,
				09C572E82172953400BDF00F /* TGBridgeBotInfo.h */,
				09C573102172953800BDF00F /* TGBridgeBotInfo.m */,
				09C572DD2172953300BDF00F /* TGBridgeBotReplyMarkup.h */,
				09C572D92172953300BDF00F /* TGBridgeBotReplyMarkup.m */,
				09C572F12172953500BDF00F /* TGBridgeChat.h */,
				09C573092172953700BDF00F /* TGBridgeChat.m */,
				09C572DB2172953300BDF00F /* TGBridgeChat+TGTableItem.h */,
				09C572F62172953500BDF00F /* TGBridgeChat+TGTableItem.m */,
				09C573142172953800BDF00F /* TGBridgeChatMessages.h */,
				09C5730C2172953700BDF00F /* TGBridgeChatMessages.m */,
				09C573032172953600BDF00F /* TGBridgeContext.h */,
				09C573072172953700BDF00F /* TGBridgeContext.m */,
				09C5730B2172953700BDF00F /* TGBridgeLocationVenue.h */,
				09C572F32172953500BDF00F /* TGBridgeLocationVenue.m */,
				09C573152172953800BDF00F /* TGBridgeLocationVenue+TGTableItem.h */,
				09C572FF2172953600BDF00F /* TGBridgeLocationVenue+TGTableItem.m */,
				09C572D62172953200BDF00F /* TGBridgeMediaAttachment.h */,
				09C572F92172953600BDF00F /* TGBridgeMediaAttachment.m */,
				09C573042172953700BDF00F /* TGBridgeMessage.h */,
				09C572DF2172953300BDF00F /* TGBridgeMessage.m */,
				09C572F72172953500BDF00F /* TGBridgeMessage+TGTableItem.h */,
				09C572D72172953300BDF00F /* TGBridgeMessage+TGTableItem.m */,
				09C573022172953600BDF00F /* TGBridgePeerNotificationSettings.h */,
				09C572FC2172953600BDF00F /* TGBridgePeerNotificationSettings.m */,
				09C573132172953800BDF00F /* TGBridgeStickerPack.h */,
				09C572E32172953400BDF00F /* TGBridgeStickerPack.m */,
				09C572EB2172953400BDF00F /* TGBridgeUser.h */,
				09C572ED2172953400BDF00F /* TGBridgeUser.m */,
				09C573052172953700BDF00F /* TGBridgeUser+TGTableItem.h */,
				09C572E92172953400BDF00F /* TGBridgeUser+TGTableItem.m */,
			);
			name = Model;
			sourceTree = "<group>";
		};
		09C572CB2172938100BDF00F /* Media */ = {
			isa = PBXGroup;
			children = (
				09C572DC2172953300BDF00F /* TGBridgeActionMediaAttachment.h */,
				09C572E22172953300BDF00F /* TGBridgeActionMediaAttachment.m */,
				09C573082172953700BDF00F /* TGBridgeAudioMediaAttachment.h */,
				09C572E02172953300BDF00F /* TGBridgeAudioMediaAttachment.m */,
				09C572DA2172953300BDF00F /* TGBridgeContactMediaAttachment.h */,
				09C572DE2172953300BDF00F /* TGBridgeContactMediaAttachment.m */,
				09C572F02172953500BDF00F /* TGBridgeDocumentMediaAttachment.h */,
				09C572FB2172953600BDF00F /* TGBridgeDocumentMediaAttachment.m */,
				09C572FE2172953600BDF00F /* TGBridgeForwardedMessageMediaAttachment.h */,
				09C572E62172953400BDF00F /* TGBridgeForwardedMessageMediaAttachment.m */,
				09C572EE2172953400BDF00F /* TGBridgeImageMediaAttachment.h */,
				09C572F22172953500BDF00F /* TGBridgeImageMediaAttachment.m */,
				09C572E72172953400BDF00F /* TGBridgeLocationMediaAttachment.h */,
				09C573002172953600BDF00F /* TGBridgeLocationMediaAttachment.m */,
				09C572F82172953500BDF00F /* TGBridgeMessageEntitiesAttachment.h */,
				09C5730A2172953700BDF00F /* TGBridgeMessageEntitiesAttachment.m */,
				09C572E12172953300BDF00F /* TGBridgeReplyMarkupMediaAttachment.h */,
				09C5730D2172953800BDF00F /* TGBridgeReplyMarkupMediaAttachment.m */,
				09C572EC2172953400BDF00F /* TGBridgeReplyMessageMediaAttachment.h */,
				09C572FD2172953600BDF00F /* TGBridgeReplyMessageMediaAttachment.m */,
				09C573112172953800BDF00F /* TGBridgeUnsupportedMediaAttachment.h */,
				09C5730F2172953800BDF00F /* TGBridgeUnsupportedMediaAttachment.m */,
				09C573062172953700BDF00F /* TGBridgeVideoMediaAttachment.h */,
				09C572E42172953400BDF00F /* TGBridgeVideoMediaAttachment.m */,
				09C573122172953800BDF00F /* TGBridgeWebPageMediaAttachment.h */,
				09C572F52172953500BDF00F /* TGBridgeWebPageMediaAttachment.m */,
				09C572FA2172953600BDF00F /* TGBridgeMessageEntities.h */,
				09C572F42172953500BDF00F /* TGBridgeMessageEntities.m */,
			);
			name = Media;
			sourceTree = "<group>";
		};
		D00859931B28189D00EAF753 = {
			isa = PBXGroup;
			children = (
				D023EBB31DDB2F0E00BD496D /* Resources */,
				D03B0E791D63484500955575 /* Share */,
				D0D268771D79A70A00C422DA /* SiriIntents */,
				D0D268821D79A70A00C422DA /* SiriIntentsUI */,
				D02CF5FF215D9ABF00E0F56A /* NotificationContent */,
				09C56F8C2172797200BDF00F /* Watch */,
				D00859C21B281E0000EAF753 /* Frameworks */,
				D008599E1B28189D00EAF753 /* Telegram-iOS */,
				D0400EE31D5B912E007931CE /* NotificationService */,
				D0E41A3A1D65A69C00FBFC00 /* Widget */,
				D0ECCB7D1FE9C38500609802 /* Telegram-iOS UITests */,
				D00859B41B28189D00EAF753 /* Telegram-iOSTests */,
				D008599D1B28189D00EAF753 /* Products */,
			);
			sourceTree = "<group>";
		};
		D008599D1B28189D00EAF753 /* Products */ = {
			isa = PBXGroup;
			children = (
				D008599C1B28189D00EAF753 /* Telegram X.app */,
				D00859B11B28189D00EAF753 /* Telegram-iOSTests.xctest */,
				D03B0E781D63484500955575 /* Share.appex */,
				D0D268761D79A70A00C422DA /* SiriIntents.appex */,
				D0ECCB7C1FE9C38500609802 /* Telegram-iOS UITests.xctest */,
				D0B2F737204F4C9900D3BFB9 /* Widget.appex */,
				D02CF5FC215D9ABE00E0F56A /* NotificationContent.appex */,
				09C56F8B2172797200BDF00F /* Watch.app */,
				09C56F972172797400BDF00F /* Watch Extension.appex */,
			);
			name = Products;
			sourceTree = "<group>";
		};
		D008599E1B28189D00EAF753 /* Telegram-iOS */ = {
			isa = PBXGroup;
			children = (
				09C50E7821738150009E676F /* Watch */,
				D0ADF914212B399A00310BBC /* Config-AppStoreLLC.xcconfig */,
				D079FD021F06BBD60038FADE /* Config-AppStore.xcconfig */,
				D0924FFE1FE52C75003F693F /* Config-Hockeyapp Internal.xcconfig */,
				D079FD011F06BBD60038FADE /* Config-Hockeyapp.xcconfig */,
				D021D4D8219CAEDD0064BEBA /* Config-Fork.xcconfig */,
				D0ADF913212B398000310BBC /* Telegram-iOS-AppStoreLLC.entitlements */,
				D079FD001F06BBD10038FADE /* Telegram-iOS-AppStore.entitlements */,
				D0E3A7071B285B5000A402D9 /* Telegram-iOS-Hockeyapp.entitlements */,
				D021D4D7219CAEDD0064BEBA /* Telegram-iOS-Fork.entitlements */,
				D00859A11B28189D00EAF753 /* AppDelegate.swift */,
				D0BEAF721E54C9A900BD963D /* ApplicationContext.swift */,
				D053DAD22018ED2B00993D32 /* LockedWindowCoveringView.swift */,
				D084023120E1883500065674 /* ApplicationShortcutItem.swift */,
				D0A18D641E15C020004C6734 /* WakeupManager.swift */,
				D0A18D681E16AC9D004C6734 /* NotificationManager.swift */,
				D0EB243A201B77C400F6CC13 /* ClearNotificationsManager.swift */,
				D00859A81B28189D00EAF753 /* Images.xcassets */,
				D00859AA1B28189D00EAF753 /* LaunchScreen.xib */,
				D0ADF956212B56C200310BBC /* Legacy Data Import */,
				D0ECCB8B1FE9CE2B00609802 /* Snapshots */,
				D008599F1B28189D00EAF753 /* Supporting Files */,
			);
			path = "Telegram-iOS";
			sourceTree = "<group>";
		};
		D008599F1B28189D00EAF753 /* Supporting Files */ = {
			isa = PBXGroup;
			children = (
				D06E4C2D21347D9200088087 /* UIImage+ImageEffects.h */,
				D06E4C2E21347D9200088087 /* UIImage+ImageEffects.m */,
				D0612E481D58B478000C8F02 /* Application.swift */,
				D09250001FE52D2A003F693F /* BuildConfig.h */,
				D09250011FE52D2A003F693F /* BuildConfig.m */,
				D09DCBB41D0C854D00F51FFE /* en.lproj */,
				D0CE6F47213EDA4400BCD44B /* ar.lproj */,
				D0CE6F4E213EDA4400BCD44B /* de.lproj */,
				D0CE6F40213EDA4400BCD44B /* es.lproj */,
				D0CE6F24213EDA4300BCD44B /* it.lproj */,
				D0CE6F2B213EDA4300BCD44B /* ko.lproj */,
				D0CE6F32213EDA4300BCD44B /* nl.lproj */,
				D0CE6F1D213EDA4200BCD44B /* pt.lproj */,
				D0CE6F39213EDA4300BCD44B /* ru.lproj */,
				D00859A01B28189D00EAF753 /* Info.plist */,
				D09A59B71B5876B600FC3724 /* Telegram-Bridging-Header.h */,
				D02E31221BD803E800CD3F01 /* main.m */,
			);
			name = "Supporting Files";
			sourceTree = "<group>";
		};
		D00859B41B28189D00EAF753 /* Telegram-iOSTests */ = {
			isa = PBXGroup;
			children = (
				D00859B71B28189D00EAF753 /* Telegram_iOSTests.swift */,
				D03BCCC91C6EBD670097A291 /* ListViewTests.swift */,
				D00859B51B28189D00EAF753 /* Supporting Files */,
			);
			path = "Telegram-iOSTests";
			sourceTree = "<group>";
		};
		D00859B51B28189D00EAF753 /* Supporting Files */ = {
			isa = PBXGroup;
			children = (
				D00859B61B28189D00EAF753 /* Info.plist */,
			);
			name = "Supporting Files";
			sourceTree = "<group>";
		};
		D00859C21B281E0000EAF753 /* Frameworks */ = {
			isa = PBXGroup;
			children = (
				0972C6DF21791D950069E98A /* UserNotifications.framework */,
				09C50E87217385CF009E676F /* WatchConnectivity.framework */,
				09C50E852173854D009E676F /* WatchKit.framework */,
				09CFB211217299E80083F7A3 /* CoreLocation.framework */,
				09C5723C21728C0E00BDF00F /* CoreGraphics.framework */,
				D02CF614215DA24900E0F56A /* Display.framework */,
				D02CF616215DA24900E0F56A /* Postbox.framework */,
				D02CF618215DA24900E0F56A /* SwiftSignalKit.framework */,
				D02CF61A215DA24900E0F56A /* TelegramCore.framework */,
				09FDAEE52140477F00BF856F /* MtProtoKitDynamic.framework */,
				D08985032118B46F00918162 /* SwiftSignalKit.framework */,
				D08984FD2118B3F100918162 /* MtProtoKitDynamic.framework */,
				D08984FF2118B3F100918162 /* Postbox.framework */,
				D08985012118B3F100918162 /* TelegramCore.framework */,
				D0F575122083B96B00F1C1E1 /* CloudKit.framework */,
				D0B2F754204F4DF300D3BFB9 /* AsyncDisplayKit.framework */,
				D0B2F74E204F4D6100D3BFB9 /* Display.framework */,
				D0B2F74F204F4D6100D3BFB9 /* Postbox.framework */,
				D0B2F750204F4D6100D3BFB9 /* SwiftSignalKit.framework */,
				D0B2F751204F4D6100D3BFB9 /* TelegramCore.framework */,
				D0B2F752204F4D6100D3BFB9 /* TelegramUI.framework */,
				D0AF322A1FACA1A80097362B /* libstdc++.tbd */,
				D08410511FABDD54008FFE92 /* MtProtoKitDynamic.framework */,
				D08410491FABDCF2008FFE92 /* LegacyComponents.framework */,
				D08410471FABDC7A008FFE92 /* SSignalKit.framework */,
				D01A47541F4DBED700383CC1 /* HockeySDK.framework */,
				D01A47521F4DBEB100383CC1 /* libHockeySDK.a */,
				D0C50E451E9459BF00F62E39 /* libopus.a */,
				D0A18D621E149043004C6734 /* PushKit.framework */,
				D0B8445F1DACF561005F29E1 /* libc++.tbd */,
				D0B844591DACF507005F29E1 /* HockeySDK.framework */,
				D0B8445A1DACF507005F29E1 /* HockeySDKResources.bundle */,
				D0CAF3171D76394C0011F558 /* TelegramCore.framework */,
				D0CAF2F21D75FFAB0011F558 /* MtProtoKitDynamic.framework */,
				D0AB0B9F1D6708B9002C78E7 /* Postbox.framework */,
				D0AB0BA01D6708B9002C78E7 /* TelegramCore.framework */,
				D06706601D51185400DED3E3 /* TelegramCore.framework */,
				D096C2C31CC3C11A006D814E /* SwiftSignalKit.framework */,
				D096C2C01CC3C104006D814E /* Postbox.framework */,
				D096C2BD1CC3C021006D814E /* Display.framework */,
				D0CD17B41CC3AE14007C5650 /* AsyncDisplayKit.framework */,
				D0400ED81D5B8F97007931CE /* TelegramUI.framework */,
				D03B0E951D637A0500955575 /* AsyncDisplayKit.framework */,
				D03B0E871D634B1100955575 /* Display.framework */,
				D03B0E881D634B1100955575 /* SwiftSignalKit.framework */,
				D03B0E891D634B1100955575 /* TelegramCore.framework */,
				D0369C8F1D3E2E5000D91AFC /* libbz2.tbd */,
				D0369C8D1D3E2E4800D91AFC /* VideoToolbox.framework */,
				D0369C8B1D3E2C9500D91AFC /* libiconv.tbd */,
				D0C2DFF91CC4D1C90044FF83 /* QuickLook.framework */,
				D0C2DFF71CC4D1BA0044FF83 /* MobileCoreServices.framework */,
				D0C2DFF51CC4D1B20044FF83 /* AssetsLibrary.framework */,
				D0D17E891CAAD66600C4750B /* Accelerate.framework */,
				D055BD431B7E216400F06C0A /* MapKit.framework */,
				D09A595F1B5858DB00FC3724 /* SystemConfiguration.framework */,
				D0AA1A671D568BA400152314 /* UserNotifications.framework */,
				D0AA1A691D568BA400152314 /* UserNotificationsUI.framework */,
				D0E41A381D65A69C00FBFC00 /* NotificationCenter.framework */,
				D0D268801D79A70A00C422DA /* IntentsUI.framework */,
			);
			name = Frameworks;
			sourceTree = "<group>";
		};
		D023EBB31DDB2F0E00BD496D /* Resources */ = {
			isa = PBXGroup;
			children = (
				D0E8B8AC2044496C00605593 /* voip_busy.caf */,
				D0E8B8A82044496B00605593 /* voip_connecting.mp3 */,
				D0E8B8A92044496C00605593 /* voip_end.caf */,
				D0E8B8AA2044496C00605593 /* voip_fail.caf */,
				D0E8B8AB2044496C00605593 /* voip_ringback.caf */,
				D0FC1947201D2DA700FEDBB2 /* SFCompactRounded-Semibold.otf */,
				D0CFBB921FD88C2900B65C0D /* begin_record.caf */,
				D001D5A91F878DA300DF975A /* PhoneCountries.txt */,
				D04DCC0A1F71C80000B021D7 /* notifications */,
				D050F21B1E49DEDE00988324 /* intro */,
			);
			name = Resources;
			sourceTree = "<group>";
		};
		D02CF5FF215D9ABF00E0F56A /* NotificationContent */ = {
			isa = PBXGroup;
			children = (
				D051DB0C215E5E2300F30F92 /* NotificationContent.entitlements */,
				D02CF612215DA1C900E0F56A /* NotificationContent-AppStore.entitlements */,
				D02CF613215DA1C900E0F56A /* NotificationContent-AppStoreLLC.entitlements */,
				D02CF611215DA1C900E0F56A /* NotificationContent-HockeyApp.entitlements */,
				D021D4DC219CB1160064BEBA /* NotificationContent-Fork.entitlements */,
				D02CF600215D9ABF00E0F56A /* NotificationViewController.swift */,
				D02CF602215D9ABF00E0F56A /* MainInterface.storyboard */,
				D02CF61D215E522400E0F56A /* NotificationContent-Bridging-Header.h */,
				D02CF605215D9ABF00E0F56A /* Info.plist */,
			);
			path = NotificationContent;
			sourceTree = "<group>";
		};
		D03B0E791D63484500955575 /* Share */ = {
			isa = PBXGroup;
			children = (
				092F368121542CE4001A9F49 /* Supporting Files */,
				D0ADF953212B3B4700310BBC /* Share-AppStoreLLC.entitlements */,
				D0EA97981FE8537000792DD6 /* Share-AppStore.entitlements */,
				D0EA97971FE8537000792DD6 /* Share-HockeyApp.entitlements */,
				D021D4DA219CB0EF0064BEBA /* Share-Fork.entitlements */,
				D084104A1FABDCFD008FFE92 /* TGContactModel.h */,
				D084104C1FABDCFD008FFE92 /* TGContactModel.m */,
				D084104B1FABDCFD008FFE92 /* TGMimeTypeMap.h */,
				D084104D1FABDCFD008FFE92 /* TGMimeTypeMap.m */,
				D08410431FABDC5B008FFE92 /* TGItemProviderSignals.h */,
				D08410441FABDC5C008FFE92 /* TGItemProviderSignals.m */,
				D0AF322E1FACBA270097362B /* TGShareLocationSignals.h */,
				D0AF322D1FACBA270097362B /* TGShareLocationSignals.m */,
				D03B0E7A1D63484500955575 /* ShareRootController.swift */,
				D08410521FABDEC8008FFE92 /* Share-Bridging-Header.h */,
				D03B0E7F1D63484500955575 /* Info.plist */,
				D08410531FABE428008FFE92 /* ShareItems.swift */,
			);
			path = Share;
			sourceTree = "<group>";
		};
		D0400EE31D5B912E007931CE /* NotificationService */ = {
			isa = PBXGroup;
			children = (
				D0400EEE1D5B9540007931CE /* NotificationService.entitlements */,
				D0400EE41D5B912E007931CE /* NotificationService.swift */,
				D0400EE61D5B912E007931CE /* Info.plist */,
				D0AC49461D7095A100AA55DA /* MiniAccount.swift */,
			);
			path = NotificationService;
			sourceTree = "<group>";
		};
		D04DCC0A1F71C80000B021D7 /* notifications */ = {
			isa = PBXGroup;
			children = (
				D04DCC0B1F71C80000B021D7 /* 0.m4a */,
				D04DCC0C1F71C80000B021D7 /* 1.m4a */,
				D04DCC0D1F71C80000B021D7 /* 100.m4a */,
				D04DCC0E1F71C80000B021D7 /* 101.m4a */,
				D04DCC0F1F71C80000B021D7 /* 102.m4a */,
				D04DCC101F71C80000B021D7 /* 103.m4a */,
				D04DCC111F71C80000B021D7 /* 104.m4a */,
				D04DCC121F71C80000B021D7 /* 105.m4a */,
				D04DCC131F71C80000B021D7 /* 106.m4a */,
				D04DCC141F71C80000B021D7 /* 107.m4a */,
				D04DCC151F71C80000B021D7 /* 108.m4a */,
				D04DCC161F71C80000B021D7 /* 109.m4a */,
				D04DCC171F71C80000B021D7 /* 110.m4a */,
				D04DCC181F71C80000B021D7 /* 111.m4a */,
				D04DCC191F71C80000B021D7 /* 2.m4a */,
				D04DCC1A1F71C80000B021D7 /* 3.m4a */,
				D04DCC1B1F71C80000B021D7 /* 4.m4a */,
				D04DCC1C1F71C80000B021D7 /* 5.m4a */,
				D04DCC1D1F71C80000B021D7 /* 6.m4a */,
				D04DCC1E1F71C80000B021D7 /* 7.m4a */,
				D04DCC1F1F71C80000B021D7 /* 8.m4a */,
				D04DCC201F71C80000B021D7 /* 9.m4a */,
			);
			name = notifications;
			path = "Telegram-iOS/Resources/notifications";
			sourceTree = "<group>";
		};
		D04FA1AE2145E37F0006EF45 /* en.lproj */ = {
			isa = PBXGroup;
			children = (
				D04FA1AF2145E37F0006EF45 /* Localizable.strings */,
				D04FA1B12145E37F0006EF45 /* InfoPlist.strings */,
			);
			path = en.lproj;
			sourceTree = "<group>";
		};
		D04FA1B32145E37F0006EF45 /* de.lproj */ = {
			isa = PBXGroup;
			children = (
				D04FA1B42145E37F0006EF45 /* InfoPlist.strings */,
			);
			path = de.lproj;
			sourceTree = "<group>";
		};
		D04FA1B62145E3800006EF45 /* ar.lproj */ = {
			isa = PBXGroup;
			children = (
				D04FA1B72145E3800006EF45 /* InfoPlist.strings */,
			);
			path = ar.lproj;
			sourceTree = "<group>";
		};
		D04FA1B92145E3800006EF45 /* nl.lproj */ = {
			isa = PBXGroup;
			children = (
				D04FA1BA2145E3800006EF45 /* InfoPlist.strings */,
			);
			path = nl.lproj;
			sourceTree = "<group>";
		};
		D04FA1BC2145E3800006EF45 /* ko.lproj */ = {
			isa = PBXGroup;
			children = (
				D04FA1BD2145E3800006EF45 /* InfoPlist.strings */,
			);
			path = ko.lproj;
			sourceTree = "<group>";
		};
		D04FA1BF2145E3800006EF45 /* it.lproj */ = {
			isa = PBXGroup;
			children = (
				D04FA1C02145E3800006EF45 /* InfoPlist.strings */,
			);
			path = it.lproj;
			sourceTree = "<group>";
		};
		D04FA1C22145E3810006EF45 /* pt.lproj */ = {
			isa = PBXGroup;
			children = (
				D04FA1C32145E3810006EF45 /* InfoPlist.strings */,
			);
			path = pt.lproj;
			sourceTree = "<group>";
		};
		D04FA1C52145E3810006EF45 /* es.lproj */ = {
			isa = PBXGroup;
			children = (
				D04FA1C62145E3810006EF45 /* InfoPlist.strings */,
			);
			path = es.lproj;
			sourceTree = "<group>";
		};
		D050F21B1E49DEDE00988324 /* intro */ = {
			isa = PBXGroup;
			children = (
				D050F21C1E49DEDE00988324 /* fast_arrow@2x.png */,
				D050F21D1E49DEDE00988324 /* fast_arrow_shadow@2x.png */,
				D050F21E1E49DEDE00988324 /* fast_body@2x.png */,
				D050F21F1E49DEDE00988324 /* fast_spiral@2x.png */,
				D050F2201E49DEDE00988324 /* ic_bubble@2x.png */,
				D050F2211E49DEDE00988324 /* ic_bubble_dot@2x.png */,
				D050F2221E49DEDE00988324 /* ic_cam@2x.png */,
				D050F2231E49DEDE00988324 /* ic_cam_lens@2x.png */,
				D050F2241E49DEDE00988324 /* ic_pencil@2x.png */,
				D050F2251E49DEDE00988324 /* ic_pin@2x.png */,
				D050F2261E49DEDE00988324 /* ic_smile@2x.png */,
				D050F2271E49DEDE00988324 /* ic_smile_eye@2x.png */,
				D050F2281E49DEDE00988324 /* ic_videocam@2x.png */,
				D050F2291E49DEDE00988324 /* knot_down@2x.png */,
				D050F22A1E49DEDE00988324 /* knot_up1@2x.png */,
				D050F22B1E49DEDE00988324 /* powerful_infinity@2x.png */,
				D050F22C1E49DEDE00988324 /* powerful_infinity_white@2x.png */,
				D050F22D1E49DEDE00988324 /* powerful_mask@2x.png */,
				D050F22E1E49DEDE00988324 /* powerful_star@2x.png */,
				D050F22F1E49DEDE00988324 /* private_door@2x.png */,
				D050F2301E49DEDE00988324 /* private_screw@2x.png */,
				D050F2311E49DEDE00988324 /* start_arrow@2x.png */,
				D050F2321E49DEDE00988324 /* start_arrow_ipad.png */,
				D050F2331E49DEDE00988324 /* start_arrow_ipad@2x.png */,
				D050F2341E49DEDE00988324 /* telegram_plane1@2x.png */,
				D050F2351E49DEDE00988324 /* telegram_sphere@2x.png */,
			);
			name = intro;
			path = "Telegram-iOS/Resources/intro";
			sourceTree = "<group>";
		};
		D05B37FE1FEA8E3D0041D2A5 /* Images */ = {
			isa = PBXGroup;
			children = (
				D05B37FF1FEA8E3D0041D2A5 /* Bitmap2.png */,
				D05B38001FEA8E3D0041D2A5 /* Bitmap3.png */,
				D05B38011FEA8E3D0041D2A5 /* Bitmap1.png */,
				D05B38021FEA8E3D0041D2A5 /* Bitmap5.png */,
				D05B38031FEA8E3D0041D2A5 /* Bitmap7.png */,
				D05B38041FEA8E3D0041D2A5 /* Bitmap6.png */,
				D05B38051FEA8E3D0041D2A5 /* Bitmap8.png */,
				D05B38061FEA8E3D0041D2A5 /* Bitmap9.png */,
				D05B38071FEA8E3D0041D2A5 /* Bitmap12.png */,
				D05B38081FEA8E3D0041D2A5 /* Bitmap10.png */,
				D05B38091FEA8E3D0041D2A5 /* Bitmap11.png */,
			);
			path = Images;
			sourceTree = "<group>";
		};
		D09DCBB41D0C854D00F51FFE /* en.lproj */ = {
			isa = PBXGroup;
			children = (
				D00ED7581FE94630001F38BD /* AppIntentVocabulary.plist */,
				D09DCBB51D0C856B00F51FFE /* Localizable.strings */,
				D00ED75B1FE95287001F38BD /* InfoPlist.strings */,
			);
			name = en.lproj;
			sourceTree = "<group>";
		};
		D0ADF956212B56C200310BBC /* Legacy Data Import */ = {
			isa = PBXGroup;
			children = (
				D0D2276E212739120028F943 /* LegacyDataImport.swift */,
				D0ADF957212B56DC00310BBC /* LegacyUserDataImport.swift */,
				D0ADF95B212B636D00310BBC /* LegacyChatImport.swift */,
				D0B3B53A21666C0000FC60A0 /* LegacyFileImport.swift */,
				D0ADF959212B5AC600310BBC /* LegacyResourceImport.swift */,
				D0ADF95D212C818F00310BBC /* LegacyPreferencesImport.swift */,
				D0ADF960212C8DF600310BBC /* TGAutoDownloadPreferences.h */,
				D0ADF95F212C8DF600310BBC /* TGAutoDownloadPreferences.m */,
				D0CE6F1A213ED11100BCD44B /* TGPresentationAutoNightPreferences.h */,
				D0CE6F1B213ED11100BCD44B /* TGPresentationAutoNightPreferences.m */,
				D0ADF962212C9AA900310BBC /* TGProxyItem.h */,
				D0ADF963212C9AA900310BBC /* TGProxyItem.m */,
				D051DB5C21602D6E00F30F92 /* LegacyDataImportSplash.swift */,
				D039FB162170F06A00BD1BAD /* PreFetchedLegacyResource.swift */,
			);
			name = "Legacy Data Import";
			sourceTree = "<group>";
		};
		D0CE6F1D213EDA4200BCD44B /* pt.lproj */ = {
			isa = PBXGroup;
			children = (
				D0CE6F1E213EDA4200BCD44B /* Localizable.strings */,
				D0CE6F20213EDA4200BCD44B /* InfoPlist.strings */,
				D0CE6F22213EDA4200BCD44B /* AppIntentVocabulary.plist */,
			);
			path = pt.lproj;
			sourceTree = "<group>";
		};
		D0CE6F24213EDA4300BCD44B /* it.lproj */ = {
			isa = PBXGroup;
			children = (
				D0CE6F25213EDA4300BCD44B /* Localizable.strings */,
				D0CE6F27213EDA4300BCD44B /* InfoPlist.strings */,
				D0CE6F29213EDA4300BCD44B /* AppIntentVocabulary.plist */,
			);
			path = it.lproj;
			sourceTree = "<group>";
		};
		D0CE6F2B213EDA4300BCD44B /* ko.lproj */ = {
			isa = PBXGroup;
			children = (
				D0CE6F2C213EDA4300BCD44B /* Localizable.strings */,
				D0CE6F2E213EDA4300BCD44B /* InfoPlist.strings */,
				D0CE6F30213EDA4300BCD44B /* AppIntentVocabulary.plist */,
			);
			path = ko.lproj;
			sourceTree = "<group>";
		};
		D0CE6F32213EDA4300BCD44B /* nl.lproj */ = {
			isa = PBXGroup;
			children = (
				D0CE6F33213EDA4300BCD44B /* Localizable.strings */,
				D0CE6F35213EDA4300BCD44B /* InfoPlist.strings */,
				D0CE6F37213EDA4300BCD44B /* AppIntentVocabulary.plist */,
			);
			path = nl.lproj;
			sourceTree = "<group>";
		};
		D0CE6F39213EDA4300BCD44B /* ru.lproj */ = {
			isa = PBXGroup;
			children = (
				D0CE6F3A213EDA4300BCD44B /* Localizable.strings */,
				D0CE6F3C213EDA4300BCD44B /* InfoPlist.strings */,
				D0CE6F3E213EDA4300BCD44B /* AppIntentVocabulary.plist */,
			);
			path = ru.lproj;
			sourceTree = "<group>";
		};
		D0CE6F40213EDA4400BCD44B /* es.lproj */ = {
			isa = PBXGroup;
			children = (
				D0CE6F41213EDA4400BCD44B /* Localizable.strings */,
				D0CE6F43213EDA4400BCD44B /* InfoPlist.strings */,
				D0CE6F45213EDA4400BCD44B /* AppIntentVocabulary.plist */,
			);
			path = es.lproj;
			sourceTree = "<group>";
		};
		D0CE6F47213EDA4400BCD44B /* ar.lproj */ = {
			isa = PBXGroup;
			children = (
				D0CE6F48213EDA4400BCD44B /* Localizable.strings */,
				D0CE6F4A213EDA4400BCD44B /* InfoPlist.strings */,
				D0CE6F4C213EDA4400BCD44B /* AppIntentVocabulary.plist */,
			);
			path = ar.lproj;
			sourceTree = "<group>";
		};
		D0CE6F4E213EDA4400BCD44B /* de.lproj */ = {
			isa = PBXGroup;
			children = (
				D0CE6F4F213EDA4400BCD44B /* Localizable.strings */,
				D0CE6F51213EDA4400BCD44B /* InfoPlist.strings */,
				D0CE6F53213EDA4400BCD44B /* AppIntentVocabulary.plist */,
			);
			path = de.lproj;
			sourceTree = "<group>";
		};
		D0D268771D79A70A00C422DA /* SiriIntents */ = {
			isa = PBXGroup;
			children = (
				D0ADF954212B3B5200310BBC /* SiriIntents-AppStoreLLC.entitlements */,
				D0EA97961FE8536900792DD6 /* SiriIntents-Hockeyapp.entitlements */,
				D0D268971D79AF1B00C422DA /* SiriIntents-AppStore.entitlements */,
				D021D4DB219CB1020064BEBA /* SiriIntents-Fork.entitlements */,
				D0D268781D79A70A00C422DA /* IntentHandler.swift */,
				D08985062119B7FE00918162 /* IntentContacts.swift */,
				D0D2687A1D79A70A00C422DA /* Info.plist */,
				D08985052118B62400918162 /* SiriIntents-Bridging-Header.h */,
			);
			path = SiriIntents;
			sourceTree = "<group>";
		};
		D0D268821D79A70A00C422DA /* SiriIntentsUI */ = {
			isa = PBXGroup;
			children = (
				D0D268981D79AF3900C422DA /* SiriIntentsUI.entitlements */,
				D0D268831D79A70A00C422DA /* IntentViewController.swift */,
				D0D268851D79A70A00C422DA /* MainInterface.storyboard */,
				D0D268881D79A70A00C422DA /* Info.plist */,
			);
			path = SiriIntentsUI;
			sourceTree = "<group>";
		};
		D0E41A3A1D65A69C00FBFC00 /* Widget */ = {
			isa = PBXGroup;
			children = (
				0972C6E121792CED0069E98A /* ru.lproj */,
				D04FA1B62145E3800006EF45 /* ar.lproj */,
				D04FA1B32145E37F0006EF45 /* de.lproj */,
				D04FA1AE2145E37F0006EF45 /* en.lproj */,
				D04FA1C52145E3810006EF45 /* es.lproj */,
				D04FA1BF2145E3800006EF45 /* it.lproj */,
				D04FA1BC2145E3800006EF45 /* ko.lproj */,
				D04FA1B92145E3800006EF45 /* nl.lproj */,
				D04FA1C22145E3810006EF45 /* pt.lproj */,
				D0ADF955212B3B6400310BBC /* Widget-AppStoreLLC.entitlements */,
				D0B2F75A204F51E400D3BFB9 /* Widget-AppStore.entitlements */,
				D0B2F75B204F51E500D3BFB9 /* Widget-HockeyApp.entitlements */,
				D021D4DD219CB1280064BEBA /* Widget-Fork.entitlements */,
				D0E41A3B1D65A69C00FBFC00 /* TodayViewController.swift */,
				D0E41A3D1D65A69C00FBFC00 /* MainInterface.storyboard */,
				D0E41A401D65A69C00FBFC00 /* Info.plist */,
				D0B2F759204F4EF400D3BFB9 /* Widget-Bridging-Header.h */,
				D0B2F75F2050102600D3BFB9 /* PeerNode.swift */,
			);
			path = Widget;
			sourceTree = "<group>";
		};
		D0ECCB7D1FE9C38500609802 /* Telegram-iOS UITests */ = {
			isa = PBXGroup;
			children = (
				D05B37FE1FEA8E3D0041D2A5 /* Images */,
				D0ECCB891FE9C4AC00609802 /* SnapshotHelper.swift */,
				D0ECCB7E1FE9C38500609802 /* Telegram_iOS_UITests.swift */,
				D0ECCB801FE9C38500609802 /* Info.plist */,
			);
			path = "Telegram-iOS UITests";
			sourceTree = "<group>";
		};
		D0ECCB8B1FE9CE2B00609802 /* Snapshots */ = {
			isa = PBXGroup;
			children = (
				D05B37F41FEA5F6E0041D2A5 /* SnapshotEnvironment.swift */,
				D05B37FC1FEA8D870041D2A5 /* SnapshotResources.swift */,
				D0ECCB8C1FE9CE3F00609802 /* SnapshotChatList.swift */,
				D05B37F61FEA8C640041D2A5 /* SnapshotSecretChat.swift */,
				D05B37F81FEA8CF00041D2A5 /* SnapshotSettings.swift */,
				D05B37FA1FEA8D020041D2A5 /* SnapshotAppearanceSettings.swift */,
			);
			name = Snapshots;
			sourceTree = "<group>";
		};
/* End PBXGroup section */

/* Begin PBXNativeTarget section */
		09C56F8A2172797200BDF00F /* Watch */ = {
			isa = PBXNativeTarget;
			buildConfigurationList = 09C56FB62172797500BDF00F /* Build configuration list for PBXNativeTarget "Watch" */;
			buildPhases = (
				09C56F892172797200BDF00F /* Resources */,
				09C56FB52172797500BDF00F /* Embed App Extensions */,
			);
			buildRules = (
			);
			dependencies = (
				09C56F9A2172797500BDF00F /* PBXTargetDependency */,
			);
			name = Watch;
			productName = Watch;
			productReference = 09C56F8B2172797200BDF00F /* Watch.app */;
			productType = "com.apple.product-type.application.watchapp2";
		};
		09C56F962172797400BDF00F /* Watch Extension */ = {
			isa = PBXNativeTarget;
			buildConfigurationList = 09C56FB42172797500BDF00F /* Build configuration list for PBXNativeTarget "Watch Extension" */;
			buildPhases = (
				09C56F932172797400BDF00F /* Sources */,
				09C56F942172797400BDF00F /* Frameworks */,
				09C56F952172797400BDF00F /* Resources */,
			);
			buildRules = (
			);
			dependencies = (
			);
			name = "Watch Extension";
			productName = "Watch Extension";
			productReference = 09C56F972172797400BDF00F /* Watch Extension.appex */;
			productType = "com.apple.product-type.watchkit2-extension";
		};
		D008599B1B28189D00EAF753 /* Telegram-iOS */ = {
			isa = PBXNativeTarget;
			buildConfigurationList = D00859BB1B28189D00EAF753 /* Build configuration list for PBXNativeTarget "Telegram-iOS" */;
			buildPhases = (
				D00859981B28189D00EAF753 /* Sources */,
				D00859991B28189D00EAF753 /* Frameworks */,
				D008599A1B28189D00EAF753 /* Resources */,
				D0289FA81CBFFC8700A12E82 /* Embed Frameworks */,
				D0AA1A791D568BA500152314 /* Embed App Extensions */,
				09C56FB72172797500BDF00F /* Embed Watch Content */,
			);
			buildRules = (
			);
			dependencies = (
				D03B0E811D63484500955575 /* PBXTargetDependency */,
				D0D2688D1D79A70B00C422DA /* PBXTargetDependency */,
				D0B2F741204F4C9900D3BFB9 /* PBXTargetDependency */,
				D02CF607215D9ABF00E0F56A /* PBXTargetDependency */,
				09C56FA42172797500BDF00F /* PBXTargetDependency */,
			);
			name = "Telegram-iOS";
			productName = "Telegram-iOS";
			productReference = D008599C1B28189D00EAF753 /* Telegram X.app */;
			productType = "com.apple.product-type.application";
		};
		D00859B01B28189D00EAF753 /* Telegram-iOSTests */ = {
			isa = PBXNativeTarget;
			buildConfigurationList = D00859BE1B28189D00EAF753 /* Build configuration list for PBXNativeTarget "Telegram-iOSTests" */;
			buildPhases = (
				D00859AD1B28189D00EAF753 /* Sources */,
				D00859AE1B28189D00EAF753 /* Frameworks */,
				D00859AF1B28189D00EAF753 /* Resources */,
			);
			buildRules = (
			);
			dependencies = (
				D00859B31B28189D00EAF753 /* PBXTargetDependency */,
			);
			name = "Telegram-iOSTests";
			productName = "Telegram-iOSTests";
			productReference = D00859B11B28189D00EAF753 /* Telegram-iOSTests.xctest */;
			productType = "com.apple.product-type.bundle.unit-test";
		};
		D02CF5FB215D9ABE00E0F56A /* NotificationContent */ = {
			isa = PBXNativeTarget;
			buildConfigurationList = D02CF610215D9ABF00E0F56A /* Build configuration list for PBXNativeTarget "NotificationContent" */;
			buildPhases = (
				D02CF5F8215D9ABE00E0F56A /* Sources */,
				D02CF5F9215D9ABE00E0F56A /* Frameworks */,
				D02CF5FA215D9ABE00E0F56A /* Resources */,
			);
			buildRules = (
			);
			dependencies = (
			);
			name = NotificationContent;
			productName = NotificationContent;
			productReference = D02CF5FC215D9ABE00E0F56A /* NotificationContent.appex */;
			productType = "com.apple.product-type.app-extension";
		};
		D03B0E771D63484500955575 /* Share */ = {
			isa = PBXNativeTarget;
			buildConfigurationList = D03B0E831D63484500955575 /* Build configuration list for PBXNativeTarget "Share" */;
			buildPhases = (
				D03B0E741D63484500955575 /* Sources */,
				D03B0E751D63484500955575 /* Frameworks */,
				D03B0E761D63484500955575 /* Resources */,
			);
			buildRules = (
			);
			dependencies = (
			);
			name = Share;
			productName = Share;
			productReference = D03B0E781D63484500955575 /* Share.appex */;
			productType = "com.apple.product-type.app-extension";
		};
		D0B2F736204F4C9900D3BFB9 /* Widget */ = {
			isa = PBXNativeTarget;
			buildConfigurationList = D0B2F748204F4C9900D3BFB9 /* Build configuration list for PBXNativeTarget "Widget" */;
			buildPhases = (
				D0B2F733204F4C9900D3BFB9 /* Sources */,
				D0B2F734204F4C9900D3BFB9 /* Frameworks */,
				D0B2F735204F4C9900D3BFB9 /* Resources */,
			);
			buildRules = (
			);
			dependencies = (
			);
			name = Widget;
			productName = Widget;
			productReference = D0B2F737204F4C9900D3BFB9 /* Widget.appex */;
			productType = "com.apple.product-type.app-extension";
		};
		D0D268751D79A70A00C422DA /* SiriIntents */ = {
			isa = PBXNativeTarget;
			buildConfigurationList = D0D268961D79A70B00C422DA /* Build configuration list for PBXNativeTarget "SiriIntents" */;
			buildPhases = (
				D0D268721D79A70A00C422DA /* Sources */,
				D0D268731D79A70A00C422DA /* Frameworks */,
				D0D268741D79A70A00C422DA /* Resources */,
			);
			buildRules = (
			);
			dependencies = (
			);
			name = SiriIntents;
			productName = SiriIntents;
			productReference = D0D268761D79A70A00C422DA /* SiriIntents.appex */;
			productType = "com.apple.product-type.app-extension";
		};
		D0ECCB7B1FE9C38500609802 /* Telegram-iOS UITests */ = {
			isa = PBXNativeTarget;
			buildConfigurationList = D0ECCB881FE9C38500609802 /* Build configuration list for PBXNativeTarget "Telegram-iOS UITests" */;
			buildPhases = (
				D0ECCB781FE9C38500609802 /* Sources */,
				D0ECCB791FE9C38500609802 /* Frameworks */,
				D0ECCB7A1FE9C38500609802 /* Resources */,
			);
			buildRules = (
			);
			dependencies = (
				D0ECCB821FE9C38500609802 /* PBXTargetDependency */,
			);
			name = "Telegram-iOS UITests";
			productName = "Telegram-iOS UITests";
			productReference = D0ECCB7C1FE9C38500609802 /* Telegram-iOS UITests.xctest */;
			productType = "com.apple.product-type.bundle.ui-testing";
		};
/* End PBXNativeTarget section */

/* Begin PBXProject section */
		D00859941B28189D00EAF753 /* Project object */ = {
			isa = PBXProject;
			attributes = {
				DefaultBuildSystemTypeForWorkspace = Latest;
				LastSwiftMigration = 0700;
				LastSwiftUpdateCheck = 1000;
				LastUpgradeCheck = 0820;
				ORGANIZATIONNAME = Telegram;
				TargetAttributes = {
					09C56F8A2172797200BDF00F = {
						CreatedOnToolsVersion = 10.0;
						DevelopmentTeam = X834Q8SBVP;
						ProvisioningStyle = Manual;
					};
					09C56F962172797400BDF00F = {
						CreatedOnToolsVersion = 10.0;
						DevelopmentTeam = X834Q8SBVP;
						ProvisioningStyle = Manual;
					};
					D008599B1B28189D00EAF753 = {
						CreatedOnToolsVersion = 6.3.1;
						DevelopmentTeam = X834Q8SBVP;
						SystemCapabilities = {
							com.apple.ApplicationGroups.iOS = {
								enabled = 1;
							};
							com.apple.BackgroundModes = {
								enabled = 1;
							};
							com.apple.Push = {
								enabled = 1;
							};
							com.apple.Siri = {
								enabled = 1;
							};
							com.apple.iCloud = {
								enabled = 1;
							};
						};
					};
					D00859B01B28189D00EAF753 = {
						CreatedOnToolsVersion = 6.3.1;
						ProvisioningStyle = Manual;
						TestTargetID = D008599B1B28189D00EAF753;
					};
					D02CF5FB215D9ABE00E0F56A = {
						CreatedOnToolsVersion = 10.0;
						DevelopmentTeam = X834Q8SBVP;
						ProvisioningStyle = Manual;
						SystemCapabilities = {
							com.apple.ApplicationGroups.iOS = {
								enabled = 1;
							};
						};
					};
					D03B0E771D63484500955575 = {
						CreatedOnToolsVersion = 8.0;
						DevelopmentTeam = X834Q8SBVP;
						LastSwiftMigration = 0910;
						ProvisioningStyle = Manual;
						SystemCapabilities = {
							com.apple.ApplicationGroups.iOS = {
								enabled = 1;
							};
						};
					};
					D0B2F736204F4C9900D3BFB9 = {
						CreatedOnToolsVersion = 9.2;
						DevelopmentTeam = X834Q8SBVP;
						ProvisioningStyle = Manual;
						SystemCapabilities = {
							com.apple.ApplicationGroups.iOS = {
								enabled = 1;
							};
						};
					};
					D0D268751D79A70A00C422DA = {
						CreatedOnToolsVersion = 8.0;
						DevelopmentTeam = X834Q8SBVP;
						ProvisioningStyle = Manual;
						SystemCapabilities = {
							com.apple.ApplicationGroups.iOS = {
								enabled = 1;
							};
						};
					};
					D0ECCB7B1FE9C38500609802 = {
						CreatedOnToolsVersion = 9.2;
						DevelopmentTeam = X834Q8SBVP;
						ProvisioningStyle = Automatic;
						TestTargetID = D008599B1B28189D00EAF753;
					};
				};
			};
			buildConfigurationList = D00859971B28189D00EAF753 /* Build configuration list for PBXProject "Telegram-iOS" */;
			compatibilityVersion = "Xcode 3.2";
			developmentRegion = English;
			hasScannedForEncodings = 0;
			knownRegions = (
				en,
				Base,
				pt,
				it,
				ko,
				nl,
				ru,
				es,
				ar,
				de,
			);
			mainGroup = D00859931B28189D00EAF753;
			productRefGroup = D008599D1B28189D00EAF753 /* Products */;
			projectDirPath = "";
			projectRoot = "";
			targets = (
				D008599B1B28189D00EAF753 /* Telegram-iOS */,
				D00859B01B28189D00EAF753 /* Telegram-iOSTests */,
				D03B0E771D63484500955575 /* Share */,
				D0D268751D79A70A00C422DA /* SiriIntents */,
				D0ECCB7B1FE9C38500609802 /* Telegram-iOS UITests */,
				D0B2F736204F4C9900D3BFB9 /* Widget */,
				D02CF5FB215D9ABE00E0F56A /* NotificationContent */,
				09C56F8A2172797200BDF00F /* Watch */,
				09C56F962172797400BDF00F /* Watch Extension */,
			);
		};
/* End PBXProject section */

/* Begin PBXResourcesBuildPhase section */
		09C56F892172797200BDF00F /* Resources */ = {
			isa = PBXResourcesBuildPhase;
			buildActionMask = 2147483647;
			files = (
				09C56F912172797400BDF00F /* Assets.xcassets in Resources */,
				09C56F8F2172797200BDF00F /* Interface.storyboard in Resources */,
			);
			runOnlyForDeploymentPostprocessing = 0;
		};
		09C56F952172797400BDF00F /* Resources */ = {
			isa = PBXResourcesBuildPhase;
			buildActionMask = 2147483647;
			files = (
				09C5715921727DD900BDF00F /* MediaVideo@2x.png in Resources */,
				09C5715821727DD900BDF00F /* MediaLocation@2x.png in Resources */,
				09C5715A21727DD900BDF00F /* VerifiedList@2x.png in Resources */,
				09C5715621727DD900BDF00F /* File@2x.png in Resources */,
				09D30420217418EC00C00567 /* Localizable.strings in Resources */,
				09C5715521727DD900BDF00F /* Location@2x.png in Resources */,
				09C5715721727DD900BDF00F /* MediaDocument@2x.png in Resources */,
				09C5715421727DD900BDF00F /* MediaPhoto@2x.png in Resources */,
				09C5715321727DD900BDF00F /* MediaAudio@2x.png in Resources */,
			);
			runOnlyForDeploymentPostprocessing = 0;
		};
		D008599A1B28189D00EAF753 /* Resources */ = {
			isa = PBXResourcesBuildPhase;
			buildActionMask = 2147483647;
			files = (
				D0CE6F6B213EDA4400BCD44B /* InfoPlist.strings in Resources */,
				D08DB0AC213F4D1D00F2ADBF /* ic_bubble_dot@2x.png in Resources */,
				D08DB0B0213F4D1D00F2ADBF /* ic_pin@2x.png in Resources */,
				D04DCC211F71C80000B021D7 /* 0.m4a in Resources */,
				D04DCC261F71C80000B021D7 /* 103.m4a in Resources */,
				D0CE6F69213EDA4400BCD44B /* AppIntentVocabulary.plist in Resources */,
				D08DB0C0213F4D1D00F2ADBF /* telegram_sphere@2x.png in Resources */,
				D08DB0AB213F4D1D00F2ADBF /* ic_bubble@2x.png in Resources */,
				D04DCC341F71C80000B021D7 /* 7.m4a in Resources */,
				D0CE6F60213EDA4400BCD44B /* AppIntentVocabulary.plist in Resources */,
				D0CE6F63213EDA4400BCD44B /* AppIntentVocabulary.plist in Resources */,
				D00ED75D1FE95287001F38BD /* InfoPlist.strings in Resources */,
				D04DCC361F71C80000B021D7 /* 9.m4a in Resources */,
				D0CE6F5A213EDA4400BCD44B /* AppIntentVocabulary.plist in Resources */,
				D04DCC301F71C80000B021D7 /* 3.m4a in Resources */,
				D0E8B8AE2044496C00605593 /* voip_end.caf in Resources */,
				D0CE6F68213EDA4400BCD44B /* InfoPlist.strings in Resources */,
				D0CE6F6A213EDA4400BCD44B /* Localizable.strings in Resources */,
				D09DCBB71D0C856B00F51FFE /* Localizable.strings in Resources */,
				D0CE6F66213EDA4400BCD44B /* AppIntentVocabulary.plist in Resources */,
				D08DB0B8213F4D1D00F2ADBF /* powerful_mask@2x.png in Resources */,
				D08DB0B4213F4D1D00F2ADBF /* knot_down@2x.png in Resources */,
				D08DB0BC213F4D1D00F2ADBF /* start_arrow@2x.png in Resources */,
				D08DB0B6213F4D1D00F2ADBF /* powerful_infinity@2x.png in Resources */,
				D0CE6F5B213EDA4400BCD44B /* Localizable.strings in Resources */,
				D0CE6F62213EDA4400BCD44B /* InfoPlist.strings in Resources */,
				D08DB0A8213F4D1D00F2ADBF /* fast_arrow_shadow@2x.png in Resources */,
				D0CFBB931FD88C2900B65C0D /* begin_record.caf in Resources */,
				D04DCC2C1F71C80000B021D7 /* 109.m4a in Resources */,
				D08DB0BD213F4D1D00F2ADBF /* start_arrow_ipad.png in Resources */,
				D0CE6F64213EDA4400BCD44B /* Localizable.strings in Resources */,
				D0CE6F6C213EDA4400BCD44B /* AppIntentVocabulary.plist in Resources */,
				D04DCC231F71C80000B021D7 /* 100.m4a in Resources */,
				D04DCC281F71C80000B021D7 /* 105.m4a in Resources */,
				D08DB0BB213F4D1D00F2ADBF /* private_screw@2x.png in Resources */,
				D0CE6F5F213EDA4400BCD44B /* InfoPlist.strings in Resources */,
				D04DCC2D1F71C80000B021D7 /* 110.m4a in Resources */,
				D04DCC2B1F71C80000B021D7 /* 108.m4a in Resources */,
				D00859AC1B28189D00EAF753 /* LaunchScreen.xib in Resources */,
				D08DB0B5213F4D1D00F2ADBF /* knot_up1@2x.png in Resources */,
				D0E8B8AD2044496C00605593 /* voip_connecting.mp3 in Resources */,
				D08DB0BE213F4D1D00F2ADBF /* start_arrow_ipad@2x.png in Resources */,
				D08DB0A9213F4D1D00F2ADBF /* fast_body@2x.png in Resources */,
				D04DCC321F71C80000B021D7 /* 5.m4a in Resources */,
				D04DCC241F71C80000B021D7 /* 101.m4a in Resources */,
				D04DCC351F71C80000B021D7 /* 8.m4a in Resources */,
				D08DB0B1213F4D1D00F2ADBF /* ic_smile@2x.png in Resources */,
				D0CE6F57213EDA4400BCD44B /* AppIntentVocabulary.plist in Resources */,
				D0CE6F59213EDA4400BCD44B /* InfoPlist.strings in Resources */,
				D08DB0B9213F4D1D00F2ADBF /* powerful_star@2x.png in Resources */,
				D04DCC271F71C80000B021D7 /* 104.m4a in Resources */,
				D04DCC2A1F71C80000B021D7 /* 107.m4a in Resources */,
				D08DB0BA213F4D1D00F2ADBF /* private_door@2x.png in Resources */,
				D08DB0AE213F4D1D00F2ADBF /* ic_cam_lens@2x.png in Resources */,
				D04DCC2F1F71C80000B021D7 /* 2.m4a in Resources */,
				D0CE6F58213EDA4400BCD44B /* Localizable.strings in Resources */,
				D08DB0AF213F4D1D00F2ADBF /* ic_pencil@2x.png in Resources */,
				D0CE6F67213EDA4400BCD44B /* Localizable.strings in Resources */,
				D04DCC291F71C80000B021D7 /* 106.m4a in Resources */,
				D0CE6F5E213EDA4400BCD44B /* Localizable.strings in Resources */,
				D08DB0B7213F4D1D00F2ADBF /* powerful_infinity_white@2x.png in Resources */,
				D00859A91B28189D00EAF753 /* Images.xcassets in Resources */,
				D001D5AA1F878DA300DF975A /* PhoneCountries.txt in Resources */,
				D0CE6F56213EDA4400BCD44B /* InfoPlist.strings in Resources */,
				D0CE6F65213EDA4400BCD44B /* InfoPlist.strings in Resources */,
				D0E8B8B12044496C00605593 /* voip_busy.caf in Resources */,
				D08DB0A7213F4D1D00F2ADBF /* fast_arrow@2x.png in Resources */,
				D0E8B8AF2044496C00605593 /* voip_fail.caf in Resources */,
				D0CE6F55213EDA4400BCD44B /* Localizable.strings in Resources */,
				D08DB0B2213F4D1D00F2ADBF /* ic_smile_eye@2x.png in Resources */,
				D08DB0B3213F4D1D00F2ADBF /* ic_videocam@2x.png in Resources */,
				D04DCC2E1F71C80000B021D7 /* 111.m4a in Resources */,
				D08DB0AA213F4D1D00F2ADBF /* fast_spiral@2x.png in Resources */,
				D0CE6F5C213EDA4400BCD44B /* InfoPlist.strings in Resources */,
				D0CE6F5D213EDA4400BCD44B /* AppIntentVocabulary.plist in Resources */,
				D0CE6F61213EDA4400BCD44B /* Localizable.strings in Resources */,
				D04DCC311F71C80000B021D7 /* 4.m4a in Resources */,
				D0FC1948201D2DA800FEDBB2 /* SFCompactRounded-Semibold.otf in Resources */,
				D04DCC331F71C80000B021D7 /* 6.m4a in Resources */,
				D04DCC251F71C80000B021D7 /* 102.m4a in Resources */,
				D021D4D9219CAEDD0064BEBA /* Config-Fork.xcconfig in Resources */,
				D08DB0AD213F4D1D00F2ADBF /* ic_cam@2x.png in Resources */,
				D08DB0BF213F4D1D00F2ADBF /* telegram_plane1@2x.png in Resources */,
				D0E8B8B02044496C00605593 /* voip_ringback.caf in Resources */,
				D00ED75A1FE94630001F38BD /* AppIntentVocabulary.plist in Resources */,
				D04DCC221F71C80000B021D7 /* 1.m4a in Resources */,
			);
			runOnlyForDeploymentPostprocessing = 0;
		};
		D00859AF1B28189D00EAF753 /* Resources */ = {
			isa = PBXResourcesBuildPhase;
			buildActionMask = 2147483647;
			files = (
			);
			runOnlyForDeploymentPostprocessing = 0;
		};
		D02CF5FA215D9ABE00E0F56A /* Resources */ = {
			isa = PBXResourcesBuildPhase;
			buildActionMask = 2147483647;
			files = (
				D02CF604215D9ABF00E0F56A /* MainInterface.storyboard in Resources */,
			);
			runOnlyForDeploymentPostprocessing = 0;
		};
		D03B0E761D63484500955575 /* Resources */ = {
			isa = PBXResourcesBuildPhase;
			buildActionMask = 2147483647;
			files = (
				092F368521542D6C001A9F49 /* Localizable.strings in Resources */,
			);
			runOnlyForDeploymentPostprocessing = 0;
		};
		D0B2F735204F4C9900D3BFB9 /* Resources */ = {
			isa = PBXResourcesBuildPhase;
			buildActionMask = 2147483647;
			files = (
				D08F7858213F3E5600225975 /* MainInterface.storyboard in Resources */,
				D04FA1CE2145E3810006EF45 /* InfoPlist.strings in Resources */,
				D04FA1CD2145E3810006EF45 /* InfoPlist.strings in Resources */,
				D04FA1CC2145E3810006EF45 /* InfoPlist.strings in Resources */,
				D04FA1CA2145E3810006EF45 /* InfoPlist.strings in Resources */,
				D04FA1C92145E3810006EF45 /* InfoPlist.strings in Resources */,
				D04FA1C82145E3810006EF45 /* Localizable.strings in Resources */,
				D04FA1CF2145E3810006EF45 /* InfoPlist.strings in Resources */,
				D04FA1CB2145E3810006EF45 /* InfoPlist.strings in Resources */,
				0972C6E421792D130069E98A /* InfoPlist.strings in Resources */,
				D04FA1D02145E3810006EF45 /* InfoPlist.strings in Resources */,
			);
			runOnlyForDeploymentPostprocessing = 0;
		};
		D0D268741D79A70A00C422DA /* Resources */ = {
			isa = PBXResourcesBuildPhase;
			buildActionMask = 2147483647;
			files = (
			);
			runOnlyForDeploymentPostprocessing = 0;
		};
		D0ECCB7A1FE9C38500609802 /* Resources */ = {
			isa = PBXResourcesBuildPhase;
			buildActionMask = 2147483647;
			files = (
				D05B38141FEA8E3D0041D2A5 /* Bitmap11.png in Resources */,
				D05B38101FEA8E3D0041D2A5 /* Bitmap8.png in Resources */,
				D05B380D1FEA8E3D0041D2A5 /* Bitmap5.png in Resources */,
				D05B380B1FEA8E3D0041D2A5 /* Bitmap3.png in Resources */,
				D05B38131FEA8E3D0041D2A5 /* Bitmap10.png in Resources */,
				D05B380A1FEA8E3D0041D2A5 /* Bitmap2.png in Resources */,
				D05B38111FEA8E3D0041D2A5 /* Bitmap9.png in Resources */,
				D05B380E1FEA8E3D0041D2A5 /* Bitmap7.png in Resources */,
				D05B380C1FEA8E3D0041D2A5 /* Bitmap1.png in Resources */,
				D05B380F1FEA8E3D0041D2A5 /* Bitmap6.png in Resources */,
				D05B38121FEA8E3D0041D2A5 /* Bitmap12.png in Resources */,
			);
			runOnlyForDeploymentPostprocessing = 0;
		};
/* End PBXResourcesBuildPhase section */

/* Begin PBXSourcesBuildPhase section */
		09C56F932172797400BDF00F /* Sources */ = {
			isa = PBXSourcesBuildPhase;
			buildActionMask = 2147483647;
			files = (
				09C572D2217293D400BDF00F /* TGBridgeClient.m in Sources */,
				09C5728521728D3700BDF00F /* SSignal+Single.m in Sources */,
				09C5728A21728D3700BDF00F /* SThreadPoolQueue.m in Sources */,
				09C5727821728D3700BDF00F /* SMetaDisposable.m in Sources */,
				09C5732B2172953900BDF00F /* TGBridgePeerNotificationSettings.m in Sources */,
				0956AF2F217B8109008106D0 /* TGNeoUnsupportedMessageViewModel.m in Sources */,
				09C50DE821729D7C009E676F /* TGBridgeBotSignals.m in Sources */,
				09C571952172806900BDF00F /* TGUserRowController.m in Sources */,
				09C50E0321729DB5009E676F /* TGBotCommandController.m in Sources */,
				09C5714421727DAA00BDF00F /* TGStringUtils.m in Sources */,
				09C5722C21728AA500BDF00F /* TGNeoConversationTimeRowController.m in Sources */,
				09C5722E21728AA500BDF00F /* TGNeoForwardHeaderViewModel.m in Sources */,
				09C573212172953800BDF00F /* TGBridgeUser+TGTableItem.m in Sources */,
				09C5731D2172953800BDF00F /* TGBridgeStickerPack.m in Sources */,
				09C50DF321729D7C009E676F /* TGBridgeStateSignal.m in Sources */,
				09C5727421728D3700BDF00F /* SAtomic.m in Sources */,
				09C5731C2172953800BDF00F /* TGBridgeActionMediaAttachment.m in Sources */,
				09C571D52172875500BDF00F /* TGMessageViewController.m in Sources */,
				09C5732F2172953900BDF00F /* TGBridgeContext.m in Sources */,
				09C573192172953800BDF00F /* TGBridgeContactMediaAttachment.m in Sources */,
				09C571EB2172878900BDF00F /* TGStickersHeaderController.m in Sources */,
				09C50DED21729D7C009E676F /* TGBridgeLocationSignals.m in Sources */,
				09C573302172953900BDF00F /* TGBridgeChat.m in Sources */,
				09C571D72172875A00BDF00F /* TGMessageViewMessageRowController.m in Sources */,
				09C571F22172879C00BDF00F /* TGComposeController.m in Sources */,
				09C5727621728D3700BDF00F /* SBlockDisposable.m in Sources */,
				09C5728721728D3700BDF00F /* SSignal+Timing.m in Sources */,
				09C5723021728AA500BDF00F /* TGNeoMessageViewModel.m in Sources */,
				09C5728C21728D3700BDF00F /* STimer.m in Sources */,
				09C5728221728D3700BDF00F /* SSignal+Multicast.m in Sources */,
				09C573342172953900BDF00F /* TGBridgeUnsupportedMediaAttachment.m in Sources */,
				09C573162172953800BDF00F /* TGBridgeMessage+TGTableItem.m in Sources */,
				09C571922172806600BDF00F /* TGNeoLabelViewModel.m in Sources */,
				09C5723521728AA500BDF00F /* TGNeoStickerMessageViewModel.m in Sources */,
				09C50E0421729DB5009E676F /* TGBotKeyboardController.m in Sources */,
				09C5732E2172953900BDF00F /* TGBridgeLocationMediaAttachment.m in Sources */,
				09C5722A21728AA500BDF00F /* TGNeoConversationSimpleRowController.m in Sources */,
				09C573262172953800BDF00F /* TGBridgeMessageEntities.m in Sources */,
				09C5727E21728D3700BDF00F /* SSignal+Combine.m in Sources */,
				09C571D42172875100BDF00F /* TGUserInfoController.m in Sources */,
				09C571932172806600BDF00F /* TGNeoRenderableViewModel.m in Sources */,
				09C5728621728D3700BDF00F /* SSignal+Take.m in Sources */,
				09C571DB2172876700BDF00F /* TGNeoConversationController.m in Sources */,
				09C50DF221729D7C009E676F /* TGBridgeSendMessageSignals.m in Sources */,
				09C571902172806600BDF00F /* TGNeoAttachmentViewModel.m in Sources */,
				09C50DE921729D7C009E676F /* TGBridgeChatListSignals.m in Sources */,
				09C50E922173B247009E676F /* TGBridgeSubscriptions.m in Sources */,
				09C5716A21727F1500BDF00F /* TGInterfaceMenu.m in Sources */,
				09C571D02172874B00BDF00F /* TGUserHandleRowController.m in Sources */,
				09C5727F21728D3700BDF00F /* SSignal+Dispatch.m in Sources */,
				09C573232172953800BDF00F /* TGBridgeBotCommandInfo.m in Sources */,
				09C5723121728AA500BDF00F /* TGNeoReplyHeaderViewModel.m in Sources */,
				09C571F02172878900BDF00F /* TGStickersController.m in Sources */,
				09C5714621727DAA00BDF00F /* TGWatchCommon.m in Sources */,
				09C571972172806D00BDF00F /* TGNotificationController.m in Sources */,
				09C5716821727F1500BDF00F /* TGTableDeltaUpdater.m in Sources */,
				09C571EE2172878900BDF00F /* TGStickersRowController.m in Sources */,
				09C5714721727DAA00BDF00F /* WKInterface+TGInterface.m in Sources */,
				09C571912172806600BDF00F /* TGNeoImageViewModel.m in Sources */,
				09C50DF121729D7C009E676F /* TGBridgeRemoteSignals.m in Sources */,
				09C571ED2172878900BDF00F /* TGStickerPacksController.m in Sources */,
				09C5723A21728AA500BDF00F /* TGChatTimestamp.m in Sources */,
				09C5716021727EE700BDF00F /* TGBridgeUserCache.m in Sources */,
				09C5728B21728D3700BDF00F /* SThreadPoolTask.m in Sources */,
				09C5713E21727D9E00BDF00F /* TGInterfaceController.m in Sources */,
				09C571D22172875100BDF00F /* TGGroupInfoController.m in Sources */,
				09C50DEA21729D7C009E676F /* TGBridgeChatMessageListSignals.m in Sources */,
				09C573332172953900BDF00F /* TGBridgeReplyMarkupMediaAttachment.m in Sources */,
				09C573352172953900BDF00F /* TGBridgeBotInfo.m in Sources */,
				09C571DC2172876C00BDF00F /* TGLocationController.m in Sources */,
				09C5727A21728D3700BDF00F /* SQueue.m in Sources */,
				09C5714521727DAA00BDF00F /* TGWatchColor.m in Sources */,
				09C5718E2172806600BDF00F /* TGAvatarViewModel.m in Sources */,
				09C5728021728D3700BDF00F /* SSignal+Mapping.m in Sources */,
				09C5728D21728D3700BDF00F /* SVariable.m in Sources */,
				09C5714321727DAA00BDF00F /* TGLocationUtils.m in Sources */,
				09C5716121727EE700BDF00F /* TGFileCache.m in Sources */,
				09C573202172953800BDF00F /* TGBridgeForwardedMessageMediaAttachment.m in Sources */,
				09C5723221728AA500BDF00F /* TGNeoRowController.m in Sources */,
				09C5728121728D3700BDF00F /* SSignal+Meta.m in Sources */,
				09C5722521728AA500BDF00F /* TGNeoAudioMessageViewModel.m in Sources */,
				09C5722621728AA500BDF00F /* TGNeoBackgroundViewModel.m in Sources */,
				09C5723721728AA500BDF00F /* TGNeoVenueMessageViewModel.m in Sources */,
				09C5728421728D3700BDF00F /* SSignal+SideEffects.m in Sources */,
				09C5722F21728AA500BDF00F /* TGNeoMediaMessageViewModel.m in Sources */,
				09C50DF021729D7C009E676F /* TGBridgePresetsSignals.m in Sources */,
				09C50DEF21729D7C009E676F /* TGBridgePeerSettingsSignals.m in Sources */,
				09C5714821727DAA00BDF00F /* WKInterfaceGroup+Signals.m in Sources */,
				09C5714921727DAA00BDF00F /* WKInterfaceImage+Signals.m in Sources */,
				09C5728321728D3700BDF00F /* SSignal+Pipe.m in Sources */,
				09C573322172953900BDF00F /* TGBridgeChatMessages.m in Sources */,
				09C5728921728D3700BDF00F /* SThreadPool.m in Sources */,
				09C5722921728AA500BDF00F /* TGNeoConversationMediaRowController.m in Sources */,
				09C571DA2172876300BDF00F /* TGNeoChatViewModel.m in Sources */,
				09C571CD2172874B00BDF00F /* TGGroupInfoFooterController.m in Sources */,
				09C571982172807100BDF00F /* TGAudioMicAlertController.m in Sources */,
				09C571D12172874B00BDF00F /* TGUserInfoHeaderController.m in Sources */,
				09C5723421728AA500BDF00F /* TGNeoSmiliesMessageViewModel.m in Sources */,
				09C5731E2172953800BDF00F /* TGBridgeVideoMediaAttachment.m in Sources */,
				09C50DF421729D7C009E676F /* TGBridgeStickersSignals.m in Sources */,
				09C573252172953800BDF00F /* TGBridgeLocationVenue.m in Sources */,
				09C5727521728D3700BDF00F /* SBag.m in Sources */,
				09C5713F21727DA000BDF00F /* TGExtensionDelegate.m in Sources */,
				09C573292172953900BDF00F /* TGBridgeMediaAttachment.m in Sources */,
				09C50DEE21729D7C009E676F /* TGBridgeMediaSignals.m in Sources */,
				09C571D82172875A00BDF00F /* TGMessageViewWebPageRowController.m in Sources */,
				09C50E0521729DE6009E676F /* TGBotKeyboardButtonController.m in Sources */,
				09C5719B217280E900BDF00F /* TGNeoChatsController.m in Sources */,
				09C5731B2172953800BDF00F /* TGBridgeAudioMediaAttachment.m in Sources */,
				09C5731A2172953800BDF00F /* TGBridgeMessage.m in Sources */,
				09C5728821728D3700BDF00F /* SSubscriber.m in Sources */,
				09C5722D21728AA500BDF00F /* TGNeoFileMessageViewModel.m in Sources */,
				09C5723821728AA500BDF00F /* TGConversationFooterController.m in Sources */,
				09C571DD2172876F00BDF00F /* TGLocationMapHeaderController.m in Sources */,
				09C573312172953900BDF00F /* TGBridgeMessageEntitiesAttachment.m in Sources */,
				09C50DEC21729D7C009E676F /* TGBridgeConversationSignals.m in Sources */,
				09C5727B21728D3700BDF00F /* SSignal.m in Sources */,
				09C573282172953800BDF00F /* TGBridgeChat+TGTableItem.m in Sources */,
				09C5727721728D3700BDF00F /* SDisposableSet.m in Sources */,
				09C573242172953800BDF00F /* TGBridgeImageMediaAttachment.m in Sources */,
				09C5723B21728AA500BDF00F /* TGNeoConversationRowController.m in Sources */,
				09C5714121727DAA00BDF00F /* TGGeometry.m in Sources */,
				09C5714221727DAA00BDF00F /* TGIndexPath.m in Sources */,
				09C5727921728D3700BDF00F /* SMulticastSignalManager.m in Sources */,
				09C571CE2172874B00BDF00F /* TGGroupInfoHeaderController.m in Sources */,
				09C571D32172875100BDF00F /* TGProfilePhotoController.m in Sources */,
				09C571F12172879800BDF00F /* TGContactsController.m in Sources */,
				09C5732D2172953900BDF00F /* TGBridgeLocationVenue+TGTableItem.m in Sources */,
				09C50DF521729D7C009E676F /* TGBridgeUserInfoSignals.m in Sources */,
				09C5723321728AA500BDF00F /* TGNeoServiceMessageViewModel.m in Sources */,
				09C5727D21728D3700BDF00F /* SSignal+Catch.m in Sources */,
				09C50DEB21729D7C009E676F /* TGBridgeContactsSignals.m in Sources */,
				09C571D62172875A00BDF00F /* TGMessageViewFooterController.m in Sources */,
				09C571EC2172878900BDF00F /* TGStickerPackRowController.m in Sources */,
				09C571D92172876300BDF00F /* TGNeoChatRowController.m in Sources */,
				09C573182172953800BDF00F /* TGBridgeBotReplyMarkup.m in Sources */,
				09C50DE721729D7C009E676F /* TGBridgeAudioSignals.m in Sources */,
				09C5722721728AA500BDF00F /* TGNeoBubbleMessageViewModel.m in Sources */,
				09C571CF2172874B00BDF00F /* TGUserHandle.m in Sources */,
				09C572D3217293D400BDF00F /* TGBridgeCommon.m in Sources */,
				09C5722821728AA500BDF00F /* TGNeoContactMessageViewModel.m in Sources */,
				09C573222172953800BDF00F /* TGBridgeUser.m in Sources */,
				09C571EF2172878900BDF00F /* TGStickersSectionHeaderController.m in Sources */,
				09C5714021727DAA00BDF00F /* TGDateUtils.m in Sources */,
				09C5732C2172953900BDF00F /* TGBridgeReplyMessageMediaAttachment.m in Sources */,
				09C571942172806600BDF00F /* TGNeoViewModel.m in Sources */,
				09C5727C21728D3700BDF00F /* SSignal+Accumulate.m in Sources */,
				09C5714A21727DAA00BDF00F /* WKInterfaceTable+TGDataDrivenTable.m in Sources */,
				09C571DE2172876F00BDF00F /* TGLocationVenueRowController.m in Sources */,
				09C5716921727F1500BDF00F /* TGInputController.m in Sources */,
				09C5723921728AA500BDF00F /* TGChatInfo.m in Sources */,
				09C5732A2172953900BDF00F /* TGBridgeDocumentMediaAttachment.m in Sources */,
				09C571962172806D00BDF00F /* TGComplicationController.m in Sources */,
				09C5723621728AA500BDF00F /* TGNeoTextMessageViewModel.m in Sources */,
				09C5722B21728AA500BDF00F /* TGNeoConversationStaticRowController.m in Sources */,
				09C573272172953800BDF00F /* TGBridgeWebPageMediaAttachment.m in Sources */,
				09C5718F2172806600BDF00F /* TGMessageViewModel.m in Sources */,
			);
			runOnlyForDeploymentPostprocessing = 0;
		};
		D00859981B28189D00EAF753 /* Sources */ = {
			isa = PBXSourcesBuildPhase;
			buildActionMask = 2147483647;
			files = (
				D00859A21B28189D00EAF753 /* AppDelegate.swift in Sources */,
				09C50E7B21738178009E676F /* TGBridgeServer.m in Sources */,
				D0ADF95C212B636D00310BBC /* LegacyChatImport.swift in Sources */,
				09D3042E2174344900C00567 /* TGBridgeContactMediaAttachment.m in Sources */,
				D05B37F71FEA8C640041D2A5 /* SnapshotSecretChat.swift in Sources */,
				09C50E842173853E009E676F /* TGBridgeCommon.m in Sources */,
				09D3042D2174344900C00567 /* TGBridgeAudioMediaAttachment.m in Sources */,
				D05B37F51FEA5F6E0041D2A5 /* SnapshotEnvironment.swift in Sources */,
				0956AF2C217B4642008106D0 /* WatchCommunicationManager.swift in Sources */,
				09D304372174344900C00567 /* TGBridgeVideoMediaAttachment.m in Sources */,
				09C50E912173B247009E676F /* TGBridgeSubscriptions.m in Sources */,
				09D304262174341A00C00567 /* TGBridgeLocationVenue.m in Sources */,
				09D304312174344900C00567 /* TGBridgeImageMediaAttachment.m in Sources */,
				D039FB172170F06A00BD1BAD /* PreFetchedLegacyResource.swift in Sources */,
				09D304292174343300C00567 /* TGBridgeBotInfo.m in Sources */,
				09D304272174341E00C00567 /* TGBridgeChatMessages.m in Sources */,
				D02E31231BD803E800CD3F01 /* main.m in Sources */,
				D05B37FD1FEA8D870041D2A5 /* SnapshotResources.swift in Sources */,
				D0EB243B201B77C400F6CC13 /* ClearNotificationsManager.swift in Sources */,
				09D304242174340E00C00567 /* TGBridgeMessage.m in Sources */,
				09D304362174344900C00567 /* TGBridgeUnsupportedMediaAttachment.m in Sources */,
				D0ADF95A212B5AC600310BBC /* LegacyResourceImport.swift in Sources */,
				D06E4C2F21347D9200088087 /* UIImage+ImageEffects.m in Sources */,
				D0B3B53B21666C0000FC60A0 /* LegacyFileImport.swift in Sources */,
				D0ADF95E212C818F00310BBC /* LegacyPreferencesImport.swift in Sources */,
				09D304282174342E00C00567 /* TGBridgeChat.m in Sources */,
				09C50E8A2173AEDB009E676F /* WatchRequestHandlers.swift in Sources */,
				09D304302174344900C00567 /* TGBridgeForwardedMessageMediaAttachment.m in Sources */,
				D0D2276F212739120028F943 /* LegacyDataImport.swift in Sources */,
				D0ADF961212C8DF600310BBC /* TGAutoDownloadPreferences.m in Sources */,
				D05B37FB1FEA8D020041D2A5 /* SnapshotAppearanceSettings.swift in Sources */,
				D0CE6F1C213ED11100BCD44B /* TGPresentationAutoNightPreferences.m in Sources */,
				D0A18D691E16AC9D004C6734 /* NotificationManager.swift in Sources */,
				D053DAD32018ED2B00993D32 /* LockedWindowCoveringView.swift in Sources */,
				D09250021FE52D2A003F693F /* BuildConfig.m in Sources */,
				09D304392174344900C00567 /* TGBridgeMessageEntities.m in Sources */,
				09D304352174344900C00567 /* TGBridgeReplyMessageMediaAttachment.m in Sources */,
				09D304322174344900C00567 /* TGBridgeLocationMediaAttachment.m in Sources */,
				D084023220E1883500065674 /* ApplicationShortcutItem.swift in Sources */,
				D0ADF958212B56DC00310BBC /* LegacyUserDataImport.swift in Sources */,
				09D304332174344900C00567 /* TGBridgeMessageEntitiesAttachment.m in Sources */,
				09D304342174344900C00567 /* TGBridgeReplyMarkupMediaAttachment.m in Sources */,
				D0A18D651E15C020004C6734 /* WakeupManager.swift in Sources */,
				D051DB5D21602D6E00F30F92 /* LegacyDataImportSplash.swift in Sources */,
				09D304382174344900C00567 /* TGBridgeWebPageMediaAttachment.m in Sources */,
				09D3042F2174344900C00567 /* TGBridgeDocumentMediaAttachment.m in Sources */,
				09D3042C2174344900C00567 /* TGBridgeActionMediaAttachment.m in Sources */,
				D0ECCB8D1FE9CE3F00609802 /* SnapshotChatList.swift in Sources */,
				D0ADF964212C9AA900310BBC /* TGProxyItem.m in Sources */,
				09C50E8321738514009E676F /* TGBridgeContext.m in Sources */,
				09D304222174335F00C00567 /* WatchBridge.swift in Sources */,
				09D304252174341200C00567 /* TGBridgeMediaAttachment.m in Sources */,
				09D304232174340900C00567 /* TGBridgeUser.m in Sources */,
				D05B37F91FEA8CF00041D2A5 /* SnapshotSettings.swift in Sources */,
				09D3042A2174343B00C00567 /* TGBridgeBotCommandInfo.m in Sources */,
				D0BEAF731E54C9A900BD963D /* ApplicationContext.swift in Sources */,
				D0612E491D58B478000C8F02 /* Application.swift in Sources */,
			);
			runOnlyForDeploymentPostprocessing = 0;
		};
		D00859AD1B28189D00EAF753 /* Sources */ = {
			isa = PBXSourcesBuildPhase;
			buildActionMask = 2147483647;
			files = (
				D03BCCCA1C6EBD670097A291 /* ListViewTests.swift in Sources */,
				D00859B81B28189D00EAF753 /* Telegram_iOSTests.swift in Sources */,
			);
			runOnlyForDeploymentPostprocessing = 0;
		};
		D02CF5F8215D9ABE00E0F56A /* Sources */ = {
			isa = PBXSourcesBuildPhase;
			buildActionMask = 2147483647;
			files = (
				D02CF61C215E51D500E0F56A /* BuildConfig.m in Sources */,
				D02CF601215D9ABF00E0F56A /* NotificationViewController.swift in Sources */,
			);
			runOnlyForDeploymentPostprocessing = 0;
		};
		D03B0E741D63484500955575 /* Sources */ = {
			isa = PBXSourcesBuildPhase;
			buildActionMask = 2147483647;
			files = (
				D08410451FABDC5D008FFE92 /* TGItemProviderSignals.m in Sources */,
				D084104F1FABDCFD008FFE92 /* TGMimeTypeMap.m in Sources */,
				D03B0E7B1D63484500955575 /* ShareRootController.swift in Sources */,
				D0EA97941FE84F2D00792DD6 /* BuildConfig.m in Sources */,
				D084104E1FABDCFD008FFE92 /* TGContactModel.m in Sources */,
				D08410541FABE428008FFE92 /* ShareItems.swift in Sources */,
				D0AF322F1FACBA280097362B /* TGShareLocationSignals.m in Sources */,
			);
			runOnlyForDeploymentPostprocessing = 0;
		};
		D0B2F733204F4C9900D3BFB9 /* Sources */ = {
			isa = PBXSourcesBuildPhase;
			buildActionMask = 2147483647;
			files = (
				D0B2F7602050102600D3BFB9 /* PeerNode.swift in Sources */,
				D0B2F755204F4EAF00D3BFB9 /* BuildConfig.m in Sources */,
				D08DB0A4213F42F400F2ADBF /* TodayViewController.swift in Sources */,
			);
			runOnlyForDeploymentPostprocessing = 0;
		};
		D0D268721D79A70A00C422DA /* Sources */ = {
			isa = PBXSourcesBuildPhase;
			buildActionMask = 2147483647;
			files = (
				D08985072119B7FE00918162 /* IntentContacts.swift in Sources */,
				D0EA97951FE84F2E00792DD6 /* BuildConfig.m in Sources */,
				D0D268791D79A70A00C422DA /* IntentHandler.swift in Sources */,
			);
			runOnlyForDeploymentPostprocessing = 0;
		};
		D0ECCB781FE9C38500609802 /* Sources */ = {
			isa = PBXSourcesBuildPhase;
			buildActionMask = 2147483647;
			files = (
				D0ECCB7F1FE9C38500609802 /* Telegram_iOS_UITests.swift in Sources */,
				D0ECCB8A1FE9C4AC00609802 /* SnapshotHelper.swift in Sources */,
			);
			runOnlyForDeploymentPostprocessing = 0;
		};
/* End PBXSourcesBuildPhase section */

/* Begin PBXTargetDependency section */
		09C56F9A2172797500BDF00F /* PBXTargetDependency */ = {
			isa = PBXTargetDependency;
			target = 09C56F962172797400BDF00F /* Watch Extension */;
			targetProxy = 09C56F992172797500BDF00F /* PBXContainerItemProxy */;
		};
		09C56FA42172797500BDF00F /* PBXTargetDependency */ = {
			isa = PBXTargetDependency;
			target = 09C56F8A2172797200BDF00F /* Watch */;
			targetProxy = 09C56FA32172797500BDF00F /* PBXContainerItemProxy */;
		};
		D00859B31B28189D00EAF753 /* PBXTargetDependency */ = {
			isa = PBXTargetDependency;
			target = D008599B1B28189D00EAF753 /* Telegram-iOS */;
			targetProxy = D00859B21B28189D00EAF753 /* PBXContainerItemProxy */;
		};
		D02CF607215D9ABF00E0F56A /* PBXTargetDependency */ = {
			isa = PBXTargetDependency;
			target = D02CF5FB215D9ABE00E0F56A /* NotificationContent */;
			targetProxy = D02CF606215D9ABF00E0F56A /* PBXContainerItemProxy */;
		};
		D03B0E811D63484500955575 /* PBXTargetDependency */ = {
			isa = PBXTargetDependency;
			target = D03B0E771D63484500955575 /* Share */;
			targetProxy = D03B0E801D63484500955575 /* PBXContainerItemProxy */;
		};
		D0B2F741204F4C9900D3BFB9 /* PBXTargetDependency */ = {
			isa = PBXTargetDependency;
			target = D0B2F736204F4C9900D3BFB9 /* Widget */;
			targetProxy = D0B2F740204F4C9900D3BFB9 /* PBXContainerItemProxy */;
		};
		D0D2688D1D79A70B00C422DA /* PBXTargetDependency */ = {
			isa = PBXTargetDependency;
			target = D0D268751D79A70A00C422DA /* SiriIntents */;
			targetProxy = D0D2688C1D79A70B00C422DA /* PBXContainerItemProxy */;
		};
		D0ECCB821FE9C38500609802 /* PBXTargetDependency */ = {
			isa = PBXTargetDependency;
			target = D008599B1B28189D00EAF753 /* Telegram-iOS */;
			targetProxy = D0ECCB811FE9C38500609802 /* PBXContainerItemProxy */;
		};
/* End PBXTargetDependency section */

/* Begin PBXVariantGroup section */
		092F368321542D6C001A9F49 /* Localizable.strings */ = {
			isa = PBXVariantGroup;
			children = (
				092F368421542D6C001A9F49 /* en */,
			);
			name = Localizable.strings;
			sourceTree = "<group>";
		};
		0972C6E221792D120069E98A /* InfoPlist.strings */ = {
			isa = PBXVariantGroup;
			children = (
				0972C6E321792D120069E98A /* ru */,
			);
			name = InfoPlist.strings;
			sourceTree = "<group>";
		};
		09C56F8D2172797200BDF00F /* Interface.storyboard */ = {
			isa = PBXVariantGroup;
			children = (
				09C56F8E2172797200BDF00F /* Base */,
			);
			name = Interface.storyboard;
			sourceTree = "<group>";
		};
		D00859AA1B28189D00EAF753 /* LaunchScreen.xib */ = {
			isa = PBXVariantGroup;
			children = (
				D00859AB1B28189D00EAF753 /* Base */,
			);
			name = LaunchScreen.xib;
			sourceTree = "<group>";
		};
		D00ED7581FE94630001F38BD /* AppIntentVocabulary.plist */ = {
			isa = PBXVariantGroup;
			children = (
				D00ED7591FE94630001F38BD /* en */,
			);
			name = AppIntentVocabulary.plist;
			sourceTree = "<group>";
		};
		D00ED75B1FE95287001F38BD /* InfoPlist.strings */ = {
			isa = PBXVariantGroup;
			children = (
				D00ED75C1FE95287001F38BD /* en */,
			);
			name = InfoPlist.strings;
			sourceTree = "<group>";
		};
		D02CF602215D9ABF00E0F56A /* MainInterface.storyboard */ = {
			isa = PBXVariantGroup;
			children = (
				D02CF603215D9ABF00E0F56A /* Base */,
			);
			name = MainInterface.storyboard;
			sourceTree = "<group>";
		};
		D04FA1AF2145E37F0006EF45 /* Localizable.strings */ = {
			isa = PBXVariantGroup;
			children = (
				D04FA1B02145E37F0006EF45 /* en */,
			);
			name = Localizable.strings;
			sourceTree = "<group>";
		};
		D04FA1B12145E37F0006EF45 /* InfoPlist.strings */ = {
			isa = PBXVariantGroup;
			children = (
				D04FA1B22145E37F0006EF45 /* en */,
			);
			name = InfoPlist.strings;
			sourceTree = "<group>";
		};
		D04FA1B42145E37F0006EF45 /* InfoPlist.strings */ = {
			isa = PBXVariantGroup;
			children = (
				D04FA1B52145E37F0006EF45 /* de */,
			);
			name = InfoPlist.strings;
			sourceTree = "<group>";
		};
		D04FA1B72145E3800006EF45 /* InfoPlist.strings */ = {
			isa = PBXVariantGroup;
			children = (
				D04FA1B82145E3800006EF45 /* ar */,
			);
			name = InfoPlist.strings;
			sourceTree = "<group>";
		};
		D04FA1BA2145E3800006EF45 /* InfoPlist.strings */ = {
			isa = PBXVariantGroup;
			children = (
				D04FA1BB2145E3800006EF45 /* nl */,
			);
			name = InfoPlist.strings;
			sourceTree = "<group>";
		};
		D04FA1BD2145E3800006EF45 /* InfoPlist.strings */ = {
			isa = PBXVariantGroup;
			children = (
				D04FA1BE2145E3800006EF45 /* ko */,
			);
			name = InfoPlist.strings;
			sourceTree = "<group>";
		};
		D04FA1C02145E3800006EF45 /* InfoPlist.strings */ = {
			isa = PBXVariantGroup;
			children = (
				D04FA1C12145E3800006EF45 /* it */,
			);
			name = InfoPlist.strings;
			sourceTree = "<group>";
		};
		D04FA1C32145E3810006EF45 /* InfoPlist.strings */ = {
			isa = PBXVariantGroup;
			children = (
				D04FA1C42145E3810006EF45 /* pt */,
			);
			name = InfoPlist.strings;
			sourceTree = "<group>";
		};
		D04FA1C62145E3810006EF45 /* InfoPlist.strings */ = {
			isa = PBXVariantGroup;
			children = (
				D04FA1C72145E3810006EF45 /* es */,
			);
			name = InfoPlist.strings;
			sourceTree = "<group>";
		};
		D09DCBB51D0C856B00F51FFE /* Localizable.strings */ = {
			isa = PBXVariantGroup;
			children = (
				D09DCBB61D0C856B00F51FFE /* en */,
			);
			name = Localizable.strings;
			sourceTree = "<group>";
		};
		D0CE6F1E213EDA4200BCD44B /* Localizable.strings */ = {
			isa = PBXVariantGroup;
			children = (
				D0CE6F1F213EDA4200BCD44B /* pt */,
			);
			name = Localizable.strings;
			sourceTree = "<group>";
		};
		D0CE6F20213EDA4200BCD44B /* InfoPlist.strings */ = {
			isa = PBXVariantGroup;
			children = (
				D0CE6F21213EDA4200BCD44B /* pt */,
			);
			name = InfoPlist.strings;
			sourceTree = "<group>";
		};
		D0CE6F22213EDA4200BCD44B /* AppIntentVocabulary.plist */ = {
			isa = PBXVariantGroup;
			children = (
				D0CE6F23213EDA4200BCD44B /* pt */,
			);
			name = AppIntentVocabulary.plist;
			sourceTree = "<group>";
		};
		D0CE6F25213EDA4300BCD44B /* Localizable.strings */ = {
			isa = PBXVariantGroup;
			children = (
				D0CE6F26213EDA4300BCD44B /* it */,
			);
			name = Localizable.strings;
			sourceTree = "<group>";
		};
		D0CE6F27213EDA4300BCD44B /* InfoPlist.strings */ = {
			isa = PBXVariantGroup;
			children = (
				D0CE6F28213EDA4300BCD44B /* it */,
			);
			name = InfoPlist.strings;
			sourceTree = "<group>";
		};
		D0CE6F29213EDA4300BCD44B /* AppIntentVocabulary.plist */ = {
			isa = PBXVariantGroup;
			children = (
				D0CE6F2A213EDA4300BCD44B /* it */,
			);
			name = AppIntentVocabulary.plist;
			sourceTree = "<group>";
		};
		D0CE6F2C213EDA4300BCD44B /* Localizable.strings */ = {
			isa = PBXVariantGroup;
			children = (
				D0CE6F2D213EDA4300BCD44B /* ko */,
			);
			name = Localizable.strings;
			sourceTree = "<group>";
		};
		D0CE6F2E213EDA4300BCD44B /* InfoPlist.strings */ = {
			isa = PBXVariantGroup;
			children = (
				D0CE6F2F213EDA4300BCD44B /* ko */,
			);
			name = InfoPlist.strings;
			sourceTree = "<group>";
		};
		D0CE6F30213EDA4300BCD44B /* AppIntentVocabulary.plist */ = {
			isa = PBXVariantGroup;
			children = (
				D0CE6F31213EDA4300BCD44B /* ko */,
			);
			name = AppIntentVocabulary.plist;
			sourceTree = "<group>";
		};
		D0CE6F33213EDA4300BCD44B /* Localizable.strings */ = {
			isa = PBXVariantGroup;
			children = (
				D0CE6F34213EDA4300BCD44B /* nl */,
			);
			name = Localizable.strings;
			sourceTree = "<group>";
		};
		D0CE6F35213EDA4300BCD44B /* InfoPlist.strings */ = {
			isa = PBXVariantGroup;
			children = (
				D0CE6F36213EDA4300BCD44B /* nl */,
			);
			name = InfoPlist.strings;
			sourceTree = "<group>";
		};
		D0CE6F37213EDA4300BCD44B /* AppIntentVocabulary.plist */ = {
			isa = PBXVariantGroup;
			children = (
				D0CE6F38213EDA4300BCD44B /* nl */,
			);
			name = AppIntentVocabulary.plist;
			sourceTree = "<group>";
		};
		D0CE6F3A213EDA4300BCD44B /* Localizable.strings */ = {
			isa = PBXVariantGroup;
			children = (
				D0CE6F3B213EDA4300BCD44B /* ru */,
			);
			name = Localizable.strings;
			sourceTree = "<group>";
		};
		D0CE6F3C213EDA4300BCD44B /* InfoPlist.strings */ = {
			isa = PBXVariantGroup;
			children = (
				D0CE6F3D213EDA4300BCD44B /* ru */,
			);
			name = InfoPlist.strings;
			sourceTree = "<group>";
		};
		D0CE6F3E213EDA4300BCD44B /* AppIntentVocabulary.plist */ = {
			isa = PBXVariantGroup;
			children = (
				D0CE6F3F213EDA4300BCD44B /* ru */,
			);
			name = AppIntentVocabulary.plist;
			sourceTree = "<group>";
		};
		D0CE6F41213EDA4400BCD44B /* Localizable.strings */ = {
			isa = PBXVariantGroup;
			children = (
				D0CE6F42213EDA4400BCD44B /* es */,
			);
			name = Localizable.strings;
			sourceTree = "<group>";
		};
		D0CE6F43213EDA4400BCD44B /* InfoPlist.strings */ = {
			isa = PBXVariantGroup;
			children = (
				D0CE6F44213EDA4400BCD44B /* es */,
			);
			name = InfoPlist.strings;
			sourceTree = "<group>";
		};
		D0CE6F45213EDA4400BCD44B /* AppIntentVocabulary.plist */ = {
			isa = PBXVariantGroup;
			children = (
				D0CE6F46213EDA4400BCD44B /* es */,
			);
			name = AppIntentVocabulary.plist;
			sourceTree = "<group>";
		};
		D0CE6F48213EDA4400BCD44B /* Localizable.strings */ = {
			isa = PBXVariantGroup;
			children = (
				D0CE6F49213EDA4400BCD44B /* ar */,
			);
			name = Localizable.strings;
			sourceTree = "<group>";
		};
		D0CE6F4A213EDA4400BCD44B /* InfoPlist.strings */ = {
			isa = PBXVariantGroup;
			children = (
				D0CE6F4B213EDA4400BCD44B /* ar */,
			);
			name = InfoPlist.strings;
			sourceTree = "<group>";
		};
		D0CE6F4C213EDA4400BCD44B /* AppIntentVocabulary.plist */ = {
			isa = PBXVariantGroup;
			children = (
				D0CE6F4D213EDA4400BCD44B /* ar */,
			);
			name = AppIntentVocabulary.plist;
			sourceTree = "<group>";
		};
		D0CE6F4F213EDA4400BCD44B /* Localizable.strings */ = {
			isa = PBXVariantGroup;
			children = (
				D0CE6F50213EDA4400BCD44B /* de */,
			);
			name = Localizable.strings;
			sourceTree = "<group>";
		};
		D0CE6F51213EDA4400BCD44B /* InfoPlist.strings */ = {
			isa = PBXVariantGroup;
			children = (
				D0CE6F52213EDA4400BCD44B /* de */,
			);
			name = InfoPlist.strings;
			sourceTree = "<group>";
		};
		D0CE6F53213EDA4400BCD44B /* AppIntentVocabulary.plist */ = {
			isa = PBXVariantGroup;
			children = (
				D0CE6F54213EDA4400BCD44B /* de */,
			);
			name = AppIntentVocabulary.plist;
			sourceTree = "<group>";
		};
		D0D268851D79A70A00C422DA /* MainInterface.storyboard */ = {
			isa = PBXVariantGroup;
			children = (
				D0D268861D79A70A00C422DA /* Base */,
			);
			name = MainInterface.storyboard;
			sourceTree = "<group>";
		};
		D0E41A3D1D65A69C00FBFC00 /* MainInterface.storyboard */ = {
			isa = PBXVariantGroup;
			children = (
				D0E41A3E1D65A69C00FBFC00 /* Base */,
			);
			name = MainInterface.storyboard;
			sourceTree = "<group>";
		};
/* End PBXVariantGroup section */

/* Begin XCBuildConfiguration section */
		09C56FA62172797500BDF00F /* Debug Hockeyapp */ = {
			isa = XCBuildConfiguration;
			baseConfigurationReference = D079FD011F06BBD60038FADE /* Config-Hockeyapp.xcconfig */;
			buildSettings = {
				ALWAYS_SEARCH_USER_PATHS = NO;
				ASSETCATALOG_COMPILER_APPICON_NAME = AppIcon;
				CLANG_ANALYZER_NONNULL = YES;
				CLANG_ANALYZER_NUMBER_OBJECT_CONVERSION = YES_AGGRESSIVE;
				CLANG_CXX_LANGUAGE_STANDARD = "gnu++14";
				CLANG_CXX_LIBRARY = "libc++";
				CLANG_ENABLE_MODULES = YES;
				CLANG_ENABLE_OBJC_ARC = YES;
				CLANG_ENABLE_OBJC_WEAK = YES;
				CLANG_WARN_BLOCK_CAPTURE_AUTORELEASING = YES;
				CLANG_WARN_BOOL_CONVERSION = YES;
				CLANG_WARN_COMMA = YES;
				CLANG_WARN_CONSTANT_CONVERSION = YES;
				CLANG_WARN_DEPRECATED_OBJC_IMPLEMENTATIONS = YES;
				CLANG_WARN_DIRECT_OBJC_ISA_USAGE = YES_ERROR;
				CLANG_WARN_DOCUMENTATION_COMMENTS = YES;
				CLANG_WARN_EMPTY_BODY = YES;
				CLANG_WARN_ENUM_CONVERSION = YES;
				CLANG_WARN_INFINITE_RECURSION = YES;
				CLANG_WARN_INT_CONVERSION = YES;
				CLANG_WARN_NON_LITERAL_NULL_CONVERSION = YES;
				CLANG_WARN_OBJC_IMPLICIT_RETAIN_SELF = YES;
				CLANG_WARN_OBJC_LITERAL_CONVERSION = YES;
				CLANG_WARN_OBJC_ROOT_CLASS = YES_ERROR;
				CLANG_WARN_RANGE_LOOP_ANALYSIS = YES;
				CLANG_WARN_STRICT_PROTOTYPES = YES;
				CLANG_WARN_SUSPICIOUS_MOVE = YES;
				CLANG_WARN_UNGUARDED_AVAILABILITY = YES_AGGRESSIVE;
				CLANG_WARN_UNREACHABLE_CODE = YES;
				CLANG_WARN__DUPLICATE_METHOD_MATCH = YES;
				CODE_SIGN_IDENTITY = "iPhone Developer";
				"CODE_SIGN_IDENTITY[sdk=iphoneos*]" = "iPhone Developer";
				CODE_SIGN_STYLE = Manual;
				COPY_PHASE_STRIP = NO;
				DEBUG_INFORMATION_FORMAT = dwarf;
				DEVELOPMENT_TEAM = X834Q8SBVP;
				ENABLE_STRICT_OBJC_MSGSEND = YES;
				ENABLE_TESTABILITY = YES;
				GCC_C_LANGUAGE_STANDARD = gnu11;
				GCC_DYNAMIC_NO_PIC = NO;
				GCC_NO_COMMON_BLOCKS = YES;
				GCC_OPTIMIZATION_LEVEL = 0;
				GCC_PREPROCESSOR_DEFINITIONS = (
					"DEBUG=1",
					"$(inherited)",
				);
				GCC_WARN_64_TO_32_BIT_CONVERSION = YES;
				GCC_WARN_ABOUT_RETURN_TYPE = YES_ERROR;
				GCC_WARN_UNDECLARED_SELECTOR = YES;
				GCC_WARN_UNINITIALIZED_AUTOS = YES_AGGRESSIVE;
				GCC_WARN_UNUSED_FUNCTION = YES;
				GCC_WARN_UNUSED_VARIABLE = YES;
				IBSC_MODULE = Watch_Extension;
				INFOPLIST_FILE = Watch/App/Info.plist;
				MTL_ENABLE_DEBUG_INFO = INCLUDE_SOURCE;
				MTL_FAST_MATH = YES;
				ONLY_ACTIVE_ARCH = YES;
				PRODUCT_BUNDLE_IDENTIFIER = "${APP_BUNDLE_ID}.watchkitapp";
				PRODUCT_NAME = "$(TARGET_NAME)";
				PROVISIONING_PROFILE_SPECIFIER = "match Development org.telegram.Telegram-iOS.watchkitapp";
				SDKROOT = watchos;
				SKIP_INSTALL = YES;
				SWIFT_ACTIVE_COMPILATION_CONDITIONS = DEBUG;
				SWIFT_OPTIMIZATION_LEVEL = "-Onone";
				SWIFT_VERSION = 4.2;
				TARGETED_DEVICE_FAMILY = 4;
				WATCHOS_DEPLOYMENT_TARGET = 2.2;
			};
			name = "Debug Hockeyapp";
		};
		09C56FA72172797500BDF00F /* Debug AppStore */ = {
			isa = XCBuildConfiguration;
			baseConfigurationReference = D079FD021F06BBD60038FADE /* Config-AppStore.xcconfig */;
			buildSettings = {
				ALWAYS_SEARCH_USER_PATHS = NO;
				ASSETCATALOG_COMPILER_APPICON_NAME = AppIcon;
				CLANG_ANALYZER_NONNULL = YES;
				CLANG_ANALYZER_NUMBER_OBJECT_CONVERSION = YES_AGGRESSIVE;
				CLANG_CXX_LANGUAGE_STANDARD = "gnu++14";
				CLANG_CXX_LIBRARY = "libc++";
				CLANG_ENABLE_MODULES = YES;
				CLANG_ENABLE_OBJC_ARC = YES;
				CLANG_ENABLE_OBJC_WEAK = YES;
				CLANG_WARN_BLOCK_CAPTURE_AUTORELEASING = YES;
				CLANG_WARN_BOOL_CONVERSION = YES;
				CLANG_WARN_COMMA = YES;
				CLANG_WARN_CONSTANT_CONVERSION = YES;
				CLANG_WARN_DEPRECATED_OBJC_IMPLEMENTATIONS = YES;
				CLANG_WARN_DIRECT_OBJC_ISA_USAGE = YES_ERROR;
				CLANG_WARN_DOCUMENTATION_COMMENTS = YES;
				CLANG_WARN_EMPTY_BODY = YES;
				CLANG_WARN_ENUM_CONVERSION = YES;
				CLANG_WARN_INFINITE_RECURSION = YES;
				CLANG_WARN_INT_CONVERSION = YES;
				CLANG_WARN_NON_LITERAL_NULL_CONVERSION = YES;
				CLANG_WARN_OBJC_IMPLICIT_RETAIN_SELF = YES;
				CLANG_WARN_OBJC_LITERAL_CONVERSION = YES;
				CLANG_WARN_OBJC_ROOT_CLASS = YES_ERROR;
				CLANG_WARN_RANGE_LOOP_ANALYSIS = YES;
				CLANG_WARN_STRICT_PROTOTYPES = YES;
				CLANG_WARN_SUSPICIOUS_MOVE = YES;
				CLANG_WARN_UNGUARDED_AVAILABILITY = YES_AGGRESSIVE;
				CLANG_WARN_UNREACHABLE_CODE = YES;
				CLANG_WARN__DUPLICATE_METHOD_MATCH = YES;
				CODE_SIGN_IDENTITY = "iPhone Developer: Peter Iakovlev (88P695A564)";
				"CODE_SIGN_IDENTITY[sdk=iphoneos*]" = "iPhone Developer: Peter Iakovlev (88P695A564)";
				CODE_SIGN_STYLE = Manual;
				COPY_PHASE_STRIP = NO;
				DEBUG_INFORMATION_FORMAT = dwarf;
				DEVELOPMENT_TEAM = 6N38VWS5BX;
				ENABLE_STRICT_OBJC_MSGSEND = YES;
				ENABLE_TESTABILITY = YES;
				GCC_C_LANGUAGE_STANDARD = gnu11;
				GCC_DYNAMIC_NO_PIC = NO;
				GCC_NO_COMMON_BLOCKS = YES;
				GCC_OPTIMIZATION_LEVEL = 0;
				GCC_PREPROCESSOR_DEFINITIONS = (
					"DEBUG=1",
					"$(inherited)",
				);
				GCC_WARN_64_TO_32_BIT_CONVERSION = YES;
				GCC_WARN_ABOUT_RETURN_TYPE = YES_ERROR;
				GCC_WARN_UNDECLARED_SELECTOR = YES;
				GCC_WARN_UNINITIALIZED_AUTOS = YES_AGGRESSIVE;
				GCC_WARN_UNUSED_FUNCTION = YES;
				GCC_WARN_UNUSED_VARIABLE = YES;
				IBSC_MODULE = Watch_Extension;
				INFOPLIST_FILE = Watch/App/Info.plist;
				MTL_ENABLE_DEBUG_INFO = INCLUDE_SOURCE;
				MTL_FAST_MATH = YES;
				ONLY_ACTIVE_ARCH = YES;
				PRODUCT_BUNDLE_IDENTIFIER = "${APP_BUNDLE_ID}.watchkitapp";
				PRODUCT_NAME = "$(TARGET_NAME)";
				PROVISIONING_PROFILE_SPECIFIER = "match Development org.telegram.TelegramHD.watchkitapp";
				SDKROOT = watchos;
				SKIP_INSTALL = YES;
				SWIFT_ACTIVE_COMPILATION_CONDITIONS = DEBUG;
				SWIFT_OPTIMIZATION_LEVEL = "-Onone";
				SWIFT_VERSION = 4.2;
				TARGETED_DEVICE_FAMILY = 4;
				WATCHOS_DEPLOYMENT_TARGET = 2.2;
			};
			name = "Debug AppStore";
		};
		09C56FA82172797500BDF00F /* Debug AppStore LLC */ = {
			isa = XCBuildConfiguration;
			baseConfigurationReference = D0ADF914212B399A00310BBC /* Config-AppStoreLLC.xcconfig */;
			buildSettings = {
				ALWAYS_SEARCH_USER_PATHS = NO;
				ASSETCATALOG_COMPILER_APPICON_NAME = AppIcon;
				CLANG_ANALYZER_NONNULL = YES;
				CLANG_ANALYZER_NUMBER_OBJECT_CONVERSION = YES_AGGRESSIVE;
				CLANG_CXX_LANGUAGE_STANDARD = "gnu++14";
				CLANG_CXX_LIBRARY = "libc++";
				CLANG_ENABLE_MODULES = YES;
				CLANG_ENABLE_OBJC_ARC = YES;
				CLANG_ENABLE_OBJC_WEAK = YES;
				CLANG_WARN_BLOCK_CAPTURE_AUTORELEASING = YES;
				CLANG_WARN_BOOL_CONVERSION = YES;
				CLANG_WARN_COMMA = YES;
				CLANG_WARN_CONSTANT_CONVERSION = YES;
				CLANG_WARN_DEPRECATED_OBJC_IMPLEMENTATIONS = YES;
				CLANG_WARN_DIRECT_OBJC_ISA_USAGE = YES_ERROR;
				CLANG_WARN_DOCUMENTATION_COMMENTS = YES;
				CLANG_WARN_EMPTY_BODY = YES;
				CLANG_WARN_ENUM_CONVERSION = YES;
				CLANG_WARN_INFINITE_RECURSION = YES;
				CLANG_WARN_INT_CONVERSION = YES;
				CLANG_WARN_NON_LITERAL_NULL_CONVERSION = YES;
				CLANG_WARN_OBJC_IMPLICIT_RETAIN_SELF = YES;
				CLANG_WARN_OBJC_LITERAL_CONVERSION = YES;
				CLANG_WARN_OBJC_ROOT_CLASS = YES_ERROR;
				CLANG_WARN_RANGE_LOOP_ANALYSIS = YES;
				CLANG_WARN_STRICT_PROTOTYPES = YES;
				CLANG_WARN_SUSPICIOUS_MOVE = YES;
				CLANG_WARN_UNGUARDED_AVAILABILITY = YES_AGGRESSIVE;
				CLANG_WARN_UNREACHABLE_CODE = YES;
				CLANG_WARN__DUPLICATE_METHOD_MATCH = YES;
				CODE_SIGN_IDENTITY = "iPhone Developer";
				"CODE_SIGN_IDENTITY[sdk=iphoneos*]" = "iPhone Developer";
				CODE_SIGN_STYLE = Manual;
				COPY_PHASE_STRIP = NO;
				DEBUG_INFORMATION_FORMAT = dwarf;
				DEVELOPMENT_TEAM = C67CF9S4VU;
				ENABLE_STRICT_OBJC_MSGSEND = YES;
				ENABLE_TESTABILITY = YES;
				GCC_C_LANGUAGE_STANDARD = gnu11;
				GCC_DYNAMIC_NO_PIC = NO;
				GCC_NO_COMMON_BLOCKS = YES;
				GCC_OPTIMIZATION_LEVEL = 0;
				GCC_PREPROCESSOR_DEFINITIONS = (
					"DEBUG=1",
					"$(inherited)",
				);
				GCC_WARN_64_TO_32_BIT_CONVERSION = YES;
				GCC_WARN_ABOUT_RETURN_TYPE = YES_ERROR;
				GCC_WARN_UNDECLARED_SELECTOR = YES;
				GCC_WARN_UNINITIALIZED_AUTOS = YES_AGGRESSIVE;
				GCC_WARN_UNUSED_FUNCTION = YES;
				GCC_WARN_UNUSED_VARIABLE = YES;
				IBSC_MODULE = Watch_Extension;
				INFOPLIST_FILE = Watch/App/Info.plist;
				MTL_ENABLE_DEBUG_INFO = INCLUDE_SOURCE;
				MTL_FAST_MATH = YES;
				ONLY_ACTIVE_ARCH = YES;
				PRODUCT_BUNDLE_IDENTIFIER = "${APP_BUNDLE_ID}.watchkitapp";
				PRODUCT_NAME = "$(TARGET_NAME)";
				PROVISIONING_PROFILE_SPECIFIER = "match Development ph.telegra.Telegraph.watchkitapp";
				SDKROOT = watchos;
				SKIP_INSTALL = YES;
				SWIFT_ACTIVE_COMPILATION_CONDITIONS = DEBUG;
				SWIFT_OPTIMIZATION_LEVEL = "-Onone";
				SWIFT_VERSION = 4.2;
				TARGETED_DEVICE_FAMILY = 4;
				WATCHOS_DEPLOYMENT_TARGET = 2.2;
			};
			name = "Debug AppStore LLC";
		};
		09C56FA92172797500BDF00F /* Release AppStore */ = {
			isa = XCBuildConfiguration;
			baseConfigurationReference = D079FD021F06BBD60038FADE /* Config-AppStore.xcconfig */;
			buildSettings = {
				ALWAYS_SEARCH_USER_PATHS = NO;
				ASSETCATALOG_COMPILER_APPICON_NAME = AppIcon;
				CLANG_ANALYZER_NONNULL = YES;
				CLANG_ANALYZER_NUMBER_OBJECT_CONVERSION = YES_AGGRESSIVE;
				CLANG_CXX_LANGUAGE_STANDARD = "gnu++14";
				CLANG_CXX_LIBRARY = "libc++";
				CLANG_ENABLE_MODULES = YES;
				CLANG_ENABLE_OBJC_ARC = YES;
				CLANG_ENABLE_OBJC_WEAK = YES;
				CLANG_WARN_BLOCK_CAPTURE_AUTORELEASING = YES;
				CLANG_WARN_BOOL_CONVERSION = YES;
				CLANG_WARN_COMMA = YES;
				CLANG_WARN_CONSTANT_CONVERSION = YES;
				CLANG_WARN_DEPRECATED_OBJC_IMPLEMENTATIONS = YES;
				CLANG_WARN_DIRECT_OBJC_ISA_USAGE = YES_ERROR;
				CLANG_WARN_DOCUMENTATION_COMMENTS = YES;
				CLANG_WARN_EMPTY_BODY = YES;
				CLANG_WARN_ENUM_CONVERSION = YES;
				CLANG_WARN_INFINITE_RECURSION = YES;
				CLANG_WARN_INT_CONVERSION = YES;
				CLANG_WARN_NON_LITERAL_NULL_CONVERSION = YES;
				CLANG_WARN_OBJC_IMPLICIT_RETAIN_SELF = YES;
				CLANG_WARN_OBJC_LITERAL_CONVERSION = YES;
				CLANG_WARN_OBJC_ROOT_CLASS = YES_ERROR;
				CLANG_WARN_RANGE_LOOP_ANALYSIS = YES;
				CLANG_WARN_STRICT_PROTOTYPES = YES;
				CLANG_WARN_SUSPICIOUS_MOVE = YES;
				CLANG_WARN_UNGUARDED_AVAILABILITY = YES_AGGRESSIVE;
				CLANG_WARN_UNREACHABLE_CODE = YES;
				CLANG_WARN__DUPLICATE_METHOD_MATCH = YES;
				CODE_SIGN_IDENTITY = "iPhone Distribution: TELEGRAM MESSENGER LLP (6N38VWS5BX)";
				"CODE_SIGN_IDENTITY[sdk=iphoneos*]" = "iPhone Distribution: TELEGRAM MESSENGER LLP (6N38VWS5BX)";
				CODE_SIGN_STYLE = Manual;
				COPY_PHASE_STRIP = NO;
				DEBUG_INFORMATION_FORMAT = "dwarf-with-dsym";
				DEVELOPMENT_TEAM = 6N38VWS5BX;
				ENABLE_NS_ASSERTIONS = NO;
				ENABLE_STRICT_OBJC_MSGSEND = YES;
				GCC_C_LANGUAGE_STANDARD = gnu11;
				GCC_NO_COMMON_BLOCKS = YES;
				GCC_WARN_64_TO_32_BIT_CONVERSION = YES;
				GCC_WARN_ABOUT_RETURN_TYPE = YES_ERROR;
				GCC_WARN_UNDECLARED_SELECTOR = YES;
				GCC_WARN_UNINITIALIZED_AUTOS = YES_AGGRESSIVE;
				GCC_WARN_UNUSED_FUNCTION = YES;
				GCC_WARN_UNUSED_VARIABLE = YES;
				IBSC_MODULE = Watch_Extension;
				INFOPLIST_FILE = Watch/App/Info.plist;
				MTL_ENABLE_DEBUG_INFO = NO;
				MTL_FAST_MATH = YES;
				PRODUCT_BUNDLE_IDENTIFIER = "${APP_BUNDLE_ID}.watchkitapp";
				PRODUCT_NAME = "$(TARGET_NAME)";
				PROVISIONING_PROFILE_SPECIFIER = "match AppStore org.telegram.TelegramHD.watchkitapp";
				SDKROOT = watchos;
				SKIP_INSTALL = YES;
				SWIFT_OPTIMIZATION_LEVEL = "-Owholemodule";
				SWIFT_VERSION = 4.2;
				TARGETED_DEVICE_FAMILY = 4;
				VALIDATE_PRODUCT = YES;
				WATCHOS_DEPLOYMENT_TARGET = 2.2;
			};
			name = "Release AppStore";
		};
		09C56FAA2172797500BDF00F /* Release AppStore LLC */ = {
			isa = XCBuildConfiguration;
			baseConfigurationReference = D0ADF914212B399A00310BBC /* Config-AppStoreLLC.xcconfig */;
			buildSettings = {
				ALWAYS_SEARCH_USER_PATHS = NO;
				ASSETCATALOG_COMPILER_APPICON_NAME = AppIcon;
				CLANG_ANALYZER_NONNULL = YES;
				CLANG_ANALYZER_NUMBER_OBJECT_CONVERSION = YES_AGGRESSIVE;
				CLANG_CXX_LANGUAGE_STANDARD = "gnu++14";
				CLANG_CXX_LIBRARY = "libc++";
				CLANG_ENABLE_MODULES = YES;
				CLANG_ENABLE_OBJC_ARC = YES;
				CLANG_ENABLE_OBJC_WEAK = YES;
				CLANG_WARN_BLOCK_CAPTURE_AUTORELEASING = YES;
				CLANG_WARN_BOOL_CONVERSION = YES;
				CLANG_WARN_COMMA = YES;
				CLANG_WARN_CONSTANT_CONVERSION = YES;
				CLANG_WARN_DEPRECATED_OBJC_IMPLEMENTATIONS = YES;
				CLANG_WARN_DIRECT_OBJC_ISA_USAGE = YES_ERROR;
				CLANG_WARN_DOCUMENTATION_COMMENTS = YES;
				CLANG_WARN_EMPTY_BODY = YES;
				CLANG_WARN_ENUM_CONVERSION = YES;
				CLANG_WARN_INFINITE_RECURSION = YES;
				CLANG_WARN_INT_CONVERSION = YES;
				CLANG_WARN_NON_LITERAL_NULL_CONVERSION = YES;
				CLANG_WARN_OBJC_IMPLICIT_RETAIN_SELF = YES;
				CLANG_WARN_OBJC_LITERAL_CONVERSION = YES;
				CLANG_WARN_OBJC_ROOT_CLASS = YES_ERROR;
				CLANG_WARN_RANGE_LOOP_ANALYSIS = YES;
				CLANG_WARN_STRICT_PROTOTYPES = YES;
				CLANG_WARN_SUSPICIOUS_MOVE = YES;
				CLANG_WARN_UNGUARDED_AVAILABILITY = YES_AGGRESSIVE;
				CLANG_WARN_UNREACHABLE_CODE = YES;
				CLANG_WARN__DUPLICATE_METHOD_MATCH = YES;
				CODE_SIGN_IDENTITY = "iPhone Distribution: Digital Fortress LLC (C67CF9S4VU)";
				"CODE_SIGN_IDENTITY[sdk=iphoneos*]" = "iPhone Distribution: Digital Fortress LLC (C67CF9S4VU)";
				CODE_SIGN_STYLE = Manual;
				COPY_PHASE_STRIP = NO;
				DEBUG_INFORMATION_FORMAT = "dwarf-with-dsym";
				DEVELOPMENT_TEAM = C67CF9S4VU;
				ENABLE_NS_ASSERTIONS = NO;
				ENABLE_STRICT_OBJC_MSGSEND = YES;
				GCC_C_LANGUAGE_STANDARD = gnu11;
				GCC_NO_COMMON_BLOCKS = YES;
				GCC_WARN_64_TO_32_BIT_CONVERSION = YES;
				GCC_WARN_ABOUT_RETURN_TYPE = YES_ERROR;
				GCC_WARN_UNDECLARED_SELECTOR = YES;
				GCC_WARN_UNINITIALIZED_AUTOS = YES_AGGRESSIVE;
				GCC_WARN_UNUSED_FUNCTION = YES;
				GCC_WARN_UNUSED_VARIABLE = YES;
				IBSC_MODULE = Watch_Extension;
				INFOPLIST_FILE = Watch/App/Info.plist;
				MTL_ENABLE_DEBUG_INFO = NO;
				MTL_FAST_MATH = YES;
				PRODUCT_BUNDLE_IDENTIFIER = "${APP_BUNDLE_ID}.watchkitapp";
				PRODUCT_NAME = "$(TARGET_NAME)";
				PROVISIONING_PROFILE_SPECIFIER = "match AppStore ph.telegra.Telegraph.watchkitapp";
				SDKROOT = watchos;
				SKIP_INSTALL = YES;
				SWIFT_OPTIMIZATION_LEVEL = "-Owholemodule";
				SWIFT_VERSION = 4.2;
				TARGETED_DEVICE_FAMILY = 4;
				VALIDATE_PRODUCT = YES;
				WATCHOS_DEPLOYMENT_TARGET = 2.2;
			};
			name = "Release AppStore LLC";
		};
		09C56FAB2172797500BDF00F /* Release Hockeyapp */ = {
			isa = XCBuildConfiguration;
			baseConfigurationReference = D079FD011F06BBD60038FADE /* Config-Hockeyapp.xcconfig */;
			buildSettings = {
				ALWAYS_SEARCH_USER_PATHS = NO;
				ASSETCATALOG_COMPILER_APPICON_NAME = AppIcon;
				CLANG_ANALYZER_NONNULL = YES;
				CLANG_ANALYZER_NUMBER_OBJECT_CONVERSION = YES_AGGRESSIVE;
				CLANG_CXX_LANGUAGE_STANDARD = "gnu++14";
				CLANG_CXX_LIBRARY = "libc++";
				CLANG_ENABLE_MODULES = YES;
				CLANG_ENABLE_OBJC_ARC = YES;
				CLANG_ENABLE_OBJC_WEAK = YES;
				CLANG_WARN_BLOCK_CAPTURE_AUTORELEASING = YES;
				CLANG_WARN_BOOL_CONVERSION = YES;
				CLANG_WARN_COMMA = YES;
				CLANG_WARN_CONSTANT_CONVERSION = YES;
				CLANG_WARN_DEPRECATED_OBJC_IMPLEMENTATIONS = YES;
				CLANG_WARN_DIRECT_OBJC_ISA_USAGE = YES_ERROR;
				CLANG_WARN_DOCUMENTATION_COMMENTS = YES;
				CLANG_WARN_EMPTY_BODY = YES;
				CLANG_WARN_ENUM_CONVERSION = YES;
				CLANG_WARN_INFINITE_RECURSION = YES;
				CLANG_WARN_INT_CONVERSION = YES;
				CLANG_WARN_NON_LITERAL_NULL_CONVERSION = YES;
				CLANG_WARN_OBJC_IMPLICIT_RETAIN_SELF = YES;
				CLANG_WARN_OBJC_LITERAL_CONVERSION = YES;
				CLANG_WARN_OBJC_ROOT_CLASS = YES_ERROR;
				CLANG_WARN_RANGE_LOOP_ANALYSIS = YES;
				CLANG_WARN_STRICT_PROTOTYPES = YES;
				CLANG_WARN_SUSPICIOUS_MOVE = YES;
				CLANG_WARN_UNGUARDED_AVAILABILITY = YES_AGGRESSIVE;
				CLANG_WARN_UNREACHABLE_CODE = YES;
				CLANG_WARN__DUPLICATE_METHOD_MATCH = YES;
				CODE_SIGN_IDENTITY = "iPhone Distribution: TELEGRAM MESSENGER LLP";
				"CODE_SIGN_IDENTITY[sdk=iphoneos*]" = "iPhone Distribution: TELEGRAM MESSENGER LLP";
				CODE_SIGN_STYLE = Manual;
				COPY_PHASE_STRIP = NO;
				DEBUG_INFORMATION_FORMAT = "dwarf-with-dsym";
				DEVELOPMENT_TEAM = X834Q8SBVP;
				ENABLE_NS_ASSERTIONS = NO;
				ENABLE_STRICT_OBJC_MSGSEND = YES;
				GCC_C_LANGUAGE_STANDARD = gnu11;
				GCC_NO_COMMON_BLOCKS = YES;
				GCC_WARN_64_TO_32_BIT_CONVERSION = YES;
				GCC_WARN_ABOUT_RETURN_TYPE = YES_ERROR;
				GCC_WARN_UNDECLARED_SELECTOR = YES;
				GCC_WARN_UNINITIALIZED_AUTOS = YES_AGGRESSIVE;
				GCC_WARN_UNUSED_FUNCTION = YES;
				GCC_WARN_UNUSED_VARIABLE = YES;
				IBSC_MODULE = Watch_Extension;
				INFOPLIST_FILE = Watch/App/Info.plist;
				MTL_ENABLE_DEBUG_INFO = NO;
				MTL_FAST_MATH = YES;
				PRODUCT_BUNDLE_IDENTIFIER = "${APP_BUNDLE_ID}.watchkitapp";
				PRODUCT_NAME = "$(TARGET_NAME)";
				PROVISIONING_PROFILE_SPECIFIER = "match InHouse org.telegram.Telegram-iOS.watchkitapp";
				SDKROOT = watchos;
				SKIP_INSTALL = YES;
				SWIFT_OPTIMIZATION_LEVEL = "-Owholemodule";
				SWIFT_VERSION = 4.2;
				TARGETED_DEVICE_FAMILY = 4;
				VALIDATE_PRODUCT = YES;
				WATCHOS_DEPLOYMENT_TARGET = 2.2;
			};
			name = "Release Hockeyapp";
		};
		09C56FAC2172797500BDF00F /* Release Hockeyapp Internal */ = {
			isa = XCBuildConfiguration;
			baseConfigurationReference = D0924FFE1FE52C75003F693F /* Config-Hockeyapp Internal.xcconfig */;
			buildSettings = {
				ALWAYS_SEARCH_USER_PATHS = NO;
				ASSETCATALOG_COMPILER_APPICON_NAME = AppIcon;
				CLANG_ANALYZER_NONNULL = YES;
				CLANG_ANALYZER_NUMBER_OBJECT_CONVERSION = YES_AGGRESSIVE;
				CLANG_CXX_LANGUAGE_STANDARD = "gnu++14";
				CLANG_CXX_LIBRARY = "libc++";
				CLANG_ENABLE_MODULES = YES;
				CLANG_ENABLE_OBJC_ARC = YES;
				CLANG_ENABLE_OBJC_WEAK = YES;
				CLANG_WARN_BLOCK_CAPTURE_AUTORELEASING = YES;
				CLANG_WARN_BOOL_CONVERSION = YES;
				CLANG_WARN_COMMA = YES;
				CLANG_WARN_CONSTANT_CONVERSION = YES;
				CLANG_WARN_DEPRECATED_OBJC_IMPLEMENTATIONS = YES;
				CLANG_WARN_DIRECT_OBJC_ISA_USAGE = YES_ERROR;
				CLANG_WARN_DOCUMENTATION_COMMENTS = YES;
				CLANG_WARN_EMPTY_BODY = YES;
				CLANG_WARN_ENUM_CONVERSION = YES;
				CLANG_WARN_INFINITE_RECURSION = YES;
				CLANG_WARN_INT_CONVERSION = YES;
				CLANG_WARN_NON_LITERAL_NULL_CONVERSION = YES;
				CLANG_WARN_OBJC_IMPLICIT_RETAIN_SELF = YES;
				CLANG_WARN_OBJC_LITERAL_CONVERSION = YES;
				CLANG_WARN_OBJC_ROOT_CLASS = YES_ERROR;
				CLANG_WARN_RANGE_LOOP_ANALYSIS = YES;
				CLANG_WARN_STRICT_PROTOTYPES = YES;
				CLANG_WARN_SUSPICIOUS_MOVE = YES;
				CLANG_WARN_UNGUARDED_AVAILABILITY = YES_AGGRESSIVE;
				CLANG_WARN_UNREACHABLE_CODE = YES;
				CLANG_WARN__DUPLICATE_METHOD_MATCH = YES;
				CODE_SIGN_IDENTITY = "iPhone Distribution: TELEGRAM MESSENGER LLP";
				"CODE_SIGN_IDENTITY[sdk=iphoneos*]" = "iPhone Distribution: TELEGRAM MESSENGER LLP";
				CODE_SIGN_STYLE = Manual;
				COPY_PHASE_STRIP = NO;
				DEBUG_INFORMATION_FORMAT = "dwarf-with-dsym";
				DEVELOPMENT_TEAM = X834Q8SBVP;
				ENABLE_NS_ASSERTIONS = NO;
				ENABLE_STRICT_OBJC_MSGSEND = YES;
				GCC_C_LANGUAGE_STANDARD = gnu11;
				GCC_NO_COMMON_BLOCKS = YES;
				GCC_WARN_64_TO_32_BIT_CONVERSION = YES;
				GCC_WARN_ABOUT_RETURN_TYPE = YES_ERROR;
				GCC_WARN_UNDECLARED_SELECTOR = YES;
				GCC_WARN_UNINITIALIZED_AUTOS = YES_AGGRESSIVE;
				GCC_WARN_UNUSED_FUNCTION = YES;
				GCC_WARN_UNUSED_VARIABLE = YES;
				IBSC_MODULE = Watch_Extension;
				INFOPLIST_FILE = Watch/App/Info.plist;
				MTL_ENABLE_DEBUG_INFO = NO;
				MTL_FAST_MATH = YES;
				PRODUCT_BUNDLE_IDENTIFIER = "${APP_BUNDLE_ID}.watchkitapp";
				PRODUCT_NAME = "$(TARGET_NAME)";
				PROVISIONING_PROFILE_SPECIFIER = "match InHouse org.telegram.Telegram-iOS.watchkitapp";
				SDKROOT = watchos;
				SKIP_INSTALL = YES;
				SWIFT_OPTIMIZATION_LEVEL = "-Owholemodule";
				SWIFT_VERSION = 4.2;
				TARGETED_DEVICE_FAMILY = 4;
				VALIDATE_PRODUCT = YES;
				WATCHOS_DEPLOYMENT_TARGET = 2.2;
			};
			name = "Release Hockeyapp Internal";
		};
		09C56FAD2172797500BDF00F /* Debug Hockeyapp */ = {
			isa = XCBuildConfiguration;
			baseConfigurationReference = D079FD011F06BBD60038FADE /* Config-Hockeyapp.xcconfig */;
			buildSettings = {
				ALWAYS_SEARCH_USER_PATHS = NO;
				ASSETCATALOG_COMPILER_COMPLICATION_NAME = Complication;
				CLANG_ANALYZER_NONNULL = YES;
				CLANG_ANALYZER_NUMBER_OBJECT_CONVERSION = YES_AGGRESSIVE;
				CLANG_CXX_LANGUAGE_STANDARD = "gnu++14";
				CLANG_CXX_LIBRARY = "libc++";
				CLANG_ENABLE_MODULES = YES;
				CLANG_ENABLE_OBJC_ARC = YES;
				CLANG_ENABLE_OBJC_WEAK = YES;
				CLANG_WARN_BLOCK_CAPTURE_AUTORELEASING = YES;
				CLANG_WARN_BOOL_CONVERSION = YES;
				CLANG_WARN_COMMA = YES;
				CLANG_WARN_CONSTANT_CONVERSION = YES;
				CLANG_WARN_DEPRECATED_OBJC_IMPLEMENTATIONS = YES;
				CLANG_WARN_DIRECT_OBJC_ISA_USAGE = YES_ERROR;
				CLANG_WARN_DOCUMENTATION_COMMENTS = YES;
				CLANG_WARN_EMPTY_BODY = YES;
				CLANG_WARN_ENUM_CONVERSION = YES;
				CLANG_WARN_INFINITE_RECURSION = YES;
				CLANG_WARN_INT_CONVERSION = YES;
				CLANG_WARN_NON_LITERAL_NULL_CONVERSION = YES;
				CLANG_WARN_OBJC_IMPLICIT_RETAIN_SELF = YES;
				CLANG_WARN_OBJC_LITERAL_CONVERSION = YES;
				CLANG_WARN_OBJC_ROOT_CLASS = YES_ERROR;
				CLANG_WARN_RANGE_LOOP_ANALYSIS = YES;
				CLANG_WARN_STRICT_PROTOTYPES = YES;
				CLANG_WARN_SUSPICIOUS_MOVE = YES;
				CLANG_WARN_UNGUARDED_AVAILABILITY = YES_AGGRESSIVE;
				CLANG_WARN_UNREACHABLE_CODE = YES;
				CLANG_WARN__DUPLICATE_METHOD_MATCH = YES;
				CODE_SIGN_IDENTITY = "iPhone Developer";
				CODE_SIGN_STYLE = Manual;
				COPY_PHASE_STRIP = NO;
				DEBUG_INFORMATION_FORMAT = dwarf;
				DEVELOPMENT_TEAM = X834Q8SBVP;
				ENABLE_STRICT_OBJC_MSGSEND = YES;
				ENABLE_TESTABILITY = YES;
				GCC_C_LANGUAGE_STANDARD = gnu11;
				GCC_DYNAMIC_NO_PIC = NO;
				GCC_NO_COMMON_BLOCKS = YES;
				GCC_OPTIMIZATION_LEVEL = 0;
				GCC_PREPROCESSOR_DEFINITIONS = (
					"DEBUG=1",
					"$(inherited)",
				);
				GCC_WARN_64_TO_32_BIT_CONVERSION = YES;
				GCC_WARN_ABOUT_RETURN_TYPE = YES_ERROR;
				GCC_WARN_UNDECLARED_SELECTOR = YES;
				GCC_WARN_UNINITIALIZED_AUTOS = YES_AGGRESSIVE;
				GCC_WARN_UNUSED_FUNCTION = YES;
				GCC_WARN_UNUSED_VARIABLE = YES;
				HEADER_SEARCH_PATHS = submodules/SSignalKit;
				INFOPLIST_FILE = Watch/Extension/Info.plist;
				LD_RUNPATH_SEARCH_PATHS = "$(inherited) @executable_path/Frameworks @executable_path/../../Frameworks";
				LIBRARY_SEARCH_PATHS = submodules/SSignalKit;
				MTL_ENABLE_DEBUG_INFO = INCLUDE_SOURCE;
				MTL_FAST_MATH = YES;
				ONLY_ACTIVE_ARCH = YES;
				PRODUCT_BUNDLE_IDENTIFIER = "${APP_BUNDLE_ID}.watchkitapp.watchkitextension";
				PRODUCT_NAME = "${TARGET_NAME}";
				PROVISIONING_PROFILE_SPECIFIER = "match Development org.telegram.Telegram-iOS.watchkitapp.watchkitextension";
				SDKROOT = watchos;
				SKIP_INSTALL = YES;
				SWIFT_ACTIVE_COMPILATION_CONDITIONS = DEBUG;
				SWIFT_OPTIMIZATION_LEVEL = "-Onone";
				SWIFT_VERSION = 4.2;
				TARGETED_DEVICE_FAMILY = 4;
				WATCHOS_DEPLOYMENT_TARGET = 2.2;
			};
			name = "Debug Hockeyapp";
		};
		09C56FAE2172797500BDF00F /* Debug AppStore */ = {
			isa = XCBuildConfiguration;
			baseConfigurationReference = D079FD021F06BBD60038FADE /* Config-AppStore.xcconfig */;
			buildSettings = {
				ALWAYS_SEARCH_USER_PATHS = NO;
				ASSETCATALOG_COMPILER_COMPLICATION_NAME = Complication;
				CLANG_ANALYZER_NONNULL = YES;
				CLANG_ANALYZER_NUMBER_OBJECT_CONVERSION = YES_AGGRESSIVE;
				CLANG_CXX_LANGUAGE_STANDARD = "gnu++14";
				CLANG_CXX_LIBRARY = "libc++";
				CLANG_ENABLE_MODULES = YES;
				CLANG_ENABLE_OBJC_ARC = YES;
				CLANG_ENABLE_OBJC_WEAK = YES;
				CLANG_WARN_BLOCK_CAPTURE_AUTORELEASING = YES;
				CLANG_WARN_BOOL_CONVERSION = YES;
				CLANG_WARN_COMMA = YES;
				CLANG_WARN_CONSTANT_CONVERSION = YES;
				CLANG_WARN_DEPRECATED_OBJC_IMPLEMENTATIONS = YES;
				CLANG_WARN_DIRECT_OBJC_ISA_USAGE = YES_ERROR;
				CLANG_WARN_DOCUMENTATION_COMMENTS = YES;
				CLANG_WARN_EMPTY_BODY = YES;
				CLANG_WARN_ENUM_CONVERSION = YES;
				CLANG_WARN_INFINITE_RECURSION = YES;
				CLANG_WARN_INT_CONVERSION = YES;
				CLANG_WARN_NON_LITERAL_NULL_CONVERSION = YES;
				CLANG_WARN_OBJC_IMPLICIT_RETAIN_SELF = YES;
				CLANG_WARN_OBJC_LITERAL_CONVERSION = YES;
				CLANG_WARN_OBJC_ROOT_CLASS = YES_ERROR;
				CLANG_WARN_RANGE_LOOP_ANALYSIS = YES;
				CLANG_WARN_STRICT_PROTOTYPES = YES;
				CLANG_WARN_SUSPICIOUS_MOVE = YES;
				CLANG_WARN_UNGUARDED_AVAILABILITY = YES_AGGRESSIVE;
				CLANG_WARN_UNREACHABLE_CODE = YES;
				CLANG_WARN__DUPLICATE_METHOD_MATCH = YES;
				CODE_SIGN_IDENTITY = "iPhone Developer";
				CODE_SIGN_STYLE = Manual;
				COPY_PHASE_STRIP = NO;
				DEBUG_INFORMATION_FORMAT = dwarf;
				DEVELOPMENT_TEAM = 6N38VWS5BX;
				ENABLE_STRICT_OBJC_MSGSEND = YES;
				ENABLE_TESTABILITY = YES;
				GCC_C_LANGUAGE_STANDARD = gnu11;
				GCC_DYNAMIC_NO_PIC = NO;
				GCC_NO_COMMON_BLOCKS = YES;
				GCC_OPTIMIZATION_LEVEL = 0;
				GCC_PREPROCESSOR_DEFINITIONS = (
					"DEBUG=1",
					"$(inherited)",
				);
				GCC_WARN_64_TO_32_BIT_CONVERSION = YES;
				GCC_WARN_ABOUT_RETURN_TYPE = YES_ERROR;
				GCC_WARN_UNDECLARED_SELECTOR = YES;
				GCC_WARN_UNINITIALIZED_AUTOS = YES_AGGRESSIVE;
				GCC_WARN_UNUSED_FUNCTION = YES;
				GCC_WARN_UNUSED_VARIABLE = YES;
				HEADER_SEARCH_PATHS = submodules/SSignalKit;
				INFOPLIST_FILE = Watch/Extension/Info.plist;
				LD_RUNPATH_SEARCH_PATHS = "$(inherited) @executable_path/Frameworks @executable_path/../../Frameworks";
				LIBRARY_SEARCH_PATHS = submodules/SSignalKit;
				MTL_ENABLE_DEBUG_INFO = INCLUDE_SOURCE;
				MTL_FAST_MATH = YES;
				ONLY_ACTIVE_ARCH = YES;
				PRODUCT_BUNDLE_IDENTIFIER = "${APP_BUNDLE_ID}.watchkitapp.watchkitextension";
				PRODUCT_NAME = "${TARGET_NAME}";
				PROVISIONING_PROFILE_SPECIFIER = "match Development org.telegram.TelegramHD.watchkitapp.watchkitextension";
				SDKROOT = watchos;
				SKIP_INSTALL = YES;
				SWIFT_ACTIVE_COMPILATION_CONDITIONS = DEBUG;
				SWIFT_OPTIMIZATION_LEVEL = "-Onone";
				SWIFT_VERSION = 4.2;
				TARGETED_DEVICE_FAMILY = 4;
				WATCHOS_DEPLOYMENT_TARGET = 2.2;
			};
			name = "Debug AppStore";
		};
		09C56FAF2172797500BDF00F /* Debug AppStore LLC */ = {
			isa = XCBuildConfiguration;
			baseConfigurationReference = D0ADF914212B399A00310BBC /* Config-AppStoreLLC.xcconfig */;
			buildSettings = {
				ALWAYS_SEARCH_USER_PATHS = NO;
				ASSETCATALOG_COMPILER_COMPLICATION_NAME = Complication;
				CLANG_ANALYZER_NONNULL = YES;
				CLANG_ANALYZER_NUMBER_OBJECT_CONVERSION = YES_AGGRESSIVE;
				CLANG_CXX_LANGUAGE_STANDARD = "gnu++14";
				CLANG_CXX_LIBRARY = "libc++";
				CLANG_ENABLE_MODULES = YES;
				CLANG_ENABLE_OBJC_ARC = YES;
				CLANG_ENABLE_OBJC_WEAK = YES;
				CLANG_WARN_BLOCK_CAPTURE_AUTORELEASING = YES;
				CLANG_WARN_BOOL_CONVERSION = YES;
				CLANG_WARN_COMMA = YES;
				CLANG_WARN_CONSTANT_CONVERSION = YES;
				CLANG_WARN_DEPRECATED_OBJC_IMPLEMENTATIONS = YES;
				CLANG_WARN_DIRECT_OBJC_ISA_USAGE = YES_ERROR;
				CLANG_WARN_DOCUMENTATION_COMMENTS = YES;
				CLANG_WARN_EMPTY_BODY = YES;
				CLANG_WARN_ENUM_CONVERSION = YES;
				CLANG_WARN_INFINITE_RECURSION = YES;
				CLANG_WARN_INT_CONVERSION = YES;
				CLANG_WARN_NON_LITERAL_NULL_CONVERSION = YES;
				CLANG_WARN_OBJC_IMPLICIT_RETAIN_SELF = YES;
				CLANG_WARN_OBJC_LITERAL_CONVERSION = YES;
				CLANG_WARN_OBJC_ROOT_CLASS = YES_ERROR;
				CLANG_WARN_RANGE_LOOP_ANALYSIS = YES;
				CLANG_WARN_STRICT_PROTOTYPES = YES;
				CLANG_WARN_SUSPICIOUS_MOVE = YES;
				CLANG_WARN_UNGUARDED_AVAILABILITY = YES_AGGRESSIVE;
				CLANG_WARN_UNREACHABLE_CODE = YES;
				CLANG_WARN__DUPLICATE_METHOD_MATCH = YES;
				CODE_SIGN_IDENTITY = "iPhone Developer";
				CODE_SIGN_STYLE = Manual;
				COPY_PHASE_STRIP = NO;
				DEBUG_INFORMATION_FORMAT = dwarf;
				DEVELOPMENT_TEAM = C67CF9S4VU;
				ENABLE_STRICT_OBJC_MSGSEND = YES;
				ENABLE_TESTABILITY = YES;
				GCC_C_LANGUAGE_STANDARD = gnu11;
				GCC_DYNAMIC_NO_PIC = NO;
				GCC_NO_COMMON_BLOCKS = YES;
				GCC_OPTIMIZATION_LEVEL = 0;
				GCC_PREPROCESSOR_DEFINITIONS = (
					"DEBUG=1",
					"$(inherited)",
				);
				GCC_WARN_64_TO_32_BIT_CONVERSION = YES;
				GCC_WARN_ABOUT_RETURN_TYPE = YES_ERROR;
				GCC_WARN_UNDECLARED_SELECTOR = YES;
				GCC_WARN_UNINITIALIZED_AUTOS = YES_AGGRESSIVE;
				GCC_WARN_UNUSED_FUNCTION = YES;
				GCC_WARN_UNUSED_VARIABLE = YES;
				HEADER_SEARCH_PATHS = submodules/SSignalKit;
				INFOPLIST_FILE = Watch/Extension/Info.plist;
				LD_RUNPATH_SEARCH_PATHS = "$(inherited) @executable_path/Frameworks @executable_path/../../Frameworks";
				LIBRARY_SEARCH_PATHS = submodules/SSignalKit;
				MTL_ENABLE_DEBUG_INFO = INCLUDE_SOURCE;
				MTL_FAST_MATH = YES;
				ONLY_ACTIVE_ARCH = YES;
				PRODUCT_BUNDLE_IDENTIFIER = "${APP_BUNDLE_ID}.watchkitapp.watchkitextension";
				PRODUCT_NAME = "${TARGET_NAME}";
				PROVISIONING_PROFILE_SPECIFIER = "match Development ph.telegra.Telegraph.watchkitapp.watchkitextension";
				SDKROOT = watchos;
				SKIP_INSTALL = YES;
				SWIFT_ACTIVE_COMPILATION_CONDITIONS = DEBUG;
				SWIFT_OPTIMIZATION_LEVEL = "-Onone";
				SWIFT_VERSION = 4.2;
				TARGETED_DEVICE_FAMILY = 4;
				WATCHOS_DEPLOYMENT_TARGET = 2.2;
			};
			name = "Debug AppStore LLC";
		};
		09C56FB02172797500BDF00F /* Release AppStore */ = {
			isa = XCBuildConfiguration;
			baseConfigurationReference = D079FD021F06BBD60038FADE /* Config-AppStore.xcconfig */;
			buildSettings = {
				ALWAYS_SEARCH_USER_PATHS = NO;
				ASSETCATALOG_COMPILER_COMPLICATION_NAME = Complication;
				CLANG_ANALYZER_NONNULL = YES;
				CLANG_ANALYZER_NUMBER_OBJECT_CONVERSION = YES_AGGRESSIVE;
				CLANG_CXX_LANGUAGE_STANDARD = "gnu++14";
				CLANG_CXX_LIBRARY = "libc++";
				CLANG_ENABLE_MODULES = YES;
				CLANG_ENABLE_OBJC_ARC = YES;
				CLANG_ENABLE_OBJC_WEAK = YES;
				CLANG_WARN_BLOCK_CAPTURE_AUTORELEASING = YES;
				CLANG_WARN_BOOL_CONVERSION = YES;
				CLANG_WARN_COMMA = YES;
				CLANG_WARN_CONSTANT_CONVERSION = YES;
				CLANG_WARN_DEPRECATED_OBJC_IMPLEMENTATIONS = YES;
				CLANG_WARN_DIRECT_OBJC_ISA_USAGE = YES_ERROR;
				CLANG_WARN_DOCUMENTATION_COMMENTS = YES;
				CLANG_WARN_EMPTY_BODY = YES;
				CLANG_WARN_ENUM_CONVERSION = YES;
				CLANG_WARN_INFINITE_RECURSION = YES;
				CLANG_WARN_INT_CONVERSION = YES;
				CLANG_WARN_NON_LITERAL_NULL_CONVERSION = YES;
				CLANG_WARN_OBJC_IMPLICIT_RETAIN_SELF = YES;
				CLANG_WARN_OBJC_LITERAL_CONVERSION = YES;
				CLANG_WARN_OBJC_ROOT_CLASS = YES_ERROR;
				CLANG_WARN_RANGE_LOOP_ANALYSIS = YES;
				CLANG_WARN_STRICT_PROTOTYPES = YES;
				CLANG_WARN_SUSPICIOUS_MOVE = YES;
				CLANG_WARN_UNGUARDED_AVAILABILITY = YES_AGGRESSIVE;
				CLANG_WARN_UNREACHABLE_CODE = YES;
				CLANG_WARN__DUPLICATE_METHOD_MATCH = YES;
				CODE_SIGN_IDENTITY = "iPhone Distribution";
				CODE_SIGN_STYLE = Manual;
				COPY_PHASE_STRIP = NO;
				DEBUG_INFORMATION_FORMAT = "dwarf-with-dsym";
				DEVELOPMENT_TEAM = 6N38VWS5BX;
				ENABLE_NS_ASSERTIONS = NO;
				ENABLE_STRICT_OBJC_MSGSEND = YES;
				GCC_C_LANGUAGE_STANDARD = gnu11;
				GCC_NO_COMMON_BLOCKS = YES;
				GCC_WARN_64_TO_32_BIT_CONVERSION = YES;
				GCC_WARN_ABOUT_RETURN_TYPE = YES_ERROR;
				GCC_WARN_UNDECLARED_SELECTOR = YES;
				GCC_WARN_UNINITIALIZED_AUTOS = YES_AGGRESSIVE;
				GCC_WARN_UNUSED_FUNCTION = YES;
				GCC_WARN_UNUSED_VARIABLE = YES;
				HEADER_SEARCH_PATHS = submodules/SSignalKit;
				INFOPLIST_FILE = Watch/Extension/Info.plist;
				LD_RUNPATH_SEARCH_PATHS = "$(inherited) @executable_path/Frameworks @executable_path/../../Frameworks";
				LIBRARY_SEARCH_PATHS = submodules/SSignalKit;
				MTL_ENABLE_DEBUG_INFO = NO;
				MTL_FAST_MATH = YES;
				PRODUCT_BUNDLE_IDENTIFIER = "${APP_BUNDLE_ID}.watchkitapp.watchkitextension";
				PRODUCT_NAME = "${TARGET_NAME}";
				PROVISIONING_PROFILE_SPECIFIER = "match AppStore org.telegram.TelegramHD.watchkitapp.watchkitextension";
				SDKROOT = watchos;
				SKIP_INSTALL = YES;
				SWIFT_OPTIMIZATION_LEVEL = "-Owholemodule";
				SWIFT_VERSION = 4.2;
				TARGETED_DEVICE_FAMILY = 4;
				VALIDATE_PRODUCT = YES;
				WATCHOS_DEPLOYMENT_TARGET = 2.2;
			};
			name = "Release AppStore";
		};
		09C56FB12172797500BDF00F /* Release AppStore LLC */ = {
			isa = XCBuildConfiguration;
			baseConfigurationReference = D0ADF914212B399A00310BBC /* Config-AppStoreLLC.xcconfig */;
			buildSettings = {
				ALWAYS_SEARCH_USER_PATHS = NO;
				ASSETCATALOG_COMPILER_COMPLICATION_NAME = Complication;
				CLANG_ANALYZER_NONNULL = YES;
				CLANG_ANALYZER_NUMBER_OBJECT_CONVERSION = YES_AGGRESSIVE;
				CLANG_CXX_LANGUAGE_STANDARD = "gnu++14";
				CLANG_CXX_LIBRARY = "libc++";
				CLANG_ENABLE_MODULES = YES;
				CLANG_ENABLE_OBJC_ARC = YES;
				CLANG_ENABLE_OBJC_WEAK = YES;
				CLANG_WARN_BLOCK_CAPTURE_AUTORELEASING = YES;
				CLANG_WARN_BOOL_CONVERSION = YES;
				CLANG_WARN_COMMA = YES;
				CLANG_WARN_CONSTANT_CONVERSION = YES;
				CLANG_WARN_DEPRECATED_OBJC_IMPLEMENTATIONS = YES;
				CLANG_WARN_DIRECT_OBJC_ISA_USAGE = YES_ERROR;
				CLANG_WARN_DOCUMENTATION_COMMENTS = YES;
				CLANG_WARN_EMPTY_BODY = YES;
				CLANG_WARN_ENUM_CONVERSION = YES;
				CLANG_WARN_INFINITE_RECURSION = YES;
				CLANG_WARN_INT_CONVERSION = YES;
				CLANG_WARN_NON_LITERAL_NULL_CONVERSION = YES;
				CLANG_WARN_OBJC_IMPLICIT_RETAIN_SELF = YES;
				CLANG_WARN_OBJC_LITERAL_CONVERSION = YES;
				CLANG_WARN_OBJC_ROOT_CLASS = YES_ERROR;
				CLANG_WARN_RANGE_LOOP_ANALYSIS = YES;
				CLANG_WARN_STRICT_PROTOTYPES = YES;
				CLANG_WARN_SUSPICIOUS_MOVE = YES;
				CLANG_WARN_UNGUARDED_AVAILABILITY = YES_AGGRESSIVE;
				CLANG_WARN_UNREACHABLE_CODE = YES;
				CLANG_WARN__DUPLICATE_METHOD_MATCH = YES;
				CODE_SIGN_IDENTITY = "iPhone Distribution";
				CODE_SIGN_STYLE = Manual;
				COPY_PHASE_STRIP = NO;
				DEBUG_INFORMATION_FORMAT = "dwarf-with-dsym";
				DEVELOPMENT_TEAM = C67CF9S4VU;
				ENABLE_NS_ASSERTIONS = NO;
				ENABLE_STRICT_OBJC_MSGSEND = YES;
				GCC_C_LANGUAGE_STANDARD = gnu11;
				GCC_NO_COMMON_BLOCKS = YES;
				GCC_WARN_64_TO_32_BIT_CONVERSION = YES;
				GCC_WARN_ABOUT_RETURN_TYPE = YES_ERROR;
				GCC_WARN_UNDECLARED_SELECTOR = YES;
				GCC_WARN_UNINITIALIZED_AUTOS = YES_AGGRESSIVE;
				GCC_WARN_UNUSED_FUNCTION = YES;
				GCC_WARN_UNUSED_VARIABLE = YES;
				HEADER_SEARCH_PATHS = submodules/SSignalKit;
				INFOPLIST_FILE = Watch/Extension/Info.plist;
				LD_RUNPATH_SEARCH_PATHS = "$(inherited) @executable_path/Frameworks @executable_path/../../Frameworks";
				LIBRARY_SEARCH_PATHS = submodules/SSignalKit;
				MTL_ENABLE_DEBUG_INFO = NO;
				MTL_FAST_MATH = YES;
				PRODUCT_BUNDLE_IDENTIFIER = "${APP_BUNDLE_ID}.watchkitapp.watchkitextension";
				PRODUCT_NAME = "${TARGET_NAME}";
				PROVISIONING_PROFILE_SPECIFIER = "match AppStore ph.telegra.Telegraph.watchkitapp.watchkitextension";
				SDKROOT = watchos;
				SKIP_INSTALL = YES;
				SWIFT_OPTIMIZATION_LEVEL = "-Owholemodule";
				SWIFT_VERSION = 4.2;
				TARGETED_DEVICE_FAMILY = 4;
				VALIDATE_PRODUCT = YES;
				WATCHOS_DEPLOYMENT_TARGET = 2.2;
			};
			name = "Release AppStore LLC";
		};
		09C56FB22172797500BDF00F /* Release Hockeyapp */ = {
			isa = XCBuildConfiguration;
			baseConfigurationReference = D079FD011F06BBD60038FADE /* Config-Hockeyapp.xcconfig */;
			buildSettings = {
				ALWAYS_SEARCH_USER_PATHS = NO;
				ASSETCATALOG_COMPILER_COMPLICATION_NAME = Complication;
				CLANG_ANALYZER_NONNULL = YES;
				CLANG_ANALYZER_NUMBER_OBJECT_CONVERSION = YES_AGGRESSIVE;
				CLANG_CXX_LANGUAGE_STANDARD = "gnu++14";
				CLANG_CXX_LIBRARY = "libc++";
				CLANG_ENABLE_MODULES = YES;
				CLANG_ENABLE_OBJC_ARC = YES;
				CLANG_ENABLE_OBJC_WEAK = YES;
				CLANG_WARN_BLOCK_CAPTURE_AUTORELEASING = YES;
				CLANG_WARN_BOOL_CONVERSION = YES;
				CLANG_WARN_COMMA = YES;
				CLANG_WARN_CONSTANT_CONVERSION = YES;
				CLANG_WARN_DEPRECATED_OBJC_IMPLEMENTATIONS = YES;
				CLANG_WARN_DIRECT_OBJC_ISA_USAGE = YES_ERROR;
				CLANG_WARN_DOCUMENTATION_COMMENTS = YES;
				CLANG_WARN_EMPTY_BODY = YES;
				CLANG_WARN_ENUM_CONVERSION = YES;
				CLANG_WARN_INFINITE_RECURSION = YES;
				CLANG_WARN_INT_CONVERSION = YES;
				CLANG_WARN_NON_LITERAL_NULL_CONVERSION = YES;
				CLANG_WARN_OBJC_IMPLICIT_RETAIN_SELF = YES;
				CLANG_WARN_OBJC_LITERAL_CONVERSION = YES;
				CLANG_WARN_OBJC_ROOT_CLASS = YES_ERROR;
				CLANG_WARN_RANGE_LOOP_ANALYSIS = YES;
				CLANG_WARN_STRICT_PROTOTYPES = YES;
				CLANG_WARN_SUSPICIOUS_MOVE = YES;
				CLANG_WARN_UNGUARDED_AVAILABILITY = YES_AGGRESSIVE;
				CLANG_WARN_UNREACHABLE_CODE = YES;
				CLANG_WARN__DUPLICATE_METHOD_MATCH = YES;
				CODE_SIGN_STYLE = Manual;
				COPY_PHASE_STRIP = NO;
				DEBUG_INFORMATION_FORMAT = "dwarf-with-dsym";
				DEVELOPMENT_TEAM = X834Q8SBVP;
				ENABLE_NS_ASSERTIONS = NO;
				ENABLE_STRICT_OBJC_MSGSEND = YES;
				GCC_C_LANGUAGE_STANDARD = gnu11;
				GCC_NO_COMMON_BLOCKS = YES;
				GCC_WARN_64_TO_32_BIT_CONVERSION = YES;
				GCC_WARN_ABOUT_RETURN_TYPE = YES_ERROR;
				GCC_WARN_UNDECLARED_SELECTOR = YES;
				GCC_WARN_UNINITIALIZED_AUTOS = YES_AGGRESSIVE;
				GCC_WARN_UNUSED_FUNCTION = YES;
				GCC_WARN_UNUSED_VARIABLE = YES;
				HEADER_SEARCH_PATHS = submodules/SSignalKit;
				INFOPLIST_FILE = Watch/Extension/Info.plist;
				LD_RUNPATH_SEARCH_PATHS = "$(inherited) @executable_path/Frameworks @executable_path/../../Frameworks";
				LIBRARY_SEARCH_PATHS = submodules/SSignalKit;
				MTL_ENABLE_DEBUG_INFO = NO;
				MTL_FAST_MATH = YES;
				PRODUCT_BUNDLE_IDENTIFIER = "${APP_BUNDLE_ID}.watchkitapp.watchkitextension";
				PRODUCT_NAME = "${TARGET_NAME}";
				PROVISIONING_PROFILE_SPECIFIER = "match InHouse org.telegram.Telegram-iOS.watchkitapp.watchkitextension";
				SDKROOT = watchos;
				SKIP_INSTALL = YES;
				SWIFT_OPTIMIZATION_LEVEL = "-Owholemodule";
				SWIFT_VERSION = 4.2;
				TARGETED_DEVICE_FAMILY = 4;
				VALIDATE_PRODUCT = YES;
				WATCHOS_DEPLOYMENT_TARGET = 2.2;
			};
			name = "Release Hockeyapp";
		};
		09C56FB32172797500BDF00F /* Release Hockeyapp Internal */ = {
			isa = XCBuildConfiguration;
			baseConfigurationReference = D0924FFE1FE52C75003F693F /* Config-Hockeyapp Internal.xcconfig */;
			buildSettings = {
				ALWAYS_SEARCH_USER_PATHS = NO;
				ASSETCATALOG_COMPILER_COMPLICATION_NAME = Complication;
				CLANG_ANALYZER_NONNULL = YES;
				CLANG_ANALYZER_NUMBER_OBJECT_CONVERSION = YES_AGGRESSIVE;
				CLANG_CXX_LANGUAGE_STANDARD = "gnu++14";
				CLANG_CXX_LIBRARY = "libc++";
				CLANG_ENABLE_MODULES = YES;
				CLANG_ENABLE_OBJC_ARC = YES;
				CLANG_ENABLE_OBJC_WEAK = YES;
				CLANG_WARN_BLOCK_CAPTURE_AUTORELEASING = YES;
				CLANG_WARN_BOOL_CONVERSION = YES;
				CLANG_WARN_COMMA = YES;
				CLANG_WARN_CONSTANT_CONVERSION = YES;
				CLANG_WARN_DEPRECATED_OBJC_IMPLEMENTATIONS = YES;
				CLANG_WARN_DIRECT_OBJC_ISA_USAGE = YES_ERROR;
				CLANG_WARN_DOCUMENTATION_COMMENTS = YES;
				CLANG_WARN_EMPTY_BODY = YES;
				CLANG_WARN_ENUM_CONVERSION = YES;
				CLANG_WARN_INFINITE_RECURSION = YES;
				CLANG_WARN_INT_CONVERSION = YES;
				CLANG_WARN_NON_LITERAL_NULL_CONVERSION = YES;
				CLANG_WARN_OBJC_IMPLICIT_RETAIN_SELF = YES;
				CLANG_WARN_OBJC_LITERAL_CONVERSION = YES;
				CLANG_WARN_OBJC_ROOT_CLASS = YES_ERROR;
				CLANG_WARN_RANGE_LOOP_ANALYSIS = YES;
				CLANG_WARN_STRICT_PROTOTYPES = YES;
				CLANG_WARN_SUSPICIOUS_MOVE = YES;
				CLANG_WARN_UNGUARDED_AVAILABILITY = YES_AGGRESSIVE;
				CLANG_WARN_UNREACHABLE_CODE = YES;
				CLANG_WARN__DUPLICATE_METHOD_MATCH = YES;
				CODE_SIGN_STYLE = Manual;
				COPY_PHASE_STRIP = NO;
				DEBUG_INFORMATION_FORMAT = "dwarf-with-dsym";
				DEVELOPMENT_TEAM = X834Q8SBVP;
				ENABLE_NS_ASSERTIONS = NO;
				ENABLE_STRICT_OBJC_MSGSEND = YES;
				GCC_C_LANGUAGE_STANDARD = gnu11;
				GCC_NO_COMMON_BLOCKS = YES;
				GCC_WARN_64_TO_32_BIT_CONVERSION = YES;
				GCC_WARN_ABOUT_RETURN_TYPE = YES_ERROR;
				GCC_WARN_UNDECLARED_SELECTOR = YES;
				GCC_WARN_UNINITIALIZED_AUTOS = YES_AGGRESSIVE;
				GCC_WARN_UNUSED_FUNCTION = YES;
				GCC_WARN_UNUSED_VARIABLE = YES;
				HEADER_SEARCH_PATHS = submodules/SSignalKit;
				INFOPLIST_FILE = Watch/Extension/Info.plist;
				LD_RUNPATH_SEARCH_PATHS = "$(inherited) @executable_path/Frameworks @executable_path/../../Frameworks";
				LIBRARY_SEARCH_PATHS = submodules/SSignalKit;
				MTL_ENABLE_DEBUG_INFO = NO;
				MTL_FAST_MATH = YES;
				PRODUCT_BUNDLE_IDENTIFIER = "${APP_BUNDLE_ID}.watchkitapp.watchkitextension";
				PRODUCT_NAME = "${TARGET_NAME}";
				PROVISIONING_PROFILE_SPECIFIER = "match InHouse org.telegram.Telegram-iOS.watchkitapp.watchkitextension";
				SDKROOT = watchos;
				SKIP_INSTALL = YES;
				SWIFT_OPTIMIZATION_LEVEL = "-Owholemodule";
				SWIFT_VERSION = 4.2;
				TARGETED_DEVICE_FAMILY = 4;
				VALIDATE_PRODUCT = YES;
				WATCHOS_DEPLOYMENT_TARGET = 2.2;
			};
			name = "Release Hockeyapp Internal";
		};
		D00859B91B28189D00EAF753 /* Debug Hockeyapp */ = {
			isa = XCBuildConfiguration;
			baseConfigurationReference = D079FD011F06BBD60038FADE /* Config-Hockeyapp.xcconfig */;
			buildSettings = {
				ALWAYS_SEARCH_USER_PATHS = NO;
				CLANG_CXX_LANGUAGE_STANDARD = "gnu++0x";
				CLANG_CXX_LIBRARY = "libc++";
				CLANG_ENABLE_MODULES = YES;
				CLANG_ENABLE_OBJC_ARC = YES;
				CLANG_WARN_BOOL_CONVERSION = YES;
				CLANG_WARN_CONSTANT_CONVERSION = YES;
				CLANG_WARN_DIRECT_OBJC_ISA_USAGE = YES_ERROR;
				CLANG_WARN_EMPTY_BODY = YES;
				CLANG_WARN_ENUM_CONVERSION = YES;
				CLANG_WARN_INFINITE_RECURSION = YES;
				CLANG_WARN_INT_CONVERSION = YES;
				CLANG_WARN_OBJC_ROOT_CLASS = YES_ERROR;
				CLANG_WARN_SUSPICIOUS_MOVE = YES;
				CLANG_WARN_UNREACHABLE_CODE = YES;
				CLANG_WARN__DUPLICATE_METHOD_MATCH = YES;
				CODE_SIGN_IDENTITY = "iPhone Developer: Peter Iakovlev (9J4EJ3F97G)";
				"CODE_SIGN_IDENTITY[sdk=iphoneos*]" = "iPhone Developer";
				COPY_PHASE_STRIP = NO;
				DEBUG_INFORMATION_FORMAT = "dwarf-with-dsym";
				ENABLE_STRICT_OBJC_MSGSEND = YES;
				ENABLE_TESTABILITY = YES;
				GCC_C_LANGUAGE_STANDARD = gnu99;
				GCC_DYNAMIC_NO_PIC = NO;
				GCC_NO_COMMON_BLOCKS = YES;
				GCC_OPTIMIZATION_LEVEL = 0;
				GCC_PREPROCESSOR_DEFINITIONS = (
					"DEBUG=1",
					"$(inherited)",
				);
				GCC_SYMBOLS_PRIVATE_EXTERN = NO;
				GCC_WARN_64_TO_32_BIT_CONVERSION = YES;
				GCC_WARN_ABOUT_RETURN_TYPE = YES_ERROR;
				GCC_WARN_UNDECLARED_SELECTOR = YES;
				GCC_WARN_UNINITIALIZED_AUTOS = YES_AGGRESSIVE;
				GCC_WARN_UNUSED_FUNCTION = YES;
				GCC_WARN_UNUSED_VARIABLE = YES;
				IPHONEOS_DEPLOYMENT_TARGET = 8.0;
				MTL_ENABLE_DEBUG_INFO = YES;
				ONLY_ACTIVE_ARCH = YES;
				PROVISIONING_PROFILE = "a4dc3795-99a0-4552-934a-0399f5df77b2";
				SDKROOT = iphoneos;
				SWIFT_OPTIMIZATION_LEVEL = "-Onone";
				TARGETED_DEVICE_FAMILY = "1,2";
			};
			name = "Debug Hockeyapp";
		};
		D00859BA1B28189D00EAF753 /* Release AppStore */ = {
			isa = XCBuildConfiguration;
			baseConfigurationReference = D079FD021F06BBD60038FADE /* Config-AppStore.xcconfig */;
			buildSettings = {
				ALWAYS_SEARCH_USER_PATHS = NO;
				CLANG_CXX_LANGUAGE_STANDARD = "gnu++0x";
				CLANG_CXX_LIBRARY = "libc++";
				CLANG_ENABLE_MODULES = YES;
				CLANG_ENABLE_OBJC_ARC = YES;
				CLANG_WARN_BOOL_CONVERSION = YES;
				CLANG_WARN_CONSTANT_CONVERSION = YES;
				CLANG_WARN_DIRECT_OBJC_ISA_USAGE = YES_ERROR;
				CLANG_WARN_EMPTY_BODY = YES;
				CLANG_WARN_ENUM_CONVERSION = YES;
				CLANG_WARN_INFINITE_RECURSION = YES;
				CLANG_WARN_INT_CONVERSION = YES;
				CLANG_WARN_OBJC_ROOT_CLASS = YES_ERROR;
				CLANG_WARN_SUSPICIOUS_MOVE = YES;
				CLANG_WARN_UNREACHABLE_CODE = YES;
				CLANG_WARN__DUPLICATE_METHOD_MATCH = YES;
				CODE_SIGN_IDENTITY = "iPhone Developer";
				"CODE_SIGN_IDENTITY[sdk=iphoneos*]" = "iPhone Developer";
				COPY_PHASE_STRIP = NO;
				DEBUG_INFORMATION_FORMAT = "dwarf-with-dsym";
				ENABLE_NS_ASSERTIONS = NO;
				ENABLE_STRICT_OBJC_MSGSEND = YES;
				GCC_C_LANGUAGE_STANDARD = gnu99;
				GCC_NO_COMMON_BLOCKS = YES;
				GCC_WARN_64_TO_32_BIT_CONVERSION = YES;
				GCC_WARN_ABOUT_RETURN_TYPE = YES_ERROR;
				GCC_WARN_UNDECLARED_SELECTOR = YES;
				GCC_WARN_UNINITIALIZED_AUTOS = YES_AGGRESSIVE;
				GCC_WARN_UNUSED_FUNCTION = YES;
				GCC_WARN_UNUSED_VARIABLE = YES;
				IPHONEOS_DEPLOYMENT_TARGET = 8.0;
				MTL_ENABLE_DEBUG_INFO = NO;
				SDKROOT = iphoneos;
				TARGETED_DEVICE_FAMILY = "1,2";
				VALIDATE_PRODUCT = YES;
			};
			name = "Release AppStore";
		};
		D00859BC1B28189D00EAF753 /* Debug Hockeyapp */ = {
			isa = XCBuildConfiguration;
			baseConfigurationReference = D079FD011F06BBD60038FADE /* Config-Hockeyapp.xcconfig */;
			buildSettings = {
				ALWAYS_EMBED_SWIFT_STANDARD_LIBRARIES = YES;
				ASSETCATALOG_COMPILER_APPICON_NAME = AppIcon;
				BITCODE_GENERATION_MODE = marker;
				CLANG_MODULES_AUTOLINK = NO;
				CODE_SIGN_ENTITLEMENTS = "Telegram-iOS/Telegram-iOS-Hockeyapp.entitlements";
				CODE_SIGN_IDENTITY = "iPhone Developer";
				"CODE_SIGN_IDENTITY[sdk=iphoneos*]" = "iPhone Developer";
<<<<<<< HEAD
				CURRENT_PROJECT_VERSION = 636;
=======
				CURRENT_PROJECT_VERSION = 640;
>>>>>>> ba79d550
				DEVELOPMENT_TEAM = X834Q8SBVP;
				ENABLE_BITCODE = YES;
				FRAMEWORK_SEARCH_PATHS = (
					"$(BUILT_PRODUCTS_DIR)",
					"$(PROJECT_DIR)/third-party",
				);
				HEADER_SEARCH_PATHS = "$(PROJECT_DIR)/Watch/Bridge";
				INFOPLIST_FILE = "Telegram-iOS/Info.plist";
				IPHONEOS_DEPLOYMENT_TARGET = 8.0;
				LD_RUNPATH_SEARCH_PATHS = "$(inherited) @executable_path/Frameworks";
				LIBRARY_SEARCH_PATHS = (
					"$(inherited)",
					"$(PROJECT_DIR)/submodules/TelegramUI/third-party/opus/lib",
				);
				OTHER_LDFLAGS = (
					"-ObjC",
					"-lz",
				);
				OTHER_SWIFT_FLAGS = "-D DEBUG";
				PRODUCT_BUNDLE_IDENTIFIER = "${APP_BUNDLE_ID}";
				PRODUCT_NAME = "Telegram X";
				PROVISIONING_PROFILE = "1e62fceb-1fb5-4804-ad0f-9b9b974393b8";
				PROVISIONING_PROFILE_SPECIFIER = "match Development org.telegram.Telegram-iOS";
				SWIFT_OBJC_BRIDGING_HEADER = "Telegram-iOS/Telegram-Bridging-Header.h";
				SWIFT_VERSION = 4.0;
				USER_HEADER_SEARCH_PATHS = "";
			};
			name = "Debug Hockeyapp";
		};
		D00859BD1B28189D00EAF753 /* Release AppStore */ = {
			isa = XCBuildConfiguration;
			baseConfigurationReference = D079FD021F06BBD60038FADE /* Config-AppStore.xcconfig */;
			buildSettings = {
				ALWAYS_EMBED_SWIFT_STANDARD_LIBRARIES = YES;
				ASSETCATALOG_COMPILER_APPICON_NAME = AppIcon;
				BITCODE_GENERATION_MODE = bitcode;
				CLANG_MODULES_AUTOLINK = NO;
				CODE_SIGN_ENTITLEMENTS = "Telegram-iOS/Telegram-iOS-AppStore.entitlements";
				CODE_SIGN_IDENTITY = "iPhone Distribution: TELEGRAM MESSENGER LLP (6N38VWS5BX)";
				"CODE_SIGN_IDENTITY[sdk=iphoneos*]" = "iPhone Distribution: TELEGRAM MESSENGER LLP (6N38VWS5BX)";
<<<<<<< HEAD
				CURRENT_PROJECT_VERSION = 636;
=======
				CURRENT_PROJECT_VERSION = 640;
>>>>>>> ba79d550
				DEVELOPMENT_TEAM = 6N38VWS5BX;
				ENABLE_BITCODE = YES;
				FRAMEWORK_SEARCH_PATHS = (
					"$(BUILT_PRODUCTS_DIR)",
					"$(PROJECT_DIR)/third-party",
				);
				HEADER_SEARCH_PATHS = "$(PROJECT_DIR)/Watch/Bridge";
				INFOPLIST_FILE = "Telegram-iOS/Info.plist";
				IPHONEOS_DEPLOYMENT_TARGET = 8.0;
				LD_RUNPATH_SEARCH_PATHS = "$(inherited) @executable_path/Frameworks";
				LIBRARY_SEARCH_PATHS = (
					"$(inherited)",
					"$(PROJECT_DIR)/submodules/TelegramUI/third-party/opus/lib",
				);
				OTHER_LDFLAGS = (
					"-ObjC",
					"-lz",
				);
				OTHER_SWIFT_FLAGS = "";
				PRODUCT_BUNDLE_IDENTIFIER = "${APP_BUNDLE_ID}";
				PRODUCT_NAME = "Telegram X";
				PROVISIONING_PROFILE = "df24dc18-3fdc-447c-b347-5a110cecd77d";
				PROVISIONING_PROFILE_SPECIFIER = "match AppStore org.telegram.TelegramHD";
				SWIFT_OBJC_BRIDGING_HEADER = "Telegram-iOS/Telegram-Bridging-Header.h";
				SWIFT_OPTIMIZATION_LEVEL = "-Owholemodule";
				SWIFT_VERSION = 4.0;
				USER_HEADER_SEARCH_PATHS = "";
			};
			name = "Release AppStore";
		};
		D00859BF1B28189D00EAF753 /* Debug Hockeyapp */ = {
			isa = XCBuildConfiguration;
			baseConfigurationReference = D079FD011F06BBD60038FADE /* Config-Hockeyapp.xcconfig */;
			buildSettings = {
				BUNDLE_LOADER = "$(TEST_HOST)";
				CODE_SIGN_IDENTITY = "iPhone Developer";
				"CODE_SIGN_IDENTITY[sdk=iphoneos*]" = "";
				FRAMEWORK_SEARCH_PATHS = "$(SDKROOT)/Developer/Library/Frameworks";
				GCC_PREPROCESSOR_DEFINITIONS = (
					"DEBUG=1",
					"$(inherited)",
				);
				INFOPLIST_FILE = "Telegram-iOSTests/Info.plist";
				IPHONEOS_DEPLOYMENT_TARGET = 9.0;
				LD_RUNPATH_SEARCH_PATHS = "$(inherited) @executable_path/Frameworks @loader_path/Frameworks";
				PRODUCT_BUNDLE_IDENTIFIER = "org.telegram.$(PRODUCT_NAME:rfc1034identifier)";
				PRODUCT_NAME = "$(TARGET_NAME)";
				PROVISIONING_PROFILE_SPECIFIER = "";
				SWIFT_VERSION = 3.0;
				TEST_HOST = "$(BUILT_PRODUCTS_DIR)/Telegram-iOS.app/Telegram-iOS";
			};
			name = "Debug Hockeyapp";
		};
		D00859C01B28189D00EAF753 /* Release AppStore */ = {
			isa = XCBuildConfiguration;
			baseConfigurationReference = D079FD021F06BBD60038FADE /* Config-AppStore.xcconfig */;
			buildSettings = {
				BUNDLE_LOADER = "$(TEST_HOST)";
				CODE_SIGN_IDENTITY = "iPhone Developer";
				"CODE_SIGN_IDENTITY[sdk=iphoneos*]" = "iPhone Developer";
				FRAMEWORK_SEARCH_PATHS = "$(SDKROOT)/Developer/Library/Frameworks";
				INFOPLIST_FILE = "Telegram-iOSTests/Info.plist";
				IPHONEOS_DEPLOYMENT_TARGET = 9.0;
				LD_RUNPATH_SEARCH_PATHS = "$(inherited) @executable_path/Frameworks @loader_path/Frameworks";
				PRODUCT_BUNDLE_IDENTIFIER = "org.telegram.$(PRODUCT_NAME:rfc1034identifier)";
				PRODUCT_NAME = "$(TARGET_NAME)";
				PROVISIONING_PROFILE_SPECIFIER = "";
				SWIFT_OPTIMIZATION_LEVEL = "-Owholemodule";
				SWIFT_VERSION = 3.0;
				TEST_HOST = "$(BUILT_PRODUCTS_DIR)/Telegram-iOS.app/Telegram-iOS";
			};
			name = "Release AppStore";
		};
		D021D4DE219CB13A0064BEBA /* Debug Fork */ = {
			isa = XCBuildConfiguration;
			baseConfigurationReference = D021D4D8219CAEDD0064BEBA /* Config-Fork.xcconfig */;
			buildSettings = {
				ALWAYS_SEARCH_USER_PATHS = NO;
				CLANG_CXX_LANGUAGE_STANDARD = "gnu++0x";
				CLANG_CXX_LIBRARY = "libc++";
				CLANG_ENABLE_MODULES = YES;
				CLANG_ENABLE_OBJC_ARC = YES;
				CLANG_WARN_BOOL_CONVERSION = YES;
				CLANG_WARN_CONSTANT_CONVERSION = YES;
				CLANG_WARN_DIRECT_OBJC_ISA_USAGE = YES_ERROR;
				CLANG_WARN_EMPTY_BODY = YES;
				CLANG_WARN_ENUM_CONVERSION = YES;
				CLANG_WARN_INFINITE_RECURSION = YES;
				CLANG_WARN_INT_CONVERSION = YES;
				CLANG_WARN_OBJC_ROOT_CLASS = YES_ERROR;
				CLANG_WARN_SUSPICIOUS_MOVE = YES;
				CLANG_WARN_UNREACHABLE_CODE = YES;
				CLANG_WARN__DUPLICATE_METHOD_MATCH = YES;
				CODE_SIGN_IDENTITY = "iPhone Developer: Peter Iakovlev (9J4EJ3F97G)";
				"CODE_SIGN_IDENTITY[sdk=iphoneos*]" = "iPhone Developer";
				COPY_PHASE_STRIP = NO;
				DEBUG_INFORMATION_FORMAT = "dwarf-with-dsym";
				ENABLE_STRICT_OBJC_MSGSEND = YES;
				ENABLE_TESTABILITY = YES;
				GCC_C_LANGUAGE_STANDARD = gnu99;
				GCC_DYNAMIC_NO_PIC = NO;
				GCC_NO_COMMON_BLOCKS = YES;
				GCC_OPTIMIZATION_LEVEL = 0;
				GCC_PREPROCESSOR_DEFINITIONS = (
					"DEBUG=1",
					"$(inherited)",
				);
				GCC_SYMBOLS_PRIVATE_EXTERN = NO;
				GCC_WARN_64_TO_32_BIT_CONVERSION = YES;
				GCC_WARN_ABOUT_RETURN_TYPE = YES_ERROR;
				GCC_WARN_UNDECLARED_SELECTOR = YES;
				GCC_WARN_UNINITIALIZED_AUTOS = YES_AGGRESSIVE;
				GCC_WARN_UNUSED_FUNCTION = YES;
				GCC_WARN_UNUSED_VARIABLE = YES;
				IPHONEOS_DEPLOYMENT_TARGET = 8.0;
				MTL_ENABLE_DEBUG_INFO = YES;
				ONLY_ACTIVE_ARCH = YES;
				PROVISIONING_PROFILE = "a4dc3795-99a0-4552-934a-0399f5df77b2";
				SDKROOT = iphoneos;
				SWIFT_OPTIMIZATION_LEVEL = "-Onone";
				TARGETED_DEVICE_FAMILY = "1,2";
			};
			name = "Debug Fork";
		};
		D021D4DF219CB13A0064BEBA /* Debug Fork */ = {
			isa = XCBuildConfiguration;
			baseConfigurationReference = D021D4D8219CAEDD0064BEBA /* Config-Fork.xcconfig */;
			buildSettings = {
				ALWAYS_EMBED_SWIFT_STANDARD_LIBRARIES = YES;
				ASSETCATALOG_COMPILER_APPICON_NAME = AppIcon;
				BITCODE_GENERATION_MODE = marker;
				CLANG_MODULES_AUTOLINK = NO;
				CODE_SIGN_ENTITLEMENTS = "Telegram-iOS/Telegram-iOS-Fork.entitlements";
				CODE_SIGN_IDENTITY = "iPhone Developer";
				"CODE_SIGN_IDENTITY[sdk=iphoneos*]" = "iPhone Developer";
<<<<<<< HEAD
				CURRENT_PROJECT_VERSION = 636;
=======
				CURRENT_PROJECT_VERSION = 640;
>>>>>>> ba79d550
				DEVELOPMENT_TEAM = "";
				ENABLE_BITCODE = YES;
				FRAMEWORK_SEARCH_PATHS = (
					"$(BUILT_PRODUCTS_DIR)",
					"$(PROJECT_DIR)/third-party",
				);
				HEADER_SEARCH_PATHS = "$(PROJECT_DIR)/Watch/Bridge";
				INFOPLIST_FILE = "Telegram-iOS/Info.plist";
				IPHONEOS_DEPLOYMENT_TARGET = 8.0;
				LD_RUNPATH_SEARCH_PATHS = "$(inherited) @executable_path/Frameworks";
				LIBRARY_SEARCH_PATHS = (
					"$(inherited)",
					"$(PROJECT_DIR)/submodules/TelegramUI/third-party/opus/lib",
				);
				OTHER_LDFLAGS = (
					"-ObjC",
					"-lz",
				);
				OTHER_SWIFT_FLAGS = "-D DEBUG";
				PRODUCT_BUNDLE_IDENTIFIER = "${APP_BUNDLE_ID}";
				PRODUCT_NAME = "Telegram X";
				PROVISIONING_PROFILE = "1e62fceb-1fb5-4804-ad0f-9b9b974393b8";
				PROVISIONING_PROFILE_SPECIFIER = "";
				SWIFT_OBJC_BRIDGING_HEADER = "Telegram-iOS/Telegram-Bridging-Header.h";
				SWIFT_VERSION = 4.0;
				USER_HEADER_SEARCH_PATHS = "";
			};
			name = "Debug Fork";
		};
		D021D4E0219CB13A0064BEBA /* Debug Fork */ = {
			isa = XCBuildConfiguration;
			baseConfigurationReference = D021D4D8219CAEDD0064BEBA /* Config-Fork.xcconfig */;
			buildSettings = {
				BUNDLE_LOADER = "$(TEST_HOST)";
				CODE_SIGN_IDENTITY = "iPhone Developer";
				"CODE_SIGN_IDENTITY[sdk=iphoneos*]" = "";
				FRAMEWORK_SEARCH_PATHS = "$(SDKROOT)/Developer/Library/Frameworks";
				GCC_PREPROCESSOR_DEFINITIONS = (
					"DEBUG=1",
					"$(inherited)",
				);
				INFOPLIST_FILE = "Telegram-iOSTests/Info.plist";
				IPHONEOS_DEPLOYMENT_TARGET = 9.0;
				LD_RUNPATH_SEARCH_PATHS = "$(inherited) @executable_path/Frameworks @loader_path/Frameworks";
				PRODUCT_BUNDLE_IDENTIFIER = "org.telegram.$(PRODUCT_NAME:rfc1034identifier)";
				PRODUCT_NAME = "$(TARGET_NAME)";
				PROVISIONING_PROFILE_SPECIFIER = "";
				SWIFT_VERSION = 3.0;
				TEST_HOST = "$(BUILT_PRODUCTS_DIR)/Telegram-iOS.app/Telegram-iOS";
			};
			name = "Debug Fork";
		};
		D021D4E1219CB13A0064BEBA /* Debug Fork */ = {
			isa = XCBuildConfiguration;
			baseConfigurationReference = D021D4D8219CAEDD0064BEBA /* Config-Fork.xcconfig */;
			buildSettings = {
				BITCODE_GENERATION_MODE = marker;
				CLANG_ANALYZER_NONNULL = YES;
				CLANG_ENABLE_MODULES = YES;
				CLANG_WARN_DOCUMENTATION_COMMENTS = YES;
				CLANG_WARN_INFINITE_RECURSION = YES;
				CLANG_WARN_SUSPICIOUS_MOVES = YES;
				CODE_SIGN_ENTITLEMENTS = "Share/Share-Fork.entitlements";
				"CODE_SIGN_IDENTITY[sdk=iphoneos*]" = "iPhone Developer";
<<<<<<< HEAD
				CURRENT_PROJECT_VERSION = 636;
=======
				CURRENT_PROJECT_VERSION = 640;
>>>>>>> ba79d550
				DEBUG_INFORMATION_FORMAT = dwarf;
				DEVELOPMENT_TEAM = X834Q8SBVP;
				INFOPLIST_FILE = Share/Info.plist;
				IPHONEOS_DEPLOYMENT_TARGET = 8.0;
				LD_RUNPATH_SEARCH_PATHS = "$(inherited) @executable_path/Frameworks @executable_path/../../Frameworks";
				PRODUCT_BUNDLE_IDENTIFIER = "${APP_BUNDLE_ID}.Share";
				PRODUCT_NAME = "$(TARGET_NAME)";
				PROVISIONING_PROFILE = "6a75ec98-1ed3-4485-83ed-3d56de6a6bb1";
				PROVISIONING_PROFILE_SPECIFIER = "match Development org.telegram.Telegram-iOS.Share";
				SKIP_INSTALL = YES;
				SWIFT_ACTIVE_COMPILATION_CONDITIONS = DEBUG;
				SWIFT_INSTALL_OBJC_HEADER = NO;
				SWIFT_OBJC_BRIDGING_HEADER = "Share/Share-Bridging-Header.h";
				SWIFT_OPTIMIZATION_LEVEL = "-Onone";
				SWIFT_VERSION = 4.0;
			};
			name = "Debug Fork";
		};
		D021D4E2219CB13A0064BEBA /* Debug Fork */ = {
			isa = XCBuildConfiguration;
			baseConfigurationReference = D021D4D8219CAEDD0064BEBA /* Config-Fork.xcconfig */;
			buildSettings = {
				BITCODE_GENERATION_MODE = marker;
				CLANG_ANALYZER_NONNULL = YES;
				CLANG_WARN_DOCUMENTATION_COMMENTS = YES;
				CLANG_WARN_INFINITE_RECURSION = YES;
				CLANG_WARN_SUSPICIOUS_MOVES = YES;
				CODE_SIGN_ENTITLEMENTS = "SiriIntents/SiriIntents-Fork.entitlements";
<<<<<<< HEAD
				CURRENT_PROJECT_VERSION = 636;
=======
				CURRENT_PROJECT_VERSION = 640;
>>>>>>> ba79d550
				DEBUG_INFORMATION_FORMAT = dwarf;
				DEVELOPMENT_TEAM = X834Q8SBVP;
				INFOPLIST_FILE = SiriIntents/Info.plist;
				IPHONEOS_DEPLOYMENT_TARGET = 10.0;
				LD_RUNPATH_SEARCH_PATHS = "$(inherited) @executable_path/Frameworks @executable_path/../../Frameworks";
				PRODUCT_BUNDLE_IDENTIFIER = "${APP_BUNDLE_ID}.SiriIntents";
				PRODUCT_NAME = "$(TARGET_NAME)";
				PROVISIONING_PROFILE = "dbf0b895-1e4b-43ee-993f-b4db7ce8cbb8";
				PROVISIONING_PROFILE_SPECIFIER = "match Development org.telegram.Telegram-iOS.SiriIntents";
				SKIP_INSTALL = YES;
				SWIFT_ACTIVE_COMPILATION_CONDITIONS = DEBUG;
				SWIFT_OBJC_BRIDGING_HEADER = "SiriIntents/SiriIntents-Bridging-Header.h";
				SWIFT_VERSION = 4.0;
			};
			name = "Debug Fork";
		};
		D021D4E3219CB13A0064BEBA /* Debug Fork */ = {
			isa = XCBuildConfiguration;
			baseConfigurationReference = D021D4D8219CAEDD0064BEBA /* Config-Fork.xcconfig */;
			buildSettings = {
				ALWAYS_SEARCH_USER_PATHS = NO;
				CLANG_ANALYZER_NONNULL = YES;
				CLANG_ANALYZER_NUMBER_OBJECT_CONVERSION = YES_AGGRESSIVE;
				CLANG_CXX_LANGUAGE_STANDARD = "gnu++14";
				CLANG_CXX_LIBRARY = "libc++";
				CLANG_ENABLE_MODULES = YES;
				CLANG_ENABLE_OBJC_ARC = YES;
				CLANG_WARN_BLOCK_CAPTURE_AUTORELEASING = YES;
				CLANG_WARN_BOOL_CONVERSION = YES;
				CLANG_WARN_COMMA = YES;
				CLANG_WARN_CONSTANT_CONVERSION = YES;
				CLANG_WARN_DIRECT_OBJC_ISA_USAGE = YES_ERROR;
				CLANG_WARN_DOCUMENTATION_COMMENTS = YES;
				CLANG_WARN_EMPTY_BODY = YES;
				CLANG_WARN_ENUM_CONVERSION = YES;
				CLANG_WARN_INFINITE_RECURSION = YES;
				CLANG_WARN_INT_CONVERSION = YES;
				CLANG_WARN_NON_LITERAL_NULL_CONVERSION = YES;
				CLANG_WARN_OBJC_LITERAL_CONVERSION = YES;
				CLANG_WARN_OBJC_ROOT_CLASS = YES_ERROR;
				CLANG_WARN_RANGE_LOOP_ANALYSIS = YES;
				CLANG_WARN_STRICT_PROTOTYPES = YES;
				CLANG_WARN_SUSPICIOUS_MOVE = YES;
				CLANG_WARN_UNGUARDED_AVAILABILITY = YES_AGGRESSIVE;
				CLANG_WARN_UNREACHABLE_CODE = YES;
				CLANG_WARN__DUPLICATE_METHOD_MATCH = YES;
				CODE_SIGN_IDENTITY = "iPhone Developer";
				CODE_SIGN_STYLE = Automatic;
				COPY_PHASE_STRIP = NO;
				DEBUG_INFORMATION_FORMAT = dwarf;
				DEVELOPMENT_TEAM = X834Q8SBVP;
				ENABLE_STRICT_OBJC_MSGSEND = YES;
				ENABLE_TESTABILITY = YES;
				GCC_C_LANGUAGE_STANDARD = gnu11;
				GCC_DYNAMIC_NO_PIC = NO;
				GCC_NO_COMMON_BLOCKS = YES;
				GCC_OPTIMIZATION_LEVEL = 0;
				GCC_PREPROCESSOR_DEFINITIONS = (
					"DEBUG=1",
					"$(inherited)",
				);
				GCC_WARN_64_TO_32_BIT_CONVERSION = YES;
				GCC_WARN_ABOUT_RETURN_TYPE = YES_ERROR;
				GCC_WARN_UNDECLARED_SELECTOR = YES;
				GCC_WARN_UNINITIALIZED_AUTOS = YES_AGGRESSIVE;
				GCC_WARN_UNUSED_FUNCTION = YES;
				GCC_WARN_UNUSED_VARIABLE = YES;
				INFOPLIST_FILE = "Telegram-iOS UITests/Info.plist";
				IPHONEOS_DEPLOYMENT_TARGET = 11.2;
				LD_RUNPATH_SEARCH_PATHS = "$(inherited) @executable_path/Frameworks @loader_path/Frameworks";
				MTL_ENABLE_DEBUG_INFO = YES;
				ONLY_ACTIVE_ARCH = YES;
				PRODUCT_BUNDLE_IDENTIFIER = "org.Telegram.Telegram-iOS-UITests";
				PRODUCT_NAME = "$(TARGET_NAME)";
				PROVISIONING_PROFILE = "df24dc18-3fdc-447c-b347-5a110cecd77d";
				SDKROOT = iphoneos;
				SWIFT_ACTIVE_COMPILATION_CONDITIONS = DEBUG;
				SWIFT_OPTIMIZATION_LEVEL = "-Onone";
				SWIFT_VERSION = 4.0;
				TARGETED_DEVICE_FAMILY = "1,2";
				TEST_TARGET_NAME = "Telegram-iOS";
			};
			name = "Debug Fork";
		};
		D021D4E4219CB13A0064BEBA /* Debug Fork */ = {
			isa = XCBuildConfiguration;
			baseConfigurationReference = D021D4D8219CAEDD0064BEBA /* Config-Fork.xcconfig */;
			buildSettings = {
				ALWAYS_SEARCH_USER_PATHS = NO;
				CLANG_ANALYZER_NONNULL = YES;
				CLANG_ANALYZER_NUMBER_OBJECT_CONVERSION = YES_AGGRESSIVE;
				CLANG_CXX_LANGUAGE_STANDARD = "gnu++14";
				CLANG_CXX_LIBRARY = "libc++";
				CLANG_ENABLE_MODULES = YES;
				CLANG_ENABLE_OBJC_ARC = YES;
				CLANG_WARN_BLOCK_CAPTURE_AUTORELEASING = YES;
				CLANG_WARN_BOOL_CONVERSION = YES;
				CLANG_WARN_COMMA = YES;
				CLANG_WARN_CONSTANT_CONVERSION = YES;
				CLANG_WARN_DIRECT_OBJC_ISA_USAGE = YES_ERROR;
				CLANG_WARN_DOCUMENTATION_COMMENTS = YES;
				CLANG_WARN_EMPTY_BODY = YES;
				CLANG_WARN_ENUM_CONVERSION = YES;
				CLANG_WARN_INFINITE_RECURSION = YES;
				CLANG_WARN_INT_CONVERSION = YES;
				CLANG_WARN_NON_LITERAL_NULL_CONVERSION = YES;
				CLANG_WARN_OBJC_LITERAL_CONVERSION = YES;
				CLANG_WARN_OBJC_ROOT_CLASS = YES_ERROR;
				CLANG_WARN_RANGE_LOOP_ANALYSIS = YES;
				CLANG_WARN_STRICT_PROTOTYPES = YES;
				CLANG_WARN_SUSPICIOUS_MOVE = YES;
				CLANG_WARN_UNGUARDED_AVAILABILITY = YES_AGGRESSIVE;
				CLANG_WARN_UNREACHABLE_CODE = YES;
				CLANG_WARN__DUPLICATE_METHOD_MATCH = YES;
				CODE_SIGN_ENTITLEMENTS = "Widget/Widget-Fork.entitlements";
				CODE_SIGN_IDENTITY = "iPhone Developer";
				"CODE_SIGN_IDENTITY[sdk=iphoneos*]" = "iPhone Developer";
				CODE_SIGN_STYLE = Manual;
				COPY_PHASE_STRIP = NO;
				DEBUG_INFORMATION_FORMAT = dwarf;
				DEVELOPMENT_TEAM = X834Q8SBVP;
				ENABLE_STRICT_OBJC_MSGSEND = YES;
				ENABLE_TESTABILITY = YES;
				GCC_C_LANGUAGE_STANDARD = gnu11;
				GCC_DYNAMIC_NO_PIC = NO;
				GCC_NO_COMMON_BLOCKS = YES;
				GCC_OPTIMIZATION_LEVEL = 0;
				GCC_PREPROCESSOR_DEFINITIONS = (
					"DEBUG=1",
					"$(inherited)",
				);
				GCC_WARN_64_TO_32_BIT_CONVERSION = YES;
				GCC_WARN_ABOUT_RETURN_TYPE = YES_ERROR;
				GCC_WARN_UNDECLARED_SELECTOR = YES;
				GCC_WARN_UNINITIALIZED_AUTOS = YES_AGGRESSIVE;
				GCC_WARN_UNUSED_FUNCTION = YES;
				GCC_WARN_UNUSED_VARIABLE = YES;
				INFOPLIST_FILE = Widget/Info.plist;
				IPHONEOS_DEPLOYMENT_TARGET = 9.0;
				LD_RUNPATH_SEARCH_PATHS = "$(inherited) @executable_path/Frameworks @executable_path/../../Frameworks";
				MTL_ENABLE_DEBUG_INFO = YES;
				ONLY_ACTIVE_ARCH = YES;
				PRODUCT_BUNDLE_IDENTIFIER = "${APP_BUNDLE_ID}.Widget";
				PRODUCT_NAME = "$(TARGET_NAME)";
				PROVISIONING_PROFILE = "8a4bf8b9-8fae-4ea6-9b8f-c2ac19f3676d";
				PROVISIONING_PROFILE_SPECIFIER = "match Development org.telegram.Telegram-iOS.Widget";
				SDKROOT = iphoneos;
				SKIP_INSTALL = YES;
				SWIFT_ACTIVE_COMPILATION_CONDITIONS = DEBUG;
				SWIFT_OBJC_BRIDGING_HEADER = "Widget/Widget-Bridging-Header.h";
				SWIFT_OPTIMIZATION_LEVEL = "-Onone";
				SWIFT_VERSION = 4.0;
				TARGETED_DEVICE_FAMILY = "1,2";
			};
			name = "Debug Fork";
		};
		D021D4E5219CB13A0064BEBA /* Debug Fork */ = {
			isa = XCBuildConfiguration;
			baseConfigurationReference = D021D4D8219CAEDD0064BEBA /* Config-Fork.xcconfig */;
			buildSettings = {
				ALWAYS_SEARCH_USER_PATHS = NO;
				CLANG_ANALYZER_NONNULL = YES;
				CLANG_ANALYZER_NUMBER_OBJECT_CONVERSION = YES_AGGRESSIVE;
				CLANG_CXX_LANGUAGE_STANDARD = "gnu++14";
				CLANG_CXX_LIBRARY = "libc++";
				CLANG_ENABLE_MODULES = YES;
				CLANG_ENABLE_OBJC_ARC = YES;
				CLANG_ENABLE_OBJC_WEAK = YES;
				CLANG_WARN_BLOCK_CAPTURE_AUTORELEASING = YES;
				CLANG_WARN_BOOL_CONVERSION = YES;
				CLANG_WARN_COMMA = YES;
				CLANG_WARN_CONSTANT_CONVERSION = YES;
				CLANG_WARN_DEPRECATED_OBJC_IMPLEMENTATIONS = YES;
				CLANG_WARN_DIRECT_OBJC_ISA_USAGE = YES_ERROR;
				CLANG_WARN_DOCUMENTATION_COMMENTS = YES;
				CLANG_WARN_EMPTY_BODY = YES;
				CLANG_WARN_ENUM_CONVERSION = YES;
				CLANG_WARN_INFINITE_RECURSION = YES;
				CLANG_WARN_INT_CONVERSION = YES;
				CLANG_WARN_NON_LITERAL_NULL_CONVERSION = YES;
				CLANG_WARN_OBJC_IMPLICIT_RETAIN_SELF = YES;
				CLANG_WARN_OBJC_LITERAL_CONVERSION = YES;
				CLANG_WARN_OBJC_ROOT_CLASS = YES_ERROR;
				CLANG_WARN_RANGE_LOOP_ANALYSIS = YES;
				CLANG_WARN_STRICT_PROTOTYPES = YES;
				CLANG_WARN_SUSPICIOUS_MOVE = YES;
				CLANG_WARN_UNGUARDED_AVAILABILITY = YES_AGGRESSIVE;
				CLANG_WARN_UNREACHABLE_CODE = YES;
				CLANG_WARN__DUPLICATE_METHOD_MATCH = YES;
				CODE_SIGN_ENTITLEMENTS = "NotificationContent/NotificationContent-Fork.entitlements";
				CODE_SIGN_IDENTITY = "iPhone Developer";
				"CODE_SIGN_IDENTITY[sdk=iphoneos*]" = "iPhone Developer";
				CODE_SIGN_STYLE = Manual;
				COPY_PHASE_STRIP = NO;
				DEBUG_INFORMATION_FORMAT = dwarf;
				DEVELOPMENT_TEAM = X834Q8SBVP;
				ENABLE_STRICT_OBJC_MSGSEND = YES;
				ENABLE_TESTABILITY = YES;
				GCC_C_LANGUAGE_STANDARD = gnu11;
				GCC_DYNAMIC_NO_PIC = NO;
				GCC_NO_COMMON_BLOCKS = YES;
				GCC_OPTIMIZATION_LEVEL = 0;
				GCC_PREPROCESSOR_DEFINITIONS = (
					"DEBUG=1",
					"$(inherited)",
				);
				GCC_WARN_64_TO_32_BIT_CONVERSION = YES;
				GCC_WARN_ABOUT_RETURN_TYPE = YES_ERROR;
				GCC_WARN_UNDECLARED_SELECTOR = YES;
				GCC_WARN_UNINITIALIZED_AUTOS = YES_AGGRESSIVE;
				GCC_WARN_UNUSED_FUNCTION = YES;
				GCC_WARN_UNUSED_VARIABLE = YES;
				INFOPLIST_FILE = NotificationContent/Info.plist;
				IPHONEOS_DEPLOYMENT_TARGET = 10.0;
				LD_RUNPATH_SEARCH_PATHS = "$(inherited) @executable_path/Frameworks @executable_path/../../Frameworks";
				MTL_ENABLE_DEBUG_INFO = INCLUDE_SOURCE;
				MTL_FAST_MATH = YES;
				ONLY_ACTIVE_ARCH = YES;
				PRODUCT_BUNDLE_IDENTIFIER = "${APP_BUNDLE_ID}.NotificationContent";
				PRODUCT_NAME = "$(TARGET_NAME)";
				PROVISIONING_PROFILE_SPECIFIER = "match Development org.telegram.Telegram-iOS.NotificationContent";
				SDKROOT = iphoneos;
				SKIP_INSTALL = YES;
				SWIFT_ACTIVE_COMPILATION_CONDITIONS = DEBUG;
				SWIFT_OBJC_BRIDGING_HEADER = "NotificationContent/NotificationContent-Bridging-Header.h";
				SWIFT_OPTIMIZATION_LEVEL = "-Onone";
				SWIFT_VERSION = 4.2;
				TARGETED_DEVICE_FAMILY = "1,2";
			};
			name = "Debug Fork";
		};
		D021D4E6219CB13A0064BEBA /* Debug Fork */ = {
			isa = XCBuildConfiguration;
			baseConfigurationReference = D021D4D8219CAEDD0064BEBA /* Config-Fork.xcconfig */;
			buildSettings = {
				ALWAYS_SEARCH_USER_PATHS = NO;
				ASSETCATALOG_COMPILER_APPICON_NAME = AppIcon;
				CLANG_ANALYZER_NONNULL = YES;
				CLANG_ANALYZER_NUMBER_OBJECT_CONVERSION = YES_AGGRESSIVE;
				CLANG_CXX_LANGUAGE_STANDARD = "gnu++14";
				CLANG_CXX_LIBRARY = "libc++";
				CLANG_ENABLE_MODULES = YES;
				CLANG_ENABLE_OBJC_ARC = YES;
				CLANG_ENABLE_OBJC_WEAK = YES;
				CLANG_WARN_BLOCK_CAPTURE_AUTORELEASING = YES;
				CLANG_WARN_BOOL_CONVERSION = YES;
				CLANG_WARN_COMMA = YES;
				CLANG_WARN_CONSTANT_CONVERSION = YES;
				CLANG_WARN_DEPRECATED_OBJC_IMPLEMENTATIONS = YES;
				CLANG_WARN_DIRECT_OBJC_ISA_USAGE = YES_ERROR;
				CLANG_WARN_DOCUMENTATION_COMMENTS = YES;
				CLANG_WARN_EMPTY_BODY = YES;
				CLANG_WARN_ENUM_CONVERSION = YES;
				CLANG_WARN_INFINITE_RECURSION = YES;
				CLANG_WARN_INT_CONVERSION = YES;
				CLANG_WARN_NON_LITERAL_NULL_CONVERSION = YES;
				CLANG_WARN_OBJC_IMPLICIT_RETAIN_SELF = YES;
				CLANG_WARN_OBJC_LITERAL_CONVERSION = YES;
				CLANG_WARN_OBJC_ROOT_CLASS = YES_ERROR;
				CLANG_WARN_RANGE_LOOP_ANALYSIS = YES;
				CLANG_WARN_STRICT_PROTOTYPES = YES;
				CLANG_WARN_SUSPICIOUS_MOVE = YES;
				CLANG_WARN_UNGUARDED_AVAILABILITY = YES_AGGRESSIVE;
				CLANG_WARN_UNREACHABLE_CODE = YES;
				CLANG_WARN__DUPLICATE_METHOD_MATCH = YES;
				CODE_SIGN_IDENTITY = "iPhone Developer";
				"CODE_SIGN_IDENTITY[sdk=iphoneos*]" = "iPhone Developer";
				CODE_SIGN_STYLE = Manual;
				COPY_PHASE_STRIP = NO;
				DEBUG_INFORMATION_FORMAT = dwarf;
				DEVELOPMENT_TEAM = X834Q8SBVP;
				ENABLE_STRICT_OBJC_MSGSEND = YES;
				ENABLE_TESTABILITY = YES;
				GCC_C_LANGUAGE_STANDARD = gnu11;
				GCC_DYNAMIC_NO_PIC = NO;
				GCC_NO_COMMON_BLOCKS = YES;
				GCC_OPTIMIZATION_LEVEL = 0;
				GCC_PREPROCESSOR_DEFINITIONS = (
					"DEBUG=1",
					"$(inherited)",
				);
				GCC_WARN_64_TO_32_BIT_CONVERSION = YES;
				GCC_WARN_ABOUT_RETURN_TYPE = YES_ERROR;
				GCC_WARN_UNDECLARED_SELECTOR = YES;
				GCC_WARN_UNINITIALIZED_AUTOS = YES_AGGRESSIVE;
				GCC_WARN_UNUSED_FUNCTION = YES;
				GCC_WARN_UNUSED_VARIABLE = YES;
				IBSC_MODULE = Watch_Extension;
				INFOPLIST_FILE = Watch/App/Info.plist;
				MTL_ENABLE_DEBUG_INFO = INCLUDE_SOURCE;
				MTL_FAST_MATH = YES;
				ONLY_ACTIVE_ARCH = YES;
				PRODUCT_BUNDLE_IDENTIFIER = "${APP_BUNDLE_ID}.watchkitapp";
				PRODUCT_NAME = "$(TARGET_NAME)";
				PROVISIONING_PROFILE_SPECIFIER = "match Development org.telegram.Telegram-iOS.watchkitapp";
				SDKROOT = watchos;
				SKIP_INSTALL = YES;
				SWIFT_ACTIVE_COMPILATION_CONDITIONS = DEBUG;
				SWIFT_OPTIMIZATION_LEVEL = "-Onone";
				SWIFT_VERSION = 4.2;
				TARGETED_DEVICE_FAMILY = 4;
				WATCHOS_DEPLOYMENT_TARGET = 2.2;
			};
			name = "Debug Fork";
		};
		D021D4E7219CB13A0064BEBA /* Debug Fork */ = {
			isa = XCBuildConfiguration;
			baseConfigurationReference = D021D4D8219CAEDD0064BEBA /* Config-Fork.xcconfig */;
			buildSettings = {
				ALWAYS_SEARCH_USER_PATHS = NO;
				ASSETCATALOG_COMPILER_COMPLICATION_NAME = Complication;
				CLANG_ANALYZER_NONNULL = YES;
				CLANG_ANALYZER_NUMBER_OBJECT_CONVERSION = YES_AGGRESSIVE;
				CLANG_CXX_LANGUAGE_STANDARD = "gnu++14";
				CLANG_CXX_LIBRARY = "libc++";
				CLANG_ENABLE_MODULES = YES;
				CLANG_ENABLE_OBJC_ARC = YES;
				CLANG_ENABLE_OBJC_WEAK = YES;
				CLANG_WARN_BLOCK_CAPTURE_AUTORELEASING = YES;
				CLANG_WARN_BOOL_CONVERSION = YES;
				CLANG_WARN_COMMA = YES;
				CLANG_WARN_CONSTANT_CONVERSION = YES;
				CLANG_WARN_DEPRECATED_OBJC_IMPLEMENTATIONS = YES;
				CLANG_WARN_DIRECT_OBJC_ISA_USAGE = YES_ERROR;
				CLANG_WARN_DOCUMENTATION_COMMENTS = YES;
				CLANG_WARN_EMPTY_BODY = YES;
				CLANG_WARN_ENUM_CONVERSION = YES;
				CLANG_WARN_INFINITE_RECURSION = YES;
				CLANG_WARN_INT_CONVERSION = YES;
				CLANG_WARN_NON_LITERAL_NULL_CONVERSION = YES;
				CLANG_WARN_OBJC_IMPLICIT_RETAIN_SELF = YES;
				CLANG_WARN_OBJC_LITERAL_CONVERSION = YES;
				CLANG_WARN_OBJC_ROOT_CLASS = YES_ERROR;
				CLANG_WARN_RANGE_LOOP_ANALYSIS = YES;
				CLANG_WARN_STRICT_PROTOTYPES = YES;
				CLANG_WARN_SUSPICIOUS_MOVE = YES;
				CLANG_WARN_UNGUARDED_AVAILABILITY = YES_AGGRESSIVE;
				CLANG_WARN_UNREACHABLE_CODE = YES;
				CLANG_WARN__DUPLICATE_METHOD_MATCH = YES;
				CODE_SIGN_IDENTITY = "iPhone Developer";
				CODE_SIGN_STYLE = Manual;
				COPY_PHASE_STRIP = NO;
				DEBUG_INFORMATION_FORMAT = dwarf;
				DEVELOPMENT_TEAM = X834Q8SBVP;
				ENABLE_STRICT_OBJC_MSGSEND = YES;
				ENABLE_TESTABILITY = YES;
				GCC_C_LANGUAGE_STANDARD = gnu11;
				GCC_DYNAMIC_NO_PIC = NO;
				GCC_NO_COMMON_BLOCKS = YES;
				GCC_OPTIMIZATION_LEVEL = 0;
				GCC_PREPROCESSOR_DEFINITIONS = (
					"DEBUG=1",
					"$(inherited)",
				);
				GCC_WARN_64_TO_32_BIT_CONVERSION = YES;
				GCC_WARN_ABOUT_RETURN_TYPE = YES_ERROR;
				GCC_WARN_UNDECLARED_SELECTOR = YES;
				GCC_WARN_UNINITIALIZED_AUTOS = YES_AGGRESSIVE;
				GCC_WARN_UNUSED_FUNCTION = YES;
				GCC_WARN_UNUSED_VARIABLE = YES;
				HEADER_SEARCH_PATHS = submodules/SSignalKit;
				INFOPLIST_FILE = Watch/Extension/Info.plist;
				LD_RUNPATH_SEARCH_PATHS = "$(inherited) @executable_path/Frameworks @executable_path/../../Frameworks";
				LIBRARY_SEARCH_PATHS = submodules/SSignalKit;
				MTL_ENABLE_DEBUG_INFO = INCLUDE_SOURCE;
				MTL_FAST_MATH = YES;
				ONLY_ACTIVE_ARCH = YES;
				PRODUCT_BUNDLE_IDENTIFIER = "${APP_BUNDLE_ID}.watchkitapp.watchkitextension";
				PRODUCT_NAME = "${TARGET_NAME}";
				PROVISIONING_PROFILE_SPECIFIER = "match Development org.telegram.Telegram-iOS.watchkitapp.watchkitextension";
				SDKROOT = watchos;
				SKIP_INSTALL = YES;
				SWIFT_ACTIVE_COMPILATION_CONDITIONS = DEBUG;
				SWIFT_OPTIMIZATION_LEVEL = "-Onone";
				SWIFT_VERSION = 4.2;
				TARGETED_DEVICE_FAMILY = 4;
				WATCHOS_DEPLOYMENT_TARGET = 2.2;
			};
			name = "Debug Fork";
		};
		D02CF609215D9ABF00E0F56A /* Debug Hockeyapp */ = {
			isa = XCBuildConfiguration;
			baseConfigurationReference = D079FD011F06BBD60038FADE /* Config-Hockeyapp.xcconfig */;
			buildSettings = {
				ALWAYS_SEARCH_USER_PATHS = NO;
				CLANG_ANALYZER_NONNULL = YES;
				CLANG_ANALYZER_NUMBER_OBJECT_CONVERSION = YES_AGGRESSIVE;
				CLANG_CXX_LANGUAGE_STANDARD = "gnu++14";
				CLANG_CXX_LIBRARY = "libc++";
				CLANG_ENABLE_MODULES = YES;
				CLANG_ENABLE_OBJC_ARC = YES;
				CLANG_ENABLE_OBJC_WEAK = YES;
				CLANG_WARN_BLOCK_CAPTURE_AUTORELEASING = YES;
				CLANG_WARN_BOOL_CONVERSION = YES;
				CLANG_WARN_COMMA = YES;
				CLANG_WARN_CONSTANT_CONVERSION = YES;
				CLANG_WARN_DEPRECATED_OBJC_IMPLEMENTATIONS = YES;
				CLANG_WARN_DIRECT_OBJC_ISA_USAGE = YES_ERROR;
				CLANG_WARN_DOCUMENTATION_COMMENTS = YES;
				CLANG_WARN_EMPTY_BODY = YES;
				CLANG_WARN_ENUM_CONVERSION = YES;
				CLANG_WARN_INFINITE_RECURSION = YES;
				CLANG_WARN_INT_CONVERSION = YES;
				CLANG_WARN_NON_LITERAL_NULL_CONVERSION = YES;
				CLANG_WARN_OBJC_IMPLICIT_RETAIN_SELF = YES;
				CLANG_WARN_OBJC_LITERAL_CONVERSION = YES;
				CLANG_WARN_OBJC_ROOT_CLASS = YES_ERROR;
				CLANG_WARN_RANGE_LOOP_ANALYSIS = YES;
				CLANG_WARN_STRICT_PROTOTYPES = YES;
				CLANG_WARN_SUSPICIOUS_MOVE = YES;
				CLANG_WARN_UNGUARDED_AVAILABILITY = YES_AGGRESSIVE;
				CLANG_WARN_UNREACHABLE_CODE = YES;
				CLANG_WARN__DUPLICATE_METHOD_MATCH = YES;
				CODE_SIGN_ENTITLEMENTS = "NotificationContent/NotificationContent-HockeyApp.entitlements";
				CODE_SIGN_IDENTITY = "iPhone Developer";
				"CODE_SIGN_IDENTITY[sdk=iphoneos*]" = "iPhone Developer";
				CODE_SIGN_STYLE = Manual;
				COPY_PHASE_STRIP = NO;
				DEBUG_INFORMATION_FORMAT = dwarf;
				DEVELOPMENT_TEAM = X834Q8SBVP;
				ENABLE_STRICT_OBJC_MSGSEND = YES;
				ENABLE_TESTABILITY = YES;
				GCC_C_LANGUAGE_STANDARD = gnu11;
				GCC_DYNAMIC_NO_PIC = NO;
				GCC_NO_COMMON_BLOCKS = YES;
				GCC_OPTIMIZATION_LEVEL = 0;
				GCC_PREPROCESSOR_DEFINITIONS = (
					"DEBUG=1",
					"$(inherited)",
				);
				GCC_WARN_64_TO_32_BIT_CONVERSION = YES;
				GCC_WARN_ABOUT_RETURN_TYPE = YES_ERROR;
				GCC_WARN_UNDECLARED_SELECTOR = YES;
				GCC_WARN_UNINITIALIZED_AUTOS = YES_AGGRESSIVE;
				GCC_WARN_UNUSED_FUNCTION = YES;
				GCC_WARN_UNUSED_VARIABLE = YES;
				INFOPLIST_FILE = NotificationContent/Info.plist;
				IPHONEOS_DEPLOYMENT_TARGET = 10.0;
				LD_RUNPATH_SEARCH_PATHS = "$(inherited) @executable_path/Frameworks @executable_path/../../Frameworks";
				MTL_ENABLE_DEBUG_INFO = INCLUDE_SOURCE;
				MTL_FAST_MATH = YES;
				ONLY_ACTIVE_ARCH = YES;
				PRODUCT_BUNDLE_IDENTIFIER = "${APP_BUNDLE_ID}.NotificationContent";
				PRODUCT_NAME = "$(TARGET_NAME)";
				PROVISIONING_PROFILE_SPECIFIER = "match Development org.telegram.Telegram-iOS.NotificationContent";
				SDKROOT = iphoneos;
				SKIP_INSTALL = YES;
				SWIFT_ACTIVE_COMPILATION_CONDITIONS = DEBUG;
				SWIFT_OBJC_BRIDGING_HEADER = "NotificationContent/NotificationContent-Bridging-Header.h";
				SWIFT_OPTIMIZATION_LEVEL = "-Onone";
				SWIFT_VERSION = 4.2;
				TARGETED_DEVICE_FAMILY = "1,2";
			};
			name = "Debug Hockeyapp";
		};
		D02CF60A215D9ABF00E0F56A /* Debug AppStore */ = {
			isa = XCBuildConfiguration;
			baseConfigurationReference = D079FD021F06BBD60038FADE /* Config-AppStore.xcconfig */;
			buildSettings = {
				ALWAYS_SEARCH_USER_PATHS = NO;
				CLANG_ANALYZER_NONNULL = YES;
				CLANG_ANALYZER_NUMBER_OBJECT_CONVERSION = YES_AGGRESSIVE;
				CLANG_CXX_LANGUAGE_STANDARD = "gnu++14";
				CLANG_CXX_LIBRARY = "libc++";
				CLANG_ENABLE_MODULES = YES;
				CLANG_ENABLE_OBJC_ARC = YES;
				CLANG_ENABLE_OBJC_WEAK = YES;
				CLANG_WARN_BLOCK_CAPTURE_AUTORELEASING = YES;
				CLANG_WARN_BOOL_CONVERSION = YES;
				CLANG_WARN_COMMA = YES;
				CLANG_WARN_CONSTANT_CONVERSION = YES;
				CLANG_WARN_DEPRECATED_OBJC_IMPLEMENTATIONS = YES;
				CLANG_WARN_DIRECT_OBJC_ISA_USAGE = YES_ERROR;
				CLANG_WARN_DOCUMENTATION_COMMENTS = YES;
				CLANG_WARN_EMPTY_BODY = YES;
				CLANG_WARN_ENUM_CONVERSION = YES;
				CLANG_WARN_INFINITE_RECURSION = YES;
				CLANG_WARN_INT_CONVERSION = YES;
				CLANG_WARN_NON_LITERAL_NULL_CONVERSION = YES;
				CLANG_WARN_OBJC_IMPLICIT_RETAIN_SELF = YES;
				CLANG_WARN_OBJC_LITERAL_CONVERSION = YES;
				CLANG_WARN_OBJC_ROOT_CLASS = YES_ERROR;
				CLANG_WARN_RANGE_LOOP_ANALYSIS = YES;
				CLANG_WARN_STRICT_PROTOTYPES = YES;
				CLANG_WARN_SUSPICIOUS_MOVE = YES;
				CLANG_WARN_UNGUARDED_AVAILABILITY = YES_AGGRESSIVE;
				CLANG_WARN_UNREACHABLE_CODE = YES;
				CLANG_WARN__DUPLICATE_METHOD_MATCH = YES;
				CODE_SIGN_ENTITLEMENTS = "NotificationContent/NotificationContent-AppStore.entitlements";
				CODE_SIGN_IDENTITY = "iPhone Developer: Peter Iakovlev (88P695A564)";
				"CODE_SIGN_IDENTITY[sdk=iphoneos*]" = "iPhone Developer: Peter Iakovlev (88P695A564)";
				CODE_SIGN_STYLE = Manual;
				COPY_PHASE_STRIP = NO;
				DEBUG_INFORMATION_FORMAT = dwarf;
				DEVELOPMENT_TEAM = 6N38VWS5BX;
				ENABLE_STRICT_OBJC_MSGSEND = YES;
				ENABLE_TESTABILITY = YES;
				GCC_C_LANGUAGE_STANDARD = gnu11;
				GCC_DYNAMIC_NO_PIC = NO;
				GCC_NO_COMMON_BLOCKS = YES;
				GCC_OPTIMIZATION_LEVEL = 0;
				GCC_PREPROCESSOR_DEFINITIONS = (
					"DEBUG=1",
					"$(inherited)",
				);
				GCC_WARN_64_TO_32_BIT_CONVERSION = YES;
				GCC_WARN_ABOUT_RETURN_TYPE = YES_ERROR;
				GCC_WARN_UNDECLARED_SELECTOR = YES;
				GCC_WARN_UNINITIALIZED_AUTOS = YES_AGGRESSIVE;
				GCC_WARN_UNUSED_FUNCTION = YES;
				GCC_WARN_UNUSED_VARIABLE = YES;
				INFOPLIST_FILE = NotificationContent/Info.plist;
				IPHONEOS_DEPLOYMENT_TARGET = 10.0;
				LD_RUNPATH_SEARCH_PATHS = "$(inherited) @executable_path/Frameworks @executable_path/../../Frameworks";
				MTL_ENABLE_DEBUG_INFO = INCLUDE_SOURCE;
				MTL_FAST_MATH = YES;
				ONLY_ACTIVE_ARCH = YES;
				PRODUCT_BUNDLE_IDENTIFIER = "${APP_BUNDLE_ID}.NotificationContent";
				PRODUCT_NAME = "$(TARGET_NAME)";
				PROVISIONING_PROFILE_SPECIFIER = "match Development org.telegram.TelegramHD.NotificationContent";
				SDKROOT = iphoneos;
				SKIP_INSTALL = YES;
				SWIFT_ACTIVE_COMPILATION_CONDITIONS = DEBUG;
				SWIFT_OBJC_BRIDGING_HEADER = "NotificationContent/NotificationContent-Bridging-Header.h";
				SWIFT_OPTIMIZATION_LEVEL = "-Onone";
				SWIFT_VERSION = 4.2;
				TARGETED_DEVICE_FAMILY = "1,2";
			};
			name = "Debug AppStore";
		};
		D02CF60B215D9ABF00E0F56A /* Debug AppStore LLC */ = {
			isa = XCBuildConfiguration;
			baseConfigurationReference = D0ADF914212B399A00310BBC /* Config-AppStoreLLC.xcconfig */;
			buildSettings = {
				ALWAYS_SEARCH_USER_PATHS = NO;
				CLANG_ANALYZER_NONNULL = YES;
				CLANG_ANALYZER_NUMBER_OBJECT_CONVERSION = YES_AGGRESSIVE;
				CLANG_CXX_LANGUAGE_STANDARD = "gnu++14";
				CLANG_CXX_LIBRARY = "libc++";
				CLANG_ENABLE_MODULES = YES;
				CLANG_ENABLE_OBJC_ARC = YES;
				CLANG_ENABLE_OBJC_WEAK = YES;
				CLANG_WARN_BLOCK_CAPTURE_AUTORELEASING = YES;
				CLANG_WARN_BOOL_CONVERSION = YES;
				CLANG_WARN_COMMA = YES;
				CLANG_WARN_CONSTANT_CONVERSION = YES;
				CLANG_WARN_DEPRECATED_OBJC_IMPLEMENTATIONS = YES;
				CLANG_WARN_DIRECT_OBJC_ISA_USAGE = YES_ERROR;
				CLANG_WARN_DOCUMENTATION_COMMENTS = YES;
				CLANG_WARN_EMPTY_BODY = YES;
				CLANG_WARN_ENUM_CONVERSION = YES;
				CLANG_WARN_INFINITE_RECURSION = YES;
				CLANG_WARN_INT_CONVERSION = YES;
				CLANG_WARN_NON_LITERAL_NULL_CONVERSION = YES;
				CLANG_WARN_OBJC_IMPLICIT_RETAIN_SELF = YES;
				CLANG_WARN_OBJC_LITERAL_CONVERSION = YES;
				CLANG_WARN_OBJC_ROOT_CLASS = YES_ERROR;
				CLANG_WARN_RANGE_LOOP_ANALYSIS = YES;
				CLANG_WARN_STRICT_PROTOTYPES = YES;
				CLANG_WARN_SUSPICIOUS_MOVE = YES;
				CLANG_WARN_UNGUARDED_AVAILABILITY = YES_AGGRESSIVE;
				CLANG_WARN_UNREACHABLE_CODE = YES;
				CLANG_WARN__DUPLICATE_METHOD_MATCH = YES;
				CODE_SIGN_ENTITLEMENTS = "NotificationContent/NotificationContent-AppStoreLLC.entitlements";
				CODE_SIGN_IDENTITY = "iPhone Developer";
				"CODE_SIGN_IDENTITY[sdk=iphoneos*]" = "iPhone Developer";
				CODE_SIGN_STYLE = Manual;
				COPY_PHASE_STRIP = NO;
				DEBUG_INFORMATION_FORMAT = dwarf;
				DEVELOPMENT_TEAM = C67CF9S4VU;
				ENABLE_STRICT_OBJC_MSGSEND = YES;
				ENABLE_TESTABILITY = YES;
				GCC_C_LANGUAGE_STANDARD = gnu11;
				GCC_DYNAMIC_NO_PIC = NO;
				GCC_NO_COMMON_BLOCKS = YES;
				GCC_OPTIMIZATION_LEVEL = 0;
				GCC_PREPROCESSOR_DEFINITIONS = (
					"DEBUG=1",
					"$(inherited)",
				);
				GCC_WARN_64_TO_32_BIT_CONVERSION = YES;
				GCC_WARN_ABOUT_RETURN_TYPE = YES_ERROR;
				GCC_WARN_UNDECLARED_SELECTOR = YES;
				GCC_WARN_UNINITIALIZED_AUTOS = YES_AGGRESSIVE;
				GCC_WARN_UNUSED_FUNCTION = YES;
				GCC_WARN_UNUSED_VARIABLE = YES;
				INFOPLIST_FILE = NotificationContent/Info.plist;
				IPHONEOS_DEPLOYMENT_TARGET = 10.0;
				LD_RUNPATH_SEARCH_PATHS = "$(inherited) @executable_path/Frameworks @executable_path/../../Frameworks";
				MTL_ENABLE_DEBUG_INFO = INCLUDE_SOURCE;
				MTL_FAST_MATH = YES;
				ONLY_ACTIVE_ARCH = YES;
				PRODUCT_BUNDLE_IDENTIFIER = "${APP_BUNDLE_ID}.NotificationContent";
				PRODUCT_NAME = "$(TARGET_NAME)";
				PROVISIONING_PROFILE_SPECIFIER = "match Development ph.telegra.Telegraph.NotificationContent";
				SDKROOT = iphoneos;
				SKIP_INSTALL = YES;
				SWIFT_ACTIVE_COMPILATION_CONDITIONS = DEBUG;
				SWIFT_OBJC_BRIDGING_HEADER = "NotificationContent/NotificationContent-Bridging-Header.h";
				SWIFT_OPTIMIZATION_LEVEL = "-Onone";
				SWIFT_VERSION = 4.2;
				TARGETED_DEVICE_FAMILY = "1,2";
			};
			name = "Debug AppStore LLC";
		};
		D02CF60C215D9ABF00E0F56A /* Release AppStore */ = {
			isa = XCBuildConfiguration;
			baseConfigurationReference = D079FD021F06BBD60038FADE /* Config-AppStore.xcconfig */;
			buildSettings = {
				ALWAYS_SEARCH_USER_PATHS = NO;
				CLANG_ANALYZER_NONNULL = YES;
				CLANG_ANALYZER_NUMBER_OBJECT_CONVERSION = YES_AGGRESSIVE;
				CLANG_CXX_LANGUAGE_STANDARD = "gnu++14";
				CLANG_CXX_LIBRARY = "libc++";
				CLANG_ENABLE_MODULES = YES;
				CLANG_ENABLE_OBJC_ARC = YES;
				CLANG_ENABLE_OBJC_WEAK = YES;
				CLANG_WARN_BLOCK_CAPTURE_AUTORELEASING = YES;
				CLANG_WARN_BOOL_CONVERSION = YES;
				CLANG_WARN_COMMA = YES;
				CLANG_WARN_CONSTANT_CONVERSION = YES;
				CLANG_WARN_DEPRECATED_OBJC_IMPLEMENTATIONS = YES;
				CLANG_WARN_DIRECT_OBJC_ISA_USAGE = YES_ERROR;
				CLANG_WARN_DOCUMENTATION_COMMENTS = YES;
				CLANG_WARN_EMPTY_BODY = YES;
				CLANG_WARN_ENUM_CONVERSION = YES;
				CLANG_WARN_INFINITE_RECURSION = YES;
				CLANG_WARN_INT_CONVERSION = YES;
				CLANG_WARN_NON_LITERAL_NULL_CONVERSION = YES;
				CLANG_WARN_OBJC_IMPLICIT_RETAIN_SELF = YES;
				CLANG_WARN_OBJC_LITERAL_CONVERSION = YES;
				CLANG_WARN_OBJC_ROOT_CLASS = YES_ERROR;
				CLANG_WARN_RANGE_LOOP_ANALYSIS = YES;
				CLANG_WARN_STRICT_PROTOTYPES = YES;
				CLANG_WARN_SUSPICIOUS_MOVE = YES;
				CLANG_WARN_UNGUARDED_AVAILABILITY = YES_AGGRESSIVE;
				CLANG_WARN_UNREACHABLE_CODE = YES;
				CLANG_WARN__DUPLICATE_METHOD_MATCH = YES;
				CODE_SIGN_ENTITLEMENTS = "NotificationContent/NotificationContent-AppStore.entitlements";
				CODE_SIGN_IDENTITY = "iPhone Distribution: TELEGRAM MESSENGER LLP (6N38VWS5BX)";
				"CODE_SIGN_IDENTITY[sdk=iphoneos*]" = "iPhone Distribution: TELEGRAM MESSENGER LLP (6N38VWS5BX)";
				CODE_SIGN_STYLE = Manual;
				COPY_PHASE_STRIP = NO;
				DEBUG_INFORMATION_FORMAT = "dwarf-with-dsym";
				DEVELOPMENT_TEAM = 6N38VWS5BX;
				ENABLE_NS_ASSERTIONS = NO;
				ENABLE_STRICT_OBJC_MSGSEND = YES;
				GCC_C_LANGUAGE_STANDARD = gnu11;
				GCC_NO_COMMON_BLOCKS = YES;
				GCC_WARN_64_TO_32_BIT_CONVERSION = YES;
				GCC_WARN_ABOUT_RETURN_TYPE = YES_ERROR;
				GCC_WARN_UNDECLARED_SELECTOR = YES;
				GCC_WARN_UNINITIALIZED_AUTOS = YES_AGGRESSIVE;
				GCC_WARN_UNUSED_FUNCTION = YES;
				GCC_WARN_UNUSED_VARIABLE = YES;
				INFOPLIST_FILE = NotificationContent/Info.plist;
				IPHONEOS_DEPLOYMENT_TARGET = 10.0;
				LD_RUNPATH_SEARCH_PATHS = "$(inherited) @executable_path/Frameworks @executable_path/../../Frameworks";
				MTL_ENABLE_DEBUG_INFO = NO;
				MTL_FAST_MATH = YES;
				PRODUCT_BUNDLE_IDENTIFIER = "${APP_BUNDLE_ID}.NotificationContent";
				PRODUCT_NAME = "$(TARGET_NAME)";
				PROVISIONING_PROFILE_SPECIFIER = "match AppStore org.telegram.TelegramHD.NotificationContent";
				SDKROOT = iphoneos;
				SKIP_INSTALL = YES;
				SWIFT_OBJC_BRIDGING_HEADER = "NotificationContent/NotificationContent-Bridging-Header.h";
				SWIFT_OPTIMIZATION_LEVEL = "-Owholemodule";
				SWIFT_VERSION = 4.2;
				TARGETED_DEVICE_FAMILY = "1,2";
				VALIDATE_PRODUCT = YES;
			};
			name = "Release AppStore";
		};
		D02CF60D215D9ABF00E0F56A /* Release AppStore LLC */ = {
			isa = XCBuildConfiguration;
			baseConfigurationReference = D0ADF914212B399A00310BBC /* Config-AppStoreLLC.xcconfig */;
			buildSettings = {
				ALWAYS_SEARCH_USER_PATHS = NO;
				CLANG_ANALYZER_NONNULL = YES;
				CLANG_ANALYZER_NUMBER_OBJECT_CONVERSION = YES_AGGRESSIVE;
				CLANG_CXX_LANGUAGE_STANDARD = "gnu++14";
				CLANG_CXX_LIBRARY = "libc++";
				CLANG_ENABLE_MODULES = YES;
				CLANG_ENABLE_OBJC_ARC = YES;
				CLANG_ENABLE_OBJC_WEAK = YES;
				CLANG_WARN_BLOCK_CAPTURE_AUTORELEASING = YES;
				CLANG_WARN_BOOL_CONVERSION = YES;
				CLANG_WARN_COMMA = YES;
				CLANG_WARN_CONSTANT_CONVERSION = YES;
				CLANG_WARN_DEPRECATED_OBJC_IMPLEMENTATIONS = YES;
				CLANG_WARN_DIRECT_OBJC_ISA_USAGE = YES_ERROR;
				CLANG_WARN_DOCUMENTATION_COMMENTS = YES;
				CLANG_WARN_EMPTY_BODY = YES;
				CLANG_WARN_ENUM_CONVERSION = YES;
				CLANG_WARN_INFINITE_RECURSION = YES;
				CLANG_WARN_INT_CONVERSION = YES;
				CLANG_WARN_NON_LITERAL_NULL_CONVERSION = YES;
				CLANG_WARN_OBJC_IMPLICIT_RETAIN_SELF = YES;
				CLANG_WARN_OBJC_LITERAL_CONVERSION = YES;
				CLANG_WARN_OBJC_ROOT_CLASS = YES_ERROR;
				CLANG_WARN_RANGE_LOOP_ANALYSIS = YES;
				CLANG_WARN_STRICT_PROTOTYPES = YES;
				CLANG_WARN_SUSPICIOUS_MOVE = YES;
				CLANG_WARN_UNGUARDED_AVAILABILITY = YES_AGGRESSIVE;
				CLANG_WARN_UNREACHABLE_CODE = YES;
				CLANG_WARN__DUPLICATE_METHOD_MATCH = YES;
				CODE_SIGN_ENTITLEMENTS = "NotificationContent/NotificationContent-AppStoreLLC.entitlements";
				CODE_SIGN_IDENTITY = "iPhone Distribution: Digital Fortress LLC (C67CF9S4VU)";
				"CODE_SIGN_IDENTITY[sdk=iphoneos*]" = "iPhone Distribution: Digital Fortress LLC (C67CF9S4VU)";
				CODE_SIGN_STYLE = Manual;
				COPY_PHASE_STRIP = NO;
				DEBUG_INFORMATION_FORMAT = "dwarf-with-dsym";
				DEVELOPMENT_TEAM = C67CF9S4VU;
				ENABLE_NS_ASSERTIONS = NO;
				ENABLE_STRICT_OBJC_MSGSEND = YES;
				GCC_C_LANGUAGE_STANDARD = gnu11;
				GCC_NO_COMMON_BLOCKS = YES;
				GCC_WARN_64_TO_32_BIT_CONVERSION = YES;
				GCC_WARN_ABOUT_RETURN_TYPE = YES_ERROR;
				GCC_WARN_UNDECLARED_SELECTOR = YES;
				GCC_WARN_UNINITIALIZED_AUTOS = YES_AGGRESSIVE;
				GCC_WARN_UNUSED_FUNCTION = YES;
				GCC_WARN_UNUSED_VARIABLE = YES;
				INFOPLIST_FILE = NotificationContent/Info.plist;
				IPHONEOS_DEPLOYMENT_TARGET = 10.0;
				LD_RUNPATH_SEARCH_PATHS = "$(inherited) @executable_path/Frameworks @executable_path/../../Frameworks";
				MTL_ENABLE_DEBUG_INFO = NO;
				MTL_FAST_MATH = YES;
				PRODUCT_BUNDLE_IDENTIFIER = "${APP_BUNDLE_ID}.NotificationContent";
				PRODUCT_NAME = "$(TARGET_NAME)";
				PROVISIONING_PROFILE_SPECIFIER = "match AppStore ph.telegra.Telegraph.NotificationContent";
				SDKROOT = iphoneos;
				SKIP_INSTALL = YES;
				SWIFT_OBJC_BRIDGING_HEADER = "NotificationContent/NotificationContent-Bridging-Header.h";
				SWIFT_OPTIMIZATION_LEVEL = "-Owholemodule";
				SWIFT_VERSION = 4.2;
				TARGETED_DEVICE_FAMILY = "1,2";
				VALIDATE_PRODUCT = YES;
			};
			name = "Release AppStore LLC";
		};
		D02CF60E215D9ABF00E0F56A /* Release Hockeyapp */ = {
			isa = XCBuildConfiguration;
			baseConfigurationReference = D079FD011F06BBD60038FADE /* Config-Hockeyapp.xcconfig */;
			buildSettings = {
				ALWAYS_SEARCH_USER_PATHS = NO;
				CLANG_ANALYZER_NONNULL = YES;
				CLANG_ANALYZER_NUMBER_OBJECT_CONVERSION = YES_AGGRESSIVE;
				CLANG_CXX_LANGUAGE_STANDARD = "gnu++14";
				CLANG_CXX_LIBRARY = "libc++";
				CLANG_ENABLE_MODULES = YES;
				CLANG_ENABLE_OBJC_ARC = YES;
				CLANG_ENABLE_OBJC_WEAK = YES;
				CLANG_WARN_BLOCK_CAPTURE_AUTORELEASING = YES;
				CLANG_WARN_BOOL_CONVERSION = YES;
				CLANG_WARN_COMMA = YES;
				CLANG_WARN_CONSTANT_CONVERSION = YES;
				CLANG_WARN_DEPRECATED_OBJC_IMPLEMENTATIONS = YES;
				CLANG_WARN_DIRECT_OBJC_ISA_USAGE = YES_ERROR;
				CLANG_WARN_DOCUMENTATION_COMMENTS = YES;
				CLANG_WARN_EMPTY_BODY = YES;
				CLANG_WARN_ENUM_CONVERSION = YES;
				CLANG_WARN_INFINITE_RECURSION = YES;
				CLANG_WARN_INT_CONVERSION = YES;
				CLANG_WARN_NON_LITERAL_NULL_CONVERSION = YES;
				CLANG_WARN_OBJC_IMPLICIT_RETAIN_SELF = YES;
				CLANG_WARN_OBJC_LITERAL_CONVERSION = YES;
				CLANG_WARN_OBJC_ROOT_CLASS = YES_ERROR;
				CLANG_WARN_RANGE_LOOP_ANALYSIS = YES;
				CLANG_WARN_STRICT_PROTOTYPES = YES;
				CLANG_WARN_SUSPICIOUS_MOVE = YES;
				CLANG_WARN_UNGUARDED_AVAILABILITY = YES_AGGRESSIVE;
				CLANG_WARN_UNREACHABLE_CODE = YES;
				CLANG_WARN__DUPLICATE_METHOD_MATCH = YES;
				CODE_SIGN_ENTITLEMENTS = "NotificationContent/NotificationContent-HockeyApp.entitlements";
				CODE_SIGN_IDENTITY = "iPhone Distribution: TELEGRAM MESSENGER LLP";
				"CODE_SIGN_IDENTITY[sdk=iphoneos*]" = "iPhone Distribution: TELEGRAM MESSENGER LLP";
				CODE_SIGN_STYLE = Manual;
				COPY_PHASE_STRIP = NO;
				DEBUG_INFORMATION_FORMAT = "dwarf-with-dsym";
				DEVELOPMENT_TEAM = X834Q8SBVP;
				ENABLE_NS_ASSERTIONS = NO;
				ENABLE_STRICT_OBJC_MSGSEND = YES;
				GCC_C_LANGUAGE_STANDARD = gnu11;
				GCC_NO_COMMON_BLOCKS = YES;
				GCC_WARN_64_TO_32_BIT_CONVERSION = YES;
				GCC_WARN_ABOUT_RETURN_TYPE = YES_ERROR;
				GCC_WARN_UNDECLARED_SELECTOR = YES;
				GCC_WARN_UNINITIALIZED_AUTOS = YES_AGGRESSIVE;
				GCC_WARN_UNUSED_FUNCTION = YES;
				GCC_WARN_UNUSED_VARIABLE = YES;
				INFOPLIST_FILE = NotificationContent/Info.plist;
				IPHONEOS_DEPLOYMENT_TARGET = 10.0;
				LD_RUNPATH_SEARCH_PATHS = "$(inherited) @executable_path/Frameworks @executable_path/../../Frameworks";
				MTL_ENABLE_DEBUG_INFO = NO;
				MTL_FAST_MATH = YES;
				PRODUCT_BUNDLE_IDENTIFIER = "${APP_BUNDLE_ID}.NotificationContent";
				PRODUCT_NAME = "$(TARGET_NAME)";
				PROVISIONING_PROFILE_SPECIFIER = "match InHouse org.telegram.Telegram-iOS.NotificationContent";
				SDKROOT = iphoneos;
				SKIP_INSTALL = YES;
				SWIFT_OBJC_BRIDGING_HEADER = "NotificationContent/NotificationContent-Bridging-Header.h";
				SWIFT_OPTIMIZATION_LEVEL = "-Owholemodule";
				SWIFT_VERSION = 4.2;
				TARGETED_DEVICE_FAMILY = "1,2";
				VALIDATE_PRODUCT = YES;
			};
			name = "Release Hockeyapp";
		};
		D02CF60F215D9ABF00E0F56A /* Release Hockeyapp Internal */ = {
			isa = XCBuildConfiguration;
			baseConfigurationReference = D0924FFE1FE52C75003F693F /* Config-Hockeyapp Internal.xcconfig */;
			buildSettings = {
				ALWAYS_SEARCH_USER_PATHS = NO;
				CLANG_ANALYZER_NONNULL = YES;
				CLANG_ANALYZER_NUMBER_OBJECT_CONVERSION = YES_AGGRESSIVE;
				CLANG_CXX_LANGUAGE_STANDARD = "gnu++14";
				CLANG_CXX_LIBRARY = "libc++";
				CLANG_ENABLE_MODULES = YES;
				CLANG_ENABLE_OBJC_ARC = YES;
				CLANG_ENABLE_OBJC_WEAK = YES;
				CLANG_WARN_BLOCK_CAPTURE_AUTORELEASING = YES;
				CLANG_WARN_BOOL_CONVERSION = YES;
				CLANG_WARN_COMMA = YES;
				CLANG_WARN_CONSTANT_CONVERSION = YES;
				CLANG_WARN_DEPRECATED_OBJC_IMPLEMENTATIONS = YES;
				CLANG_WARN_DIRECT_OBJC_ISA_USAGE = YES_ERROR;
				CLANG_WARN_DOCUMENTATION_COMMENTS = YES;
				CLANG_WARN_EMPTY_BODY = YES;
				CLANG_WARN_ENUM_CONVERSION = YES;
				CLANG_WARN_INFINITE_RECURSION = YES;
				CLANG_WARN_INT_CONVERSION = YES;
				CLANG_WARN_NON_LITERAL_NULL_CONVERSION = YES;
				CLANG_WARN_OBJC_IMPLICIT_RETAIN_SELF = YES;
				CLANG_WARN_OBJC_LITERAL_CONVERSION = YES;
				CLANG_WARN_OBJC_ROOT_CLASS = YES_ERROR;
				CLANG_WARN_RANGE_LOOP_ANALYSIS = YES;
				CLANG_WARN_STRICT_PROTOTYPES = YES;
				CLANG_WARN_SUSPICIOUS_MOVE = YES;
				CLANG_WARN_UNGUARDED_AVAILABILITY = YES_AGGRESSIVE;
				CLANG_WARN_UNREACHABLE_CODE = YES;
				CLANG_WARN__DUPLICATE_METHOD_MATCH = YES;
				CODE_SIGN_ENTITLEMENTS = "NotificationContent/NotificationContent-HockeyApp.entitlements";
				CODE_SIGN_IDENTITY = "iPhone Distribution: TELEGRAM MESSENGER LLP";
				"CODE_SIGN_IDENTITY[sdk=iphoneos*]" = "iPhone Distribution: TELEGRAM MESSENGER LLP";
				CODE_SIGN_STYLE = Manual;
				COPY_PHASE_STRIP = NO;
				DEBUG_INFORMATION_FORMAT = "dwarf-with-dsym";
				DEVELOPMENT_TEAM = X834Q8SBVP;
				ENABLE_NS_ASSERTIONS = NO;
				ENABLE_STRICT_OBJC_MSGSEND = YES;
				GCC_C_LANGUAGE_STANDARD = gnu11;
				GCC_NO_COMMON_BLOCKS = YES;
				GCC_WARN_64_TO_32_BIT_CONVERSION = YES;
				GCC_WARN_ABOUT_RETURN_TYPE = YES_ERROR;
				GCC_WARN_UNDECLARED_SELECTOR = YES;
				GCC_WARN_UNINITIALIZED_AUTOS = YES_AGGRESSIVE;
				GCC_WARN_UNUSED_FUNCTION = YES;
				GCC_WARN_UNUSED_VARIABLE = YES;
				INFOPLIST_FILE = NotificationContent/Info.plist;
				IPHONEOS_DEPLOYMENT_TARGET = 10.0;
				LD_RUNPATH_SEARCH_PATHS = "$(inherited) @executable_path/Frameworks @executable_path/../../Frameworks";
				MTL_ENABLE_DEBUG_INFO = NO;
				MTL_FAST_MATH = YES;
				PRODUCT_BUNDLE_IDENTIFIER = "${APP_BUNDLE_ID}.NotificationContent";
				PRODUCT_NAME = "$(TARGET_NAME)";
				PROVISIONING_PROFILE_SPECIFIER = "match InHouse org.telegram.Telegram-iOS.NotificationContent";
				SDKROOT = iphoneos;
				SKIP_INSTALL = YES;
				SWIFT_OBJC_BRIDGING_HEADER = "NotificationContent/NotificationContent-Bridging-Header.h";
				SWIFT_OPTIMIZATION_LEVEL = "-Owholemodule";
				SWIFT_VERSION = 4.2;
				TARGETED_DEVICE_FAMILY = "1,2";
				VALIDATE_PRODUCT = YES;
			};
			name = "Release Hockeyapp Internal";
		};
		D03B0E841D63484500955575 /* Debug Hockeyapp */ = {
			isa = XCBuildConfiguration;
			baseConfigurationReference = D079FD011F06BBD60038FADE /* Config-Hockeyapp.xcconfig */;
			buildSettings = {
				BITCODE_GENERATION_MODE = marker;
				CLANG_ANALYZER_NONNULL = YES;
				CLANG_ENABLE_MODULES = YES;
				CLANG_WARN_DOCUMENTATION_COMMENTS = YES;
				CLANG_WARN_INFINITE_RECURSION = YES;
				CLANG_WARN_SUSPICIOUS_MOVES = YES;
				CODE_SIGN_ENTITLEMENTS = "Share/Share-HockeyApp.entitlements";
				"CODE_SIGN_IDENTITY[sdk=iphoneos*]" = "iPhone Developer";
<<<<<<< HEAD
				CURRENT_PROJECT_VERSION = 636;
=======
				CURRENT_PROJECT_VERSION = 640;
>>>>>>> ba79d550
				DEBUG_INFORMATION_FORMAT = dwarf;
				DEVELOPMENT_TEAM = X834Q8SBVP;
				INFOPLIST_FILE = Share/Info.plist;
				IPHONEOS_DEPLOYMENT_TARGET = 8.0;
				LD_RUNPATH_SEARCH_PATHS = "$(inherited) @executable_path/Frameworks @executable_path/../../Frameworks";
				PRODUCT_BUNDLE_IDENTIFIER = "${APP_BUNDLE_ID}.Share";
				PRODUCT_NAME = "$(TARGET_NAME)";
				PROVISIONING_PROFILE = "6a75ec98-1ed3-4485-83ed-3d56de6a6bb1";
				PROVISIONING_PROFILE_SPECIFIER = "match Development org.telegram.Telegram-iOS.Share";
				SKIP_INSTALL = YES;
				SWIFT_ACTIVE_COMPILATION_CONDITIONS = DEBUG;
				SWIFT_INSTALL_OBJC_HEADER = NO;
				SWIFT_OBJC_BRIDGING_HEADER = "Share/Share-Bridging-Header.h";
				SWIFT_OPTIMIZATION_LEVEL = "-Onone";
				SWIFT_VERSION = 4.0;
			};
			name = "Debug Hockeyapp";
		};
		D03B0E851D63484500955575 /* Release AppStore */ = {
			isa = XCBuildConfiguration;
			baseConfigurationReference = D079FD021F06BBD60038FADE /* Config-AppStore.xcconfig */;
			buildSettings = {
				BITCODE_GENERATION_MODE = bitcode;
				CLANG_ANALYZER_NONNULL = YES;
				CLANG_ENABLE_MODULES = YES;
				CLANG_WARN_DOCUMENTATION_COMMENTS = YES;
				CLANG_WARN_INFINITE_RECURSION = YES;
				CLANG_WARN_SUSPICIOUS_MOVES = YES;
				CODE_SIGN_ENTITLEMENTS = "Share/Share-AppStore.entitlements";
				CODE_SIGN_IDENTITY = "iPhone Developer";
				"CODE_SIGN_IDENTITY[sdk=iphoneos*]" = "iPhone Distribution";
<<<<<<< HEAD
				CURRENT_PROJECT_VERSION = 636;
=======
				CURRENT_PROJECT_VERSION = 640;
>>>>>>> ba79d550
				DEVELOPMENT_TEAM = 6N38VWS5BX;
				INFOPLIST_FILE = Share/Info.plist;
				IPHONEOS_DEPLOYMENT_TARGET = 8.0;
				LD_RUNPATH_SEARCH_PATHS = "$(inherited) @executable_path/Frameworks @executable_path/../../Frameworks";
				PRODUCT_BUNDLE_IDENTIFIER = "${APP_BUNDLE_ID}.Share";
				PRODUCT_NAME = "$(TARGET_NAME)";
				PROVISIONING_PROFILE = "bd6d5558-5513-45ee-aa35-1bf57a1e7d95";
				PROVISIONING_PROFILE_SPECIFIER = "match AppStore org.telegram.TelegramHD.Share";
				SKIP_INSTALL = YES;
				SWIFT_INSTALL_OBJC_HEADER = NO;
				SWIFT_OBJC_BRIDGING_HEADER = "Share/Share-Bridging-Header.h";
				SWIFT_OPTIMIZATION_LEVEL = "-Owholemodule";
				SWIFT_VERSION = 4.0;
			};
			name = "Release AppStore";
		};
		D03B0E861D63484500955575 /* Release Hockeyapp */ = {
			isa = XCBuildConfiguration;
			baseConfigurationReference = D079FD011F06BBD60038FADE /* Config-Hockeyapp.xcconfig */;
			buildSettings = {
				BITCODE_GENERATION_MODE = bitcode;
				CLANG_ANALYZER_NONNULL = YES;
				CLANG_ENABLE_MODULES = YES;
				CLANG_WARN_DOCUMENTATION_COMMENTS = YES;
				CLANG_WARN_INFINITE_RECURSION = YES;
				CLANG_WARN_SUSPICIOUS_MOVES = YES;
				CODE_SIGN_ENTITLEMENTS = "Share/Share-HockeyApp.entitlements";
				CODE_SIGN_IDENTITY = "iPhone Distribution: TELEGRAM MESSENGER LLP";
				"CODE_SIGN_IDENTITY[sdk=iphoneos*]" = "iPhone Distribution: TELEGRAM MESSENGER LLP";
<<<<<<< HEAD
				CURRENT_PROJECT_VERSION = 636;
=======
				CURRENT_PROJECT_VERSION = 640;
>>>>>>> ba79d550
				DEVELOPMENT_TEAM = X834Q8SBVP;
				INFOPLIST_FILE = Share/Info.plist;
				IPHONEOS_DEPLOYMENT_TARGET = 8.0;
				LD_RUNPATH_SEARCH_PATHS = "$(inherited) @executable_path/Frameworks @executable_path/../../Frameworks";
				PRODUCT_BUNDLE_IDENTIFIER = "${APP_BUNDLE_ID}.Share";
				PRODUCT_NAME = "$(TARGET_NAME)";
				PROVISIONING_PROFILE = "cfe514a2-916a-4247-b5a4-c2c4c6fd2805";
				PROVISIONING_PROFILE_SPECIFIER = "match InHouse org.telegram.Telegram-iOS.Share";
				SKIP_INSTALL = YES;
				SWIFT_INSTALL_OBJC_HEADER = NO;
				SWIFT_OBJC_BRIDGING_HEADER = "Share/Share-Bridging-Header.h";
				SWIFT_OPTIMIZATION_LEVEL = "-Owholemodule";
				SWIFT_VERSION = 4.0;
			};
			name = "Release Hockeyapp";
		};
		D079FCF91F06BBA40038FADE /* Debug AppStore */ = {
			isa = XCBuildConfiguration;
			baseConfigurationReference = D079FD021F06BBD60038FADE /* Config-AppStore.xcconfig */;
			buildSettings = {
				ALWAYS_SEARCH_USER_PATHS = NO;
				CLANG_CXX_LANGUAGE_STANDARD = "gnu++0x";
				CLANG_CXX_LIBRARY = "libc++";
				CLANG_ENABLE_MODULES = YES;
				CLANG_ENABLE_OBJC_ARC = YES;
				CLANG_WARN_BOOL_CONVERSION = YES;
				CLANG_WARN_CONSTANT_CONVERSION = YES;
				CLANG_WARN_DIRECT_OBJC_ISA_USAGE = YES_ERROR;
				CLANG_WARN_EMPTY_BODY = YES;
				CLANG_WARN_ENUM_CONVERSION = YES;
				CLANG_WARN_INFINITE_RECURSION = YES;
				CLANG_WARN_INT_CONVERSION = YES;
				CLANG_WARN_OBJC_ROOT_CLASS = YES_ERROR;
				CLANG_WARN_SUSPICIOUS_MOVE = YES;
				CLANG_WARN_UNREACHABLE_CODE = YES;
				CLANG_WARN__DUPLICATE_METHOD_MATCH = YES;
				CODE_SIGN_IDENTITY = "iPhone Developer: Peter Iakovlev (9J4EJ3F97G)";
				"CODE_SIGN_IDENTITY[sdk=iphoneos*]" = "iPhone Developer";
				COPY_PHASE_STRIP = NO;
				DEBUG_INFORMATION_FORMAT = "dwarf-with-dsym";
				ENABLE_STRICT_OBJC_MSGSEND = YES;
				ENABLE_TESTABILITY = YES;
				GCC_C_LANGUAGE_STANDARD = gnu99;
				GCC_DYNAMIC_NO_PIC = NO;
				GCC_NO_COMMON_BLOCKS = YES;
				GCC_OPTIMIZATION_LEVEL = 0;
				GCC_PREPROCESSOR_DEFINITIONS = (
					"DEBUG=1",
					"$(inherited)",
				);
				GCC_SYMBOLS_PRIVATE_EXTERN = NO;
				GCC_WARN_64_TO_32_BIT_CONVERSION = YES;
				GCC_WARN_ABOUT_RETURN_TYPE = YES_ERROR;
				GCC_WARN_UNDECLARED_SELECTOR = YES;
				GCC_WARN_UNINITIALIZED_AUTOS = YES_AGGRESSIVE;
				GCC_WARN_UNUSED_FUNCTION = YES;
				GCC_WARN_UNUSED_VARIABLE = YES;
				IPHONEOS_DEPLOYMENT_TARGET = 8.0;
				MTL_ENABLE_DEBUG_INFO = YES;
				ONLY_ACTIVE_ARCH = YES;
				PROVISIONING_PROFILE = "a4dc3795-99a0-4552-934a-0399f5df77b2";
				SDKROOT = iphoneos;
				SWIFT_OPTIMIZATION_LEVEL = "-Onone";
				TARGETED_DEVICE_FAMILY = "1,2";
			};
			name = "Debug AppStore";
		};
		D079FCFA1F06BBA40038FADE /* Debug AppStore */ = {
			isa = XCBuildConfiguration;
			baseConfigurationReference = D079FD021F06BBD60038FADE /* Config-AppStore.xcconfig */;
			buildSettings = {
				ALWAYS_EMBED_SWIFT_STANDARD_LIBRARIES = YES;
				ASSETCATALOG_COMPILER_APPICON_NAME = AppIcon;
				BITCODE_GENERATION_MODE = marker;
				CLANG_MODULES_AUTOLINK = NO;
				CODE_SIGN_ENTITLEMENTS = "Telegram-iOS/Telegram-iOS-AppStore.entitlements";
				CODE_SIGN_IDENTITY = "iPhone Developer: Peter Iakovlev (88P695A564)";
				"CODE_SIGN_IDENTITY[sdk=iphoneos*]" = "iPhone Developer: Peter Iakovlev (88P695A564)";
<<<<<<< HEAD
				CURRENT_PROJECT_VERSION = 636;
=======
				CURRENT_PROJECT_VERSION = 640;
>>>>>>> ba79d550
				DEVELOPMENT_TEAM = 6N38VWS5BX;
				ENABLE_BITCODE = YES;
				FRAMEWORK_SEARCH_PATHS = (
					"$(BUILT_PRODUCTS_DIR)",
					"$(PROJECT_DIR)/third-party",
				);
				HEADER_SEARCH_PATHS = "$(PROJECT_DIR)/Watch/Bridge";
				INFOPLIST_FILE = "Telegram-iOS/Info.plist";
				IPHONEOS_DEPLOYMENT_TARGET = 8.0;
				LD_RUNPATH_SEARCH_PATHS = "$(inherited) @executable_path/Frameworks";
				LIBRARY_SEARCH_PATHS = (
					"$(inherited)",
					"$(PROJECT_DIR)/submodules/TelegramUI/third-party/opus/lib",
				);
				OTHER_LDFLAGS = (
					"-ObjC",
					"-lz",
				);
				OTHER_SWIFT_FLAGS = "-D DEBUG";
				PRODUCT_BUNDLE_IDENTIFIER = "${APP_BUNDLE_ID}";
				PRODUCT_NAME = "Telegram X";
				PROVISIONING_PROFILE = "954189c1-ae38-447b-a473-7c9b7198aa47";
				PROVISIONING_PROFILE_SPECIFIER = "match Development org.telegram.TelegramHD";
				SWIFT_OBJC_BRIDGING_HEADER = "Telegram-iOS/Telegram-Bridging-Header.h";
				SWIFT_VERSION = 4.0;
				USER_HEADER_SEARCH_PATHS = "";
			};
			name = "Debug AppStore";
		};
		D079FCFB1F06BBA40038FADE /* Debug AppStore */ = {
			isa = XCBuildConfiguration;
			baseConfigurationReference = D079FD021F06BBD60038FADE /* Config-AppStore.xcconfig */;
			buildSettings = {
				BUNDLE_LOADER = "$(TEST_HOST)";
				CODE_SIGN_IDENTITY = "iPhone Developer";
				"CODE_SIGN_IDENTITY[sdk=iphoneos*]" = "";
				FRAMEWORK_SEARCH_PATHS = "$(SDKROOT)/Developer/Library/Frameworks";
				GCC_PREPROCESSOR_DEFINITIONS = (
					"DEBUG=1",
					"$(inherited)",
				);
				INFOPLIST_FILE = "Telegram-iOSTests/Info.plist";
				IPHONEOS_DEPLOYMENT_TARGET = 9.0;
				LD_RUNPATH_SEARCH_PATHS = "$(inherited) @executable_path/Frameworks @loader_path/Frameworks";
				PRODUCT_BUNDLE_IDENTIFIER = "org.telegram.$(PRODUCT_NAME:rfc1034identifier)";
				PRODUCT_NAME = "$(TARGET_NAME)";
				PROVISIONING_PROFILE_SPECIFIER = "";
				SWIFT_VERSION = 3.0;
				TEST_HOST = "$(BUILT_PRODUCTS_DIR)/Telegram-iOS.app/Telegram-iOS";
			};
			name = "Debug AppStore";
		};
		D079FCFD1F06BBA40038FADE /* Debug AppStore */ = {
			isa = XCBuildConfiguration;
			baseConfigurationReference = D079FD021F06BBD60038FADE /* Config-AppStore.xcconfig */;
			buildSettings = {
				BITCODE_GENERATION_MODE = marker;
				CLANG_ANALYZER_NONNULL = YES;
				CLANG_ENABLE_MODULES = YES;
				CLANG_WARN_DOCUMENTATION_COMMENTS = YES;
				CLANG_WARN_INFINITE_RECURSION = YES;
				CLANG_WARN_SUSPICIOUS_MOVES = YES;
				CODE_SIGN_ENTITLEMENTS = "Share/Share-AppStore.entitlements";
				CODE_SIGN_IDENTITY = "iPhone Developer: Peter Iakovlev (88P695A564)";
				"CODE_SIGN_IDENTITY[sdk=iphoneos*]" = "iPhone Developer: Peter Iakovlev (88P695A564)";
<<<<<<< HEAD
				CURRENT_PROJECT_VERSION = 636;
=======
				CURRENT_PROJECT_VERSION = 640;
>>>>>>> ba79d550
				DEBUG_INFORMATION_FORMAT = dwarf;
				DEVELOPMENT_TEAM = 6N38VWS5BX;
				INFOPLIST_FILE = Share/Info.plist;
				IPHONEOS_DEPLOYMENT_TARGET = 8.0;
				LD_RUNPATH_SEARCH_PATHS = "$(inherited) @executable_path/Frameworks @executable_path/../../Frameworks";
				PRODUCT_BUNDLE_IDENTIFIER = "${APP_BUNDLE_ID}.Share";
				PRODUCT_NAME = "$(TARGET_NAME)";
				PROVISIONING_PROFILE = "388bbf37-24cd-44d4-b38d-9b1ad5006247";
				PROVISIONING_PROFILE_SPECIFIER = "match Development org.telegram.TelegramHD.Share";
				SKIP_INSTALL = YES;
				SWIFT_ACTIVE_COMPILATION_CONDITIONS = DEBUG;
				SWIFT_INSTALL_OBJC_HEADER = NO;
				SWIFT_OBJC_BRIDGING_HEADER = "Share/Share-Bridging-Header.h";
				SWIFT_OPTIMIZATION_LEVEL = "-Onone";
				SWIFT_VERSION = 4.0;
			};
			name = "Debug AppStore";
		};
		D079FCFE1F06BBA40038FADE /* Debug AppStore */ = {
			isa = XCBuildConfiguration;
			baseConfigurationReference = D079FD021F06BBD60038FADE /* Config-AppStore.xcconfig */;
			buildSettings = {
				BITCODE_GENERATION_MODE = marker;
				CLANG_ANALYZER_NONNULL = YES;
				CLANG_WARN_DOCUMENTATION_COMMENTS = YES;
				CLANG_WARN_INFINITE_RECURSION = YES;
				CLANG_WARN_SUSPICIOUS_MOVES = YES;
				CODE_SIGN_ENTITLEMENTS = "SiriIntents/SiriIntents-AppStore.entitlements";
				CODE_SIGN_IDENTITY = "iPhone Developer: Peter Iakovlev (88P695A564)";
<<<<<<< HEAD
				CURRENT_PROJECT_VERSION = 636;
=======
				CURRENT_PROJECT_VERSION = 640;
>>>>>>> ba79d550
				DEBUG_INFORMATION_FORMAT = dwarf;
				DEVELOPMENT_TEAM = 6N38VWS5BX;
				INFOPLIST_FILE = SiriIntents/Info.plist;
				IPHONEOS_DEPLOYMENT_TARGET = 10.0;
				LD_RUNPATH_SEARCH_PATHS = "$(inherited) @executable_path/Frameworks @executable_path/../../Frameworks";
				PRODUCT_BUNDLE_IDENTIFIER = "${APP_BUNDLE_ID}.SiriIntents";
				PRODUCT_NAME = "$(TARGET_NAME)";
				PROVISIONING_PROFILE = "e393ec42-d75d-4bc2-a75b-97891ad4cae8";
				PROVISIONING_PROFILE_SPECIFIER = "match Development org.telegram.TelegramHD.SiriIntents";
				SKIP_INSTALL = YES;
				SWIFT_ACTIVE_COMPILATION_CONDITIONS = DEBUG;
				SWIFT_OBJC_BRIDGING_HEADER = "SiriIntents/SiriIntents-Bridging-Header.h";
				SWIFT_VERSION = 4.0;
			};
			name = "Debug AppStore";
		};
		D0924FF91FE52C46003F693F /* Release Hockeyapp Internal */ = {
			isa = XCBuildConfiguration;
			baseConfigurationReference = D0924FFE1FE52C75003F693F /* Config-Hockeyapp Internal.xcconfig */;
			buildSettings = {
				ALWAYS_SEARCH_USER_PATHS = NO;
				CLANG_CXX_LANGUAGE_STANDARD = "gnu++0x";
				CLANG_CXX_LIBRARY = "libc++";
				CLANG_ENABLE_MODULES = YES;
				CLANG_ENABLE_OBJC_ARC = YES;
				CLANG_WARN_BOOL_CONVERSION = YES;
				CLANG_WARN_CONSTANT_CONVERSION = YES;
				CLANG_WARN_DIRECT_OBJC_ISA_USAGE = YES_ERROR;
				CLANG_WARN_EMPTY_BODY = YES;
				CLANG_WARN_ENUM_CONVERSION = YES;
				CLANG_WARN_INFINITE_RECURSION = YES;
				CLANG_WARN_INT_CONVERSION = YES;
				CLANG_WARN_OBJC_ROOT_CLASS = YES_ERROR;
				CLANG_WARN_SUSPICIOUS_MOVE = YES;
				CLANG_WARN_UNREACHABLE_CODE = YES;
				CLANG_WARN__DUPLICATE_METHOD_MATCH = YES;
				CODE_SIGN_IDENTITY = "iPhone Distribution: TELEGRAM MESSENGER LLP";
				"CODE_SIGN_IDENTITY[sdk=iphoneos*]" = "iPhone Distribution: TELEGRAM MESSENGER LLP";
				COPY_PHASE_STRIP = NO;
				DEBUG_INFORMATION_FORMAT = "dwarf-with-dsym";
				ENABLE_NS_ASSERTIONS = NO;
				ENABLE_STRICT_OBJC_MSGSEND = YES;
				GCC_C_LANGUAGE_STANDARD = gnu99;
				GCC_NO_COMMON_BLOCKS = YES;
				GCC_WARN_64_TO_32_BIT_CONVERSION = YES;
				GCC_WARN_ABOUT_RETURN_TYPE = YES_ERROR;
				GCC_WARN_UNDECLARED_SELECTOR = YES;
				GCC_WARN_UNINITIALIZED_AUTOS = YES_AGGRESSIVE;
				GCC_WARN_UNUSED_FUNCTION = YES;
				GCC_WARN_UNUSED_VARIABLE = YES;
				IPHONEOS_DEPLOYMENT_TARGET = 8.0;
				MTL_ENABLE_DEBUG_INFO = NO;
				PROVISIONING_PROFILE = "f58b31fd-48bf-4eac-b066-a5ebea37dfd7";
				SDKROOT = iphoneos;
				TARGETED_DEVICE_FAMILY = "1,2";
				VALIDATE_PRODUCT = YES;
			};
			name = "Release Hockeyapp Internal";
		};
		D0924FFA1FE52C46003F693F /* Release Hockeyapp Internal */ = {
			isa = XCBuildConfiguration;
			baseConfigurationReference = D0924FFE1FE52C75003F693F /* Config-Hockeyapp Internal.xcconfig */;
			buildSettings = {
				ALWAYS_EMBED_SWIFT_STANDARD_LIBRARIES = YES;
				ASSETCATALOG_COMPILER_APPICON_NAME = AppIcon;
				BITCODE_GENERATION_MODE = bitcode;
				CLANG_MODULES_AUTOLINK = NO;
				CODE_SIGN_ENTITLEMENTS = "Telegram-iOS/Telegram-iOS-Hockeyapp.entitlements";
				CODE_SIGN_IDENTITY = "iPhone Distribution: TELEGRAM MESSENGER LLP";
				"CODE_SIGN_IDENTITY[sdk=iphoneos*]" = "iPhone Distribution: TELEGRAM MESSENGER LLP";
<<<<<<< HEAD
				CURRENT_PROJECT_VERSION = 636;
=======
				CURRENT_PROJECT_VERSION = 640;
>>>>>>> ba79d550
				DEVELOPMENT_TEAM = X834Q8SBVP;
				ENABLE_BITCODE = YES;
				FRAMEWORK_SEARCH_PATHS = (
					"$(BUILT_PRODUCTS_DIR)",
					"$(PROJECT_DIR)/third-party",
				);
				HEADER_SEARCH_PATHS = "$(PROJECT_DIR)/Watch/Bridge";
				INFOPLIST_FILE = "Telegram-iOS/Info.plist";
				IPHONEOS_DEPLOYMENT_TARGET = 8.0;
				LD_RUNPATH_SEARCH_PATHS = "$(inherited) @executable_path/Frameworks";
				LIBRARY_SEARCH_PATHS = (
					"$(inherited)",
					"$(PROJECT_DIR)/submodules/TelegramUI/third-party/opus/lib",
				);
				OTHER_LDFLAGS = (
					"-ObjC",
					"-lz",
				);
				OTHER_SWIFT_FLAGS = "";
				PRODUCT_BUNDLE_IDENTIFIER = "${APP_BUNDLE_ID}";
				PRODUCT_NAME = "Telegram X";
				PROVISIONING_PROFILE = "a453791e-7153-42a4-8b61-d00a130e59d2";
				PROVISIONING_PROFILE_SPECIFIER = "match InHouse org.telegram.Telegram-iOS";
				SWIFT_OBJC_BRIDGING_HEADER = "Telegram-iOS/Telegram-Bridging-Header.h";
				SWIFT_OPTIMIZATION_LEVEL = "-Owholemodule";
				SWIFT_VERSION = 4.0;
				USER_HEADER_SEARCH_PATHS = "";
			};
			name = "Release Hockeyapp Internal";
		};
		D0924FFB1FE52C46003F693F /* Release Hockeyapp Internal */ = {
			isa = XCBuildConfiguration;
			baseConfigurationReference = D0924FFE1FE52C75003F693F /* Config-Hockeyapp Internal.xcconfig */;
			buildSettings = {
				BUNDLE_LOADER = "$(TEST_HOST)";
				CODE_SIGN_IDENTITY = "iPhone Developer";
				"CODE_SIGN_IDENTITY[sdk=iphoneos*]" = "";
				FRAMEWORK_SEARCH_PATHS = "$(SDKROOT)/Developer/Library/Frameworks";
				INFOPLIST_FILE = "Telegram-iOSTests/Info.plist";
				IPHONEOS_DEPLOYMENT_TARGET = 9.0;
				LD_RUNPATH_SEARCH_PATHS = "$(inherited) @executable_path/Frameworks @loader_path/Frameworks";
				PRODUCT_BUNDLE_IDENTIFIER = "org.telegram.$(PRODUCT_NAME:rfc1034identifier)";
				PRODUCT_NAME = "$(TARGET_NAME)";
				PROVISIONING_PROFILE_SPECIFIER = "";
				SWIFT_VERSION = 3.0;
				TEST_HOST = "$(BUILT_PRODUCTS_DIR)/Telegram-iOS.app/Telegram-iOS";
			};
			name = "Release Hockeyapp Internal";
		};
		D0924FFC1FE52C46003F693F /* Release Hockeyapp Internal */ = {
			isa = XCBuildConfiguration;
			baseConfigurationReference = D0924FFE1FE52C75003F693F /* Config-Hockeyapp Internal.xcconfig */;
			buildSettings = {
				BITCODE_GENERATION_MODE = bitcode;
				CLANG_ANALYZER_NONNULL = YES;
				CLANG_ENABLE_MODULES = YES;
				CLANG_WARN_DOCUMENTATION_COMMENTS = YES;
				CLANG_WARN_INFINITE_RECURSION = YES;
				CLANG_WARN_SUSPICIOUS_MOVES = YES;
				CODE_SIGN_ENTITLEMENTS = "Share/Share-HockeyApp.entitlements";
				CODE_SIGN_IDENTITY = "iPhone Distribution: TELEGRAM MESSENGER LLP";
				"CODE_SIGN_IDENTITY[sdk=iphoneos*]" = "iPhone Distribution: TELEGRAM MESSENGER LLP";
<<<<<<< HEAD
				CURRENT_PROJECT_VERSION = 636;
=======
				CURRENT_PROJECT_VERSION = 640;
>>>>>>> ba79d550
				DEVELOPMENT_TEAM = X834Q8SBVP;
				INFOPLIST_FILE = Share/Info.plist;
				IPHONEOS_DEPLOYMENT_TARGET = 8.0;
				LD_RUNPATH_SEARCH_PATHS = "$(inherited) @executable_path/Frameworks @executable_path/../../Frameworks";
				PRODUCT_BUNDLE_IDENTIFIER = "${APP_BUNDLE_ID}.Share";
				PRODUCT_NAME = "$(TARGET_NAME)";
				PROVISIONING_PROFILE = "cfe514a2-916a-4247-b5a4-c2c4c6fd2805";
				PROVISIONING_PROFILE_SPECIFIER = "match InHouse org.telegram.Telegram-iOS.Share";
				SKIP_INSTALL = YES;
				SWIFT_INSTALL_OBJC_HEADER = NO;
				SWIFT_OBJC_BRIDGING_HEADER = "Share/Share-Bridging-Header.h";
				SWIFT_OPTIMIZATION_LEVEL = "-Owholemodule";
				SWIFT_VERSION = 4.0;
			};
			name = "Release Hockeyapp Internal";
		};
		D0924FFD1FE52C46003F693F /* Release Hockeyapp Internal */ = {
			isa = XCBuildConfiguration;
			baseConfigurationReference = D0924FFE1FE52C75003F693F /* Config-Hockeyapp Internal.xcconfig */;
			buildSettings = {
				BITCODE_GENERATION_MODE = bitcode;
				CLANG_ANALYZER_NONNULL = YES;
				CLANG_WARN_DOCUMENTATION_COMMENTS = YES;
				CLANG_WARN_INFINITE_RECURSION = YES;
				CLANG_WARN_SUSPICIOUS_MOVES = YES;
				CODE_SIGN_ENTITLEMENTS = "SiriIntents/SiriIntents-Hockeyapp.entitlements";
				CODE_SIGN_IDENTITY = "iPhone Distribution: TELEGRAM MESSENGER LLP";
				"CODE_SIGN_IDENTITY[sdk=iphoneos*]" = "iPhone Distribution: TELEGRAM MESSENGER LLP";
<<<<<<< HEAD
				CURRENT_PROJECT_VERSION = 636;
=======
				CURRENT_PROJECT_VERSION = 640;
>>>>>>> ba79d550
				DEVELOPMENT_TEAM = X834Q8SBVP;
				INFOPLIST_FILE = SiriIntents/Info.plist;
				IPHONEOS_DEPLOYMENT_TARGET = 10.0;
				LD_RUNPATH_SEARCH_PATHS = "$(inherited) @executable_path/Frameworks @executable_path/../../Frameworks";
				PRODUCT_BUNDLE_IDENTIFIER = "${APP_BUNDLE_ID}.SiriIntents";
				PRODUCT_NAME = "$(TARGET_NAME)";
				PROVISIONING_PROFILE = "94efdcdd-1da2-4ec6-87f3-5e50b55a07f9";
				PROVISIONING_PROFILE_SPECIFIER = "match InHouse org.telegram.Telegram-iOS.SiriIntents";
				SKIP_INSTALL = YES;
				SWIFT_OBJC_BRIDGING_HEADER = "SiriIntents/SiriIntents-Bridging-Header.h";
				SWIFT_OPTIMIZATION_LEVEL = "-Owholemodule";
				SWIFT_VERSION = 4.0;
			};
			name = "Release Hockeyapp Internal";
		};
		D0ADF915212B3A9D00310BBC /* Debug AppStore LLC */ = {
			isa = XCBuildConfiguration;
			baseConfigurationReference = D0ADF914212B399A00310BBC /* Config-AppStoreLLC.xcconfig */;
			buildSettings = {
				ALWAYS_SEARCH_USER_PATHS = NO;
				CLANG_CXX_LANGUAGE_STANDARD = "gnu++0x";
				CLANG_CXX_LIBRARY = "libc++";
				CLANG_ENABLE_MODULES = YES;
				CLANG_ENABLE_OBJC_ARC = YES;
				CLANG_WARN_BOOL_CONVERSION = YES;
				CLANG_WARN_CONSTANT_CONVERSION = YES;
				CLANG_WARN_DIRECT_OBJC_ISA_USAGE = YES_ERROR;
				CLANG_WARN_EMPTY_BODY = YES;
				CLANG_WARN_ENUM_CONVERSION = YES;
				CLANG_WARN_INFINITE_RECURSION = YES;
				CLANG_WARN_INT_CONVERSION = YES;
				CLANG_WARN_OBJC_ROOT_CLASS = YES_ERROR;
				CLANG_WARN_SUSPICIOUS_MOVE = YES;
				CLANG_WARN_UNREACHABLE_CODE = YES;
				CLANG_WARN__DUPLICATE_METHOD_MATCH = YES;
				CODE_SIGN_IDENTITY = "iPhone Developer: Peter Iakovlev (9J4EJ3F97G)";
				"CODE_SIGN_IDENTITY[sdk=iphoneos*]" = "iPhone Developer";
				COPY_PHASE_STRIP = NO;
				DEBUG_INFORMATION_FORMAT = "dwarf-with-dsym";
				ENABLE_STRICT_OBJC_MSGSEND = YES;
				ENABLE_TESTABILITY = YES;
				GCC_C_LANGUAGE_STANDARD = gnu99;
				GCC_DYNAMIC_NO_PIC = NO;
				GCC_NO_COMMON_BLOCKS = YES;
				GCC_OPTIMIZATION_LEVEL = 0;
				GCC_PREPROCESSOR_DEFINITIONS = (
					"DEBUG=1",
					"$(inherited)",
				);
				GCC_SYMBOLS_PRIVATE_EXTERN = NO;
				GCC_WARN_64_TO_32_BIT_CONVERSION = YES;
				GCC_WARN_ABOUT_RETURN_TYPE = YES_ERROR;
				GCC_WARN_UNDECLARED_SELECTOR = YES;
				GCC_WARN_UNINITIALIZED_AUTOS = YES_AGGRESSIVE;
				GCC_WARN_UNUSED_FUNCTION = YES;
				GCC_WARN_UNUSED_VARIABLE = YES;
				IPHONEOS_DEPLOYMENT_TARGET = 8.0;
				MTL_ENABLE_DEBUG_INFO = YES;
				ONLY_ACTIVE_ARCH = YES;
				PROVISIONING_PROFILE = "a4dc3795-99a0-4552-934a-0399f5df77b2";
				SDKROOT = iphoneos;
				SWIFT_OPTIMIZATION_LEVEL = "-Onone";
				TARGETED_DEVICE_FAMILY = "1,2";
			};
			name = "Debug AppStore LLC";
		};
		D0ADF916212B3A9D00310BBC /* Debug AppStore LLC */ = {
			isa = XCBuildConfiguration;
			baseConfigurationReference = D0ADF914212B399A00310BBC /* Config-AppStoreLLC.xcconfig */;
			buildSettings = {
				ALWAYS_EMBED_SWIFT_STANDARD_LIBRARIES = YES;
				ASSETCATALOG_COMPILER_APPICON_NAME = AppIconLLC;
				BITCODE_GENERATION_MODE = marker;
				CLANG_MODULES_AUTOLINK = NO;
				CODE_SIGN_ENTITLEMENTS = "Telegram-iOS/Telegram-iOS-AppStoreLLC.entitlements";
				CODE_SIGN_IDENTITY = "iPhone Developer";
				"CODE_SIGN_IDENTITY[sdk=iphoneos*]" = "iPhone Developer";
<<<<<<< HEAD
				CURRENT_PROJECT_VERSION = 636;
=======
				CURRENT_PROJECT_VERSION = 640;
>>>>>>> ba79d550
				DEVELOPMENT_TEAM = C67CF9S4VU;
				ENABLE_BITCODE = YES;
				FRAMEWORK_SEARCH_PATHS = (
					"$(BUILT_PRODUCTS_DIR)",
					"$(PROJECT_DIR)/third-party",
				);
				HEADER_SEARCH_PATHS = "$(PROJECT_DIR)/Watch/Bridge";
				INFOPLIST_FILE = "Telegram-iOS/Info.plist";
				IPHONEOS_DEPLOYMENT_TARGET = 8.0;
				LD_RUNPATH_SEARCH_PATHS = "$(inherited) @executable_path/Frameworks";
				LIBRARY_SEARCH_PATHS = (
					"$(inherited)",
					"$(PROJECT_DIR)/submodules/TelegramUI/third-party/opus/lib",
				);
				OTHER_LDFLAGS = (
					"-ObjC",
					"-lz",
				);
				OTHER_SWIFT_FLAGS = "-D DEBUG";
				PRODUCT_BUNDLE_IDENTIFIER = "${APP_BUNDLE_ID}";
				PRODUCT_NAME = "Telegram X";
				PROVISIONING_PROFILE = "954189c1-ae38-447b-a473-7c9b7198aa47";
				PROVISIONING_PROFILE_SPECIFIER = "match Development ph.telegra.Telegraph";
				SWIFT_OBJC_BRIDGING_HEADER = "Telegram-iOS/Telegram-Bridging-Header.h";
				SWIFT_VERSION = 4.0;
				USER_HEADER_SEARCH_PATHS = "";
			};
			name = "Debug AppStore LLC";
		};
		D0ADF917212B3A9E00310BBC /* Debug AppStore LLC */ = {
			isa = XCBuildConfiguration;
			baseConfigurationReference = D0ADF914212B399A00310BBC /* Config-AppStoreLLC.xcconfig */;
			buildSettings = {
				BUNDLE_LOADER = "$(TEST_HOST)";
				CODE_SIGN_IDENTITY = "iPhone Developer";
				"CODE_SIGN_IDENTITY[sdk=iphoneos*]" = "";
				FRAMEWORK_SEARCH_PATHS = "$(SDKROOT)/Developer/Library/Frameworks";
				GCC_PREPROCESSOR_DEFINITIONS = (
					"DEBUG=1",
					"$(inherited)",
				);
				INFOPLIST_FILE = "Telegram-iOSTests/Info.plist";
				IPHONEOS_DEPLOYMENT_TARGET = 9.0;
				LD_RUNPATH_SEARCH_PATHS = "$(inherited) @executable_path/Frameworks @loader_path/Frameworks";
				PRODUCT_BUNDLE_IDENTIFIER = "org.telegram.$(PRODUCT_NAME:rfc1034identifier)";
				PRODUCT_NAME = "$(TARGET_NAME)";
				PROVISIONING_PROFILE_SPECIFIER = "";
				SWIFT_VERSION = 3.0;
				TEST_HOST = "$(BUILT_PRODUCTS_DIR)/Telegram-iOS.app/Telegram-iOS";
			};
			name = "Debug AppStore LLC";
		};
		D0ADF918212B3A9E00310BBC /* Debug AppStore LLC */ = {
			isa = XCBuildConfiguration;
			baseConfigurationReference = D0ADF914212B399A00310BBC /* Config-AppStoreLLC.xcconfig */;
			buildSettings = {
				BITCODE_GENERATION_MODE = marker;
				CLANG_ANALYZER_NONNULL = YES;
				CLANG_ENABLE_MODULES = YES;
				CLANG_WARN_DOCUMENTATION_COMMENTS = YES;
				CLANG_WARN_INFINITE_RECURSION = YES;
				CLANG_WARN_SUSPICIOUS_MOVES = YES;
				CODE_SIGN_ENTITLEMENTS = "Share/Share-AppStoreLLC.entitlements";
				CODE_SIGN_IDENTITY = "iPhone Developer";
				"CODE_SIGN_IDENTITY[sdk=iphoneos*]" = "iPhone Developer";
<<<<<<< HEAD
				CURRENT_PROJECT_VERSION = 636;
=======
				CURRENT_PROJECT_VERSION = 640;
>>>>>>> ba79d550
				DEBUG_INFORMATION_FORMAT = dwarf;
				DEVELOPMENT_TEAM = C67CF9S4VU;
				INFOPLIST_FILE = Share/Info.plist;
				IPHONEOS_DEPLOYMENT_TARGET = 8.0;
				LD_RUNPATH_SEARCH_PATHS = "$(inherited) @executable_path/Frameworks @executable_path/../../Frameworks";
				PRODUCT_BUNDLE_IDENTIFIER = "${APP_BUNDLE_ID}.Share";
				PRODUCT_NAME = "$(TARGET_NAME)";
				PROVISIONING_PROFILE = "388bbf37-24cd-44d4-b38d-9b1ad5006247";
				PROVISIONING_PROFILE_SPECIFIER = "match Development ph.telegra.Telegraph.Share";
				SKIP_INSTALL = YES;
				SWIFT_ACTIVE_COMPILATION_CONDITIONS = DEBUG;
				SWIFT_INSTALL_OBJC_HEADER = NO;
				SWIFT_OBJC_BRIDGING_HEADER = "Share/Share-Bridging-Header.h";
				SWIFT_OPTIMIZATION_LEVEL = "-Onone";
				SWIFT_VERSION = 4.0;
			};
			name = "Debug AppStore LLC";
		};
		D0ADF919212B3A9E00310BBC /* Debug AppStore LLC */ = {
			isa = XCBuildConfiguration;
			baseConfigurationReference = D0ADF914212B399A00310BBC /* Config-AppStoreLLC.xcconfig */;
			buildSettings = {
				BITCODE_GENERATION_MODE = marker;
				CLANG_ANALYZER_NONNULL = YES;
				CLANG_WARN_DOCUMENTATION_COMMENTS = YES;
				CLANG_WARN_INFINITE_RECURSION = YES;
				CLANG_WARN_SUSPICIOUS_MOVES = YES;
				CODE_SIGN_ENTITLEMENTS = "SiriIntents/SiriIntents-AppStoreLLC.entitlements";
				CODE_SIGN_IDENTITY = "iPhone Developer";
				"CODE_SIGN_IDENTITY[sdk=iphoneos*]" = "iPhone Developer";
<<<<<<< HEAD
				CURRENT_PROJECT_VERSION = 636;
=======
				CURRENT_PROJECT_VERSION = 640;
>>>>>>> ba79d550
				DEBUG_INFORMATION_FORMAT = dwarf;
				DEVELOPMENT_TEAM = C67CF9S4VU;
				INFOPLIST_FILE = SiriIntents/Info.plist;
				IPHONEOS_DEPLOYMENT_TARGET = 10.0;
				LD_RUNPATH_SEARCH_PATHS = "$(inherited) @executable_path/Frameworks @executable_path/../../Frameworks";
				PRODUCT_BUNDLE_IDENTIFIER = "${APP_BUNDLE_ID}.SiriIntents";
				PRODUCT_NAME = "$(TARGET_NAME)";
				PROVISIONING_PROFILE = "e393ec42-d75d-4bc2-a75b-97891ad4cae8";
				PROVISIONING_PROFILE_SPECIFIER = "match Development ph.telegra.Telegraph.SiriIntents";
				SKIP_INSTALL = YES;
				SWIFT_ACTIVE_COMPILATION_CONDITIONS = DEBUG;
				SWIFT_OBJC_BRIDGING_HEADER = "SiriIntents/SiriIntents-Bridging-Header.h";
				SWIFT_VERSION = 4.0;
			};
			name = "Debug AppStore LLC";
		};
		D0ADF91A212B3A9E00310BBC /* Debug AppStore LLC */ = {
			isa = XCBuildConfiguration;
			baseConfigurationReference = D0ADF914212B399A00310BBC /* Config-AppStoreLLC.xcconfig */;
			buildSettings = {
				ALWAYS_SEARCH_USER_PATHS = NO;
				CLANG_ANALYZER_NONNULL = YES;
				CLANG_ANALYZER_NUMBER_OBJECT_CONVERSION = YES_AGGRESSIVE;
				CLANG_CXX_LANGUAGE_STANDARD = "gnu++14";
				CLANG_CXX_LIBRARY = "libc++";
				CLANG_ENABLE_MODULES = YES;
				CLANG_ENABLE_OBJC_ARC = YES;
				CLANG_WARN_BLOCK_CAPTURE_AUTORELEASING = YES;
				CLANG_WARN_BOOL_CONVERSION = YES;
				CLANG_WARN_COMMA = YES;
				CLANG_WARN_CONSTANT_CONVERSION = YES;
				CLANG_WARN_DIRECT_OBJC_ISA_USAGE = YES_ERROR;
				CLANG_WARN_DOCUMENTATION_COMMENTS = YES;
				CLANG_WARN_EMPTY_BODY = YES;
				CLANG_WARN_ENUM_CONVERSION = YES;
				CLANG_WARN_INFINITE_RECURSION = YES;
				CLANG_WARN_INT_CONVERSION = YES;
				CLANG_WARN_NON_LITERAL_NULL_CONVERSION = YES;
				CLANG_WARN_OBJC_LITERAL_CONVERSION = YES;
				CLANG_WARN_OBJC_ROOT_CLASS = YES_ERROR;
				CLANG_WARN_RANGE_LOOP_ANALYSIS = YES;
				CLANG_WARN_STRICT_PROTOTYPES = YES;
				CLANG_WARN_SUSPICIOUS_MOVE = YES;
				CLANG_WARN_UNGUARDED_AVAILABILITY = YES_AGGRESSIVE;
				CLANG_WARN_UNREACHABLE_CODE = YES;
				CLANG_WARN__DUPLICATE_METHOD_MATCH = YES;
				CODE_SIGN_IDENTITY = "iPhone Developer";
				CODE_SIGN_STYLE = Automatic;
				COPY_PHASE_STRIP = NO;
				DEBUG_INFORMATION_FORMAT = dwarf;
				DEVELOPMENT_TEAM = X834Q8SBVP;
				ENABLE_STRICT_OBJC_MSGSEND = YES;
				ENABLE_TESTABILITY = YES;
				GCC_C_LANGUAGE_STANDARD = gnu11;
				GCC_DYNAMIC_NO_PIC = NO;
				GCC_NO_COMMON_BLOCKS = YES;
				GCC_OPTIMIZATION_LEVEL = 0;
				GCC_PREPROCESSOR_DEFINITIONS = (
					"DEBUG=1",
					"$(inherited)",
				);
				GCC_WARN_64_TO_32_BIT_CONVERSION = YES;
				GCC_WARN_ABOUT_RETURN_TYPE = YES_ERROR;
				GCC_WARN_UNDECLARED_SELECTOR = YES;
				GCC_WARN_UNINITIALIZED_AUTOS = YES_AGGRESSIVE;
				GCC_WARN_UNUSED_FUNCTION = YES;
				GCC_WARN_UNUSED_VARIABLE = YES;
				INFOPLIST_FILE = "Telegram-iOS UITests/Info.plist";
				IPHONEOS_DEPLOYMENT_TARGET = 11.2;
				LD_RUNPATH_SEARCH_PATHS = "$(inherited) @executable_path/Frameworks @loader_path/Frameworks";
				MTL_ENABLE_DEBUG_INFO = YES;
				ONLY_ACTIVE_ARCH = YES;
				PRODUCT_BUNDLE_IDENTIFIER = "org.Telegram.Telegram-iOS-UITests";
				PRODUCT_NAME = "$(TARGET_NAME)";
				PROVISIONING_PROFILE = "df24dc18-3fdc-447c-b347-5a110cecd77d";
				SDKROOT = iphoneos;
				SWIFT_ACTIVE_COMPILATION_CONDITIONS = DEBUG;
				SWIFT_OPTIMIZATION_LEVEL = "-Onone";
				SWIFT_VERSION = 4.0;
				TARGETED_DEVICE_FAMILY = "1,2";
				TEST_TARGET_NAME = "Telegram-iOS";
			};
			name = "Debug AppStore LLC";
		};
		D0ADF91B212B3A9E00310BBC /* Debug AppStore LLC */ = {
			isa = XCBuildConfiguration;
			baseConfigurationReference = D0ADF914212B399A00310BBC /* Config-AppStoreLLC.xcconfig */;
			buildSettings = {
				ALWAYS_SEARCH_USER_PATHS = NO;
				CLANG_ANALYZER_NONNULL = YES;
				CLANG_ANALYZER_NUMBER_OBJECT_CONVERSION = YES_AGGRESSIVE;
				CLANG_CXX_LANGUAGE_STANDARD = "gnu++14";
				CLANG_CXX_LIBRARY = "libc++";
				CLANG_ENABLE_MODULES = YES;
				CLANG_ENABLE_OBJC_ARC = YES;
				CLANG_WARN_BLOCK_CAPTURE_AUTORELEASING = YES;
				CLANG_WARN_BOOL_CONVERSION = YES;
				CLANG_WARN_COMMA = YES;
				CLANG_WARN_CONSTANT_CONVERSION = YES;
				CLANG_WARN_DIRECT_OBJC_ISA_USAGE = YES_ERROR;
				CLANG_WARN_DOCUMENTATION_COMMENTS = YES;
				CLANG_WARN_EMPTY_BODY = YES;
				CLANG_WARN_ENUM_CONVERSION = YES;
				CLANG_WARN_INFINITE_RECURSION = YES;
				CLANG_WARN_INT_CONVERSION = YES;
				CLANG_WARN_NON_LITERAL_NULL_CONVERSION = YES;
				CLANG_WARN_OBJC_LITERAL_CONVERSION = YES;
				CLANG_WARN_OBJC_ROOT_CLASS = YES_ERROR;
				CLANG_WARN_RANGE_LOOP_ANALYSIS = YES;
				CLANG_WARN_STRICT_PROTOTYPES = YES;
				CLANG_WARN_SUSPICIOUS_MOVE = YES;
				CLANG_WARN_UNGUARDED_AVAILABILITY = YES_AGGRESSIVE;
				CLANG_WARN_UNREACHABLE_CODE = YES;
				CLANG_WARN__DUPLICATE_METHOD_MATCH = YES;
				CODE_SIGN_ENTITLEMENTS = "Widget/Widget-AppStoreLLC.entitlements";
				CODE_SIGN_IDENTITY = "iPhone Developer";
				"CODE_SIGN_IDENTITY[sdk=iphoneos*]" = "iPhone Developer";
				CODE_SIGN_STYLE = Manual;
				COPY_PHASE_STRIP = NO;
				DEBUG_INFORMATION_FORMAT = dwarf;
				DEVELOPMENT_TEAM = C67CF9S4VU;
				ENABLE_STRICT_OBJC_MSGSEND = YES;
				ENABLE_TESTABILITY = YES;
				GCC_C_LANGUAGE_STANDARD = gnu11;
				GCC_DYNAMIC_NO_PIC = NO;
				GCC_NO_COMMON_BLOCKS = YES;
				GCC_OPTIMIZATION_LEVEL = 0;
				GCC_PREPROCESSOR_DEFINITIONS = (
					"DEBUG=1",
					"$(inherited)",
				);
				GCC_WARN_64_TO_32_BIT_CONVERSION = YES;
				GCC_WARN_ABOUT_RETURN_TYPE = YES_ERROR;
				GCC_WARN_UNDECLARED_SELECTOR = YES;
				GCC_WARN_UNINITIALIZED_AUTOS = YES_AGGRESSIVE;
				GCC_WARN_UNUSED_FUNCTION = YES;
				GCC_WARN_UNUSED_VARIABLE = YES;
				INFOPLIST_FILE = Widget/Info.plist;
				IPHONEOS_DEPLOYMENT_TARGET = 9.0;
				LD_RUNPATH_SEARCH_PATHS = "$(inherited) @executable_path/Frameworks @executable_path/../../Frameworks";
				MTL_ENABLE_DEBUG_INFO = YES;
				ONLY_ACTIVE_ARCH = YES;
				PRODUCT_BUNDLE_IDENTIFIER = "${APP_BUNDLE_ID}.Widget";
				PRODUCT_NAME = "$(TARGET_NAME)";
				PROVISIONING_PROFILE_SPECIFIER = "match Development ph.telegra.Telegraph.Widget";
				SDKROOT = iphoneos;
				SKIP_INSTALL = YES;
				SWIFT_ACTIVE_COMPILATION_CONDITIONS = DEBUG;
				SWIFT_OBJC_BRIDGING_HEADER = "Widget/Widget-Bridging-Header.h";
				SWIFT_OPTIMIZATION_LEVEL = "-Onone";
				SWIFT_VERSION = 4.0;
				TARGETED_DEVICE_FAMILY = "1,2";
			};
			name = "Debug AppStore LLC";
		};
		D0B2F743204F4C9900D3BFB9 /* Debug Hockeyapp */ = {
			isa = XCBuildConfiguration;
			baseConfigurationReference = D079FD011F06BBD60038FADE /* Config-Hockeyapp.xcconfig */;
			buildSettings = {
				ALWAYS_SEARCH_USER_PATHS = NO;
				CLANG_ANALYZER_NONNULL = YES;
				CLANG_ANALYZER_NUMBER_OBJECT_CONVERSION = YES_AGGRESSIVE;
				CLANG_CXX_LANGUAGE_STANDARD = "gnu++14";
				CLANG_CXX_LIBRARY = "libc++";
				CLANG_ENABLE_MODULES = YES;
				CLANG_ENABLE_OBJC_ARC = YES;
				CLANG_WARN_BLOCK_CAPTURE_AUTORELEASING = YES;
				CLANG_WARN_BOOL_CONVERSION = YES;
				CLANG_WARN_COMMA = YES;
				CLANG_WARN_CONSTANT_CONVERSION = YES;
				CLANG_WARN_DIRECT_OBJC_ISA_USAGE = YES_ERROR;
				CLANG_WARN_DOCUMENTATION_COMMENTS = YES;
				CLANG_WARN_EMPTY_BODY = YES;
				CLANG_WARN_ENUM_CONVERSION = YES;
				CLANG_WARN_INFINITE_RECURSION = YES;
				CLANG_WARN_INT_CONVERSION = YES;
				CLANG_WARN_NON_LITERAL_NULL_CONVERSION = YES;
				CLANG_WARN_OBJC_LITERAL_CONVERSION = YES;
				CLANG_WARN_OBJC_ROOT_CLASS = YES_ERROR;
				CLANG_WARN_RANGE_LOOP_ANALYSIS = YES;
				CLANG_WARN_STRICT_PROTOTYPES = YES;
				CLANG_WARN_SUSPICIOUS_MOVE = YES;
				CLANG_WARN_UNGUARDED_AVAILABILITY = YES_AGGRESSIVE;
				CLANG_WARN_UNREACHABLE_CODE = YES;
				CLANG_WARN__DUPLICATE_METHOD_MATCH = YES;
				CODE_SIGN_ENTITLEMENTS = "Widget/Widget-HockeyApp.entitlements";
				CODE_SIGN_IDENTITY = "iPhone Developer";
				"CODE_SIGN_IDENTITY[sdk=iphoneos*]" = "iPhone Developer";
				CODE_SIGN_STYLE = Manual;
				COPY_PHASE_STRIP = NO;
				DEBUG_INFORMATION_FORMAT = dwarf;
				DEVELOPMENT_TEAM = X834Q8SBVP;
				ENABLE_STRICT_OBJC_MSGSEND = YES;
				ENABLE_TESTABILITY = YES;
				GCC_C_LANGUAGE_STANDARD = gnu11;
				GCC_DYNAMIC_NO_PIC = NO;
				GCC_NO_COMMON_BLOCKS = YES;
				GCC_OPTIMIZATION_LEVEL = 0;
				GCC_PREPROCESSOR_DEFINITIONS = (
					"DEBUG=1",
					"$(inherited)",
				);
				GCC_WARN_64_TO_32_BIT_CONVERSION = YES;
				GCC_WARN_ABOUT_RETURN_TYPE = YES_ERROR;
				GCC_WARN_UNDECLARED_SELECTOR = YES;
				GCC_WARN_UNINITIALIZED_AUTOS = YES_AGGRESSIVE;
				GCC_WARN_UNUSED_FUNCTION = YES;
				GCC_WARN_UNUSED_VARIABLE = YES;
				INFOPLIST_FILE = Widget/Info.plist;
				IPHONEOS_DEPLOYMENT_TARGET = 9.0;
				LD_RUNPATH_SEARCH_PATHS = "$(inherited) @executable_path/Frameworks @executable_path/../../Frameworks";
				MTL_ENABLE_DEBUG_INFO = YES;
				ONLY_ACTIVE_ARCH = YES;
				PRODUCT_BUNDLE_IDENTIFIER = "${APP_BUNDLE_ID}.Widget";
				PRODUCT_NAME = "$(TARGET_NAME)";
				PROVISIONING_PROFILE = "8a4bf8b9-8fae-4ea6-9b8f-c2ac19f3676d";
				PROVISIONING_PROFILE_SPECIFIER = "match Development org.telegram.Telegram-iOS.Widget";
				SDKROOT = iphoneos;
				SKIP_INSTALL = YES;
				SWIFT_ACTIVE_COMPILATION_CONDITIONS = DEBUG;
				SWIFT_OBJC_BRIDGING_HEADER = "Widget/Widget-Bridging-Header.h";
				SWIFT_OPTIMIZATION_LEVEL = "-Onone";
				SWIFT_VERSION = 4.0;
				TARGETED_DEVICE_FAMILY = "1,2";
			};
			name = "Debug Hockeyapp";
		};
		D0B2F744204F4C9900D3BFB9 /* Debug AppStore */ = {
			isa = XCBuildConfiguration;
			baseConfigurationReference = D079FD021F06BBD60038FADE /* Config-AppStore.xcconfig */;
			buildSettings = {
				ALWAYS_SEARCH_USER_PATHS = NO;
				CLANG_ANALYZER_NONNULL = YES;
				CLANG_ANALYZER_NUMBER_OBJECT_CONVERSION = YES_AGGRESSIVE;
				CLANG_CXX_LANGUAGE_STANDARD = "gnu++14";
				CLANG_CXX_LIBRARY = "libc++";
				CLANG_ENABLE_MODULES = YES;
				CLANG_ENABLE_OBJC_ARC = YES;
				CLANG_WARN_BLOCK_CAPTURE_AUTORELEASING = YES;
				CLANG_WARN_BOOL_CONVERSION = YES;
				CLANG_WARN_COMMA = YES;
				CLANG_WARN_CONSTANT_CONVERSION = YES;
				CLANG_WARN_DIRECT_OBJC_ISA_USAGE = YES_ERROR;
				CLANG_WARN_DOCUMENTATION_COMMENTS = YES;
				CLANG_WARN_EMPTY_BODY = YES;
				CLANG_WARN_ENUM_CONVERSION = YES;
				CLANG_WARN_INFINITE_RECURSION = YES;
				CLANG_WARN_INT_CONVERSION = YES;
				CLANG_WARN_NON_LITERAL_NULL_CONVERSION = YES;
				CLANG_WARN_OBJC_LITERAL_CONVERSION = YES;
				CLANG_WARN_OBJC_ROOT_CLASS = YES_ERROR;
				CLANG_WARN_RANGE_LOOP_ANALYSIS = YES;
				CLANG_WARN_STRICT_PROTOTYPES = YES;
				CLANG_WARN_SUSPICIOUS_MOVE = YES;
				CLANG_WARN_UNGUARDED_AVAILABILITY = YES_AGGRESSIVE;
				CLANG_WARN_UNREACHABLE_CODE = YES;
				CLANG_WARN__DUPLICATE_METHOD_MATCH = YES;
				CODE_SIGN_ENTITLEMENTS = "Widget/Widget-AppStore.entitlements";
				CODE_SIGN_IDENTITY = "iPhone Developer: Peter Iakovlev (88P695A564)";
				"CODE_SIGN_IDENTITY[sdk=iphoneos*]" = "iPhone Developer: Peter Iakovlev (88P695A564)";
				CODE_SIGN_STYLE = Manual;
				COPY_PHASE_STRIP = NO;
				DEBUG_INFORMATION_FORMAT = dwarf;
				DEVELOPMENT_TEAM = 6N38VWS5BX;
				ENABLE_STRICT_OBJC_MSGSEND = YES;
				ENABLE_TESTABILITY = YES;
				GCC_C_LANGUAGE_STANDARD = gnu11;
				GCC_DYNAMIC_NO_PIC = NO;
				GCC_NO_COMMON_BLOCKS = YES;
				GCC_OPTIMIZATION_LEVEL = 0;
				GCC_PREPROCESSOR_DEFINITIONS = (
					"DEBUG=1",
					"$(inherited)",
				);
				GCC_WARN_64_TO_32_BIT_CONVERSION = YES;
				GCC_WARN_ABOUT_RETURN_TYPE = YES_ERROR;
				GCC_WARN_UNDECLARED_SELECTOR = YES;
				GCC_WARN_UNINITIALIZED_AUTOS = YES_AGGRESSIVE;
				GCC_WARN_UNUSED_FUNCTION = YES;
				GCC_WARN_UNUSED_VARIABLE = YES;
				INFOPLIST_FILE = Widget/Info.plist;
				IPHONEOS_DEPLOYMENT_TARGET = 9.0;
				LD_RUNPATH_SEARCH_PATHS = "$(inherited) @executable_path/Frameworks @executable_path/../../Frameworks";
				MTL_ENABLE_DEBUG_INFO = YES;
				ONLY_ACTIVE_ARCH = YES;
				PRODUCT_BUNDLE_IDENTIFIER = "${APP_BUNDLE_ID}.Widget";
				PRODUCT_NAME = "$(TARGET_NAME)";
				PROVISIONING_PROFILE_SPECIFIER = "match Development org.telegram.TelegramHD.Widget";
				SDKROOT = iphoneos;
				SKIP_INSTALL = YES;
				SWIFT_ACTIVE_COMPILATION_CONDITIONS = DEBUG;
				SWIFT_OBJC_BRIDGING_HEADER = "Widget/Widget-Bridging-Header.h";
				SWIFT_OPTIMIZATION_LEVEL = "-Onone";
				SWIFT_VERSION = 4.0;
				TARGETED_DEVICE_FAMILY = "1,2";
			};
			name = "Debug AppStore";
		};
		D0B2F745204F4C9900D3BFB9 /* Release AppStore */ = {
			isa = XCBuildConfiguration;
			baseConfigurationReference = D079FD021F06BBD60038FADE /* Config-AppStore.xcconfig */;
			buildSettings = {
				ALWAYS_SEARCH_USER_PATHS = NO;
				CLANG_ANALYZER_NONNULL = YES;
				CLANG_ANALYZER_NUMBER_OBJECT_CONVERSION = YES_AGGRESSIVE;
				CLANG_CXX_LANGUAGE_STANDARD = "gnu++14";
				CLANG_CXX_LIBRARY = "libc++";
				CLANG_ENABLE_MODULES = YES;
				CLANG_ENABLE_OBJC_ARC = YES;
				CLANG_WARN_BLOCK_CAPTURE_AUTORELEASING = YES;
				CLANG_WARN_BOOL_CONVERSION = YES;
				CLANG_WARN_COMMA = YES;
				CLANG_WARN_CONSTANT_CONVERSION = YES;
				CLANG_WARN_DIRECT_OBJC_ISA_USAGE = YES_ERROR;
				CLANG_WARN_DOCUMENTATION_COMMENTS = YES;
				CLANG_WARN_EMPTY_BODY = YES;
				CLANG_WARN_ENUM_CONVERSION = YES;
				CLANG_WARN_INFINITE_RECURSION = YES;
				CLANG_WARN_INT_CONVERSION = YES;
				CLANG_WARN_NON_LITERAL_NULL_CONVERSION = YES;
				CLANG_WARN_OBJC_LITERAL_CONVERSION = YES;
				CLANG_WARN_OBJC_ROOT_CLASS = YES_ERROR;
				CLANG_WARN_RANGE_LOOP_ANALYSIS = YES;
				CLANG_WARN_STRICT_PROTOTYPES = YES;
				CLANG_WARN_SUSPICIOUS_MOVE = YES;
				CLANG_WARN_UNGUARDED_AVAILABILITY = YES_AGGRESSIVE;
				CLANG_WARN_UNREACHABLE_CODE = YES;
				CLANG_WARN__DUPLICATE_METHOD_MATCH = YES;
				CODE_SIGN_ENTITLEMENTS = "Widget/Widget-AppStore.entitlements";
				CODE_SIGN_IDENTITY = "iPhone Distribution: TELEGRAM MESSENGER LLP (6N38VWS5BX)";
				"CODE_SIGN_IDENTITY[sdk=iphoneos*]" = "iPhone Distribution: TELEGRAM MESSENGER LLP (6N38VWS5BX)";
				CODE_SIGN_STYLE = Manual;
				COPY_PHASE_STRIP = NO;
				DEBUG_INFORMATION_FORMAT = "dwarf-with-dsym";
				DEVELOPMENT_TEAM = 6N38VWS5BX;
				ENABLE_NS_ASSERTIONS = NO;
				ENABLE_STRICT_OBJC_MSGSEND = YES;
				GCC_C_LANGUAGE_STANDARD = gnu11;
				GCC_NO_COMMON_BLOCKS = YES;
				GCC_WARN_64_TO_32_BIT_CONVERSION = YES;
				GCC_WARN_ABOUT_RETURN_TYPE = YES_ERROR;
				GCC_WARN_UNDECLARED_SELECTOR = YES;
				GCC_WARN_UNINITIALIZED_AUTOS = YES_AGGRESSIVE;
				GCC_WARN_UNUSED_FUNCTION = YES;
				GCC_WARN_UNUSED_VARIABLE = YES;
				INFOPLIST_FILE = Widget/Info.plist;
				IPHONEOS_DEPLOYMENT_TARGET = 9.0;
				LD_RUNPATH_SEARCH_PATHS = "$(inherited) @executable_path/Frameworks @executable_path/../../Frameworks";
				MTL_ENABLE_DEBUG_INFO = NO;
				PRODUCT_BUNDLE_IDENTIFIER = "${APP_BUNDLE_ID}.Widget";
				PRODUCT_NAME = "$(TARGET_NAME)";
				PROVISIONING_PROFILE = "a9943cd7-6b01-4ca7-908e-172cefb0bde2";
				PROVISIONING_PROFILE_SPECIFIER = "match AppStore org.telegram.TelegramHD.Widget";
				SDKROOT = iphoneos;
				SKIP_INSTALL = YES;
				SWIFT_OBJC_BRIDGING_HEADER = "Widget/Widget-Bridging-Header.h";
				SWIFT_OPTIMIZATION_LEVEL = "-Owholemodule";
				SWIFT_VERSION = 4.0;
				TARGETED_DEVICE_FAMILY = "1,2";
				VALIDATE_PRODUCT = YES;
			};
			name = "Release AppStore";
		};
		D0B2F746204F4C9900D3BFB9 /* Release Hockeyapp */ = {
			isa = XCBuildConfiguration;
			baseConfigurationReference = D079FD011F06BBD60038FADE /* Config-Hockeyapp.xcconfig */;
			buildSettings = {
				ALWAYS_SEARCH_USER_PATHS = NO;
				CLANG_ANALYZER_NONNULL = YES;
				CLANG_ANALYZER_NUMBER_OBJECT_CONVERSION = YES_AGGRESSIVE;
				CLANG_CXX_LANGUAGE_STANDARD = "gnu++14";
				CLANG_CXX_LIBRARY = "libc++";
				CLANG_ENABLE_MODULES = YES;
				CLANG_ENABLE_OBJC_ARC = YES;
				CLANG_WARN_BLOCK_CAPTURE_AUTORELEASING = YES;
				CLANG_WARN_BOOL_CONVERSION = YES;
				CLANG_WARN_COMMA = YES;
				CLANG_WARN_CONSTANT_CONVERSION = YES;
				CLANG_WARN_DIRECT_OBJC_ISA_USAGE = YES_ERROR;
				CLANG_WARN_DOCUMENTATION_COMMENTS = YES;
				CLANG_WARN_EMPTY_BODY = YES;
				CLANG_WARN_ENUM_CONVERSION = YES;
				CLANG_WARN_INFINITE_RECURSION = YES;
				CLANG_WARN_INT_CONVERSION = YES;
				CLANG_WARN_NON_LITERAL_NULL_CONVERSION = YES;
				CLANG_WARN_OBJC_LITERAL_CONVERSION = YES;
				CLANG_WARN_OBJC_ROOT_CLASS = YES_ERROR;
				CLANG_WARN_RANGE_LOOP_ANALYSIS = YES;
				CLANG_WARN_STRICT_PROTOTYPES = YES;
				CLANG_WARN_SUSPICIOUS_MOVE = YES;
				CLANG_WARN_UNGUARDED_AVAILABILITY = YES_AGGRESSIVE;
				CLANG_WARN_UNREACHABLE_CODE = YES;
				CLANG_WARN__DUPLICATE_METHOD_MATCH = YES;
				CODE_SIGN_ENTITLEMENTS = "Widget/Widget-HockeyApp.entitlements";
				CODE_SIGN_IDENTITY = "iPhone Distribution: TELEGRAM MESSENGER LLP";
				"CODE_SIGN_IDENTITY[sdk=iphoneos*]" = "iPhone Distribution: TELEGRAM MESSENGER LLP";
				CODE_SIGN_STYLE = Manual;
				COPY_PHASE_STRIP = NO;
				DEBUG_INFORMATION_FORMAT = "dwarf-with-dsym";
				DEVELOPMENT_TEAM = X834Q8SBVP;
				ENABLE_NS_ASSERTIONS = NO;
				ENABLE_STRICT_OBJC_MSGSEND = YES;
				GCC_C_LANGUAGE_STANDARD = gnu11;
				GCC_NO_COMMON_BLOCKS = YES;
				GCC_WARN_64_TO_32_BIT_CONVERSION = YES;
				GCC_WARN_ABOUT_RETURN_TYPE = YES_ERROR;
				GCC_WARN_UNDECLARED_SELECTOR = YES;
				GCC_WARN_UNINITIALIZED_AUTOS = YES_AGGRESSIVE;
				GCC_WARN_UNUSED_FUNCTION = YES;
				GCC_WARN_UNUSED_VARIABLE = YES;
				INFOPLIST_FILE = Widget/Info.plist;
				IPHONEOS_DEPLOYMENT_TARGET = 9.0;
				LD_RUNPATH_SEARCH_PATHS = "$(inherited) @executable_path/Frameworks @executable_path/../../Frameworks";
				MTL_ENABLE_DEBUG_INFO = NO;
				PRODUCT_BUNDLE_IDENTIFIER = "${APP_BUNDLE_ID}.Widget";
				PRODUCT_NAME = "$(TARGET_NAME)";
				PROVISIONING_PROFILE = "1a27976e-0845-48e4-ae3d-2ff38089024d";
				PROVISIONING_PROFILE_SPECIFIER = "match InHouse org.telegram.Telegram-iOS.Widget";
				SDKROOT = iphoneos;
				SKIP_INSTALL = YES;
				SWIFT_OBJC_BRIDGING_HEADER = "Widget/Widget-Bridging-Header.h";
				SWIFT_OPTIMIZATION_LEVEL = "-Owholemodule";
				SWIFT_VERSION = 4.0;
				TARGETED_DEVICE_FAMILY = "1,2";
				VALIDATE_PRODUCT = YES;
			};
			name = "Release Hockeyapp";
		};
		D0B2F747204F4C9900D3BFB9 /* Release Hockeyapp Internal */ = {
			isa = XCBuildConfiguration;
			baseConfigurationReference = D0924FFE1FE52C75003F693F /* Config-Hockeyapp Internal.xcconfig */;
			buildSettings = {
				ALWAYS_SEARCH_USER_PATHS = NO;
				CLANG_ANALYZER_NONNULL = YES;
				CLANG_ANALYZER_NUMBER_OBJECT_CONVERSION = YES_AGGRESSIVE;
				CLANG_CXX_LANGUAGE_STANDARD = "gnu++14";
				CLANG_CXX_LIBRARY = "libc++";
				CLANG_ENABLE_MODULES = YES;
				CLANG_ENABLE_OBJC_ARC = YES;
				CLANG_WARN_BLOCK_CAPTURE_AUTORELEASING = YES;
				CLANG_WARN_BOOL_CONVERSION = YES;
				CLANG_WARN_COMMA = YES;
				CLANG_WARN_CONSTANT_CONVERSION = YES;
				CLANG_WARN_DIRECT_OBJC_ISA_USAGE = YES_ERROR;
				CLANG_WARN_DOCUMENTATION_COMMENTS = YES;
				CLANG_WARN_EMPTY_BODY = YES;
				CLANG_WARN_ENUM_CONVERSION = YES;
				CLANG_WARN_INFINITE_RECURSION = YES;
				CLANG_WARN_INT_CONVERSION = YES;
				CLANG_WARN_NON_LITERAL_NULL_CONVERSION = YES;
				CLANG_WARN_OBJC_LITERAL_CONVERSION = YES;
				CLANG_WARN_OBJC_ROOT_CLASS = YES_ERROR;
				CLANG_WARN_RANGE_LOOP_ANALYSIS = YES;
				CLANG_WARN_STRICT_PROTOTYPES = YES;
				CLANG_WARN_SUSPICIOUS_MOVE = YES;
				CLANG_WARN_UNGUARDED_AVAILABILITY = YES_AGGRESSIVE;
				CLANG_WARN_UNREACHABLE_CODE = YES;
				CLANG_WARN__DUPLICATE_METHOD_MATCH = YES;
				CODE_SIGN_ENTITLEMENTS = "Widget/Widget-HockeyApp.entitlements";
				CODE_SIGN_IDENTITY = "iPhone Distribution: TELEGRAM MESSENGER LLP";
				"CODE_SIGN_IDENTITY[sdk=iphoneos*]" = "iPhone Distribution: TELEGRAM MESSENGER LLP";
				CODE_SIGN_STYLE = Manual;
				COPY_PHASE_STRIP = NO;
				DEBUG_INFORMATION_FORMAT = "dwarf-with-dsym";
				DEVELOPMENT_TEAM = X834Q8SBVP;
				ENABLE_NS_ASSERTIONS = NO;
				ENABLE_STRICT_OBJC_MSGSEND = YES;
				GCC_C_LANGUAGE_STANDARD = gnu11;
				GCC_NO_COMMON_BLOCKS = YES;
				GCC_WARN_64_TO_32_BIT_CONVERSION = YES;
				GCC_WARN_ABOUT_RETURN_TYPE = YES_ERROR;
				GCC_WARN_UNDECLARED_SELECTOR = YES;
				GCC_WARN_UNINITIALIZED_AUTOS = YES_AGGRESSIVE;
				GCC_WARN_UNUSED_FUNCTION = YES;
				GCC_WARN_UNUSED_VARIABLE = YES;
				INFOPLIST_FILE = Widget/Info.plist;
				IPHONEOS_DEPLOYMENT_TARGET = 9.0;
				LD_RUNPATH_SEARCH_PATHS = "$(inherited) @executable_path/Frameworks @executable_path/../../Frameworks";
				MTL_ENABLE_DEBUG_INFO = NO;
				PRODUCT_BUNDLE_IDENTIFIER = "${APP_BUNDLE_ID}.Widget";
				PRODUCT_NAME = "$(TARGET_NAME)";
				PROVISIONING_PROFILE = "1a27976e-0845-48e4-ae3d-2ff38089024d";
				PROVISIONING_PROFILE_SPECIFIER = "match InHouse org.telegram.Telegram-iOS.Widget";
				SDKROOT = iphoneos;
				SKIP_INSTALL = YES;
				SWIFT_OBJC_BRIDGING_HEADER = "Widget/Widget-Bridging-Header.h";
				SWIFT_OPTIMIZATION_LEVEL = "-Owholemodule";
				SWIFT_VERSION = 4.0;
				TARGETED_DEVICE_FAMILY = "1,2";
				VALIDATE_PRODUCT = YES;
			};
			name = "Release Hockeyapp Internal";
		};
		D0CE6F0D213DC33200BCD44B /* Release AppStore LLC */ = {
			isa = XCBuildConfiguration;
			baseConfigurationReference = D0ADF914212B399A00310BBC /* Config-AppStoreLLC.xcconfig */;
			buildSettings = {
				ALWAYS_SEARCH_USER_PATHS = NO;
				CLANG_CXX_LANGUAGE_STANDARD = "gnu++0x";
				CLANG_CXX_LIBRARY = "libc++";
				CLANG_ENABLE_MODULES = YES;
				CLANG_ENABLE_OBJC_ARC = YES;
				CLANG_WARN_BOOL_CONVERSION = YES;
				CLANG_WARN_CONSTANT_CONVERSION = YES;
				CLANG_WARN_DIRECT_OBJC_ISA_USAGE = YES_ERROR;
				CLANG_WARN_EMPTY_BODY = YES;
				CLANG_WARN_ENUM_CONVERSION = YES;
				CLANG_WARN_INFINITE_RECURSION = YES;
				CLANG_WARN_INT_CONVERSION = YES;
				CLANG_WARN_OBJC_ROOT_CLASS = YES_ERROR;
				CLANG_WARN_SUSPICIOUS_MOVE = YES;
				CLANG_WARN_UNREACHABLE_CODE = YES;
				CLANG_WARN__DUPLICATE_METHOD_MATCH = YES;
				CODE_SIGN_IDENTITY = "iPhone Developer";
				"CODE_SIGN_IDENTITY[sdk=iphoneos*]" = "iPhone Developer";
				COPY_PHASE_STRIP = NO;
				DEBUG_INFORMATION_FORMAT = "dwarf-with-dsym";
				ENABLE_NS_ASSERTIONS = NO;
				ENABLE_STRICT_OBJC_MSGSEND = YES;
				GCC_C_LANGUAGE_STANDARD = gnu99;
				GCC_NO_COMMON_BLOCKS = YES;
				GCC_WARN_64_TO_32_BIT_CONVERSION = YES;
				GCC_WARN_ABOUT_RETURN_TYPE = YES_ERROR;
				GCC_WARN_UNDECLARED_SELECTOR = YES;
				GCC_WARN_UNINITIALIZED_AUTOS = YES_AGGRESSIVE;
				GCC_WARN_UNUSED_FUNCTION = YES;
				GCC_WARN_UNUSED_VARIABLE = YES;
				IPHONEOS_DEPLOYMENT_TARGET = 8.0;
				MTL_ENABLE_DEBUG_INFO = NO;
				SDKROOT = iphoneos;
				TARGETED_DEVICE_FAMILY = "1,2";
				VALIDATE_PRODUCT = YES;
			};
			name = "Release AppStore LLC";
		};
		D0CE6F0E213DC33200BCD44B /* Release AppStore LLC */ = {
			isa = XCBuildConfiguration;
			baseConfigurationReference = D0ADF914212B399A00310BBC /* Config-AppStoreLLC.xcconfig */;
			buildSettings = {
				ALWAYS_EMBED_SWIFT_STANDARD_LIBRARIES = YES;
				ASSETCATALOG_COMPILER_APPICON_NAME = AppIconLLC;
				BITCODE_GENERATION_MODE = bitcode;
				CLANG_MODULES_AUTOLINK = NO;
				CODE_SIGN_ENTITLEMENTS = "Telegram-iOS/Telegram-iOS-AppStoreLLC.entitlements";
				CODE_SIGN_IDENTITY = "iPhone Distribution: Digital Fortress LLC (C67CF9S4VU)";
				"CODE_SIGN_IDENTITY[sdk=iphoneos*]" = "iPhone Distribution: Digital Fortress LLC (C67CF9S4VU)";
<<<<<<< HEAD
				CURRENT_PROJECT_VERSION = 636;
=======
				CURRENT_PROJECT_VERSION = 640;
>>>>>>> ba79d550
				DEVELOPMENT_TEAM = C67CF9S4VU;
				ENABLE_BITCODE = YES;
				FRAMEWORK_SEARCH_PATHS = (
					"$(BUILT_PRODUCTS_DIR)",
					"$(PROJECT_DIR)/third-party",
				);
				HEADER_SEARCH_PATHS = "$(PROJECT_DIR)/Watch/Bridge";
				INFOPLIST_FILE = "Telegram-iOS/Info.plist";
				IPHONEOS_DEPLOYMENT_TARGET = 8.0;
				LD_RUNPATH_SEARCH_PATHS = "$(inherited) @executable_path/Frameworks";
				LIBRARY_SEARCH_PATHS = (
					"$(inherited)",
					"$(PROJECT_DIR)/submodules/TelegramUI/third-party/opus/lib",
				);
				OTHER_LDFLAGS = (
					"-ObjC",
					"-lz",
				);
				OTHER_SWIFT_FLAGS = "";
				PRODUCT_BUNDLE_IDENTIFIER = "${APP_BUNDLE_ID}";
				PRODUCT_NAME = "Telegram X";
				PROVISIONING_PROFILE = "485ab6ec-94f8-4f05-909c-9e4877e9ce18";
				PROVISIONING_PROFILE_SPECIFIER = "match AppStore ph.telegra.Telegraph";
				SWIFT_OBJC_BRIDGING_HEADER = "Telegram-iOS/Telegram-Bridging-Header.h";
				SWIFT_OPTIMIZATION_LEVEL = "-Owholemodule";
				SWIFT_VERSION = 4.0;
				USER_HEADER_SEARCH_PATHS = "";
			};
			name = "Release AppStore LLC";
		};
		D0CE6F0F213DC33200BCD44B /* Release AppStore LLC */ = {
			isa = XCBuildConfiguration;
			baseConfigurationReference = D0ADF914212B399A00310BBC /* Config-AppStoreLLC.xcconfig */;
			buildSettings = {
				BUNDLE_LOADER = "$(TEST_HOST)";
				CODE_SIGN_IDENTITY = "iPhone Developer";
				"CODE_SIGN_IDENTITY[sdk=iphoneos*]" = "iPhone Developer";
				FRAMEWORK_SEARCH_PATHS = "$(SDKROOT)/Developer/Library/Frameworks";
				INFOPLIST_FILE = "Telegram-iOSTests/Info.plist";
				IPHONEOS_DEPLOYMENT_TARGET = 9.0;
				LD_RUNPATH_SEARCH_PATHS = "$(inherited) @executable_path/Frameworks @loader_path/Frameworks";
				PRODUCT_BUNDLE_IDENTIFIER = "org.telegram.$(PRODUCT_NAME:rfc1034identifier)";
				PRODUCT_NAME = "$(TARGET_NAME)";
				PROVISIONING_PROFILE_SPECIFIER = "";
				SWIFT_OPTIMIZATION_LEVEL = "-Owholemodule";
				SWIFT_VERSION = 3.0;
				TEST_HOST = "$(BUILT_PRODUCTS_DIR)/Telegram-iOS.app/Telegram-iOS";
			};
			name = "Release AppStore LLC";
		};
		D0CE6F10213DC33200BCD44B /* Release AppStore LLC */ = {
			isa = XCBuildConfiguration;
			baseConfigurationReference = D0ADF914212B399A00310BBC /* Config-AppStoreLLC.xcconfig */;
			buildSettings = {
				BITCODE_GENERATION_MODE = bitcode;
				CLANG_ANALYZER_NONNULL = YES;
				CLANG_ENABLE_MODULES = YES;
				CLANG_WARN_DOCUMENTATION_COMMENTS = YES;
				CLANG_WARN_INFINITE_RECURSION = YES;
				CLANG_WARN_SUSPICIOUS_MOVES = YES;
				CODE_SIGN_ENTITLEMENTS = "Share/Share-AppStoreLLC.entitlements";
				CODE_SIGN_IDENTITY = "iPhone Distribution: Digital Fortress LLC (C67CF9S4VU)";
				"CODE_SIGN_IDENTITY[sdk=iphoneos*]" = "iPhone Distribution: Digital Fortress LLC (C67CF9S4VU)";
<<<<<<< HEAD
				CURRENT_PROJECT_VERSION = 636;
=======
				CURRENT_PROJECT_VERSION = 640;
>>>>>>> ba79d550
				DEVELOPMENT_TEAM = C67CF9S4VU;
				GCC_OPTIMIZATION_LEVEL = s;
				INFOPLIST_FILE = Share/Info.plist;
				IPHONEOS_DEPLOYMENT_TARGET = 8.0;
				LD_RUNPATH_SEARCH_PATHS = "$(inherited) @executable_path/Frameworks @executable_path/../../Frameworks";
				PRODUCT_BUNDLE_IDENTIFIER = "${APP_BUNDLE_ID}.Share";
				PRODUCT_NAME = "$(TARGET_NAME)";
				PROVISIONING_PROFILE = "57843657-7287-4a3d-b056-3bb7acbd6afb";
				PROVISIONING_PROFILE_SPECIFIER = "match AppStore ph.telegra.Telegraph.Share";
				SKIP_INSTALL = YES;
				SWIFT_INSTALL_OBJC_HEADER = NO;
				SWIFT_OBJC_BRIDGING_HEADER = "Share/Share-Bridging-Header.h";
				SWIFT_OPTIMIZATION_LEVEL = "-Owholemodule";
				SWIFT_VERSION = 4.0;
			};
			name = "Release AppStore LLC";
		};
		D0CE6F11213DC33200BCD44B /* Release AppStore LLC */ = {
			isa = XCBuildConfiguration;
			baseConfigurationReference = D0ADF914212B399A00310BBC /* Config-AppStoreLLC.xcconfig */;
			buildSettings = {
				BITCODE_GENERATION_MODE = bitcode;
				CLANG_ANALYZER_NONNULL = YES;
				CLANG_WARN_DOCUMENTATION_COMMENTS = YES;
				CLANG_WARN_INFINITE_RECURSION = YES;
				CLANG_WARN_SUSPICIOUS_MOVES = YES;
				CODE_SIGN_ENTITLEMENTS = "SiriIntents/SiriIntents-AppStoreLLC.entitlements";
				CODE_SIGN_IDENTITY = "iPhone Distribution: Digital Fortress LLC (C67CF9S4VU)";
				"CODE_SIGN_IDENTITY[sdk=iphoneos*]" = "iPhone Distribution: Digital Fortress LLC (C67CF9S4VU)";
<<<<<<< HEAD
				CURRENT_PROJECT_VERSION = 636;
=======
				CURRENT_PROJECT_VERSION = 640;
>>>>>>> ba79d550
				DEVELOPMENT_TEAM = C67CF9S4VU;
				INFOPLIST_FILE = SiriIntents/Info.plist;
				IPHONEOS_DEPLOYMENT_TARGET = 10.0;
				LD_RUNPATH_SEARCH_PATHS = "$(inherited) @executable_path/Frameworks @executable_path/../../Frameworks";
				PRODUCT_BUNDLE_IDENTIFIER = "${APP_BUNDLE_ID}.SiriIntents";
				PRODUCT_NAME = "$(TARGET_NAME)";
				PROVISIONING_PROFILE = "d4d12f50-f43f-49fa-8f14-6e7b73b68d59";
				PROVISIONING_PROFILE_SPECIFIER = "match AppStore ph.telegra.Telegraph.SiriIntents";
				SKIP_INSTALL = YES;
				SWIFT_OBJC_BRIDGING_HEADER = "SiriIntents/SiriIntents-Bridging-Header.h";
				SWIFT_OPTIMIZATION_LEVEL = "-Owholemodule";
				SWIFT_VERSION = 4.0;
			};
			name = "Release AppStore LLC";
		};
		D0CE6F12213DC33200BCD44B /* Release AppStore LLC */ = {
			isa = XCBuildConfiguration;
			baseConfigurationReference = D0ADF914212B399A00310BBC /* Config-AppStoreLLC.xcconfig */;
			buildSettings = {
				ALWAYS_SEARCH_USER_PATHS = NO;
				CLANG_ANALYZER_NONNULL = YES;
				CLANG_ANALYZER_NUMBER_OBJECT_CONVERSION = YES_AGGRESSIVE;
				CLANG_CXX_LANGUAGE_STANDARD = "gnu++14";
				CLANG_CXX_LIBRARY = "libc++";
				CLANG_ENABLE_MODULES = YES;
				CLANG_ENABLE_OBJC_ARC = YES;
				CLANG_WARN_BLOCK_CAPTURE_AUTORELEASING = YES;
				CLANG_WARN_BOOL_CONVERSION = YES;
				CLANG_WARN_COMMA = YES;
				CLANG_WARN_CONSTANT_CONVERSION = YES;
				CLANG_WARN_DIRECT_OBJC_ISA_USAGE = YES_ERROR;
				CLANG_WARN_DOCUMENTATION_COMMENTS = YES;
				CLANG_WARN_EMPTY_BODY = YES;
				CLANG_WARN_ENUM_CONVERSION = YES;
				CLANG_WARN_INFINITE_RECURSION = YES;
				CLANG_WARN_INT_CONVERSION = YES;
				CLANG_WARN_NON_LITERAL_NULL_CONVERSION = YES;
				CLANG_WARN_OBJC_LITERAL_CONVERSION = YES;
				CLANG_WARN_OBJC_ROOT_CLASS = YES_ERROR;
				CLANG_WARN_RANGE_LOOP_ANALYSIS = YES;
				CLANG_WARN_STRICT_PROTOTYPES = YES;
				CLANG_WARN_SUSPICIOUS_MOVE = YES;
				CLANG_WARN_UNGUARDED_AVAILABILITY = YES_AGGRESSIVE;
				CLANG_WARN_UNREACHABLE_CODE = YES;
				CLANG_WARN__DUPLICATE_METHOD_MATCH = YES;
				CODE_SIGN_IDENTITY = "iPhone Developer";
				CODE_SIGN_STYLE = Automatic;
				COPY_PHASE_STRIP = NO;
				DEBUG_INFORMATION_FORMAT = "dwarf-with-dsym";
				DEVELOPMENT_TEAM = X834Q8SBVP;
				ENABLE_NS_ASSERTIONS = NO;
				ENABLE_STRICT_OBJC_MSGSEND = YES;
				GCC_C_LANGUAGE_STANDARD = gnu11;
				GCC_NO_COMMON_BLOCKS = YES;
				GCC_WARN_64_TO_32_BIT_CONVERSION = YES;
				GCC_WARN_ABOUT_RETURN_TYPE = YES_ERROR;
				GCC_WARN_UNDECLARED_SELECTOR = YES;
				GCC_WARN_UNINITIALIZED_AUTOS = YES_AGGRESSIVE;
				GCC_WARN_UNUSED_FUNCTION = YES;
				GCC_WARN_UNUSED_VARIABLE = YES;
				INFOPLIST_FILE = "Telegram-iOS UITests/Info.plist";
				IPHONEOS_DEPLOYMENT_TARGET = 11.2;
				LD_RUNPATH_SEARCH_PATHS = "$(inherited) @executable_path/Frameworks @loader_path/Frameworks";
				MTL_ENABLE_DEBUG_INFO = NO;
				PRODUCT_BUNDLE_IDENTIFIER = "org.Telegram.Telegram-iOS-UITests";
				PRODUCT_NAME = "$(TARGET_NAME)";
				PROVISIONING_PROFILE = "df24dc18-3fdc-447c-b347-5a110cecd77d";
				SDKROOT = iphoneos;
				SWIFT_OPTIMIZATION_LEVEL = "-Owholemodule";
				SWIFT_VERSION = 4.0;
				TARGETED_DEVICE_FAMILY = "1,2";
				TEST_TARGET_NAME = "Telegram-iOS";
				VALIDATE_PRODUCT = YES;
			};
			name = "Release AppStore LLC";
		};
		D0CE6F13213DC33200BCD44B /* Release AppStore LLC */ = {
			isa = XCBuildConfiguration;
			baseConfigurationReference = D0ADF914212B399A00310BBC /* Config-AppStoreLLC.xcconfig */;
			buildSettings = {
				ALWAYS_SEARCH_USER_PATHS = NO;
				CLANG_ANALYZER_NONNULL = YES;
				CLANG_ANALYZER_NUMBER_OBJECT_CONVERSION = YES_AGGRESSIVE;
				CLANG_CXX_LANGUAGE_STANDARD = "gnu++14";
				CLANG_CXX_LIBRARY = "libc++";
				CLANG_ENABLE_MODULES = YES;
				CLANG_ENABLE_OBJC_ARC = YES;
				CLANG_WARN_BLOCK_CAPTURE_AUTORELEASING = YES;
				CLANG_WARN_BOOL_CONVERSION = YES;
				CLANG_WARN_COMMA = YES;
				CLANG_WARN_CONSTANT_CONVERSION = YES;
				CLANG_WARN_DIRECT_OBJC_ISA_USAGE = YES_ERROR;
				CLANG_WARN_DOCUMENTATION_COMMENTS = YES;
				CLANG_WARN_EMPTY_BODY = YES;
				CLANG_WARN_ENUM_CONVERSION = YES;
				CLANG_WARN_INFINITE_RECURSION = YES;
				CLANG_WARN_INT_CONVERSION = YES;
				CLANG_WARN_NON_LITERAL_NULL_CONVERSION = YES;
				CLANG_WARN_OBJC_LITERAL_CONVERSION = YES;
				CLANG_WARN_OBJC_ROOT_CLASS = YES_ERROR;
				CLANG_WARN_RANGE_LOOP_ANALYSIS = YES;
				CLANG_WARN_STRICT_PROTOTYPES = YES;
				CLANG_WARN_SUSPICIOUS_MOVE = YES;
				CLANG_WARN_UNGUARDED_AVAILABILITY = YES_AGGRESSIVE;
				CLANG_WARN_UNREACHABLE_CODE = YES;
				CLANG_WARN__DUPLICATE_METHOD_MATCH = YES;
				CODE_SIGN_ENTITLEMENTS = "Widget/Widget-AppStoreLLC.entitlements";
				CODE_SIGN_IDENTITY = "iPhone Distribution: Digital Fortress LLC (C67CF9S4VU)";
				"CODE_SIGN_IDENTITY[sdk=iphoneos*]" = "iPhone Distribution: Digital Fortress LLC (C67CF9S4VU)";
				CODE_SIGN_STYLE = Manual;
				COPY_PHASE_STRIP = NO;
				DEBUG_INFORMATION_FORMAT = "dwarf-with-dsym";
				DEVELOPMENT_TEAM = C67CF9S4VU;
				ENABLE_NS_ASSERTIONS = NO;
				ENABLE_STRICT_OBJC_MSGSEND = YES;
				GCC_C_LANGUAGE_STANDARD = gnu11;
				GCC_NO_COMMON_BLOCKS = YES;
				GCC_WARN_64_TO_32_BIT_CONVERSION = YES;
				GCC_WARN_ABOUT_RETURN_TYPE = YES_ERROR;
				GCC_WARN_UNDECLARED_SELECTOR = YES;
				GCC_WARN_UNINITIALIZED_AUTOS = YES_AGGRESSIVE;
				GCC_WARN_UNUSED_FUNCTION = YES;
				GCC_WARN_UNUSED_VARIABLE = YES;
				INFOPLIST_FILE = Widget/Info.plist;
				IPHONEOS_DEPLOYMENT_TARGET = 9.0;
				LD_RUNPATH_SEARCH_PATHS = "$(inherited) @executable_path/Frameworks @executable_path/../../Frameworks";
				MTL_ENABLE_DEBUG_INFO = NO;
				PRODUCT_BUNDLE_IDENTIFIER = "${APP_BUNDLE_ID}.Widget";
				PRODUCT_NAME = "$(TARGET_NAME)";
				PROVISIONING_PROFILE = "17ef978a-2103-47cd-8cd3-9104312ade40";
				PROVISIONING_PROFILE_SPECIFIER = "match AppStore ph.telegra.Telegraph.Widget";
				SDKROOT = iphoneos;
				SKIP_INSTALL = YES;
				SWIFT_OBJC_BRIDGING_HEADER = "Widget/Widget-Bridging-Header.h";
				SWIFT_OPTIMIZATION_LEVEL = "-Owholemodule";
				SWIFT_VERSION = 4.0;
				TARGETED_DEVICE_FAMILY = "1,2";
				VALIDATE_PRODUCT = YES;
			};
			name = "Release AppStore LLC";
		};
		D0D2688F1D79A70B00C422DA /* Debug Hockeyapp */ = {
			isa = XCBuildConfiguration;
			baseConfigurationReference = D079FD011F06BBD60038FADE /* Config-Hockeyapp.xcconfig */;
			buildSettings = {
				BITCODE_GENERATION_MODE = marker;
				CLANG_ANALYZER_NONNULL = YES;
				CLANG_WARN_DOCUMENTATION_COMMENTS = YES;
				CLANG_WARN_INFINITE_RECURSION = YES;
				CLANG_WARN_SUSPICIOUS_MOVES = YES;
				CODE_SIGN_ENTITLEMENTS = "SiriIntents/SiriIntents-Hockeyapp.entitlements";
<<<<<<< HEAD
				CURRENT_PROJECT_VERSION = 636;
=======
				CURRENT_PROJECT_VERSION = 640;
>>>>>>> ba79d550
				DEBUG_INFORMATION_FORMAT = dwarf;
				DEVELOPMENT_TEAM = X834Q8SBVP;
				INFOPLIST_FILE = SiriIntents/Info.plist;
				IPHONEOS_DEPLOYMENT_TARGET = 10.0;
				LD_RUNPATH_SEARCH_PATHS = "$(inherited) @executable_path/Frameworks @executable_path/../../Frameworks";
				PRODUCT_BUNDLE_IDENTIFIER = "${APP_BUNDLE_ID}.SiriIntents";
				PRODUCT_NAME = "$(TARGET_NAME)";
				PROVISIONING_PROFILE = "dbf0b895-1e4b-43ee-993f-b4db7ce8cbb8";
				PROVISIONING_PROFILE_SPECIFIER = "match Development org.telegram.Telegram-iOS.SiriIntents";
				SKIP_INSTALL = YES;
				SWIFT_ACTIVE_COMPILATION_CONDITIONS = DEBUG;
				SWIFT_OBJC_BRIDGING_HEADER = "SiriIntents/SiriIntents-Bridging-Header.h";
				SWIFT_VERSION = 4.0;
			};
			name = "Debug Hockeyapp";
		};
		D0D268901D79A70B00C422DA /* Release AppStore */ = {
			isa = XCBuildConfiguration;
			baseConfigurationReference = D079FD021F06BBD60038FADE /* Config-AppStore.xcconfig */;
			buildSettings = {
				BITCODE_GENERATION_MODE = bitcode;
				CLANG_ANALYZER_NONNULL = YES;
				CLANG_WARN_DOCUMENTATION_COMMENTS = YES;
				CLANG_WARN_INFINITE_RECURSION = YES;
				CLANG_WARN_SUSPICIOUS_MOVES = YES;
				CODE_SIGN_ENTITLEMENTS = "SiriIntents/SiriIntents-AppStore.entitlements";
				CODE_SIGN_IDENTITY = "iPhone Developer";
				"CODE_SIGN_IDENTITY[sdk=iphoneos*]" = "iPhone Distribution";
<<<<<<< HEAD
				CURRENT_PROJECT_VERSION = 636;
=======
				CURRENT_PROJECT_VERSION = 640;
>>>>>>> ba79d550
				DEVELOPMENT_TEAM = 6N38VWS5BX;
				INFOPLIST_FILE = SiriIntents/Info.plist;
				IPHONEOS_DEPLOYMENT_TARGET = 10.0;
				LD_RUNPATH_SEARCH_PATHS = "$(inherited) @executable_path/Frameworks @executable_path/../../Frameworks";
				PRODUCT_BUNDLE_IDENTIFIER = "${APP_BUNDLE_ID}.SiriIntents";
				PRODUCT_NAME = "$(TARGET_NAME)";
				PROVISIONING_PROFILE = "733b3708-0d16-4d15-96a0-d287e184ca2b";
				PROVISIONING_PROFILE_SPECIFIER = "match AppStore org.telegram.TelegramHD.SiriIntents";
				SKIP_INSTALL = YES;
				SWIFT_OBJC_BRIDGING_HEADER = "SiriIntents/SiriIntents-Bridging-Header.h";
				SWIFT_OPTIMIZATION_LEVEL = "-Owholemodule";
				SWIFT_VERSION = 4.0;
			};
			name = "Release AppStore";
		};
		D0D268911D79A70B00C422DA /* Release Hockeyapp */ = {
			isa = XCBuildConfiguration;
			baseConfigurationReference = D079FD011F06BBD60038FADE /* Config-Hockeyapp.xcconfig */;
			buildSettings = {
				BITCODE_GENERATION_MODE = bitcode;
				CLANG_ANALYZER_NONNULL = YES;
				CLANG_WARN_DOCUMENTATION_COMMENTS = YES;
				CLANG_WARN_INFINITE_RECURSION = YES;
				CLANG_WARN_SUSPICIOUS_MOVES = YES;
				CODE_SIGN_ENTITLEMENTS = "SiriIntents/SiriIntents-Hockeyapp.entitlements";
				CODE_SIGN_IDENTITY = "iPhone Distribution: TELEGRAM MESSENGER LLP";
				"CODE_SIGN_IDENTITY[sdk=iphoneos*]" = "iPhone Distribution: TELEGRAM MESSENGER LLP";
<<<<<<< HEAD
				CURRENT_PROJECT_VERSION = 636;
=======
				CURRENT_PROJECT_VERSION = 640;
>>>>>>> ba79d550
				DEVELOPMENT_TEAM = X834Q8SBVP;
				INFOPLIST_FILE = SiriIntents/Info.plist;
				IPHONEOS_DEPLOYMENT_TARGET = 10.0;
				LD_RUNPATH_SEARCH_PATHS = "$(inherited) @executable_path/Frameworks @executable_path/../../Frameworks";
				PRODUCT_BUNDLE_IDENTIFIER = "${APP_BUNDLE_ID}.SiriIntents";
				PRODUCT_NAME = "$(TARGET_NAME)";
				PROVISIONING_PROFILE = "94efdcdd-1da2-4ec6-87f3-5e50b55a07f9";
				PROVISIONING_PROFILE_SPECIFIER = "match InHouse org.telegram.Telegram-iOS.SiriIntents";
				SKIP_INSTALL = YES;
				SWIFT_OBJC_BRIDGING_HEADER = "SiriIntents/SiriIntents-Bridging-Header.h";
				SWIFT_OPTIMIZATION_LEVEL = "-Owholemodule";
				SWIFT_VERSION = 4.0;
			};
			name = "Release Hockeyapp";
		};
		D0D7481D1CBBE0AC00B0ED5C /* Release Hockeyapp */ = {
			isa = XCBuildConfiguration;
			baseConfigurationReference = D079FD011F06BBD60038FADE /* Config-Hockeyapp.xcconfig */;
			buildSettings = {
				ALWAYS_SEARCH_USER_PATHS = NO;
				CLANG_CXX_LANGUAGE_STANDARD = "gnu++0x";
				CLANG_CXX_LIBRARY = "libc++";
				CLANG_ENABLE_MODULES = YES;
				CLANG_ENABLE_OBJC_ARC = YES;
				CLANG_WARN_BOOL_CONVERSION = YES;
				CLANG_WARN_CONSTANT_CONVERSION = YES;
				CLANG_WARN_DIRECT_OBJC_ISA_USAGE = YES_ERROR;
				CLANG_WARN_EMPTY_BODY = YES;
				CLANG_WARN_ENUM_CONVERSION = YES;
				CLANG_WARN_INFINITE_RECURSION = YES;
				CLANG_WARN_INT_CONVERSION = YES;
				CLANG_WARN_OBJC_ROOT_CLASS = YES_ERROR;
				CLANG_WARN_SUSPICIOUS_MOVE = YES;
				CLANG_WARN_UNREACHABLE_CODE = YES;
				CLANG_WARN__DUPLICATE_METHOD_MATCH = YES;
				CODE_SIGN_IDENTITY = "iPhone Distribution: TELEGRAM MESSENGER LLP";
				"CODE_SIGN_IDENTITY[sdk=iphoneos*]" = "iPhone Distribution: TELEGRAM MESSENGER LLP";
				COPY_PHASE_STRIP = NO;
				DEBUG_INFORMATION_FORMAT = "dwarf-with-dsym";
				ENABLE_NS_ASSERTIONS = NO;
				ENABLE_STRICT_OBJC_MSGSEND = YES;
				GCC_C_LANGUAGE_STANDARD = gnu99;
				GCC_NO_COMMON_BLOCKS = YES;
				GCC_WARN_64_TO_32_BIT_CONVERSION = YES;
				GCC_WARN_ABOUT_RETURN_TYPE = YES_ERROR;
				GCC_WARN_UNDECLARED_SELECTOR = YES;
				GCC_WARN_UNINITIALIZED_AUTOS = YES_AGGRESSIVE;
				GCC_WARN_UNUSED_FUNCTION = YES;
				GCC_WARN_UNUSED_VARIABLE = YES;
				IPHONEOS_DEPLOYMENT_TARGET = 8.0;
				MTL_ENABLE_DEBUG_INFO = NO;
				PROVISIONING_PROFILE = "f58b31fd-48bf-4eac-b066-a5ebea37dfd7";
				SDKROOT = iphoneos;
				TARGETED_DEVICE_FAMILY = "1,2";
				VALIDATE_PRODUCT = YES;
			};
			name = "Release Hockeyapp";
		};
		D0D7481E1CBBE0AC00B0ED5C /* Release Hockeyapp */ = {
			isa = XCBuildConfiguration;
			baseConfigurationReference = D079FD011F06BBD60038FADE /* Config-Hockeyapp.xcconfig */;
			buildSettings = {
				ALWAYS_EMBED_SWIFT_STANDARD_LIBRARIES = YES;
				ASSETCATALOG_COMPILER_APPICON_NAME = AppIcon;
				BITCODE_GENERATION_MODE = bitcode;
				CLANG_MODULES_AUTOLINK = NO;
				CODE_SIGN_ENTITLEMENTS = "Telegram-iOS/Telegram-iOS-Hockeyapp.entitlements";
				CODE_SIGN_IDENTITY = "iPhone Distribution: TELEGRAM MESSENGER LLP";
				"CODE_SIGN_IDENTITY[sdk=iphoneos*]" = "iPhone Distribution: TELEGRAM MESSENGER LLP";
<<<<<<< HEAD
				CURRENT_PROJECT_VERSION = 636;
=======
				CURRENT_PROJECT_VERSION = 640;
>>>>>>> ba79d550
				DEVELOPMENT_TEAM = X834Q8SBVP;
				ENABLE_BITCODE = YES;
				FRAMEWORK_SEARCH_PATHS = (
					"$(BUILT_PRODUCTS_DIR)",
					"$(PROJECT_DIR)/third-party",
				);
				HEADER_SEARCH_PATHS = "$(PROJECT_DIR)/Watch/Bridge";
				INFOPLIST_FILE = "Telegram-iOS/Info.plist";
				IPHONEOS_DEPLOYMENT_TARGET = 8.0;
				LD_RUNPATH_SEARCH_PATHS = "$(inherited) @executable_path/Frameworks";
				LIBRARY_SEARCH_PATHS = (
					"$(inherited)",
					"$(PROJECT_DIR)/submodules/TelegramUI/third-party/opus/lib",
				);
				OTHER_LDFLAGS = (
					"-ObjC",
					"-lz",
				);
				OTHER_SWIFT_FLAGS = "";
				PRODUCT_BUNDLE_IDENTIFIER = "${APP_BUNDLE_ID}";
				PRODUCT_NAME = "Telegram X";
				PROVISIONING_PROFILE = "a453791e-7153-42a4-8b61-d00a130e59d2";
				PROVISIONING_PROFILE_SPECIFIER = "match InHouse org.telegram.Telegram-iOS";
				SWIFT_OBJC_BRIDGING_HEADER = "Telegram-iOS/Telegram-Bridging-Header.h";
				SWIFT_OPTIMIZATION_LEVEL = "-Owholemodule";
				SWIFT_VERSION = 4.0;
				USER_HEADER_SEARCH_PATHS = "";
			};
			name = "Release Hockeyapp";
		};
		D0D7481F1CBBE0AC00B0ED5C /* Release Hockeyapp */ = {
			isa = XCBuildConfiguration;
			baseConfigurationReference = D079FD011F06BBD60038FADE /* Config-Hockeyapp.xcconfig */;
			buildSettings = {
				BUNDLE_LOADER = "$(TEST_HOST)";
				CODE_SIGN_IDENTITY = "iPhone Developer";
				"CODE_SIGN_IDENTITY[sdk=iphoneos*]" = "";
				FRAMEWORK_SEARCH_PATHS = "$(SDKROOT)/Developer/Library/Frameworks";
				INFOPLIST_FILE = "Telegram-iOSTests/Info.plist";
				IPHONEOS_DEPLOYMENT_TARGET = 9.0;
				LD_RUNPATH_SEARCH_PATHS = "$(inherited) @executable_path/Frameworks @loader_path/Frameworks";
				PRODUCT_BUNDLE_IDENTIFIER = "org.telegram.$(PRODUCT_NAME:rfc1034identifier)";
				PRODUCT_NAME = "$(TARGET_NAME)";
				PROVISIONING_PROFILE_SPECIFIER = "";
				SWIFT_VERSION = 3.0;
				TEST_HOST = "$(BUILT_PRODUCTS_DIR)/Telegram-iOS.app/Telegram-iOS";
			};
			name = "Release Hockeyapp";
		};
		D0ECCB831FE9C38500609802 /* Debug Hockeyapp */ = {
			isa = XCBuildConfiguration;
			baseConfigurationReference = D079FD011F06BBD60038FADE /* Config-Hockeyapp.xcconfig */;
			buildSettings = {
				ALWAYS_SEARCH_USER_PATHS = NO;
				CLANG_ANALYZER_NONNULL = YES;
				CLANG_ANALYZER_NUMBER_OBJECT_CONVERSION = YES_AGGRESSIVE;
				CLANG_CXX_LANGUAGE_STANDARD = "gnu++14";
				CLANG_CXX_LIBRARY = "libc++";
				CLANG_ENABLE_MODULES = YES;
				CLANG_ENABLE_OBJC_ARC = YES;
				CLANG_WARN_BLOCK_CAPTURE_AUTORELEASING = YES;
				CLANG_WARN_BOOL_CONVERSION = YES;
				CLANG_WARN_COMMA = YES;
				CLANG_WARN_CONSTANT_CONVERSION = YES;
				CLANG_WARN_DIRECT_OBJC_ISA_USAGE = YES_ERROR;
				CLANG_WARN_DOCUMENTATION_COMMENTS = YES;
				CLANG_WARN_EMPTY_BODY = YES;
				CLANG_WARN_ENUM_CONVERSION = YES;
				CLANG_WARN_INFINITE_RECURSION = YES;
				CLANG_WARN_INT_CONVERSION = YES;
				CLANG_WARN_NON_LITERAL_NULL_CONVERSION = YES;
				CLANG_WARN_OBJC_LITERAL_CONVERSION = YES;
				CLANG_WARN_OBJC_ROOT_CLASS = YES_ERROR;
				CLANG_WARN_RANGE_LOOP_ANALYSIS = YES;
				CLANG_WARN_STRICT_PROTOTYPES = YES;
				CLANG_WARN_SUSPICIOUS_MOVE = YES;
				CLANG_WARN_UNGUARDED_AVAILABILITY = YES_AGGRESSIVE;
				CLANG_WARN_UNREACHABLE_CODE = YES;
				CLANG_WARN__DUPLICATE_METHOD_MATCH = YES;
				CODE_SIGN_IDENTITY = "iPhone Developer";
				CODE_SIGN_STYLE = Automatic;
				COPY_PHASE_STRIP = NO;
				DEBUG_INFORMATION_FORMAT = dwarf;
				DEVELOPMENT_TEAM = X834Q8SBVP;
				ENABLE_STRICT_OBJC_MSGSEND = YES;
				ENABLE_TESTABILITY = YES;
				GCC_C_LANGUAGE_STANDARD = gnu11;
				GCC_DYNAMIC_NO_PIC = NO;
				GCC_NO_COMMON_BLOCKS = YES;
				GCC_OPTIMIZATION_LEVEL = 0;
				GCC_PREPROCESSOR_DEFINITIONS = (
					"DEBUG=1",
					"$(inherited)",
				);
				GCC_WARN_64_TO_32_BIT_CONVERSION = YES;
				GCC_WARN_ABOUT_RETURN_TYPE = YES_ERROR;
				GCC_WARN_UNDECLARED_SELECTOR = YES;
				GCC_WARN_UNINITIALIZED_AUTOS = YES_AGGRESSIVE;
				GCC_WARN_UNUSED_FUNCTION = YES;
				GCC_WARN_UNUSED_VARIABLE = YES;
				INFOPLIST_FILE = "Telegram-iOS UITests/Info.plist";
				IPHONEOS_DEPLOYMENT_TARGET = 11.2;
				LD_RUNPATH_SEARCH_PATHS = "$(inherited) @executable_path/Frameworks @loader_path/Frameworks";
				MTL_ENABLE_DEBUG_INFO = YES;
				ONLY_ACTIVE_ARCH = YES;
				PRODUCT_BUNDLE_IDENTIFIER = "org.Telegram.Telegram-iOS-UITests";
				PRODUCT_NAME = "$(TARGET_NAME)";
				PROVISIONING_PROFILE = "df24dc18-3fdc-447c-b347-5a110cecd77d";
				SDKROOT = iphoneos;
				SWIFT_ACTIVE_COMPILATION_CONDITIONS = DEBUG;
				SWIFT_OPTIMIZATION_LEVEL = "-Onone";
				SWIFT_VERSION = 4.0;
				TARGETED_DEVICE_FAMILY = "1,2";
				TEST_TARGET_NAME = "Telegram-iOS";
			};
			name = "Debug Hockeyapp";
		};
		D0ECCB841FE9C38500609802 /* Debug AppStore */ = {
			isa = XCBuildConfiguration;
			baseConfigurationReference = D079FD021F06BBD60038FADE /* Config-AppStore.xcconfig */;
			buildSettings = {
				ALWAYS_SEARCH_USER_PATHS = NO;
				CLANG_ANALYZER_NONNULL = YES;
				CLANG_ANALYZER_NUMBER_OBJECT_CONVERSION = YES_AGGRESSIVE;
				CLANG_CXX_LANGUAGE_STANDARD = "gnu++14";
				CLANG_CXX_LIBRARY = "libc++";
				CLANG_ENABLE_MODULES = YES;
				CLANG_ENABLE_OBJC_ARC = YES;
				CLANG_WARN_BLOCK_CAPTURE_AUTORELEASING = YES;
				CLANG_WARN_BOOL_CONVERSION = YES;
				CLANG_WARN_COMMA = YES;
				CLANG_WARN_CONSTANT_CONVERSION = YES;
				CLANG_WARN_DIRECT_OBJC_ISA_USAGE = YES_ERROR;
				CLANG_WARN_DOCUMENTATION_COMMENTS = YES;
				CLANG_WARN_EMPTY_BODY = YES;
				CLANG_WARN_ENUM_CONVERSION = YES;
				CLANG_WARN_INFINITE_RECURSION = YES;
				CLANG_WARN_INT_CONVERSION = YES;
				CLANG_WARN_NON_LITERAL_NULL_CONVERSION = YES;
				CLANG_WARN_OBJC_LITERAL_CONVERSION = YES;
				CLANG_WARN_OBJC_ROOT_CLASS = YES_ERROR;
				CLANG_WARN_RANGE_LOOP_ANALYSIS = YES;
				CLANG_WARN_STRICT_PROTOTYPES = YES;
				CLANG_WARN_SUSPICIOUS_MOVE = YES;
				CLANG_WARN_UNGUARDED_AVAILABILITY = YES_AGGRESSIVE;
				CLANG_WARN_UNREACHABLE_CODE = YES;
				CLANG_WARN__DUPLICATE_METHOD_MATCH = YES;
				CODE_SIGN_IDENTITY = "iPhone Developer";
				CODE_SIGN_STYLE = Automatic;
				COPY_PHASE_STRIP = NO;
				DEBUG_INFORMATION_FORMAT = dwarf;
				DEVELOPMENT_TEAM = X834Q8SBVP;
				ENABLE_STRICT_OBJC_MSGSEND = YES;
				ENABLE_TESTABILITY = YES;
				GCC_C_LANGUAGE_STANDARD = gnu11;
				GCC_DYNAMIC_NO_PIC = NO;
				GCC_NO_COMMON_BLOCKS = YES;
				GCC_OPTIMIZATION_LEVEL = 0;
				GCC_PREPROCESSOR_DEFINITIONS = (
					"DEBUG=1",
					"$(inherited)",
				);
				GCC_WARN_64_TO_32_BIT_CONVERSION = YES;
				GCC_WARN_ABOUT_RETURN_TYPE = YES_ERROR;
				GCC_WARN_UNDECLARED_SELECTOR = YES;
				GCC_WARN_UNINITIALIZED_AUTOS = YES_AGGRESSIVE;
				GCC_WARN_UNUSED_FUNCTION = YES;
				GCC_WARN_UNUSED_VARIABLE = YES;
				INFOPLIST_FILE = "Telegram-iOS UITests/Info.plist";
				IPHONEOS_DEPLOYMENT_TARGET = 11.2;
				LD_RUNPATH_SEARCH_PATHS = "$(inherited) @executable_path/Frameworks @loader_path/Frameworks";
				MTL_ENABLE_DEBUG_INFO = YES;
				ONLY_ACTIVE_ARCH = YES;
				PRODUCT_BUNDLE_IDENTIFIER = "org.Telegram.Telegram-iOS-UITests";
				PRODUCT_NAME = "$(TARGET_NAME)";
				PROVISIONING_PROFILE = "df24dc18-3fdc-447c-b347-5a110cecd77d";
				SDKROOT = iphoneos;
				SWIFT_ACTIVE_COMPILATION_CONDITIONS = DEBUG;
				SWIFT_OPTIMIZATION_LEVEL = "-Onone";
				SWIFT_VERSION = 4.0;
				TARGETED_DEVICE_FAMILY = "1,2";
				TEST_TARGET_NAME = "Telegram-iOS";
			};
			name = "Debug AppStore";
		};
		D0ECCB851FE9C38500609802 /* Release AppStore */ = {
			isa = XCBuildConfiguration;
			baseConfigurationReference = D079FD021F06BBD60038FADE /* Config-AppStore.xcconfig */;
			buildSettings = {
				ALWAYS_SEARCH_USER_PATHS = NO;
				CLANG_ANALYZER_NONNULL = YES;
				CLANG_ANALYZER_NUMBER_OBJECT_CONVERSION = YES_AGGRESSIVE;
				CLANG_CXX_LANGUAGE_STANDARD = "gnu++14";
				CLANG_CXX_LIBRARY = "libc++";
				CLANG_ENABLE_MODULES = YES;
				CLANG_ENABLE_OBJC_ARC = YES;
				CLANG_WARN_BLOCK_CAPTURE_AUTORELEASING = YES;
				CLANG_WARN_BOOL_CONVERSION = YES;
				CLANG_WARN_COMMA = YES;
				CLANG_WARN_CONSTANT_CONVERSION = YES;
				CLANG_WARN_DIRECT_OBJC_ISA_USAGE = YES_ERROR;
				CLANG_WARN_DOCUMENTATION_COMMENTS = YES;
				CLANG_WARN_EMPTY_BODY = YES;
				CLANG_WARN_ENUM_CONVERSION = YES;
				CLANG_WARN_INFINITE_RECURSION = YES;
				CLANG_WARN_INT_CONVERSION = YES;
				CLANG_WARN_NON_LITERAL_NULL_CONVERSION = YES;
				CLANG_WARN_OBJC_LITERAL_CONVERSION = YES;
				CLANG_WARN_OBJC_ROOT_CLASS = YES_ERROR;
				CLANG_WARN_RANGE_LOOP_ANALYSIS = YES;
				CLANG_WARN_STRICT_PROTOTYPES = YES;
				CLANG_WARN_SUSPICIOUS_MOVE = YES;
				CLANG_WARN_UNGUARDED_AVAILABILITY = YES_AGGRESSIVE;
				CLANG_WARN_UNREACHABLE_CODE = YES;
				CLANG_WARN__DUPLICATE_METHOD_MATCH = YES;
				CODE_SIGN_IDENTITY = "iPhone Developer";
				CODE_SIGN_STYLE = Automatic;
				COPY_PHASE_STRIP = NO;
				DEBUG_INFORMATION_FORMAT = "dwarf-with-dsym";
				DEVELOPMENT_TEAM = X834Q8SBVP;
				ENABLE_NS_ASSERTIONS = NO;
				ENABLE_STRICT_OBJC_MSGSEND = YES;
				GCC_C_LANGUAGE_STANDARD = gnu11;
				GCC_NO_COMMON_BLOCKS = YES;
				GCC_WARN_64_TO_32_BIT_CONVERSION = YES;
				GCC_WARN_ABOUT_RETURN_TYPE = YES_ERROR;
				GCC_WARN_UNDECLARED_SELECTOR = YES;
				GCC_WARN_UNINITIALIZED_AUTOS = YES_AGGRESSIVE;
				GCC_WARN_UNUSED_FUNCTION = YES;
				GCC_WARN_UNUSED_VARIABLE = YES;
				INFOPLIST_FILE = "Telegram-iOS UITests/Info.plist";
				IPHONEOS_DEPLOYMENT_TARGET = 11.2;
				LD_RUNPATH_SEARCH_PATHS = "$(inherited) @executable_path/Frameworks @loader_path/Frameworks";
				MTL_ENABLE_DEBUG_INFO = NO;
				PRODUCT_BUNDLE_IDENTIFIER = "org.Telegram.Telegram-iOS-UITests";
				PRODUCT_NAME = "$(TARGET_NAME)";
				PROVISIONING_PROFILE = "df24dc18-3fdc-447c-b347-5a110cecd77d";
				SDKROOT = iphoneos;
				SWIFT_OPTIMIZATION_LEVEL = "-Owholemodule";
				SWIFT_VERSION = 4.0;
				TARGETED_DEVICE_FAMILY = "1,2";
				TEST_TARGET_NAME = "Telegram-iOS";
				VALIDATE_PRODUCT = YES;
			};
			name = "Release AppStore";
		};
		D0ECCB861FE9C38500609802 /* Release Hockeyapp */ = {
			isa = XCBuildConfiguration;
			baseConfigurationReference = D079FD011F06BBD60038FADE /* Config-Hockeyapp.xcconfig */;
			buildSettings = {
				ALWAYS_SEARCH_USER_PATHS = NO;
				CLANG_ANALYZER_NONNULL = YES;
				CLANG_ANALYZER_NUMBER_OBJECT_CONVERSION = YES_AGGRESSIVE;
				CLANG_CXX_LANGUAGE_STANDARD = "gnu++14";
				CLANG_CXX_LIBRARY = "libc++";
				CLANG_ENABLE_MODULES = YES;
				CLANG_ENABLE_OBJC_ARC = YES;
				CLANG_WARN_BLOCK_CAPTURE_AUTORELEASING = YES;
				CLANG_WARN_BOOL_CONVERSION = YES;
				CLANG_WARN_COMMA = YES;
				CLANG_WARN_CONSTANT_CONVERSION = YES;
				CLANG_WARN_DIRECT_OBJC_ISA_USAGE = YES_ERROR;
				CLANG_WARN_DOCUMENTATION_COMMENTS = YES;
				CLANG_WARN_EMPTY_BODY = YES;
				CLANG_WARN_ENUM_CONVERSION = YES;
				CLANG_WARN_INFINITE_RECURSION = YES;
				CLANG_WARN_INT_CONVERSION = YES;
				CLANG_WARN_NON_LITERAL_NULL_CONVERSION = YES;
				CLANG_WARN_OBJC_LITERAL_CONVERSION = YES;
				CLANG_WARN_OBJC_ROOT_CLASS = YES_ERROR;
				CLANG_WARN_RANGE_LOOP_ANALYSIS = YES;
				CLANG_WARN_STRICT_PROTOTYPES = YES;
				CLANG_WARN_SUSPICIOUS_MOVE = YES;
				CLANG_WARN_UNGUARDED_AVAILABILITY = YES_AGGRESSIVE;
				CLANG_WARN_UNREACHABLE_CODE = YES;
				CLANG_WARN__DUPLICATE_METHOD_MATCH = YES;
				CODE_SIGN_IDENTITY = "iPhone Developer";
				CODE_SIGN_STYLE = Automatic;
				COPY_PHASE_STRIP = NO;
				DEBUG_INFORMATION_FORMAT = "dwarf-with-dsym";
				DEVELOPMENT_TEAM = X834Q8SBVP;
				ENABLE_NS_ASSERTIONS = NO;
				ENABLE_STRICT_OBJC_MSGSEND = YES;
				GCC_C_LANGUAGE_STANDARD = gnu11;
				GCC_NO_COMMON_BLOCKS = YES;
				GCC_WARN_64_TO_32_BIT_CONVERSION = YES;
				GCC_WARN_ABOUT_RETURN_TYPE = YES_ERROR;
				GCC_WARN_UNDECLARED_SELECTOR = YES;
				GCC_WARN_UNINITIALIZED_AUTOS = YES_AGGRESSIVE;
				GCC_WARN_UNUSED_FUNCTION = YES;
				GCC_WARN_UNUSED_VARIABLE = YES;
				INFOPLIST_FILE = "Telegram-iOS UITests/Info.plist";
				IPHONEOS_DEPLOYMENT_TARGET = 11.2;
				LD_RUNPATH_SEARCH_PATHS = "$(inherited) @executable_path/Frameworks @loader_path/Frameworks";
				MTL_ENABLE_DEBUG_INFO = NO;
				PRODUCT_BUNDLE_IDENTIFIER = "org.Telegram.Telegram-iOS-UITests";
				PRODUCT_NAME = "$(TARGET_NAME)";
				PROVISIONING_PROFILE = "df24dc18-3fdc-447c-b347-5a110cecd77d";
				SDKROOT = iphoneos;
				SWIFT_OPTIMIZATION_LEVEL = "-Owholemodule";
				SWIFT_VERSION = 4.0;
				TARGETED_DEVICE_FAMILY = "1,2";
				TEST_TARGET_NAME = "Telegram-iOS";
				VALIDATE_PRODUCT = YES;
			};
			name = "Release Hockeyapp";
		};
		D0ECCB871FE9C38500609802 /* Release Hockeyapp Internal */ = {
			isa = XCBuildConfiguration;
			baseConfigurationReference = D0924FFE1FE52C75003F693F /* Config-Hockeyapp Internal.xcconfig */;
			buildSettings = {
				ALWAYS_SEARCH_USER_PATHS = NO;
				CLANG_ANALYZER_NONNULL = YES;
				CLANG_ANALYZER_NUMBER_OBJECT_CONVERSION = YES_AGGRESSIVE;
				CLANG_CXX_LANGUAGE_STANDARD = "gnu++14";
				CLANG_CXX_LIBRARY = "libc++";
				CLANG_ENABLE_MODULES = YES;
				CLANG_ENABLE_OBJC_ARC = YES;
				CLANG_WARN_BLOCK_CAPTURE_AUTORELEASING = YES;
				CLANG_WARN_BOOL_CONVERSION = YES;
				CLANG_WARN_COMMA = YES;
				CLANG_WARN_CONSTANT_CONVERSION = YES;
				CLANG_WARN_DIRECT_OBJC_ISA_USAGE = YES_ERROR;
				CLANG_WARN_DOCUMENTATION_COMMENTS = YES;
				CLANG_WARN_EMPTY_BODY = YES;
				CLANG_WARN_ENUM_CONVERSION = YES;
				CLANG_WARN_INFINITE_RECURSION = YES;
				CLANG_WARN_INT_CONVERSION = YES;
				CLANG_WARN_NON_LITERAL_NULL_CONVERSION = YES;
				CLANG_WARN_OBJC_LITERAL_CONVERSION = YES;
				CLANG_WARN_OBJC_ROOT_CLASS = YES_ERROR;
				CLANG_WARN_RANGE_LOOP_ANALYSIS = YES;
				CLANG_WARN_STRICT_PROTOTYPES = YES;
				CLANG_WARN_SUSPICIOUS_MOVE = YES;
				CLANG_WARN_UNGUARDED_AVAILABILITY = YES_AGGRESSIVE;
				CLANG_WARN_UNREACHABLE_CODE = YES;
				CLANG_WARN__DUPLICATE_METHOD_MATCH = YES;
				CODE_SIGN_IDENTITY = "iPhone Developer";
				CODE_SIGN_STYLE = Automatic;
				COPY_PHASE_STRIP = NO;
				DEBUG_INFORMATION_FORMAT = "dwarf-with-dsym";
				DEVELOPMENT_TEAM = X834Q8SBVP;
				ENABLE_NS_ASSERTIONS = NO;
				ENABLE_STRICT_OBJC_MSGSEND = YES;
				GCC_C_LANGUAGE_STANDARD = gnu11;
				GCC_NO_COMMON_BLOCKS = YES;
				GCC_WARN_64_TO_32_BIT_CONVERSION = YES;
				GCC_WARN_ABOUT_RETURN_TYPE = YES_ERROR;
				GCC_WARN_UNDECLARED_SELECTOR = YES;
				GCC_WARN_UNINITIALIZED_AUTOS = YES_AGGRESSIVE;
				GCC_WARN_UNUSED_FUNCTION = YES;
				GCC_WARN_UNUSED_VARIABLE = YES;
				INFOPLIST_FILE = "Telegram-iOS UITests/Info.plist";
				IPHONEOS_DEPLOYMENT_TARGET = 11.2;
				LD_RUNPATH_SEARCH_PATHS = "$(inherited) @executable_path/Frameworks @loader_path/Frameworks";
				MTL_ENABLE_DEBUG_INFO = NO;
				PRODUCT_BUNDLE_IDENTIFIER = "org.Telegram.Telegram-iOS-UITests";
				PRODUCT_NAME = "$(TARGET_NAME)";
				PROVISIONING_PROFILE = "df24dc18-3fdc-447c-b347-5a110cecd77d";
				SDKROOT = iphoneos;
				SWIFT_OPTIMIZATION_LEVEL = "-Owholemodule";
				SWIFT_VERSION = 4.0;
				TARGETED_DEVICE_FAMILY = "1,2";
				TEST_TARGET_NAME = "Telegram-iOS";
				VALIDATE_PRODUCT = YES;
			};
			name = "Release Hockeyapp Internal";
		};
/* End XCBuildConfiguration section */

/* Begin XCConfigurationList section */
		09C56FB42172797500BDF00F /* Build configuration list for PBXNativeTarget "Watch Extension" */ = {
			isa = XCConfigurationList;
			buildConfigurations = (
				09C56FAD2172797500BDF00F /* Debug Hockeyapp */,
				D021D4E7219CB13A0064BEBA /* Debug Fork */,
				09C56FAE2172797500BDF00F /* Debug AppStore */,
				09C56FAF2172797500BDF00F /* Debug AppStore LLC */,
				09C56FB02172797500BDF00F /* Release AppStore */,
				09C56FB12172797500BDF00F /* Release AppStore LLC */,
				09C56FB22172797500BDF00F /* Release Hockeyapp */,
				09C56FB32172797500BDF00F /* Release Hockeyapp Internal */,
			);
			defaultConfigurationIsVisible = 0;
			defaultConfigurationName = "Release AppStore";
		};
		09C56FB62172797500BDF00F /* Build configuration list for PBXNativeTarget "Watch" */ = {
			isa = XCConfigurationList;
			buildConfigurations = (
				09C56FA62172797500BDF00F /* Debug Hockeyapp */,
				D021D4E6219CB13A0064BEBA /* Debug Fork */,
				09C56FA72172797500BDF00F /* Debug AppStore */,
				09C56FA82172797500BDF00F /* Debug AppStore LLC */,
				09C56FA92172797500BDF00F /* Release AppStore */,
				09C56FAA2172797500BDF00F /* Release AppStore LLC */,
				09C56FAB2172797500BDF00F /* Release Hockeyapp */,
				09C56FAC2172797500BDF00F /* Release Hockeyapp Internal */,
			);
			defaultConfigurationIsVisible = 0;
			defaultConfigurationName = "Release AppStore";
		};
		D00859971B28189D00EAF753 /* Build configuration list for PBXProject "Telegram-iOS" */ = {
			isa = XCConfigurationList;
			buildConfigurations = (
				D00859B91B28189D00EAF753 /* Debug Hockeyapp */,
				D021D4DE219CB13A0064BEBA /* Debug Fork */,
				D079FCF91F06BBA40038FADE /* Debug AppStore */,
				D0ADF915212B3A9D00310BBC /* Debug AppStore LLC */,
				D00859BA1B28189D00EAF753 /* Release AppStore */,
				D0CE6F0D213DC33200BCD44B /* Release AppStore LLC */,
				D0D7481D1CBBE0AC00B0ED5C /* Release Hockeyapp */,
				D0924FF91FE52C46003F693F /* Release Hockeyapp Internal */,
			);
			defaultConfigurationIsVisible = 0;
			defaultConfigurationName = "Release AppStore";
		};
		D00859BB1B28189D00EAF753 /* Build configuration list for PBXNativeTarget "Telegram-iOS" */ = {
			isa = XCConfigurationList;
			buildConfigurations = (
				D00859BC1B28189D00EAF753 /* Debug Hockeyapp */,
				D021D4DF219CB13A0064BEBA /* Debug Fork */,
				D079FCFA1F06BBA40038FADE /* Debug AppStore */,
				D0ADF916212B3A9D00310BBC /* Debug AppStore LLC */,
				D00859BD1B28189D00EAF753 /* Release AppStore */,
				D0CE6F0E213DC33200BCD44B /* Release AppStore LLC */,
				D0D7481E1CBBE0AC00B0ED5C /* Release Hockeyapp */,
				D0924FFA1FE52C46003F693F /* Release Hockeyapp Internal */,
			);
			defaultConfigurationIsVisible = 0;
			defaultConfigurationName = "Release AppStore";
		};
		D00859BE1B28189D00EAF753 /* Build configuration list for PBXNativeTarget "Telegram-iOSTests" */ = {
			isa = XCConfigurationList;
			buildConfigurations = (
				D00859BF1B28189D00EAF753 /* Debug Hockeyapp */,
				D021D4E0219CB13A0064BEBA /* Debug Fork */,
				D079FCFB1F06BBA40038FADE /* Debug AppStore */,
				D0ADF917212B3A9E00310BBC /* Debug AppStore LLC */,
				D00859C01B28189D00EAF753 /* Release AppStore */,
				D0CE6F0F213DC33200BCD44B /* Release AppStore LLC */,
				D0D7481F1CBBE0AC00B0ED5C /* Release Hockeyapp */,
				D0924FFB1FE52C46003F693F /* Release Hockeyapp Internal */,
			);
			defaultConfigurationIsVisible = 0;
			defaultConfigurationName = "Release AppStore";
		};
		D02CF610215D9ABF00E0F56A /* Build configuration list for PBXNativeTarget "NotificationContent" */ = {
			isa = XCConfigurationList;
			buildConfigurations = (
				D02CF609215D9ABF00E0F56A /* Debug Hockeyapp */,
				D021D4E5219CB13A0064BEBA /* Debug Fork */,
				D02CF60A215D9ABF00E0F56A /* Debug AppStore */,
				D02CF60B215D9ABF00E0F56A /* Debug AppStore LLC */,
				D02CF60C215D9ABF00E0F56A /* Release AppStore */,
				D02CF60D215D9ABF00E0F56A /* Release AppStore LLC */,
				D02CF60E215D9ABF00E0F56A /* Release Hockeyapp */,
				D02CF60F215D9ABF00E0F56A /* Release Hockeyapp Internal */,
			);
			defaultConfigurationIsVisible = 0;
			defaultConfigurationName = "Release AppStore";
		};
		D03B0E831D63484500955575 /* Build configuration list for PBXNativeTarget "Share" */ = {
			isa = XCConfigurationList;
			buildConfigurations = (
				D03B0E841D63484500955575 /* Debug Hockeyapp */,
				D021D4E1219CB13A0064BEBA /* Debug Fork */,
				D079FCFD1F06BBA40038FADE /* Debug AppStore */,
				D0ADF918212B3A9E00310BBC /* Debug AppStore LLC */,
				D03B0E851D63484500955575 /* Release AppStore */,
				D0CE6F10213DC33200BCD44B /* Release AppStore LLC */,
				D03B0E861D63484500955575 /* Release Hockeyapp */,
				D0924FFC1FE52C46003F693F /* Release Hockeyapp Internal */,
			);
			defaultConfigurationIsVisible = 0;
			defaultConfigurationName = "Release AppStore";
		};
		D0B2F748204F4C9900D3BFB9 /* Build configuration list for PBXNativeTarget "Widget" */ = {
			isa = XCConfigurationList;
			buildConfigurations = (
				D0B2F743204F4C9900D3BFB9 /* Debug Hockeyapp */,
				D021D4E4219CB13A0064BEBA /* Debug Fork */,
				D0B2F744204F4C9900D3BFB9 /* Debug AppStore */,
				D0ADF91B212B3A9E00310BBC /* Debug AppStore LLC */,
				D0B2F745204F4C9900D3BFB9 /* Release AppStore */,
				D0CE6F13213DC33200BCD44B /* Release AppStore LLC */,
				D0B2F746204F4C9900D3BFB9 /* Release Hockeyapp */,
				D0B2F747204F4C9900D3BFB9 /* Release Hockeyapp Internal */,
			);
			defaultConfigurationIsVisible = 0;
			defaultConfigurationName = "Release AppStore";
		};
		D0D268961D79A70B00C422DA /* Build configuration list for PBXNativeTarget "SiriIntents" */ = {
			isa = XCConfigurationList;
			buildConfigurations = (
				D0D2688F1D79A70B00C422DA /* Debug Hockeyapp */,
				D021D4E2219CB13A0064BEBA /* Debug Fork */,
				D079FCFE1F06BBA40038FADE /* Debug AppStore */,
				D0ADF919212B3A9E00310BBC /* Debug AppStore LLC */,
				D0D268901D79A70B00C422DA /* Release AppStore */,
				D0CE6F11213DC33200BCD44B /* Release AppStore LLC */,
				D0D268911D79A70B00C422DA /* Release Hockeyapp */,
				D0924FFD1FE52C46003F693F /* Release Hockeyapp Internal */,
			);
			defaultConfigurationIsVisible = 0;
			defaultConfigurationName = "Release AppStore";
		};
		D0ECCB881FE9C38500609802 /* Build configuration list for PBXNativeTarget "Telegram-iOS UITests" */ = {
			isa = XCConfigurationList;
			buildConfigurations = (
				D0ECCB831FE9C38500609802 /* Debug Hockeyapp */,
				D021D4E3219CB13A0064BEBA /* Debug Fork */,
				D0ECCB841FE9C38500609802 /* Debug AppStore */,
				D0ADF91A212B3A9E00310BBC /* Debug AppStore LLC */,
				D0ECCB851FE9C38500609802 /* Release AppStore */,
				D0CE6F12213DC33200BCD44B /* Release AppStore LLC */,
				D0ECCB861FE9C38500609802 /* Release Hockeyapp */,
				D0ECCB871FE9C38500609802 /* Release Hockeyapp Internal */,
			);
			defaultConfigurationIsVisible = 0;
			defaultConfigurationName = "Release AppStore";
		};
/* End XCConfigurationList section */
	};
	rootObject = D00859941B28189D00EAF753 /* Project object */;
}<|MERGE_RESOLUTION|>--- conflicted
+++ resolved
@@ -4694,11 +4694,7 @@
 				CODE_SIGN_ENTITLEMENTS = "Telegram-iOS/Telegram-iOS-Hockeyapp.entitlements";
 				CODE_SIGN_IDENTITY = "iPhone Developer";
 				"CODE_SIGN_IDENTITY[sdk=iphoneos*]" = "iPhone Developer";
-<<<<<<< HEAD
-				CURRENT_PROJECT_VERSION = 636;
-=======
 				CURRENT_PROJECT_VERSION = 640;
->>>>>>> ba79d550
 				DEVELOPMENT_TEAM = X834Q8SBVP;
 				ENABLE_BITCODE = YES;
 				FRAMEWORK_SEARCH_PATHS = (
@@ -4739,11 +4735,7 @@
 				CODE_SIGN_ENTITLEMENTS = "Telegram-iOS/Telegram-iOS-AppStore.entitlements";
 				CODE_SIGN_IDENTITY = "iPhone Distribution: TELEGRAM MESSENGER LLP (6N38VWS5BX)";
 				"CODE_SIGN_IDENTITY[sdk=iphoneos*]" = "iPhone Distribution: TELEGRAM MESSENGER LLP (6N38VWS5BX)";
-<<<<<<< HEAD
-				CURRENT_PROJECT_VERSION = 636;
-=======
 				CURRENT_PROJECT_VERSION = 640;
->>>>>>> ba79d550
 				DEVELOPMENT_TEAM = 6N38VWS5BX;
 				ENABLE_BITCODE = YES;
 				FRAMEWORK_SEARCH_PATHS = (
@@ -4879,11 +4871,7 @@
 				CODE_SIGN_ENTITLEMENTS = "Telegram-iOS/Telegram-iOS-Fork.entitlements";
 				CODE_SIGN_IDENTITY = "iPhone Developer";
 				"CODE_SIGN_IDENTITY[sdk=iphoneos*]" = "iPhone Developer";
-<<<<<<< HEAD
-				CURRENT_PROJECT_VERSION = 636;
-=======
 				CURRENT_PROJECT_VERSION = 640;
->>>>>>> ba79d550
 				DEVELOPMENT_TEAM = "";
 				ENABLE_BITCODE = YES;
 				FRAMEWORK_SEARCH_PATHS = (
@@ -4948,11 +4936,7 @@
 				CLANG_WARN_SUSPICIOUS_MOVES = YES;
 				CODE_SIGN_ENTITLEMENTS = "Share/Share-Fork.entitlements";
 				"CODE_SIGN_IDENTITY[sdk=iphoneos*]" = "iPhone Developer";
-<<<<<<< HEAD
-				CURRENT_PROJECT_VERSION = 636;
-=======
 				CURRENT_PROJECT_VERSION = 640;
->>>>>>> ba79d550
 				DEBUG_INFORMATION_FORMAT = dwarf;
 				DEVELOPMENT_TEAM = X834Q8SBVP;
 				INFOPLIST_FILE = Share/Info.plist;
@@ -4981,11 +4965,7 @@
 				CLANG_WARN_INFINITE_RECURSION = YES;
 				CLANG_WARN_SUSPICIOUS_MOVES = YES;
 				CODE_SIGN_ENTITLEMENTS = "SiriIntents/SiriIntents-Fork.entitlements";
-<<<<<<< HEAD
-				CURRENT_PROJECT_VERSION = 636;
-=======
 				CURRENT_PROJECT_VERSION = 640;
->>>>>>> ba79d550
 				DEBUG_INFORMATION_FORMAT = dwarf;
 				DEVELOPMENT_TEAM = X834Q8SBVP;
 				INFOPLIST_FILE = SiriIntents/Info.plist;
@@ -5875,11 +5855,7 @@
 				CLANG_WARN_SUSPICIOUS_MOVES = YES;
 				CODE_SIGN_ENTITLEMENTS = "Share/Share-HockeyApp.entitlements";
 				"CODE_SIGN_IDENTITY[sdk=iphoneos*]" = "iPhone Developer";
-<<<<<<< HEAD
-				CURRENT_PROJECT_VERSION = 636;
-=======
 				CURRENT_PROJECT_VERSION = 640;
->>>>>>> ba79d550
 				DEBUG_INFORMATION_FORMAT = dwarf;
 				DEVELOPMENT_TEAM = X834Q8SBVP;
 				INFOPLIST_FILE = Share/Info.plist;
@@ -5911,11 +5887,7 @@
 				CODE_SIGN_ENTITLEMENTS = "Share/Share-AppStore.entitlements";
 				CODE_SIGN_IDENTITY = "iPhone Developer";
 				"CODE_SIGN_IDENTITY[sdk=iphoneos*]" = "iPhone Distribution";
-<<<<<<< HEAD
-				CURRENT_PROJECT_VERSION = 636;
-=======
 				CURRENT_PROJECT_VERSION = 640;
->>>>>>> ba79d550
 				DEVELOPMENT_TEAM = 6N38VWS5BX;
 				INFOPLIST_FILE = Share/Info.plist;
 				IPHONEOS_DEPLOYMENT_TARGET = 8.0;
@@ -5945,11 +5917,7 @@
 				CODE_SIGN_ENTITLEMENTS = "Share/Share-HockeyApp.entitlements";
 				CODE_SIGN_IDENTITY = "iPhone Distribution: TELEGRAM MESSENGER LLP";
 				"CODE_SIGN_IDENTITY[sdk=iphoneos*]" = "iPhone Distribution: TELEGRAM MESSENGER LLP";
-<<<<<<< HEAD
-				CURRENT_PROJECT_VERSION = 636;
-=======
 				CURRENT_PROJECT_VERSION = 640;
->>>>>>> ba79d550
 				DEVELOPMENT_TEAM = X834Q8SBVP;
 				INFOPLIST_FILE = Share/Info.plist;
 				IPHONEOS_DEPLOYMENT_TARGET = 8.0;
@@ -6028,11 +5996,7 @@
 				CODE_SIGN_ENTITLEMENTS = "Telegram-iOS/Telegram-iOS-AppStore.entitlements";
 				CODE_SIGN_IDENTITY = "iPhone Developer: Peter Iakovlev (88P695A564)";
 				"CODE_SIGN_IDENTITY[sdk=iphoneos*]" = "iPhone Developer: Peter Iakovlev (88P695A564)";
-<<<<<<< HEAD
-				CURRENT_PROJECT_VERSION = 636;
-=======
 				CURRENT_PROJECT_VERSION = 640;
->>>>>>> ba79d550
 				DEVELOPMENT_TEAM = 6N38VWS5BX;
 				ENABLE_BITCODE = YES;
 				FRAMEWORK_SEARCH_PATHS = (
@@ -6098,11 +6062,7 @@
 				CODE_SIGN_ENTITLEMENTS = "Share/Share-AppStore.entitlements";
 				CODE_SIGN_IDENTITY = "iPhone Developer: Peter Iakovlev (88P695A564)";
 				"CODE_SIGN_IDENTITY[sdk=iphoneos*]" = "iPhone Developer: Peter Iakovlev (88P695A564)";
-<<<<<<< HEAD
-				CURRENT_PROJECT_VERSION = 636;
-=======
 				CURRENT_PROJECT_VERSION = 640;
->>>>>>> ba79d550
 				DEBUG_INFORMATION_FORMAT = dwarf;
 				DEVELOPMENT_TEAM = 6N38VWS5BX;
 				INFOPLIST_FILE = Share/Info.plist;
@@ -6132,11 +6092,7 @@
 				CLANG_WARN_SUSPICIOUS_MOVES = YES;
 				CODE_SIGN_ENTITLEMENTS = "SiriIntents/SiriIntents-AppStore.entitlements";
 				CODE_SIGN_IDENTITY = "iPhone Developer: Peter Iakovlev (88P695A564)";
-<<<<<<< HEAD
-				CURRENT_PROJECT_VERSION = 636;
-=======
 				CURRENT_PROJECT_VERSION = 640;
->>>>>>> ba79d550
 				DEBUG_INFORMATION_FORMAT = dwarf;
 				DEVELOPMENT_TEAM = 6N38VWS5BX;
 				INFOPLIST_FILE = SiriIntents/Info.plist;
@@ -6207,11 +6163,7 @@
 				CODE_SIGN_ENTITLEMENTS = "Telegram-iOS/Telegram-iOS-Hockeyapp.entitlements";
 				CODE_SIGN_IDENTITY = "iPhone Distribution: TELEGRAM MESSENGER LLP";
 				"CODE_SIGN_IDENTITY[sdk=iphoneos*]" = "iPhone Distribution: TELEGRAM MESSENGER LLP";
-<<<<<<< HEAD
-				CURRENT_PROJECT_VERSION = 636;
-=======
 				CURRENT_PROJECT_VERSION = 640;
->>>>>>> ba79d550
 				DEVELOPMENT_TEAM = X834Q8SBVP;
 				ENABLE_BITCODE = YES;
 				FRAMEWORK_SEARCH_PATHS = (
@@ -6274,11 +6226,7 @@
 				CODE_SIGN_ENTITLEMENTS = "Share/Share-HockeyApp.entitlements";
 				CODE_SIGN_IDENTITY = "iPhone Distribution: TELEGRAM MESSENGER LLP";
 				"CODE_SIGN_IDENTITY[sdk=iphoneos*]" = "iPhone Distribution: TELEGRAM MESSENGER LLP";
-<<<<<<< HEAD
-				CURRENT_PROJECT_VERSION = 636;
-=======
 				CURRENT_PROJECT_VERSION = 640;
->>>>>>> ba79d550
 				DEVELOPMENT_TEAM = X834Q8SBVP;
 				INFOPLIST_FILE = Share/Info.plist;
 				IPHONEOS_DEPLOYMENT_TARGET = 8.0;
@@ -6307,11 +6255,7 @@
 				CODE_SIGN_ENTITLEMENTS = "SiriIntents/SiriIntents-Hockeyapp.entitlements";
 				CODE_SIGN_IDENTITY = "iPhone Distribution: TELEGRAM MESSENGER LLP";
 				"CODE_SIGN_IDENTITY[sdk=iphoneos*]" = "iPhone Distribution: TELEGRAM MESSENGER LLP";
-<<<<<<< HEAD
-				CURRENT_PROJECT_VERSION = 636;
-=======
 				CURRENT_PROJECT_VERSION = 640;
->>>>>>> ba79d550
 				DEVELOPMENT_TEAM = X834Q8SBVP;
 				INFOPLIST_FILE = SiriIntents/Info.plist;
 				IPHONEOS_DEPLOYMENT_TARGET = 10.0;
@@ -6389,11 +6333,7 @@
 				CODE_SIGN_ENTITLEMENTS = "Telegram-iOS/Telegram-iOS-AppStoreLLC.entitlements";
 				CODE_SIGN_IDENTITY = "iPhone Developer";
 				"CODE_SIGN_IDENTITY[sdk=iphoneos*]" = "iPhone Developer";
-<<<<<<< HEAD
-				CURRENT_PROJECT_VERSION = 636;
-=======
 				CURRENT_PROJECT_VERSION = 640;
->>>>>>> ba79d550
 				DEVELOPMENT_TEAM = C67CF9S4VU;
 				ENABLE_BITCODE = YES;
 				FRAMEWORK_SEARCH_PATHS = (
@@ -6459,11 +6399,7 @@
 				CODE_SIGN_ENTITLEMENTS = "Share/Share-AppStoreLLC.entitlements";
 				CODE_SIGN_IDENTITY = "iPhone Developer";
 				"CODE_SIGN_IDENTITY[sdk=iphoneos*]" = "iPhone Developer";
-<<<<<<< HEAD
-				CURRENT_PROJECT_VERSION = 636;
-=======
 				CURRENT_PROJECT_VERSION = 640;
->>>>>>> ba79d550
 				DEBUG_INFORMATION_FORMAT = dwarf;
 				DEVELOPMENT_TEAM = C67CF9S4VU;
 				INFOPLIST_FILE = Share/Info.plist;
@@ -6494,11 +6430,7 @@
 				CODE_SIGN_ENTITLEMENTS = "SiriIntents/SiriIntents-AppStoreLLC.entitlements";
 				CODE_SIGN_IDENTITY = "iPhone Developer";
 				"CODE_SIGN_IDENTITY[sdk=iphoneos*]" = "iPhone Developer";
-<<<<<<< HEAD
-				CURRENT_PROJECT_VERSION = 636;
-=======
 				CURRENT_PROJECT_VERSION = 640;
->>>>>>> ba79d550
 				DEBUG_INFORMATION_FORMAT = dwarf;
 				DEVELOPMENT_TEAM = C67CF9S4VU;
 				INFOPLIST_FILE = SiriIntents/Info.plist;
@@ -7045,11 +6977,7 @@
 				CODE_SIGN_ENTITLEMENTS = "Telegram-iOS/Telegram-iOS-AppStoreLLC.entitlements";
 				CODE_SIGN_IDENTITY = "iPhone Distribution: Digital Fortress LLC (C67CF9S4VU)";
 				"CODE_SIGN_IDENTITY[sdk=iphoneos*]" = "iPhone Distribution: Digital Fortress LLC (C67CF9S4VU)";
-<<<<<<< HEAD
-				CURRENT_PROJECT_VERSION = 636;
-=======
 				CURRENT_PROJECT_VERSION = 640;
->>>>>>> ba79d550
 				DEVELOPMENT_TEAM = C67CF9S4VU;
 				ENABLE_BITCODE = YES;
 				FRAMEWORK_SEARCH_PATHS = (
@@ -7113,11 +7041,7 @@
 				CODE_SIGN_ENTITLEMENTS = "Share/Share-AppStoreLLC.entitlements";
 				CODE_SIGN_IDENTITY = "iPhone Distribution: Digital Fortress LLC (C67CF9S4VU)";
 				"CODE_SIGN_IDENTITY[sdk=iphoneos*]" = "iPhone Distribution: Digital Fortress LLC (C67CF9S4VU)";
-<<<<<<< HEAD
-				CURRENT_PROJECT_VERSION = 636;
-=======
 				CURRENT_PROJECT_VERSION = 640;
->>>>>>> ba79d550
 				DEVELOPMENT_TEAM = C67CF9S4VU;
 				GCC_OPTIMIZATION_LEVEL = s;
 				INFOPLIST_FILE = Share/Info.plist;
@@ -7147,11 +7071,7 @@
 				CODE_SIGN_ENTITLEMENTS = "SiriIntents/SiriIntents-AppStoreLLC.entitlements";
 				CODE_SIGN_IDENTITY = "iPhone Distribution: Digital Fortress LLC (C67CF9S4VU)";
 				"CODE_SIGN_IDENTITY[sdk=iphoneos*]" = "iPhone Distribution: Digital Fortress LLC (C67CF9S4VU)";
-<<<<<<< HEAD
-				CURRENT_PROJECT_VERSION = 636;
-=======
 				CURRENT_PROJECT_VERSION = 640;
->>>>>>> ba79d550
 				DEVELOPMENT_TEAM = C67CF9S4VU;
 				INFOPLIST_FILE = SiriIntents/Info.plist;
 				IPHONEOS_DEPLOYMENT_TARGET = 10.0;
@@ -7303,11 +7223,7 @@
 				CLANG_WARN_INFINITE_RECURSION = YES;
 				CLANG_WARN_SUSPICIOUS_MOVES = YES;
 				CODE_SIGN_ENTITLEMENTS = "SiriIntents/SiriIntents-Hockeyapp.entitlements";
-<<<<<<< HEAD
-				CURRENT_PROJECT_VERSION = 636;
-=======
 				CURRENT_PROJECT_VERSION = 640;
->>>>>>> ba79d550
 				DEBUG_INFORMATION_FORMAT = dwarf;
 				DEVELOPMENT_TEAM = X834Q8SBVP;
 				INFOPLIST_FILE = SiriIntents/Info.plist;
@@ -7336,11 +7252,7 @@
 				CODE_SIGN_ENTITLEMENTS = "SiriIntents/SiriIntents-AppStore.entitlements";
 				CODE_SIGN_IDENTITY = "iPhone Developer";
 				"CODE_SIGN_IDENTITY[sdk=iphoneos*]" = "iPhone Distribution";
-<<<<<<< HEAD
-				CURRENT_PROJECT_VERSION = 636;
-=======
 				CURRENT_PROJECT_VERSION = 640;
->>>>>>> ba79d550
 				DEVELOPMENT_TEAM = 6N38VWS5BX;
 				INFOPLIST_FILE = SiriIntents/Info.plist;
 				IPHONEOS_DEPLOYMENT_TARGET = 10.0;
@@ -7368,11 +7280,7 @@
 				CODE_SIGN_ENTITLEMENTS = "SiriIntents/SiriIntents-Hockeyapp.entitlements";
 				CODE_SIGN_IDENTITY = "iPhone Distribution: TELEGRAM MESSENGER LLP";
 				"CODE_SIGN_IDENTITY[sdk=iphoneos*]" = "iPhone Distribution: TELEGRAM MESSENGER LLP";
-<<<<<<< HEAD
-				CURRENT_PROJECT_VERSION = 636;
-=======
 				CURRENT_PROJECT_VERSION = 640;
->>>>>>> ba79d550
 				DEVELOPMENT_TEAM = X834Q8SBVP;
 				INFOPLIST_FILE = SiriIntents/Info.plist;
 				IPHONEOS_DEPLOYMENT_TARGET = 10.0;
@@ -7442,11 +7350,7 @@
 				CODE_SIGN_ENTITLEMENTS = "Telegram-iOS/Telegram-iOS-Hockeyapp.entitlements";
 				CODE_SIGN_IDENTITY = "iPhone Distribution: TELEGRAM MESSENGER LLP";
 				"CODE_SIGN_IDENTITY[sdk=iphoneos*]" = "iPhone Distribution: TELEGRAM MESSENGER LLP";
-<<<<<<< HEAD
-				CURRENT_PROJECT_VERSION = 636;
-=======
 				CURRENT_PROJECT_VERSION = 640;
->>>>>>> ba79d550
 				DEVELOPMENT_TEAM = X834Q8SBVP;
 				ENABLE_BITCODE = YES;
 				FRAMEWORK_SEARCH_PATHS = (
