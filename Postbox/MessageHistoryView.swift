import Foundation

enum InitialMessageHistoryViewLoadingAnchorIndex {
    case groupFeedReadState(PeerGroupId)
}

enum InitialMessageHistoryViewAnchorIndex {
    case index(InternalMessageHistoryAnchorIndex)
    case loading(InitialMessageHistoryViewLoadingAnchorIndex)
}

public enum AdditionalMessageHistoryViewData {
    case cachedPeerData(PeerId)
    case cachedPeerDataMessages(PeerId)
    case peerChatState(PeerId)
    case totalUnreadCount
    case peerNotificationSettings(PeerId)
}

public enum AdditionalMessageHistoryViewDataEntry {
    case cachedPeerData(PeerId, CachedPeerData?)
    case cachedPeerDataMessages(PeerId, [MessageId: Message]?)
    case peerChatState(PeerId, PeerChatState?)
    case totalUnreadCount(Int32)
    case peerNotificationSettings(PeerNotificationSettings?)
}

public enum MessageHistoryViewHole: Hashable {
    case peer(MessageHistoryHole)
    case groupFeed(PeerGroupId, lowerIndex: MessageIndex, upperIndex: MessageIndex)
    
    public static func ==(lhs: MessageHistoryViewHole, rhs: MessageHistoryViewHole) -> Bool {
        switch lhs {
            case let .peer(hole):
                if case .peer(hole) = rhs {
                    return true
                } else {
                    return false
                }
            case let .groupFeed(groupId, lowerIndex, upperIndex):
                if case .groupFeed(groupId, lowerIndex, upperIndex) = rhs {
                    return true
                } else {
                    return false
                }
        }
    }
    
    public var hashValue: Int {
        switch self {
            case let .peer(hole):
                return hole.maxIndex.hashValue
            case let .groupFeed(_, _, upperIndex):
                return upperIndex.hashValue
        }
    }
    
    public var holeMaxIndex: MessageIndex {
        switch self {
            case let .peer(hole):
                return hole.maxIndex
            case let .groupFeed(_, _, upperIndex):
                return upperIndex
        }
    }
}

public struct MessageHistoryViewId: Equatable {
    let id: Int
    let version: Int
    
    init(id: Int, version: Int = 0) {
        self.id = id
        self.version = version
    }
    
    var nextVersion: MessageHistoryViewId {
        return MessageHistoryViewId(id: self.id, version: self.version + 1)
    }

    public static func ==(lhs: MessageHistoryViewId, rhs: MessageHistoryViewId) -> Bool {
        return lhs.id == rhs.id && lhs.version == rhs.version
    }
}

enum MutableMessageHistoryEntry {
    case IntermediateMessageEntry(IntermediateMessage, MessageHistoryEntryLocation?, MessageHistoryEntryMonthLocation?)
    case MessageEntry(Message, MessageHistoryEntryLocation?, MessageHistoryEntryMonthLocation?)
    case HoleEntry(MessageHistoryHole, MessageHistoryEntryLocation?, lowerIndex: MessageIndex?)
    
    var index: MessageIndex {
        switch self {
            case let .IntermediateMessageEntry(message, _, _):
                return MessageIndex(id: message.id, timestamp: message.timestamp)
            case let .MessageEntry(message, _, _):
                return MessageIndex(id: message.id, timestamp: message.timestamp)
            case let .HoleEntry(hole, _, _):
                return hole.maxIndex
        }
    }
    
    var tags: MessageTags {
        switch self {
            case let .IntermediateMessageEntry(message, _, _):
                return message.tags
            case let .MessageEntry(message, _, _):
                return message.tags
            case let .HoleEntry(hole, _, _):
                return MessageTags(rawValue: hole.tags)
        }
    }
    
    func updatedLocation(_ location: MessageHistoryEntryLocation?) -> MutableMessageHistoryEntry {
        switch self {
            case let .IntermediateMessageEntry(message, _, monthLocation):
                return .IntermediateMessageEntry(message, location, monthLocation)
            case let .MessageEntry(message, _, monthLocation):
                return .MessageEntry(message, location, monthLocation)
            case let .HoleEntry(hole, _, lowerIndex):
                return .HoleEntry(hole, location, lowerIndex: lowerIndex)
        }
    }
    
    func updatedMonthLocation(_ monthLocation: MessageHistoryEntryMonthLocation?) -> MutableMessageHistoryEntry {
        switch self {
            case let .IntermediateMessageEntry(message, location, _):
                return .IntermediateMessageEntry(message, location, monthLocation)
            case let .MessageEntry(message, location, _):
                return .MessageEntry(message, location, monthLocation)
            case .HoleEntry:
                return self
        }
    }
    
    func offsetLocationForInsertedIndex(_ index: MessageIndex, isMessage: Bool) -> MutableMessageHistoryEntry {
        switch self {
            case let .HoleEntry(hole, location, lowerIndex):
                if let location = location {
                    if hole.maxIndex > index {
                        return .HoleEntry(hole, MessageHistoryEntryLocation(index: location.index + 1, count: location.count + 1), lowerIndex: lowerIndex)
                    } else {
                        return .HoleEntry(hole, MessageHistoryEntryLocation(index: location.index, count: location.count + 1), lowerIndex: lowerIndex)
                    }
                } else {
                    return self
                }
            case let .IntermediateMessageEntry(message, location, monthLocation):
                if let location = location {
                    if MessageIndex(id: message.id, timestamp: message.timestamp) > index {
                        return .IntermediateMessageEntry(message, MessageHistoryEntryLocation(index: location.index + 1, count: location.count + 1), monthLocation)
                    } else {
                        return .IntermediateMessageEntry(message, MessageHistoryEntryLocation(index: location.index, count: location.count - 1), monthLocation)
                    }
                } else {
                    return self
                }
            case let .MessageEntry(message, location, monthLocation):
                if let location = location {
                    if MessageIndex(id: message.id, timestamp: message.timestamp) > index {
                        return .MessageEntry(message, MessageHistoryEntryLocation(index: location.index + 1, count: location.count + 1), monthLocation)
                    } else {
                        return .MessageEntry(message, MessageHistoryEntryLocation(index: location.index, count: location.count + 1), monthLocation)
                    }
                } else {
                    return self
                }
        }
    }
    
    func offsetLocationForRemovedIndex(_ index: MessageIndex, wasMessage: Bool) -> MutableMessageHistoryEntry {
        switch self {
            case let .HoleEntry(hole, location, lowerIndex):
                if let location = location {
                    if hole.maxIndex > index {
                        assert(location.index > 0)
                        assert(location.count != 0)
                        return .HoleEntry(hole, MessageHistoryEntryLocation(index: location.index - 1, count: location.count - 1), lowerIndex: lowerIndex)
                    } else {
                        assert(location.count != 0)
                        return .HoleEntry(hole, MessageHistoryEntryLocation(index: location.index, count: max(0, location.count - 1)), lowerIndex: lowerIndex)
                    }
                } else {
                    return self
                }
            case let .IntermediateMessageEntry(message, location, monthLocation):
                if let location = location {
                    if MessageIndex(id: message.id, timestamp: message.timestamp) > index {
                        assert(location.index > 0)
                        assert(location.count != 0)
                        return .IntermediateMessageEntry(message, MessageHistoryEntryLocation(index: location.index - 1, count: location.count - 1), monthLocation)
                    } else {
                        assert(location.count != 0)
                        return .IntermediateMessageEntry(message, MessageHistoryEntryLocation(index: location.index, count: location.count - 1), monthLocation)
                    }
                } else {
                    return self
                }
            case let .MessageEntry(message, location, monthLocation):
                if let location = location {
                    if MessageIndex(id: message.id, timestamp: message.timestamp) > index {
                        assert(location.index > 0)
                        assert(location.count != 0)
                        return .MessageEntry(message, MessageHistoryEntryLocation(index: location.index - 1, count: location.count - 1), monthLocation)
                    } else {
                        assert(location.count != 0)
                        return .MessageEntry(message, MessageHistoryEntryLocation(index: location.index, count: location.count - 1), monthLocation)
                    }
                } else {
                    return self
                }
        }
    }
    
    func updatedTimestamp(_ timestamp: Int32) -> MutableMessageHistoryEntry {
        switch self {
            case let .IntermediateMessageEntry(message, location, monthLocation):
                let updatedMessage = IntermediateMessage(stableId: message.stableId, stableVersion: message.stableVersion, id: message.id, globallyUniqueId: message.globallyUniqueId, groupingKey: message.groupingKey, groupInfo: message.groupInfo, timestamp: timestamp, flags: message.flags, tags: message.tags, globalTags: message.globalTags, localTags: message.localTags, forwardInfo: message.forwardInfo, authorId: message.authorId, text: message.text, attributesData: message.attributesData, embeddedMediaData: message.embeddedMediaData, referencedMedia: message.referencedMedia)
                return .IntermediateMessageEntry(updatedMessage, location, monthLocation)
            case let .MessageEntry(message, location, monthLocation):
                let updatedMessage = Message(stableId: message.stableId, stableVersion: message.stableVersion, id: message.id, globallyUniqueId: message.globallyUniqueId, groupingKey: message.groupingKey, groupInfo: message.groupInfo, timestamp: timestamp, flags: message.flags, tags: message.tags, globalTags: message.globalTags, localTags: message.localTags, forwardInfo: message.forwardInfo, author: message.author, text: message.text, attributes: message.attributes, media: message.media, peers: message.peers, associatedMessages: message.associatedMessages, associatedMessageIds: message.associatedMessageIds)
                return .MessageEntry(updatedMessage, location, monthLocation)
            case let .HoleEntry(hole, location, lowerIndex):
                let updatedHole = MessageHistoryHole(stableId: hole.stableId, maxIndex: MessageIndex(id: hole.maxIndex.id, timestamp: timestamp), min: hole.min, tags: hole.tags)
                return .HoleEntry(updatedHole, location, lowerIndex: lowerIndex)
        }
    }
}

public struct MessageHistoryEntryLocation: Equatable {
    public let index: Int
    public let count: Int
    
    var predecessor: MessageHistoryEntryLocation? {
        if index == 0 {
            return nil
        } else {
            return MessageHistoryEntryLocation(index: index - 1, count: count)
        }
    }
    
    var successor: MessageHistoryEntryLocation {
        return MessageHistoryEntryLocation(index: index + 1, count: count)
    }
    
    public static func ==(lhs: MessageHistoryEntryLocation, rhs: MessageHistoryEntryLocation) -> Bool {
        return lhs.index == rhs.index && lhs.count == rhs.count
    }
}

public struct MessageHistoryEntryMonthLocation: Equatable {
    public let indexInMonth: Int32
    
    public static func ==(lhs: MessageHistoryEntryMonthLocation, rhs: MessageHistoryEntryMonthLocation) -> Bool {
        return lhs.indexInMonth == rhs.indexInMonth
    }
}

public enum MessageHistoryEntry: Comparable {
    case MessageEntry(Message, Bool, MessageHistoryEntryLocation?, MessageHistoryEntryMonthLocation?)
    case HoleEntry(MessageHistoryHole, MessageHistoryEntryLocation?)
    
    public var index: MessageIndex {
        switch self {
            case let .MessageEntry(message, _, _, _):
                return MessageIndex(id: message.id, timestamp: message.timestamp)
            case let .HoleEntry(hole, _):
                return hole.maxIndex
        }
    }
}

public func ==(lhs: MessageHistoryEntry, rhs: MessageHistoryEntry) -> Bool {
    switch lhs {
        case let .MessageEntry(lhsMessage, lhsRead, lhsLocation, lhsMonthLocation):
            switch rhs {
                case .HoleEntry:
                    return false
                case let .MessageEntry(rhsMessage, rhsRead, rhsLocation, rhsMonthLocation):
                    if MessageIndex(lhsMessage) == MessageIndex(rhsMessage) && lhsMessage.flags == rhsMessage.flags && lhsLocation == rhsLocation && lhsRead == rhsRead && lhsMonthLocation != rhsMonthLocation {
                        return true
                    }
                    return false
            }
        case let .HoleEntry(lhsHole, lhsLocation):
            switch rhs {
                case let .HoleEntry(rhsHole, rhsLocation):
                    return lhsHole == rhsHole && lhsLocation == rhsLocation
                case .MessageEntry:
                    return false
            }
    }
}

public func <(lhs: MessageHistoryEntry, rhs: MessageHistoryEntry) -> Bool {
    return lhs.index < rhs.index
}

final class MutableMessageHistoryViewReplayContext {
    var invalidEarlier: Bool = false
    var invalidLater: Bool = false
    var removedEntries: Bool = false
    
    func empty() -> Bool {
        return !self.removedEntries && !invalidEarlier && !invalidLater
    }
}

enum MessageHistoryTopTaggedMessage {
    case message(Message)
    case intermediate(IntermediateMessage)
    
    var id: MessageId {
        switch self {
            case let .message(message):
                return message.id
            case let .intermediate(message):
                return message.id
        }
    }
}

public enum MessageHistoryViewRelativeHoleDirection: Equatable {
    case UpperToLower
    case LowerToUpper
    case AroundId(MessageId)
    case AroundIndex(MessageIndex)
    
    public static func ==(lhs: MessageHistoryViewRelativeHoleDirection, rhs: MessageHistoryViewRelativeHoleDirection) -> Bool {
        switch lhs {
            case .UpperToLower:
                if case .UpperToLower = rhs {
                    return true
                } else {
                    return false
                }
            case .LowerToUpper:
                if case .LowerToUpper = rhs {
                    return true
                } else {
                    return false
                }
            case let .AroundId(id):
                if case .AroundId(id) = rhs {
                    return true
                } else {
                    return false
                }
            case let .AroundIndex(index):
                if case .AroundIndex(index) = rhs {
                    return true
                } else {
                    return false
                }
        }
    }
}

public struct MessageHistoryViewOrderStatistics: OptionSet {
    public var rawValue: Int32
    
    public init() {
        self.rawValue = 0
    }
    
    public init(rawValue: Int32) {
        self.rawValue = rawValue
    }
    
    public static let combinedLocation = MessageHistoryViewOrderStatistics(rawValue: 1 << 0)
    public static let locationWithinMonth = MessageHistoryViewOrderStatistics(rawValue: 1 << 1)
}

private struct MessageMonthIndex: Equatable {
    let year: Int32
    let month: Int32
    
    var timestamp: Int32 {
        var timeinfo = tm()
        timeinfo.tm_year = self.year
        timeinfo.tm_mon = self.month
        return Int32(timegm(&timeinfo))
    }
    
    init(year: Int32, month: Int32) {
        self.year = year
        self.month = month
    }
    
    init(timestamp: Int32) {
        var t = Int(timestamp)
        var timeinfo = tm()
        gmtime_r(&t, &timeinfo)
        self.year = timeinfo.tm_year
        self.month = timeinfo.tm_mon
    }
    
    static func ==(lhs: MessageMonthIndex, rhs: MessageMonthIndex) -> Bool {
        return lhs.month == rhs.month && lhs.year == rhs.year
    }
    
    var successor: MessageMonthIndex {
        if self.month == 11 {
            return MessageMonthIndex(year: self.year + 1, month: 0)
        } else {
            return MessageMonthIndex(year: self.year, month: self.month + 1)
        }
    }
    
    var predecessor: MessageMonthIndex {
        if self.month == 0 {
            return MessageMonthIndex(year: self.year - 1, month: 11)
        } else {
            return MessageMonthIndex(year: self.year, month: self.month - 1)
        }
    }
}

private func monthUpperBoundIndex(peerId: PeerId, index: MessageMonthIndex) -> MessageIndex {
    return MessageIndex(id: MessageId(peerId: peerId, namespace: 0, id: 0), timestamp: index.successor.timestamp)
}

public enum MessageHistoryViewPeerIds: Equatable {
    case single(PeerId)
    case associated(PeerId, PeerId?)
    case group(PeerGroupId)
    
    public static func ==(lhs: MessageHistoryViewPeerIds, rhs: MessageHistoryViewPeerIds) -> Bool {
        switch lhs {
            case let .single(peerId):
                if case .single(peerId) = rhs {
                    return true
                } else {
                    return false
                }
            case let .associated(lhsPeerIds, lhsAssociatedId):
                if case let .associated(rhsPeerIds, rhsAssociatedId) = rhs, lhsPeerIds == rhsPeerIds, lhsAssociatedId == rhsAssociatedId {
                    return true
                } else {
                    return false
                }
            case let .group(groupId):
                if case .group(groupId) = rhs {
                    return true
                } else {
                    return false
                }
        }
    }
}

private func fetchAround(postbox: Postbox, peerIds: MessageHistoryViewPeerIds, index: InternalMessageHistoryAnchorIndex, count: Int, tagMask: MessageTags?) -> (entries: [MutableMessageHistoryEntry], lower: MutableMessageHistoryEntry?, upper: MutableMessageHistoryEntry?) {
    var ids: [PeerId] = []
    switch peerIds {
        case let .single(peerId):
            ids = [peerId]
        case let .associated(mainId, associatedId):
            ids.append(mainId)
            if let associatedId = associatedId {
                ids.append(associatedId)
            }
        case let .group(groupId):
            switch index {
                case let .message(index: index, _):
                    return postbox.fetchAroundGroupFeedEntries(groupId: groupId, index: index, count: count)
                case .upperBound:
                    return postbox.fetchAroundGroupFeedEntries(groupId: groupId, index: MessageIndex.absoluteUpperBound(), count: count)
                case .lowerBound:
                    return postbox.fetchAroundGroupFeedEntries(groupId: groupId, index: MessageIndex.absoluteLowerBound(), count: count)
            }
    }
    
    switch index {
        case let .message(index: index, _):
            return postbox.fetchAroundHistoryEntries(peerIds: ids, index: index, count: count, tagMask: tagMask)
        case .upperBound:
            return postbox.fetchAroundHistoryEntries(peerIds: ids, index: MessageIndex.absoluteUpperBound(), count: count, tagMask: tagMask)
        case .lowerBound:
            return postbox.fetchAroundHistoryEntries(peerIds: ids, index: MessageIndex.absoluteLowerBound(), count: count, tagMask: tagMask)
    }
}

public enum MessageHistoryViewReadState {
    case peer([PeerId: CombinedPeerReadState])
    case group(PeerGroupId, GroupFeedReadState)
}

final class MutableMessageHistoryView {
    private(set) var id: MessageHistoryViewId
    private(set) var peerIds: MessageHistoryViewPeerIds
    let tagMask: MessageTags?
    private let orderStatistics: MessageHistoryViewOrderStatistics
    
    fileprivate var loadingInitialIndex: InitialMessageHistoryViewLoadingAnchorIndex?
    
    fileprivate var anchorIndex: InternalMessageHistoryAnchorIndex
    fileprivate var combinedReadStates: MessageHistoryViewReadState?
    fileprivate var transientReadStates: MessageHistoryViewReadState?
    fileprivate var earlier: MutableMessageHistoryEntry?
    fileprivate var later: MutableMessageHistoryEntry?
    fileprivate var entries: [MutableMessageHistoryEntry]
    fileprivate let fillCount: Int
    fileprivate let clipHoles: Bool
    
    fileprivate var topTaggedMessages: [MessageId.Namespace: MessageHistoryTopTaggedMessage?]
    fileprivate var additionalDatas: [AdditionalMessageHistoryViewDataEntry]
    
    init(id: MessageHistoryViewId, postbox: Postbox, orderStatistics: MessageHistoryViewOrderStatistics, peerIds: MessageHistoryViewPeerIds, index: InitialMessageHistoryViewAnchorIndex, anchorIndex: InternalMessageHistoryAnchorIndex?, combinedReadStates: MessageHistoryViewReadState?, tagMask: MessageTags?, count: Int, clipHoles: Bool, topTaggedMessages: [MessageId.Namespace: MessageHistoryTopTaggedMessage?], additionalDatas: [AdditionalMessageHistoryViewDataEntry], getMessageCountInRange: (MessageIndex, MessageIndex) -> Int32) {
        switch index {
            case let .index(realIndex):
                let (entries, earlier, later) = fetchAround(postbox: postbox, peerIds: peerIds, index: realIndex, count: count, tagMask: tagMask)
                self.earlier = earlier
                self.entries = entries
                self.later = later
                self.loadingInitialIndex = nil
            case let .loading(loadingIndex):
                self.earlier = nil
                self.entries = []
                self.later = nil
                self.loadingInitialIndex = loadingIndex
        }
        
        self.id = id
        self.orderStatistics = orderStatistics
        self.peerIds = peerIds
        self.anchorIndex = anchorIndex ?? .upperBound
        self.combinedReadStates = combinedReadStates
        self.transientReadStates = combinedReadStates
        self.tagMask = tagMask
        self.fillCount = count
        self.clipHoles = clipHoles
        self.topTaggedMessages = topTaggedMessages
        self.additionalDatas = additionalDatas
        
        if let tagMask = self.tagMask, !orderStatistics.isEmpty && !self.entries.isEmpty {
            if orderStatistics.contains(.combinedLocation) {
                if let location = postbox.messageHistoryTagsTable.entryLocation(at: self.entries[0].index, tagMask: tagMask) {
                    self.entries[0] = self.entries[0].updatedLocation(location)
                    
                    var previousLocation = location
                    for i in 1 ..< self.entries.count {
                        previousLocation = previousLocation.successor
                        self.entries[i] = self.entries[i].updatedLocation(previousLocation)
                    }
                } else {
                    assertionFailure()
                }
            }
            
            if orderStatistics.contains(.locationWithinMonth) {
                var peerId: PeerId?
                switch self.peerIds {
                    case let .single(id):
                        peerId = id
                    case let .associated(id, _):
                        peerId = id
                    case .group:
                        break
                }
                
                if let peerId = peerId {
                    var topMessageEntryIndex: Int?
                    var index = self.entries.count - 1
                    loop: for entry in self.entries.reversed() {
                        switch entry {
                            case .IntermediateMessageEntry, .MessageEntry:
                                topMessageEntryIndex = index
                                break loop
                            default:
                                break
                        }
                        index -= 1
                    }
                    if let topMessageEntryIndex = topMessageEntryIndex {
                        let topMessageIndex = self.entries[topMessageEntryIndex].index
                        
                        let monthIndex = MessageMonthIndex(timestamp: topMessageIndex.timestamp)
                        
                        let laterCount: Int32
                        if self.later == nil {
                            laterCount = 0
                        } else {
                            laterCount = postbox.messageHistoryTagsTable.getMessageCountInRange(tagMask: tagMask, peerId: peerId, lowerBound: topMessageIndex.successor(), upperBound: monthUpperBoundIndex(peerId: peerId, index: monthIndex))
                        }
                        self.entries[topMessageEntryIndex] = self.entries[topMessageEntryIndex].updatedMonthLocation(MessageHistoryEntryMonthLocation(indexInMonth: laterCount))
                    }
                }
            }
        }
    }
    
    func incrementVersion() {
        self.id = self.id.nextVersion
    }
    
    func updateVisibleRange(earliestVisibleIndex: MessageIndex, latestVisibleIndex: MessageIndex, context: MutableMessageHistoryViewReplayContext) -> Bool {
        var minIndex: Int?
        var maxIndex: Int?
        
        for i in 0 ..< self.entries.count {
            if self.entries[i].index >= earliestVisibleIndex {
                minIndex = i
                break
            }
        }
        
        for i in (0 ..< self.entries.count).reversed() {
            if self.entries[i].index <= latestVisibleIndex {
                maxIndex = i
                break
            }
        }
        
        if let minIndex = minIndex, let maxIndex = maxIndex {
            var minClipIndex = minIndex
            var maxClipIndex = maxIndex
            
            while maxClipIndex - minClipIndex <= self.fillCount {
                if maxClipIndex != self.entries.count - 1 {
                    maxClipIndex += 1
                }
                
                if minClipIndex != 0 {
                    minClipIndex -= 1
                } else if maxClipIndex == self.entries.count - 1 {
                    break
                }
            }
            
            if minClipIndex != 0 || maxClipIndex != self.entries.count - 1 {
                if minClipIndex != 0 {
                    self.earlier = self.entries[minClipIndex - 1]
                }
                
                if maxClipIndex != self.entries.count - 1 {
                    self.later = self.entries[maxClipIndex + 1]
                }
                
                for _ in 0 ..< self.entries.count - 1 - maxClipIndex {
                    self.entries.removeLast()
                }
                
                for _ in 0 ..< minClipIndex {
                    self.entries.removeFirst()
                }
                
                return true
            }
        }
        
        return false
    }
    
    func updateAnchorIndex(_ getIndex: (MessageId) -> InternalMessageHistoryAnchorIndex?) -> Bool {
        switch self.anchorIndex {
            case let .message(index, exact):
                if !exact {
                    if let index = getIndex(index.id) {
                        self.anchorIndex = index
                        return true
                    }
                }
            default:
                break
        }
        return false
    }
    
    func refreshDueToExternalTransaction(postbox: Postbox) -> Bool {
        if self.loadingInitialIndex != nil {
            return false
        }
        
        var index: InternalMessageHistoryAnchorIndex = .upperBound
        if !self.entries.isEmpty {
            if let _ = self.later {
                index = .message(index: self.entries[self.entries.count / 2].index, exact: true)
            }
        }
        
        let (entries, earlier, later) = fetchAround(postbox: postbox, peerIds: self.peerIds, index: index, count: max(self.fillCount, self.entries.count), tagMask: tagMask)
        
        self.entries = entries
        self.earlier = earlier
        self.later = later
        
        return true
    }
    
    func updatePeerIds(transaction: PostboxTransaction) {
        switch self.peerIds {
            case .single, .group:
                break
            case let .associated(peerId, associatedId):
                if let updatedData = transaction.currentUpdatedCachedPeerData[peerId] {
                    if updatedData.associatedHistoryPeerId != associatedId {
                        self.peerIds = .associated(peerId, updatedData.associatedHistoryPeerId)
                    }
                }
        }
    }
    
    func replay(postbox: Postbox, transaction: PostboxTransaction, updatedMedia: [MediaId: Media?], updatedCachedPeerData: [PeerId: CachedPeerData], context: MutableMessageHistoryViewReplayContext, renderIntermediateMessage: (IntermediateMessage) -> Message) -> Bool {
        var operations: [[MessageHistoryOperation]] = []
        var groupOperations: [GroupFeedIndexOperation] = []
        var holeFillDirections: [MessageIndex: HoleFillDirection] = [:]
        
        switch self.peerIds {
            case let .single(peerId):
                if let value = transaction.currentOperationsByPeerId[peerId] {
                    operations.append(value)
                }
                if let value = transaction.peerIdsWithFilledHoles[peerId] {
                    holeFillDirections = value
                }
            case .associated, .group:
                var ids = Set<PeerId>()
                switch self.peerIds {
                    case .single:
                        assertionFailure()
                    case let .associated(mainPeerId, associatedPeerId):
                        ids.insert(mainPeerId)
                        if let associatedPeerId = associatedPeerId {
                            ids.insert(associatedPeerId)
                        }
                    case let .group(groupId):
                        if let operations = transaction.currentGroupFeedOperations[groupId] {
                            groupOperations = operations
                        }
                        if let value = transaction.groupFeedIdsWithFilledHoles[groupId] {
                            holeFillDirections = value
                        }
                }
                
                if !ids.isEmpty {
                    for (peerId, value) in transaction.currentOperationsByPeerId {
                        if ids.contains(peerId) {
                            operations.append(value)
                        }
                    }
                    
                    for (peerId, value) in transaction.peerIdsWithFilledHoles {
                        if ids.contains(peerId) {
                            for (k, v) in value {
                                holeFillDirections[k] = v
                            }
                        }
                    }
                }
        }
        
        let tagMask = self.tagMask
        let unwrappedTagMask: UInt32 = tagMask?.rawValue ?? 0
        
        var hasChanges = false
        
        if let loadingInitialIndex = self.loadingInitialIndex {
            switch loadingInitialIndex {
                case let .groupFeedReadState(groupId):
                    if case .group(groupId) = self.peerIds, let updatedState = transaction.currentGroupFeedReadStateContext.updatedStates[groupId], let state = updatedState.state {
                        
                        self.combinedReadStates = .group(groupId, state)
                        self.transientReadStates = .group(groupId, state)
                        
                        self.anchorIndex = .message(index: state.maxReadIndex, exact: true)
                        
                        let (entries, earlier, later) = fetchAround(postbox: postbox, peerIds: peerIds, index: .message(index: state.maxReadIndex, exact: true), count: self.fillCount, tagMask: self.tagMask)
                        self.earlier = earlier
                        self.entries = entries
                        self.later = later
                        self.loadingInitialIndex = nil
                        
                        hasChanges = true
                    }
            }
        } else {
            for operationSet in operations {
                for operation in operationSet {
                    switch operation {
                        case let .InsertHole(hole):
                            if tagMask == nil || (hole.tags & unwrappedTagMask) != 0 {
                                if self.add(.HoleEntry(hole, nil, lowerIndex: nil), holeFillDirections: holeFillDirections) {
                                    hasChanges = true
                                }
                            }
                        case let .InsertMessage(intermediateMessage):
                            if tagMask == nil || (intermediateMessage.tags.rawValue & unwrappedTagMask) != 0 {
                                if self.add(.IntermediateMessageEntry(intermediateMessage, nil, nil), holeFillDirections: holeFillDirections) {
                                    hasChanges = true
                                }
                            }
                        case let .Remove(indices):
                            if self.remove(indices, context: context) {
                                hasChanges = true
                            }
                        case let .UpdateReadState(peerId, combinedReadState):
                            hasChanges = true
                            if let transientReadStates = self.transientReadStates {
                                switch transientReadStates {
                                    case let .peer(states):
                                        var updatedStates = states
                                        updatedStates[peerId] = combinedReadState
                                        self.transientReadStates = .peer(updatedStates)
                                    case .group:
                                        break
                                }
                            }
                        case let .UpdateEmbeddedMedia(index, embeddedMediaData):
                            for i in 0 ..< self.entries.count {
                                if case let .IntermediateMessageEntry(message, location, monthLocation) = self.entries[i] , MessageIndex(message) == index {
                                    self.entries[i] = .IntermediateMessageEntry(IntermediateMessage(stableId: message.stableId, stableVersion: message.stableVersion, id: message.id, globallyUniqueId: message.globallyUniqueId, groupingKey: message.groupingKey, groupInfo: message.groupInfo, timestamp: message.timestamp, flags: message.flags, tags: message.tags, globalTags: message.globalTags, localTags: message.localTags, forwardInfo: message.forwardInfo, authorId: message.authorId, text: message.text, attributesData: message.attributesData, embeddedMediaData: embeddedMediaData, referencedMedia: message.referencedMedia), location, monthLocation)
                                    hasChanges = true
                                    break
                                }
                            }
                        case let .UpdateTimestamp(index, timestamp):
                            for i in 0 ..< self.entries.count {
                                let entry = self.entries[i]
                                if entry.index == index {
                                    let _ = self.remove([(index, true, entry.tags)], context: context)
                                    let _ = self.add(entry.updatedTimestamp(timestamp), holeFillDirections: [:])
                                    hasChanges = true
                                    break
                                }
                            }
                        case let .UpdateGroupInfos(mapping):
                            for i in 0 ..< self.entries.count {
                                if let groupInfo = mapping[self.entries[i].index.id] {
                                    switch self.entries[i] {
                                        case let .IntermediateMessageEntry(message, location, monthLocation):
                                            self.entries[i] = .IntermediateMessageEntry(message.withUpdatedGroupInfo(groupInfo), location, monthLocation)
                                            hasChanges = true
                                        case let .MessageEntry(message, location, monthLocation):
                                            self.entries[i] = .MessageEntry(message.withUpdatedGroupInfo(groupInfo), location, monthLocation)
                                            hasChanges = true
                                        case .HoleEntry:
                                            assertionFailure()
                                            break
                                    }
                                }
                        }
                    }
                }
            }
            for operation in groupOperations {
                switch operation {
                    case let .insertMessage(message):
                        if self.add(.IntermediateMessageEntry(message, nil, nil), holeFillDirections: holeFillDirections) {
                            hasChanges = true
                        }
                    case let .removeMessage(index):
                        if self.remove([(index, true, [])], context: context) {
                            hasChanges = true
                        }
                    case let .insertHole(hole, lowerIndex):
                        if self.add(MutableMessageHistoryEntry.HoleEntry(hole, nil, lowerIndex: lowerIndex), holeFillDirections: holeFillDirections) {
                            hasChanges = true
                        }
                    case let .removeHole(index):
                        if self.remove([(index, false, [])], context: context) {
                            hasChanges = true
                        }
                }
            }
            
            if !updatedMedia.isEmpty {
                for i in 0 ..< self.entries.count {
                    switch self.entries[i] {
                        case let .MessageEntry(message, location, monthLocation):
                            var rebuild = false
                            for media in message.media {
                                if let mediaId = media.id, let _ = updatedMedia[mediaId] {
                                    rebuild = true
                                    break
                                }
                            }
                            
                            if rebuild {
                                var messageMedia: [Media] = []
                                for media in message.media {
                                    if let mediaId = media.id, let updated = updatedMedia[mediaId] {
                                        if let updated = updated {
                                            messageMedia.append(updated)
                                        }
                                    } else {
                                        messageMedia.append(media)
                                    }
                                }
                                let updatedMessage = Message(stableId: message.stableId, stableVersion: message.stableVersion, id: message.id, globallyUniqueId: message.globallyUniqueId, groupingKey: message.groupingKey, groupInfo: message.groupInfo, timestamp: message.timestamp, flags: message.flags, tags: message.tags, globalTags: message.globalTags, localTags: message.localTags, forwardInfo: message.forwardInfo, author: message.author, text: message.text, attributes: message.attributes, media: messageMedia, peers: message.peers, associatedMessages: message.associatedMessages, associatedMessageIds: message.associatedMessageIds)
                                self.entries[i] = .MessageEntry(updatedMessage, location, monthLocation)
                                hasChanges = true
                            }
                        case let .IntermediateMessageEntry(message, location, monthLocation):
                            var rebuild = false
                            for mediaId in message.referencedMedia {
                                if let media = updatedMedia[mediaId] , media?.id != mediaId {
                                    rebuild = true
                                    break
                                }
                            }
                            if rebuild {
                                var referencedMedia: [MediaId] = []
                                for mediaId in message.referencedMedia {
                                    if let media = updatedMedia[mediaId] , media?.id != mediaId {
                                        if let id = media?.id {
                                            referencedMedia.append(id)
                                        }
                                    } else {
                                        referencedMedia.append(mediaId)
                                    }
                                }
                                hasChanges = true
                            }
                        default:
                            break
                    }
                }
            }
            
            for operationSet in operations {
                for operation in operationSet {
                    switch operation {
                        case let .InsertMessage(intermediateMessage):
                            for i in 0 ..< self.entries.count {
                                switch self.entries[i] {
                                    case let .MessageEntry(message, location, monthLocation):
                                        if message.associatedMessageIds.count != message.associatedMessages.count {
                                            if message.associatedMessageIds.contains(intermediateMessage.id) && message.associatedMessages[intermediateMessage.id] == nil {
                                                var updatedAssociatedMessages = message.associatedMessages
                                                let renderedMessage = renderIntermediateMessage(intermediateMessage)
                                                updatedAssociatedMessages[intermediateMessage.id] = renderedMessage
                                                let updatedMessage = Message(stableId: message.stableId, stableVersion: message.stableVersion, id: message.id, globallyUniqueId: message.globallyUniqueId, groupingKey: message.groupingKey, groupInfo: message.groupInfo, timestamp: message.timestamp, flags: message.flags, tags: message.tags, globalTags: message.globalTags, localTags: message.localTags, forwardInfo: message.forwardInfo, author: message.author, text: message.text, attributes: message.attributes, media: message.media, peers: message.peers, associatedMessages: updatedAssociatedMessages, associatedMessageIds: message.associatedMessageIds)
                                                self.entries[i] = .MessageEntry(updatedMessage, location, monthLocation)
                                                hasChanges = true
                                            }
                                        }
                                        break
                                    default:
                                        break
                                }
                            }
                            break
                        default:
                            break
                    }
                }
            }
            
            for operationSet in operations {
                for operation in operationSet {
                    switch operation {
                        case let .InsertMessage(message):
                            if message.flags.contains(.TopIndexable) {
                                if let currentTopMessage = self.topTaggedMessages[message.id.namespace] {
                                    if currentTopMessage == nil || currentTopMessage!.id < message.id {
                                        self.topTaggedMessages[message.id.namespace] = MessageHistoryTopTaggedMessage.intermediate(message)
                                        hasChanges = true
                                    }
                                }
                            }
                        case let .Remove(indices):
                            if !self.topTaggedMessages.isEmpty {
                                for (index, _, _) in indices {
                                    if let maybeCurrentTopMessage = self.topTaggedMessages[index.id.namespace], let currentTopMessage = maybeCurrentTopMessage, index.id == currentTopMessage.id {
                                        let item: MessageHistoryTopTaggedMessage? = nil
                                        self.topTaggedMessages[index.id.namespace] = item
                                    }
                                }
                            }
                        default:
                            break
                    }
                }
            }
            
            if case let .group(groupId) = self.peerIds, let updatedState = transaction.currentGroupFeedReadStateContext.updatedStates[groupId], let state = updatedState.state {
                if let transientReadStates = transientReadStates, case .group(groupId, _) = transientReadStates {
                    self.transientReadStates = .group(groupId, state)
                    hasChanges = true
                }
            }
        }
        
        var updatedCachedPeerDataMessages = false
        var currentCachedPeerData: CachedPeerData?
        for i in 0 ..< self.additionalDatas.count {
            switch self.additionalDatas[i] {
                case let .cachedPeerData(peerId, currentData):
                    currentCachedPeerData = currentData
                    if let updatedData = updatedCachedPeerData[peerId] {
                        if currentData?.messageIds != updatedData.messageIds {
                            updatedCachedPeerDataMessages = true
                        }
                        currentCachedPeerData = updatedData
                        self.additionalDatas[i] = .cachedPeerData(peerId, updatedData)
                        hasChanges = true
                    }
                case .cachedPeerDataMessages:
                    break
                case let .peerChatState(peerId, _):
                    if transaction.currentUpdatedPeerChatStates.contains(peerId) {
                        self.additionalDatas[i] = .peerChatState(peerId, postbox.peerChatStateTable.get(peerId) as? PeerChatState)
                        hasChanges = true
                    }
                case .totalUnreadCount:
                    break
                case .peerNotificationSettings:
                    break
            }
        }
        if let cachedData = currentCachedPeerData, !cachedData.messageIds.isEmpty {
            for i in 0 ..< self.additionalDatas.count {
                switch self.additionalDatas[i] {
                    case .cachedPeerDataMessages(_, _):
                        outer: for operationSet in operations {
                            for operation in operationSet {
                                switch operation {
                                    case let .InsertMessage(message):
                                        if cachedData.messageIds.contains(message.id) {
                                            updatedCachedPeerDataMessages = true
                                            break outer
                                        }
                                    case let .Remove(indicesWithTags):
                                        for (index, _, _) in indicesWithTags {
                                            if cachedData.messageIds.contains(index.id) {
                                                updatedCachedPeerDataMessages = true
                                                break outer
                                            }
                                        }
                                    default:
                                        break
                                }
                            }
                        }
                    default:
                        break
                }
            }
        }
        
        if updatedCachedPeerDataMessages {
            hasChanges = true
            for i in 0 ..< self.additionalDatas.count {
                switch self.additionalDatas[i] {
                    case let .cachedPeerDataMessages(peerId, _):
                        var messages: [MessageId: Message] = [:]
                        if let cachedData = currentCachedPeerData {
                            for id in cachedData.messageIds {
                                if let message = postbox.getMessage(id) {
                                    messages[id] = message
                                }
                            }
                        }
                        self.additionalDatas[i] = .cachedPeerDataMessages(peerId, messages)
                    default:
                        break
                }
            }
        }
        
        return hasChanges
    }
    
    private func add(_ entry: MutableMessageHistoryEntry, holeFillDirections: [MessageIndex: HoleFillDirection]) -> Bool {
        let updated: Bool
        
        if self.entries.count == 0 {
            self.entries.append(entry)
            updated = true
        } else {
            let latestIndex = self.entries[self.entries.count - 1].index
            let earliestIndex = self.entries[0].index
            
            let index = entry.index
            
            if index < earliestIndex {
                if self.earlier == nil || self.earlier!.index < index {
                    self.entries.insert(entry, at: 0)
                    updated = true
                } else {
                    updated = false
                }
            } else if index > latestIndex {
                if let later = self.later {
                    if index < later.index {
                        self.entries.append(entry)
                        updated = true
                    } else {
                        updated = false
                    }
                } else {
                    self.entries.append(entry)
                    updated = true
                }
            } else if index != earliestIndex && index != latestIndex {
                var i = self.entries.count
                while i >= 1 {
                    if self.entries[i - 1].index < index {
                        break
                    }
                    i -= 1
                }
                self.entries.insert(entry, at: i)
                updated = true
            } else {
                updated = false
            }
        }
        
        if !self.orderStatistics.isEmpty {
            let entryIndex = entry.index
            let isMessage: Bool
            switch entry {
                case .HoleEntry:
                    isMessage = false
                case .IntermediateMessageEntry, .MessageEntry:
                    isMessage = true
            }
            
            if self.orderStatistics.contains(.combinedLocation) {
                for i in 0 ..< self.entries.count {
                    if self.entries[i].index != entryIndex {
                        self.entries[i] = self.entries[i].offsetLocationForInsertedIndex(entryIndex, isMessage: isMessage)
                    }
                }
            }
            if self.orderStatistics.contains(.locationWithinMonth) {
                
            }
        }
        
        return updated
    }
    
    private func remove(_ indicesAndFlags: [(MessageIndex, Bool, MessageTags)], context: MutableMessageHistoryViewReplayContext) -> Bool {
        let indices = Set(indicesAndFlags.map { $0.0 })
        var hasChanges = false
        if let earlier = self.earlier , indices.contains(earlier.index) {
            context.invalidEarlier = true
            hasChanges = true
        }
        
        if let later = self.later , indices.contains(later.index) {
            context.invalidLater = true
            hasChanges = true
        }
        
        var ids = Set<MessageId>()
        for index in indices {
            ids.insert(index.id)
        }
        
        if self.entries.count != 0 {
            var i = self.entries.count - 1
            while i >= 0 {
                let entry = self.entries[i]
                if indices.contains(entry.index) {
                    self.entries.remove(at: i)
                    
                    context.removedEntries = true
                    hasChanges = true
                } else {
                    switch entry {
                        case let .MessageEntry(message, location, monthLocation):
                            if let updatedAssociatedMessages = message.associatedMessages.filteredOut(keysIn: ids) {
                                let updatedMessage = Message(stableId: message.stableId, stableVersion: message.stableVersion, id: message.id, globallyUniqueId: message.globallyUniqueId, groupingKey: message.groupingKey, groupInfo: message.groupInfo, timestamp: message.timestamp, flags: message.flags, tags: message.tags, globalTags: message.globalTags, localTags: message.localTags, forwardInfo: message.forwardInfo, author: message.author, text: message.text, attributes: message.attributes, media: message.media, peers: message.peers, associatedMessages: updatedAssociatedMessages, associatedMessageIds: message.associatedMessageIds)
                                self.entries[i] = .MessageEntry(updatedMessage, location, monthLocation)
                            }
                        default:
                            break
                    }
                }
                i -= 1
            }
        }
        
        if let tagMask = self.tagMask {
            for (index, wasMessage, tags) in indicesAndFlags {
                if (tagMask.rawValue & tags.rawValue) != 0 {
                    for i in 0 ..< self.entries.count {
                        self.entries[i] = self.entries[i].offsetLocationForRemovedIndex(index, wasMessage: wasMessage)
                    }
                }
            }
        }
        
        return hasChanges
    }
    
    func updatePeers(_ peers: [PeerId: Peer]) -> Bool {
        return false
    }
    
    private func fetchEarlier(postbox: Postbox, index: MessageIndex?, count: Int) -> [MutableMessageHistoryEntry] {
        var ids: [PeerId] = []
        switch peerIds {
            case let .single(peerId):
                ids = [peerId]
            case let .associated(mainId, associatedId):
                ids.append(mainId)
                if let associatedId = associatedId {
                    ids.append(associatedId)
                }
            case let .group(groupId):
                return postbox.fetchEarlierGroupFeedEntries(groupId: groupId, index: index, count: count)
        }
        
        return postbox.fetchEarlierHistoryEntries(peerIds: ids, index: index, count: count, tagMask: self.tagMask)
    }
    
    private func fetchLater(postbox: Postbox, index: MessageIndex?, count: Int) -> [MutableMessageHistoryEntry] {
        var ids: [PeerId] = []
        switch peerIds {
            case let .single(peerId):
                ids = [peerId]
            case let .associated(mainId, associatedId):
                ids.append(mainId)
                if let associatedId = associatedId {
                    ids.append(associatedId)
                }
            case let .group(groupId):
                return postbox.fetchLaterGroupFeedEntries(groupId: groupId, index: index, count: count)
        }
        
        return postbox.fetchLaterHistoryEntries(ids, index: index, count: count, tagMask: self.tagMask)
    }
    
    func complete(postbox: Postbox, context: MutableMessageHistoryViewReplayContext) {
        if context.removedEntries && self.entries.count < self.fillCount {
            if self.entries.count == 0 {
                var anchorIndex: MessageIndex?
                
                if context.invalidLater {
                    var laterId: MessageIndex?
                    let i = self.entries.count - 1
                    if i >= 0 {
                        laterId = self.entries[i].index
                    }
                    
                    let laterEntries = self.fetchLater(postbox: postbox, index: laterId, count: 1)
                    anchorIndex = laterEntries.first?.index
                } else {
                    anchorIndex = self.later?.index
                }
                
                if anchorIndex == nil {
                    if context.invalidEarlier {
                        var earlyId: MessageIndex?
                        let i = 0
                        if i < self.entries.count {
                            earlyId = self.entries[i].index
                        }
                        
                        let earlierEntries = self.fetchEarlier(postbox: postbox, index: earlyId, count: 1)
                        anchorIndex = earlierEntries.first?.index
                    } else {
                        anchorIndex = self.earlier?.index
                    }
                }
                
                let fetchedEntries = self.fetchEarlier(postbox: postbox, index: anchorIndex, count: self.fillCount + 2)
                if fetchedEntries.count >= self.fillCount + 2 {
                    self.earlier = fetchedEntries.last
                    for i in (1 ..< fetchedEntries.count - 1).reversed() {
                        self.entries.append(fetchedEntries[i])
                    }
                    self.later = fetchedEntries.first
                } else if fetchedEntries.count >= self.fillCount + 1 {
                    self.earlier = fetchedEntries.last
                    for i in (1 ..< fetchedEntries.count).reversed() {
                        self.entries.append(fetchedEntries[i])
                    }
                    self.later = nil
                } else {
                    for i in (0 ..< fetchedEntries.count).reversed() {
                        self.entries.append(fetchedEntries[i])
                    }
                    self.earlier = nil
                    self.later = nil
                }
            } else {
                let fetchedEntries = self.fetchEarlier(postbox: postbox, index: self.entries[0].index, count: self.fillCount - self.entries.count)
                for entry in fetchedEntries {
                    self.entries.insert(entry, at: 0)
                }
                
                if context.invalidEarlier {
                    var earlyId: MessageIndex?
                    let i = 0
                    if i < self.entries.count {
                        earlyId = self.entries[i].index
                    }
                    
                    let earlierEntries = self.fetchEarlier(postbox: postbox, index: earlyId, count: 1)
                    self.earlier = earlierEntries.first
                }
                
                if context.invalidLater {
                    var laterId: MessageIndex?
                    let i = self.entries.count - 1
                    if i >= 0 {
                        laterId = self.entries[i].index
                    }
                    
                    let laterEntries = self.fetchLater(postbox: postbox, index: laterId, count: 1)
                    self.later = laterEntries.first
                }
            }
        } else {
            if context.invalidEarlier {
                var earlyId: MessageIndex?
                let i = 0
                if i < self.entries.count {
                    earlyId = self.entries[i].index
                }
                
                let earlierEntries = self.fetchEarlier(postbox: postbox, index: earlyId, count: 1)
                self.earlier = earlierEntries.first
            }
            
            if context.invalidLater {
                var laterId: MessageIndex?
                let i = self.entries.count - 1
                if i >= 0 {
                    laterId = self.entries[i].index
                }
                
                let laterEntries = fetchLater(postbox: postbox, index: laterId, count: 1)
                self.later = laterEntries.first
            }
        }
    }
    
    func render(_ renderIntermediateMessage: (IntermediateMessage) -> Message) {
        if let earlier = self.earlier, case let .IntermediateMessageEntry(intermediateMessage, location, monthLocation) = earlier {
            self.earlier = .MessageEntry(renderIntermediateMessage(intermediateMessage), location, monthLocation)
        }
        if let later = self.later, case let .IntermediateMessageEntry(intermediateMessage, location, monthLocation) = later {
            self.later = .MessageEntry(renderIntermediateMessage(intermediateMessage), location, monthLocation)
        }
        
        for i in 0 ..< self.entries.count {
            if case let .IntermediateMessageEntry(intermediateMessage, location, monthLocation) = self.entries[i] {
                self.entries[i] = .MessageEntry(renderIntermediateMessage(intermediateMessage), location, monthLocation)
            }
        }
        
        for namespace in self.topTaggedMessages.keys {
            if let entry = self.topTaggedMessages[namespace]!, case let .intermediate(message) = entry {
                let item: MessageHistoryTopTaggedMessage? = .message(renderIntermediateMessage(message))
                self.topTaggedMessages[namespace] = item
            }
        }
    }
    
    func firstHole() -> (MessageHistoryViewHole, MessageHistoryViewRelativeHoleDirection)? {
        if self.entries.isEmpty {
            return nil
        }
        
        var referenceIndex = self.entries.count - 1
        for i in 0 ..< self.entries.count {
            if self.anchorIndex.isLessOrEqual(to: self.entries[i].index) {
                referenceIndex = i
                break
            }
        }
        
        var i = referenceIndex
        var j = referenceIndex + 1
        
        while i >= 0 || j < self.entries.count {
            if j < self.entries.count {
                if case let .HoleEntry(hole, _, lowerIndex) = self.entries[j] {
                    switch self.anchorIndex {
                        case let .message(index, _):
                            if case let .group(groupId) = self.peerIds {
                                if let lowerIndex = lowerIndex {
                                    if index >= lowerIndex && index <= hole.maxIndex {
                                        return (.groupFeed(groupId, lowerIndex: lowerIndex, upperIndex: hole.maxIndex), .AroundIndex(index))
                                    }
                                } else {
                                    assertionFailure()
                                }
                            } else {
                                if index.id.peerId == hole.maxIndex.id.peerId && index.id.namespace == hole.id.namespace {
                                    if index.id.id >= hole.min && index.id.id <= hole.maxIndex.id.id {
                                        return (.peer(hole), .AroundId(index.id))
                                    }
                                }
                            }
                        default:
                            break
                    }
                    if case let .group(groupId) = self.peerIds {
                        if let lowerIndex = lowerIndex {
                            return (.groupFeed(groupId, lowerIndex: lowerIndex, upperIndex: hole.maxIndex), self.anchorIndex.isLessOrEqual(to: hole.maxIndex) ? .LowerToUpper : .UpperToLower)
                        } else {
                            assertionFailure()
                        }
                    } else {
                        return (.peer(hole), self.anchorIndex.isLessOrEqual(to: hole.maxIndex) ? .LowerToUpper : .UpperToLower)
                    }
                }
            }
            
            if i >= 0 {
                if case let .HoleEntry(hole, _, lowerIndex) = self.entries[i] {
                    switch self.anchorIndex {
                        case let .message(index, _):
                            if case let .group(groupId) = self.peerIds {
                                if let lowerIndex = lowerIndex {
                                    if index >= lowerIndex && index <= hole.maxIndex {
                                        return (.groupFeed(groupId, lowerIndex: lowerIndex, upperIndex: hole.maxIndex), .AroundIndex(index))
                                    }
                                    
                                    if hole.maxIndex.timestamp >= Int32.max - 1 && index.timestamp >= Int32.max - 1 {
                                        return (.groupFeed(groupId, lowerIndex: lowerIndex, upperIndex: hole.maxIndex), .UpperToLower)
                                    }
                                } else {
                                    assertionFailure()
                                }
                            } else {
                                if index.id.peerId == hole.maxIndex.id.peerId && index.id.namespace == hole.id.namespace {
                                    if index.id.id >= hole.min && index.id.id <= hole.maxIndex.id.id {
                                        return (.peer(hole), .AroundId(index.id))
                                    }
                                }
                            
                                if hole.maxIndex.timestamp == Int32.max && index.timestamp == Int32.max {
                                    return (.peer(hole), .UpperToLower)
                                }
                            }
                        default:
                            break
                    }
                    
                    if case .upperBound = self.anchorIndex, hole.maxIndex.timestamp >= Int32.max - 1 {
                        if case let .group(groupId) = self.peerIds {
                            if let lowerIndex = lowerIndex {
                                return (.groupFeed(groupId, lowerIndex: lowerIndex, upperIndex: hole.maxIndex), .UpperToLower)
                            }
                        } else {
                            return (.peer(hole), .UpperToLower)
                        }
                    } else {
                        if case let .group(groupId) = self.peerIds {
                            if let lowerIndex = lowerIndex {
                                return (.groupFeed(groupId, lowerIndex: lowerIndex, upperIndex: hole.maxIndex), self.anchorIndex.isLessOrEqual(to: hole.maxIndex) ? .LowerToUpper : .UpperToLower)
                            }
                        } else{
                            return (.peer(hole), self.anchorIndex.isLessOrEqual(to: hole.maxIndex) ? .LowerToUpper : .UpperToLower)
                        }
                    }
                }
            }
            
            i -= 1
            j += 1
        }
        
        return nil
    }
}

public final class MessageHistoryView {
    public let id: MessageHistoryViewId
    public let tagMask: MessageTags?
    public let anchorIndex: MessageHistoryAnchorIndex
    public let earlierId: MessageIndex?
    public let laterId: MessageIndex?
    public let entries: [MessageHistoryEntry]
    public let maxReadIndex: MessageIndex?
    public let combinedReadStates: MessageHistoryViewReadState?
    public let topTaggedMessages: [Message]
    public let additionalData: [AdditionalMessageHistoryViewDataEntry]
    public let isLoading: Bool
    
    init(_ mutableView: MutableMessageHistoryView) {
        self.id = mutableView.id
        self.tagMask = mutableView.tagMask
        self.anchorIndex = MessageHistoryAnchorIndex(mutableView.anchorIndex)
        self.isLoading = mutableView.loadingInitialIndex != nil
        
        var earlierId = mutableView.earlier?.index
        var laterId = mutableView.later?.index
        
        var entries: [MessageHistoryEntry] = []
        if let transientReadStates = mutableView.transientReadStates, case let .peer(states) = transientReadStates {
            for entry in mutableView.entries {
                switch entry {
                    case let .HoleEntry(hole, location, _):
                        entries.append(.HoleEntry(hole, location))
                    case let .MessageEntry(message, location, monthLocation):
                        let read: Bool
                        if message.flags.contains(.Incoming) {
                            read = false
                        } else if let readState = states[message.id.peerId] {
                            read = readState.isOutgoingMessageIndexRead(MessageIndex(message))
                        } else {
                            read = false
                        }
                        entries.append(.MessageEntry(message, read, location, monthLocation))
                    case .IntermediateMessageEntry:
                        assertionFailure("unexpected IntermediateMessageEntry in MessageHistoryView.init()")
                }
            }
        } else {
            for entry in mutableView.entries {
                switch entry {
                    case let .HoleEntry(hole, location, _):
                        entries.append(.HoleEntry(hole, location))
                    case let .MessageEntry(message, location, monthLocation):
                        entries.append(.MessageEntry(message, false, location, monthLocation))
                    case .IntermediateMessageEntry:
                        assertionFailure("unexpected IntermediateMessageEntry in MessageHistoryView.init()")
                }
            }
        }
        if !entries.isEmpty && mutableView.clipHoles {
            var referenceIndex = entries.count - 1
            for i in 0 ..< entries.count {
                if self.anchorIndex.isLess(than: entries[i].index) {
                    referenceIndex = i
                    break
                }
            }
            var groupStart: (Int, MessageGroupInfo)?
            for i in referenceIndex ..< entries.count {
                if case .HoleEntry = entries[i] {
                    if let groupStart = groupStart {
                        entries.removeSubrange(groupStart.0 ..< entries.count)
                        laterId = nil
                    } else {
                        if i != entries.count - 1 {
                            entries.removeSubrange(i + 1 ..< entries.count)
                            laterId = nil
                        }
                    }
                    break
                } else if case let .MessageEntry(message, _, _, _) = entries[i] {
                    if let groupInfo = message.groupInfo {
                        if let groupStart = groupStart, groupStart.1 == groupInfo {
                        } else {
                            groupStart = (i, groupInfo)
                        }
                    } else {
                        groupStart = nil
                    }
                }
            }
            if let groupStart = groupStart, laterId != nil {
                entries.removeSubrange(groupStart.0 ..< entries.count)
<<<<<<< HEAD
               // laterId = nil
=======
>>>>>>> bdca59e6
            }
            
            groupStart = nil
            for i in (0 ... min(referenceIndex, entries.count - 1)).reversed() {
                if case .HoleEntry = entries[i] {
                    if let groupStart = groupStart {
                        entries.removeSubrange(0 ..< groupStart.0 + 1)
                        earlierId = nil
                    } else {
                        if i != 0 {
                            entries.removeSubrange(0 ..< i)
                            earlierId = nil
                        }
                    }
                    break
                } else if case let .MessageEntry(message, _, _, _) = entries[i] {
                    if let groupInfo = message.groupInfo {
                        if let groupStart = groupStart, groupStart.1 == groupInfo {
                        } else {
                            groupStart = (i, groupInfo)
                        }
                    } else {
                        groupStart = nil
                    }
                }
            }
            if let groupStart = groupStart, earlierId != nil {
                entries.removeSubrange(0 ..< groupStart.0 + 1)
<<<<<<< HEAD
                //earlierId = nil
=======
>>>>>>> bdca59e6
            }
        }
        self.entries = entries
        
        var topTaggedMessages: [Message] = []
        for (_, message) in mutableView.topTaggedMessages {
            if let message = message {
                switch message {
                    case let .message(message):
                        topTaggedMessages.append(message)
                    default:
                        assertionFailure("unexpected intermediate tagged message entry in MessageHistoryView.init()")
                }
            }
        }
        self.topTaggedMessages = topTaggedMessages
        self.additionalData = mutableView.additionalDatas
        
        self.earlierId = earlierId
        self.laterId = laterId
        
        self.combinedReadStates = mutableView.combinedReadStates
        
        if let combinedReadStates = mutableView.combinedReadStates {
            switch combinedReadStates {
                case let .peer(states):
                    var hasUnread = false
                    for (_, readState) in states {
                        if readState.count > 0 {
                            hasUnread = true
                            break
                        }
                    }
                    
                    var maxIndex: MessageIndex?
                    
                    if hasUnread {
                        var peerIds = Set<PeerId>()
                        for entry in entries {
                            peerIds.insert(entry.index.id.peerId)
                        }
                        for peerId in peerIds {
                            if let combinedReadState = states[peerId] {
                                for (namespace, state) in combinedReadState.states {
                                    var maxNamespaceIndex: MessageIndex?
                                    var index = entries.count - 1
                                    for entry in entries.reversed() {
                                        if entry.index.id.peerId == peerId && entry.index.id.namespace == namespace && state.isIncomingMessageIndexRead(entry.index) {
                                            maxNamespaceIndex = entry.index
                                            break
                                        }
                                        index -= 1
                                    }
                                    if maxNamespaceIndex == nil && index == -1 && entries.count != 0 {
                                        index = 0
                                        for entry in entries {
                                            if entry.index.id.peerId == peerId && entry.index.id.namespace == namespace {
                                                maxNamespaceIndex = entry.index.predecessor()
                                                break
                                            }
                                            index += 1
                                        }
                                    }
                                    if let _ = maxNamespaceIndex , index + 1 < entries.count {
                                        for i in index + 1 ..< entries.count {
                                            if case let .MessageEntry(message, _, _, _) = entries[i], !message.flags.contains(.Incoming) {
                                                maxNamespaceIndex = MessageIndex(message)
                                            } else {
                                                break
                                            }
                                        }
                                    }
                                    if let maxNamespaceIndex = maxNamespaceIndex , maxIndex == nil || maxIndex! < maxNamespaceIndex {
                                        maxIndex = maxNamespaceIndex
                                    }
                                }
                            }
                        }
                    }
                    self.maxReadIndex = maxIndex
                case let .group(_, state):
                    var maxIndex: MessageIndex?
                    var index = entries.count - 1
                    for entry in entries.reversed() {
                        if state.isIncomingMessageIndexRead(entry.index) {
                            maxIndex = entry.index
                            break
                        }
                        index -= 1
                    }
                    if maxIndex == nil && index == -1 && entries.count != 0 {
                        index = 0
                        for entry in entries {
                            maxIndex = entry.index.predecessor()
                            break
                        }
                    }
                    if let _ = maxIndex, index + 1 < entries.count {
                        for i in index + 1 ..< entries.count {
                            if case let .MessageEntry(message, _, _, _) = entries[i], !message.flags.contains(.Incoming) {
                                maxIndex = MessageIndex(message)
                            } else {
                                break
                            }
                        }
                    }
                    self.maxReadIndex = maxIndex
            }
        } else {
            self.maxReadIndex = nil
        }
    }
}<|MERGE_RESOLUTION|>--- conflicted
+++ resolved
@@ -1550,10 +1550,6 @@
             }
             if let groupStart = groupStart, laterId != nil {
                 entries.removeSubrange(groupStart.0 ..< entries.count)
-<<<<<<< HEAD
-               // laterId = nil
-=======
->>>>>>> bdca59e6
             }
             
             groupStart = nil
@@ -1582,10 +1578,6 @@
             }
             if let groupStart = groupStart, earlierId != nil {
                 entries.removeSubrange(0 ..< groupStart.0 + 1)
-<<<<<<< HEAD
-                //earlierId = nil
-=======
->>>>>>> bdca59e6
             }
         }
         self.entries = entries
