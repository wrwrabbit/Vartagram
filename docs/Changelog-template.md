<<<<<<< HEAD
## Version 4.0-Alpha.1

- [NEW] Added `BITTelemetryManager` to track users and sessions
=======
## Version 3.8.4

- [BUGFIX] Fix a missing header in the `HockeySDK.h` umbrella
- [BUGFIX] Fix several type comparison warnings

## Version 3.8.3

- [NEW] Adds new `appEnvironment` property to indicate the environment the app is running in. This replaces the old `isAppStoreEnvironment` which is now deprecated. We can now differentiate between apps installed via TestFlight or the AppStore
- [NEW] Distributed zip file now also contains our documentation
- [UPDATE] Prevent issues with duplicate symbols from PLCrashReporter
- [UPDATE] Remove several typos in our documentation and improve instructions for use in extensions
- [UPDATE] Add additional nil-checks before calling blocks
- [UPDATE] Minor code readability improvements
- [BUGFIX] `BITFeedbackManager`: Fix Feedback Annotations not working on iPhones running iOS 9
- [BUGFIX] Switch back to using UIAlertView to prevent several issues. We will add a more robust solution which uses UIAlertController in a future update.
- [BUGFIX] Fix several small issues in our CrashOnly builds
- [BUGFIX] Minor fixes for memory leaks
- [BUGFIX] Fix crashes because completion blocks were not properly dispatched on the main thread
>>>>>>> 61c767c5

## Version 3.8.2

- [UPDATE] Added support for Xcode 6.x 
- [UPDATE] Requires iOS 7 or later as base SDK, deployment target iOS 6 or later
- [UPDATE] Updated PLCrashReporter build to exclude Bitcode in Simulator slices

## Version 3.8.1

- [UPDATE] Updated PLCrashReporter build using Xcode 7 (7A220)

## Version 3.8

- [NEW] Added Bitcode support
- [UPDATE] Requires Xcode 7 or later
- [UPDATE] Requires iOS 9 or later as base SDK, deployment target iOS 6 or later
- [UPDATE] Updated PLCrashReporter build using Xcode 7
- [UPDATE] Use `UIAlertController` when available
- [UPDATE] Added full support for `NSURLSession`
- [UPDATE] Removed statusbar adjustment code (which isn't needed any longer)
- [UPDATE] Removed kBITTextLabel... defines and use NSText.. instead
- [UPDATE] Removed a few `#if __IPHONE_OS_VERSION_MAX_ALLOWED > __IPHONE_6_1` since iOS 7 or later is now required as base SDK
- [BUGFIX] `BITFeedbackManager`: Fixed feedback compose view rotation issue
- [BUGFIX] `BITFeedbackManager`: Fixed `Add Image` button not always presented centered
- [BUGFIX] Additional minor fixes

## Version 3.8-RC.1

- [UPDATE] Added full support for `NSURLSession`
- [BUGFIX] `BITFeedbackManager`: Fixed feedback compose view rotation issue
- [BUGFIX] `BITFeedbackManager`: Fixed `Add Image` button not always presented centered
- [BUGFIX] Additional minor fixes

## Version 3.8-Beta.1

- [NEW] Added Bitcode support
- [UPDATE] Requires Xcode 7 or later
- [UPDATE] Requires iOS 7 or later as base SDK
- [UPDATE] Silenced deprecation warnings for `NSURLConnection` calls, these will be refactored in a future update
- [UPDATE] Removed statusbar adjustment code (which isn't needed any longer)
- [UPDATE] Removed kBITTextLabel... defines and use NSText.. instead
- [UPDATE] Removed a few `#if __IPHONE_OS_VERSION_MAX_ALLOWED > __IPHONE_6_1` since iOS 7 or later is now required as base SDK
- [UPDATE] Use `UIAlertController` when available

## Version 3.7.3

- [BUGFIX] `BITCrashManager`: Updated PLCrashReporter build created with Xcode 6.4 to solve a duplicate symbol error some users are experiencing
- [BUGFIX] `BITUpdateManager`: Fixed updating an app not triggering a crash report if `enableAppNotTerminatingCleanlyDetection` is enabled
- [BUGFIX] Additional minor fixes

## Version 3.7.2

- [BUGFIX] `BITCrashManager`: Added workaround for a bug observed in iOS 9 beta's dyld triggering an infinite loop on startup
- [BUGFIX] `BITFeedbackManager`: Fixed a crash in the feedback UI that can occur when rotating the device while data is being loaded
- [BUGFIX] Fixed `Info.plist` entries in `HockeySDKResources.bundle` which cause Xcode 7 to show an error when uploading an app to iTunes Connect
- [BUGFIX] Additional minor fixes

## Version 3.7.1

- [BUGFIX] `CocoaPods`: Fixes the default podspec with binary distribution
- [BUGFIX] `CocoaPods`: Changes `HockeySDK-Source` to use non configurable approach, since we couldn't make it work reliably in all scenarios

## Version 3.7.0

- [NEW] Simplified installation process. If support for modules is enabled in the target project (default for most projects), it’s no longer necessary to add the frameworks manually
- [NEW] `CocoaPods`: Default pod uses binary distribution and offers crash only build as a subspec
- [NEW] `CocoaPods`: New `HockeySDK-Source` pod integrates via source code and offers feature set customization via subspecs. Note: We do not support building with Xcode 7 yet!
- [NEW] `BITCrashManager`: Added support for unhandled C++ exceptions (requires to link `libc++`)
- [NEW] `BITCrashManager`: Sending crash reports via `NSURLSession` whenever possible
- [NEW] `BITCrashManager`: Added process ID to `BITCrashDetails`
- [NEW] `BITCrashManager`: Added `CFBundleShortVersionString` value to crash reports
- [NEW] `BITFeedbackManager`: "Add Image" button in feedback compose view can now be hidden using `feedbackComposeHideImageAttachmentButton` property
- [NEW] `BITFeedbackManagerDelegate`: Added `allowAutomaticFetchingForNewFeedbackForManager:` to define if the SDK should fetch new messages on app startup and when the app is coming into foreground. 
- [NEW] Added disableInstallTracking property to disable installation tracking (AppStore only).
- [UPDATE] Restructured installation documentation
- [BUGFIX] `BITCrashManager`: Fixed offline issue showing crash alert over and over again with unsent crash reports
- [BUGFIX] `BITFeedbackManager`: Improved screenshot handling on slow devices
- [BUGFIX] `BITStoreUpdateManager`: Delegate property wasn't propagated correctly
- [BUGFIX] Fixed various compiler warnings & other improvements

## Version 3.6.4

- [BUGFIX] Fixed a build issue

## Version 3.6.3

- [NEW] `BITCrashManager`: Added launch time to crash reports
- [NEW] `BITFeedbackManager`: Added support for setting tintColor for feedback list buttons
- [NEW] `BITFeedbackManager`: Added `feedbackComposerPreparedItems` to prefill feedback compose UI message with given items
- [NEW] `BITUpdateManagerDelegate`: Added `willStartDownloadAndUpdate` to be notified before beta update starts
- [UPDATE] Improved CocoaPods support to allow building as a native iOS 8 framework
- [UPDATE] Keychain is now accessed with `kSecAttrAccessibleAlwaysThisDeviceOnly` to support apps that are running in the background and the device is still locked
- [UPDATE] Reduced file size of images in `HockeySDKResources.bundle` by 63%
- [UPDATE] `BITCrashManager`: `timeintervalCrashInLastSessionOccured` property is deprecated due to typo, use `timeIntervalCrashInLastSessionOccurred` instead
- [UPDATE] `BITFeedbackManager`: `BITFeedbackListViewCellPresentatationStyle` is deprecated due to a typo, use `BITFeedbackListViewCellPresentationStyle` instead
- [UPDATE] `BITAuthenticator`: Use NSLog instead of an UIAlertView in case of keychain issues
- [BUGFIX] `BITCrashManager`: Fixed issue with `appNotTerminatingCleanlyDetection` for some scenarios
- [BUGFIX] `BITFeedbackManager`: Fixed a crash when deleting feedback attachments
- [BUGFIX] `BITFeedbackManager`: Fixed a crash related to viewing attachments
- [BUGFIX] `BITFeedbackManager`: Fixed landscape screenshot issues in iOS 8
- [BUGFIX] `BITFeedbackManager`: Fixed various issues in feedback compose UI
- [BUGFIX] `BITFeedbackManager`: Fixed loading issues for attachments in feedback UI
- [BUGFIX] `BITFeedbackManager`: Fixed statusbar issues and the image attachment picker with apps not showing a status bar
- [BUGFIX] Removed a header file from the crash only build that is not needed
- [BUGFIX] Fixed various typos in documentation, properties
- [BUGFIX] Fixed various compiler warnings
- [BUGFIX] Various additional fixes

## Version 3.6.2

- [UPDATE] Store anonymous UUID asynchronously into the keychain to work around rare keychain blocking behavior
- [UPDATE] `BITCrashManager`: Improved detecting app specific binary images in crash report for improved crash grouping on the server
- [UPDATE] `BITUpdateManager`: Added new `updateManagerWillExitApp` delegate method
- [UPDATE] `BITUpdateManager`: Don't save any file when app was installed from App Store
- [BUGFIX] `BITCrashManager`: Fixed issues with sending crash reports for apps with xml tags in the app name
- [BUGFIX] `BITFeedbackManager`: Fixed screenshot trigger issue not always fetching the last taken image
- [BUGFIX] `BITFeedbackManager`: Fixed compose view issue with predefined text
- [BUGFIX] Fixed a warning when integrating the binary framework for only crash reporting
- [BUGFIX] Fixed compiler warnings
- [BUGFIX] Various additional fixes

## Version 3.6.1

- [BUGFIX] Fixed feedback compose view to correctly show the text in landscape on iOS 8

## Version 3.6

- [NEW] `BITCrashManager`: Added support for iOS 8 Extensions
- [NEW] `BITCrashManager`: Option to add a custom UI flow before sending a crash report, e.g. to ask users for more details (see `setAlertViewHandler:`)
- [NEW] `BITCrashManager`: Provide details on a crash report (see `lastSessionCrashDetails` and `BITCrashDetails`)
- [NEW] `BITCrashManager`: Experimental support for detecting app kills triggered by iOS while the app is in foreground (see `enableAppNotTerminatingCleanlyDetection`)
- [NEW] `BITCrashManager`: Added `didReceiveMemoryWarningInLastSession` which indicates if the last app session did get a memory warning by iOS
- [NEW] `BITFeedbackManager`: Attach and annotate images and screenshots
- [NEW] `BITFeedbackManager`: Attach any binary data to compose message view (see `showFeedbackComposeViewWithPreparedItems:`)
- [NEW] `BITFeedbackManager`: Show a compose message with a screenshot image attached using predefined triggers (see `feedbackObservationMode`) or your own custom triggers (see `showFeedbackComposeViewWithGeneratedScreenshot`)
- [NEW] Minimum iOS Deployment version is now iOS 6.0
- [NEW] Requires to link additional frameworks: `AssetLibrary`, `MobileCoreServices`, `QuickLook`
- [UPDATE] `BITCrashManager`: Updated `setCrashCallbacks` handling now using `BITCrashManagerCallbacks` instead of `PLCrashReporterCallbacks` (which is no longer public)
- [UPDATE] `BITCrashManager`: Crash reports are now sent individually if there are multiple pending
- [UPDATE] `BITUpdateManager`: Improved algorithm for fetching an optimal sized app icon for the Update View
- [UPDATE] `BITUpdateManager`: Properly consider paragraphs in release notes when presenting them in the Update view
- [UPDATE] Property `delegate` in all components is now private. Set the delegate on `BITHockeyManager` only!
- [UPDATE] Removed support for Atlassian JMC
- [BUGFIX] Various additional fixes
<br /><br/>

## Version 3.6.0 Beta 2

- [NEW] `BITFeedbackManager`: Screenshot feature is now part of the public API
- [UPDATE] `BITFeedbackManager`: Various improvements for the screenshot feature
- [UPDATE] `BITFeedbackManager`: Added `BITHockeyAttachment` for more customizable attachments to feedback (`content-type`, `filename`)
- [UPDATE] `BITUpdateManager`: Improved algorithm for fetching an optimal sized app icon for the Update View
- [UPDATE] `BITUpdateManager`: Properly consider paragraphs in releases notes when presenting them in the Update View
- [UPDATE] `BITCrashManager`: Updated PLCrashReporter to version 1.2
- [UPDATE] `BITCrashManager`: Added `osVersion` and `osBuild` properties to `BITCrashDetails`
- [BUGFIX] `BITCrashManager`: Use correct filename for crash report attachments
- [UPDATE] Property `delegate` in all components is now private. Set the delegate on `BITHockeyManager` only!
- [BUGFIX] Various additional fixes
<br /><br/>

## Version 3.6.0 Beta 1

- [NEW] Minimum iOS Deployment version is now iOS 6.0
- [NEW] Requires to link additional frameworks: `AssetLibrary`, `MobileCoreServices`, `QuickLook`
- [NEW] `BITFeedbackManager`: Attach and annotate images and screenshots
- [NEW] `BITFeedbackManager`: Attach any binary data to compose message view (see `showFeedbackComposeViewWithPreparedItems:`)
- [NEW] `BITFeedbackManager`: Show a compose message with a screenshot image attached using predefined triggers (see `feedbackObservationMode`) or your own custom triggers (see `showFeedbackComposeViewWithGeneratedScreenshot`)
- [NEW] `BITCrashManager`: Option to add a custom UI flow before sending a crash report, e.g. to ask users for more details (see `setAlertViewHandler:`)
- [NEW] `BITCrashManager`: Provide details on a crash report (see `lastSessionCrashDetails`)
- [NEW] `BITCrashManager`: Experimental support for detecting app kills triggered by iOS while the app is in foreground (see `enableAppNotTerminatingCleanlyDetection`)
- [NEW] `BITCrashManager`: Added `didReceiveMemoryWarningInLastSession` which indicates if the last app session did get a memory warning by iOS
- [UPDATE] `BITCrashManager`: Updated `setCrashCallbacks` handling now using `BITCrashManagerCallbacks` instead of `PLCrashReporterCallbacks` (which is no longer public)
- [UPDATE] `BITCrashManager`: Crash reports are now send individually if there are multiple pending
- [UPDATE] Removed support for Atlassian JMC
- [BUGFIX] Fixed an incorrect submission warning about referencing non-public selector `attachmentData`
<br /><br/>

## Version 3.5.7

- [UPDATE] Easy Swift integration for binary distribution (No Objective-C bridging header required)
- [UPDATE] `BITAuthenticator`: Improved keychain handling
- [UPDATE] `BITUpdateManager`: Improved iOS 8 In-App-Update process handling
- [BUGFIX] `BITUpdateManager`: Fixed layout issue for resizable iOS layout
- [BUGFIX] Fixed an iTunes Connect warning for `attachmentData` property
<br /><br/>

## Version 3.5.6

- [UPDATE] `BITCrashManager`: Updated PLCrashReporter to version 1.2
- [UPDATE] `BITUpdateManager`: Improved algorithm to find the optimal app icon
- [BUGFIX] `BITAuthenticator`: Fixed problem with authorization and iOS 8
- [BUGFIX] Fixed a problem with integration test and iOS 8 
<br /><br/>

## Version 3.5.5

- [NEW] `BITCrashManager`: Added support for adding a binary attachment to crash reports
- [NEW] `BITCrashManager`: Integrated PLCrashReporter 1.2 RC5 (with 2 more fixes)
- [BUGFIX] `BITUpdateManager`: Fixed problem with `checkForUpdate` when `updateSetting` is set to `BITUpdateCheckManually`
- [BUGFIX] `BITAuthenticator`: Fixed keychain warning alert showing app on launch if keychain is locked
- [BUGFIX] `BITAuthenticator`: Fixed a possible assertion problem with auto-authentication (when using custom SDK builds without assertions being disabled)
- [BUGFIX] `BITAuthenticator`: Added user email to crash report for beta builds if BITAuthenticator is set to BITAuthenticatorIdentificationTypeWebAuth
- [BUGFIX] Fixed more analyzer warnings
<br /><br/>

## Version 3.5.4

- [BUGFIX] Fix a possible crash before sending the crash report when the selector could not be found
- [BUGFIX] Fix a memory leak in keychain handling
<br /><br/>

## Version 3.5.3

- [NEW] Crash Reports now provide the selector name e.g. for crashes in `objc_MsgSend`
- [NEW] Add setter for global `userID`, `userName`, `userEmail`. Can be used instead of the delegates.
- [UPDATE] On device symbolication is now optional, disabled by default
- [BUGFIX] Fix for automatic authentication not always working correctly
- [BUGFIX] `BITFeedbackComposeViewControllerDelegate` now also works for compose view controller used by the feedback list view
- [BUGFIX] Fix typos in documentation
<br /><br/>

## Version 3.5.2

- [UPDATE] Make sure a log message appears in the console if the SDK is not setup on the main thread
- [BUGFIX] Fix usage time always being send as `0` instead of sending the actual usage time
- [BUGFIX] Fix "Install" button in the mandatory update alert not working and forcing users to use the "show" button and then install from the update view instead
- [BUGFIX] Fix possible unused function warnings
- [BUGFIX] Fix two warnings when `-Wshorten-64-to-32` is set.
- [BUGFIX] Fix typos in documentation
<br /><br/>

## Version 3.5.1

- General

  - [NEW] Add new initialize to make the configuration easier: `[BITHockeyManager configureWithIdentifier:]`
  - [NEW] Add `[BITHockeyManager testIdentifier]` to check if the SDK reaches the server. The result is shown on the HockeyApp website on success.
  - [UPDATE] `delegate` can now also be defined using the property directly (instead of using the configureWith methods)
  - [UPDATE] Use system provided Base64 encoding implementation
  - [UPDATE] Improved logic to choose the right `UIWindow` instance for dialogs
  - [BUGFIX] Fix compile issues when excluding all modules but crash reporting
  - [BUGFIX] Fix warning on implicit conversion from `CGImageAlphaInfo` to `CGBitmapInfo`
  - [BUGFIX] Fix warnings for implicit conversions of `UITextAlignment` and `UILineBreakMode`
  - [BUGFIX] Various additional smaller bug fixes
	<br /><br/>

- Crash Reporting

  - [NEW] Integrated PLCrashReporter 1.2 RC 2
  - [NEW] Add `generateTestCrash` method to more quickly test the crash reporting (automatically disabled in App Store environment!)
  - [NEW] Add PLCR header files to the public headers in the framework
  - [NEW] Add the option to define callbacks that will be executed prior to program termination after a crash has occurred. Callback code has to be async-safe!
  - [UPDATE] Change the default of `showAlwaysButton` property to `YES`
  - [BUGFIX] Always format date and timestamps in crash report in `en_US_POSIX` locale.
	<br /><br/>
  
- Feedback

  - [UPDATE] Use only one activity view controller per UIActivity
  - [BUGFIX] Fix delete button appearance in feedback list view on iOS 7 when swiping a feedback message
  - [BUGFIX] Comply to -[UIActivity activityDidFinish:] requirements
  - [BUGFIX] Use non-deprecated delegate method for `BITFeedbackActivity`
	<br /><br/>

- Ad-Hoc/Enterprise Authentication

  - [NEW] Automatic authorization when app was installed over the air. This still requires to call `[BITAuthenticator authenticateInstallation];` after calling `startManager`!
  - [UPDATE] Set the tintColor in the auth view and modal views navigation controller on iOS 7
  - [UPDATE] Show an alert if the authentication token could not be stored into the keychain
  - [UPDATE] Use UTF8 encoding for auth data
  - [UPDATE] Replace email placeholder texts
  - [BUGFIX] Make sure the authentication window is always correctly dismissed
  - [BUGFIX] Fixed memory issues
	<br /><br/>

- Ad-Hoc/Enterprise Updates

  - [NEW] Provide alert option to show mandatory update details
  - [NEW] Add button to expired page (and alert) that lets the user check for a new version (can be disabled using `disableUpdateCheckOptionWhenExpired`)
  - [UPDATE] Usage metrics are now stored in an independent file instead of using `NSUserDefaults`
	<br /><br/>
	

## Version 3.5.0

- General

  - [NEW] Added support for iOS 7
  - [NEW] Added support for arm64 architecture
  - [NEW] Added `BITStoreUpdateManager` for alerting the user of available App Store updates (disabled by default)
  - [NEW] Added `BITAuthenticator` class for authorizing installations (Ad-Hoc/Enterprise builds only!)
  - [NEW] Added support for apps starting in the background
  - [NEW] Added possibility to build custom frameworks including/excluding specific modules from the static library (see `HockeySDKFeatureConfig.h`)
  - [NEW] Added public access to the anonymous UUID that the SDK generates per app installation
  - [NEW] Added possibility to overwrite SDK specific localization strings in the apps localization files
  - [UPDATE] Updated localizations provided by [Wordcrafts.de](http://wordcrafts.de):
	Chinese, Dutch, English, French, German, Hungarian, Italian, Japanese, Portuguese, Brazilian-Portuguese, Romanian, Russian, Spanish
  - [UPDATE] User related data is now stored in the keychain instead of property files
  - [UPDATE] SDK documentation improvements
  - [BUGFIX] Fixed multiple compiler warnings
  - [BUGFIX] Various UI updates and fixes
  <br /><br/>

- Crash Reporting

  - [NEW] Integrated PLCrashReporter 1.2 beta 3
  - [NEW] Added optional support for Mach exceptions
  - [NEW] Added support for arm64
  - [UPDATE] PLCrashReporter build with `BIT` namespace to avoid collisions
  - [UPDATE] Crash reporting is automatically disabled when the app is invoked with the debugger!
  - [UPDATE] Automatically add the users UDID or email to crash reports in Ad-Hoc/Enterprise builds if they are provided by BITAuthenticator
	<br /><br/>

- Feedback

  - [NEW] New protocol to inform about incoming feedback messages, see `BITFeedbackManagerDelegate`
  - [UPDATE] Added method in `BITFeedbackComposeViewControllerDelegate` to let the app know if the user submitted a new message or cancelled it
	<br /><br/>

- App Store Updates

  - [NEW] Inform user when a new version is available in the App Store (optional, disabled by default)
	<br /><br/>


- Ad-Hoc/Enterprise Authentication

  - [NEW] `BITAuthenticator` identifies app installations, automatically disabled in App Store environments
  - [NEW] `BITAuthenticator` can identify the user through:
    - The email address of their HockeyApp account
    - Login with their HockeyApp account (does not work with Facebook accounts!)
    - Installation of the HockeyApp web-clip to provide the UDID (requires the app to handle URL callbacks)
    - Web based login with their HockeyApp account
  - [NEW] `BITAuthenticator` can require the authorization:
    - Never
    - On first app version launch
    - Whenever the app comes into foreground (requires the device to have a working internet connection)
  - [NEW] Option to customize the authentication flow
  - [NEW] Possibility to use an existing URL scheme
	<br /><br/>

- Ad-Hoc/Enterprise Updates

  - [UPDATE] Removed delegate for getting the UDID, please migrate to the new `BITAuthenticator`
  - [NEW] In-app updates are now only offered if the device matches the minimum OS version requirement
	<br /><br/>

---

## Version 3.5.0 RC 3

- General

  - [NEW] Added public access to the anonymous UUID that the SDK generates per app installation
  - [NEW] Added possibility to overwrite SDK specific localization strings in the apps localization files
  - [UPDATE] Podspec updates
  - [BUGFIX] Fixed memory leaks
  - [BUGFIX] Various minor bugfixes
  <br /><br/>

- Crash Reporting

  - [UPDATE] Integrated PLCrashReporter 1.2 beta 3
  - [BUGFIX] Fixed crash if minimum OS version isn't provided
  - [BUGFIX] Update private C function to use BIT namespace
  <br /><br/>
  
- Feedback

  - [BUGFIX] Fixed some layout issues in the user info screen
  <br /><br/>

- Ad-Hoc/Enterprise Updates

  - [BUGFIX] Fixed update view controller not showing updated content after using the check button
  - [BUGFIX] Fixed usage value being reset on every app cold start
  <br /><br/>

- Ad-Hoc/Enterprise Authentication

  - [NEW] Added web based user authentication
  - [UPDATE] IMPORTANT: You need to call `[[BITHockeyManager sharedHockeyManager].authenticator authenticateInstallation];` yourself after startup when the authentication and/or verification should be performed and when it is safe to present a modal view controller!
  - [UPDATE] Removed `automaticMode`. You now need to call `authenticateInstallation` when it is safe to do so or handle the complete process yourself.
  <br /><br/>

## Version 3.5.0 RC 2

- General

  - [BUGFIX] Remove assertions from release build
	<br /><br/>
	
- Ad-Hoc/Enterprise Updates

  - [BUGFIX] Add new iOS 7 icon sizes detection and adjust corner radius
	<br /><br/>

## Version 3.5.0 RC 1

- General

  - [UPDATE] Documentation improvements nearly everywhere
	<br /><br/>

- Crash Reporting

  - [UPDATE] Integrated PLCrashReporter 1.2 beta 2
  - [UPDATE] 64 bit crash reports now contain the correct architecture string
  - [UPDATE] Automatically add the users UDID or email to crash reports in Ad-Hoc/Enterprise builds if they are provided by BITAuthenticator
  - [BUGFIX] Fixed userName, userEmail and userID not being added to crash reports
	<br /><br/>

- App Store Updates

  - [UPDATE] Changed default update check interval to weekly
	<br /><br/>

- Ad-Hoc/Enterprise Authentication

  - [NEW] Redesigned API for easier usage and more flexibility (please check the documentation!)
  - [NEW] Added option to customize the authentication flow
  - [NEW] Added option to provide a custom parentViewController for presenting the UI
  - [NEW] Added possibility to use an existing URL scheme
  - [BUGFIX] Fixed authentication UI appearing after updating apps without changing the authentication settings
	<br /><br/>

- Ad-Hoc/Enterprise Updates

  - [UPDATE] Don't add icon gloss to icons when running on iOS 7
  - [BUGFIX] Fixed a few iOS 7 related UI problems in the update view
	<br /><br/>


## Version 3.5.0 Beta 3

- Feedback

  - [BUGFIX] Fix a layout issue with the compose feedback UI on the iPad with iOS 7 in landscape orientation
	<br /><br/>

- Ad-Hoc/Enterprise Authentication

  - [BUGFIX] Fix a possible crash in iOS 5
	<br /><br/>


## Version 3.5.0 Beta 2

- General

  - [NEW] Added support for apps starting in the background
  - [UPDATE] Added updated CocoaSpec
  - [BUGFIX] Various documentation improvements
	<br /><br/>

- Ad-Hoc/Enterprise Authentication

  - [BUGFIX] Fix duplicate count of installations
	<br /><br/>

- Ad-Hoc/Enterprise Updates

  - [BUGFIX] Update view not showing any versions
  - [BUGFIX] Fix a crash presenting the update view on iOS 5 and iOS 6
	<br /><br/>


## Version 3.5.0 Beta 1

- General

  - [NEW] Added support for iOS 7
  - [NEW] Added experimental support for arm64 architecture
  - [NEW] Added `BITStoreUpdateManager` for alerting the user of available App Store updates (disabled by default)
  - [NEW] Added `BITAuthenticator` class for authorizing installations (Ad-Hoc/Enterprise builds only!)
  - [NEW] Added possibility to build custom frameworks including/excluding specific modules from the static library (see `HockeySDKFeatureConfig.h`)
  - [UPDATE] User related data is now stored in the keychain instead of property files
  - [UPDATE] SDK documentation improvements
  - [BUGFIX] Fixed multiple compiler warnings
  - [BUGFIX] Fixed a few UI glitches, e.g. adjusting status bar style
	<br /><br/>

- Crash Reporting

  - [NEW] Integrated PLCrashReporter 1.2 beta 1
  - [NEW] Added optional support for Mach exceptions
  - [NEW] Experimental support for arm64 (will be tested and improved once devices are available)
  - [UPDATE] PLCrashReporter build with `BIT` namespace to avoid collisions
  - [UPDATE] Crash reporting is automatically disabled when the app is invoked with the debugger!
	<br /><br/>

- Feedback

  - [NEW] New protocol to inform about incoming feedback messages, see `BITFeedbackManagerDelegate`
  - [UPDATE] Added method in `BITFeedbackComposeViewControllerDelegate` to let the app know if the user submitted a new message or cancelled it
	<br /><br/>

- App Store Updates

  - [NEW] Inform user when a new version is available in the App Store (optional, disabled by default)
	<br /><br/>

- Ad-Hoc/Enterprise Updates and Authentication

  - [UPDATE] Removed delegate for getting the UDID, please migrate to the new `BITAuthenticator`
  - [NEW] In-app updates are now only offered if the device matches the minimum OS version requirement
  - [NEW] `BITAuthenticator` identifies app installations, automatically disabled in App Store environments
  - [NEW] `BITAuthenticator` can identify the user through:
    - The email address of his/her HockeyApp account
    - Login with his/her HockeyApp account (does not work with Facebook accounts!)
    - Installation of the HockeyApp web-clip to provide the UDID (requires the app to handle URL callbacks)
  - [NEW] `BITAuthenticator` can require the authorization:
    - Never
    - Optionally, i.e. the user can skip the dialog
    - On first app version launch
    - Whenever the app comes into foreground (requires the device to have a working internet connection)
	<br /><br/>


## Version 3.0.0

- General

	- [NEW] Added new Feedback module
	- [NEW] Minimum iOS Deployment version is now iOS 5.0
	- [NEW] Migrated to use ARC
	- [NEW] Added localizations provided by [Wordcrafts.de](http://wordcrafts.de):
	Chinese, English, French, German, Italian, Japanese, Portuguese, Brazilian-Portuguese, Russian, Spanish
	- [NEW] Added Romanian, Hungarian localization
	- [UPDATE] Updated integration and migration documentation
      - [Installation & Setup](http://www.hockeyapp.net/help/sdk/ios/3.0.0/docs/docs/Guide-Installation-Setup.html) (Recommended)
      - [Installation & Setup Advanced](http://www.hockeyapp.net/help/sdk/ios/3.0.0/docs/docs/Guide-Installation-Setup-Advanced.html) (Using Git submodule and Xcode sub-project)
      - [Migration from previous SDK Versions](http://www.hockeyapp.net/help/sdk/ios/3.0.0/docs/docs/Guide-Migration-Kits.html)
	- [UPDATE] Using embedded.framework for binary distribution containing everything needed in one package
	- [UPDATE] Improved Xcode project setup to only use one static library
	- [UPDATE] Providing build settings as `HockeySDK.xcconfig` file for easier setup
	- [UPDATE] Remove `-ObjC` from `Other Linker Flags`, since the SDK doesn't need it anymore
	- [UPDATE] Improved documentation
	- [UPDATE] Excluded binary UUID check from simulator builds, so unit test targets will work. But functionality based on binary UUID cannot be tested in the simulator, e.g. update without changing build version.
	- [BUGFIX] Fixed some new compiler warnings
	- [BUGFIX] Fixed some missing new lines at EOF
	- [BUGFIX] Make sure sure JSON serialization doesn't crash if the string is nil
	- [BUGFIX] Various additional minor fixes
	<br /><br/>

- Crash Reporting

	- [NEW] Added anonymous device ID to crash reports
	- [UPDATE] The following delegates in `BITCrashManagerDelegate` moved to `BITHockeyManagerDelegate`:
	- `- (NSString *)userNameForCrashManager:(BITCrashManager *)crashManager;` is now `- (NSString *)userNameForHockeyManager:(BITHockeyManager *)hockeyManager componentManager:(BITHockeyBaseManager *)componentManager;`
	- `- (NSString *)userEmailForCrashManager:(BITCrashManager *)crashManager;` is now `- (NSString *)userEmailForHockeyManager:(BITHockeyManager *)hockeyManager componentManager:(BITHockeyBaseManager *)componentManager;`
	- [BUGFIX] Moved calculation of time interval between startup and crash further up in the code, so delegates can use this information e.g. to add it into a log file
	- [BUGFIX] If a crash was detected but could not be read (if handling crashes on startup is implemented), the delegate is still called
	- [BUGFIX] Timestamp in crash report is now always UTC in en_US locale
	- [BUGFIX] Make sure crash reports incident identifier and key don't have special [] chars and some value
	<br /><br/>

- Feedback

	- [NEW] User feedback interface for direct communication with your users
	- [NEW] iOS 6 UIActivity component for integrating feedback
	- [NEW] When first opening the feedback list view, user details and show compose screen are automatically shown
	<br /><br/>

- Updating

	- [NEW] Support for In-App updates without changing `CFBundleVersion`
	- [UPDATE] Update UI modified to be more iOS 6 alike
	- [UPDATE] Update UI shows the company name next to the app name if defined in the backend
	- [UPDATE] Updated integration and migration documentation: [Installation & Setup](http://www.hockeyapp.net/help/sdk/ios/3.0.0/docs/docs/Guide-Installation-Setup.html) (Recommended), [Installation & Setup Advanced](http://www.hockeyapp.net/help/sdk/ios/3.0.0/docs/docs/Guide-Installation-Setup-Advanced.html) (Using Git submodule and Xcode sub-project), [Migration from previous SDK Versions](http://www.hockeyapp.net/help/sdk/ios/3.0.0/docs/docs/Guide-Migration-Kits.html)
      		
	- [BUGFIX] Fixed a problem showing the update UI animated if there TTNavigator class is present even though not being used

---

### Version 3.0.0 RC 1

- General:

    - [NEW] Added localizations provided by [Wordcrafts.de](http://wordcrafts.de):
      Chinese, English, French, German, Italian, Japanese, Portuguese, Brazilian-Portuguese, Russian, Spanish
    - [NEW] Added Romanian localization
    - [UPDATE] Documentation improvements
    - [UPDATE] Exclude binary UUID check from simulator builds, so unit test targets will work. But functionality based on binary UUID cannot be tested in the simulator, e.g. update without changing build version.
    - [BUGFIX] Cocoapods bugfix for preprocessor definitions
    - [BUGFIX] Various additional minor fixes

- Feedback:

    - [UPDATE] Only push user details screen automatically onto the list view once
    - [BUGFIX] Show proper missing user name or email instead of showing `(null)` in a button
    - [BUGFIX] Various fixes to changing the `requireUserEmail` and `requireUserName` values

    
### Version 3.0.0b5

- General:

    - [NEW] Remove `-ObjC` from `Other Linker Flags`, since the SDK doesn't need it
    - [NEW] Update localizations (german, croatian)
    - [BUGFIX] Fix some new compiler warnings
    - [BUGFIX] Fix some missing new lines at EOF
    - [BUGFIX] Make sure sure JSON serialization doesn't crash if the string is nil

- Crash Reporting:

    - [NEW] Add anonymous device ID to crash reports
    - [BUGFIX] Move calculation of time interval between startup and crash further up in the code, so delegates can use this information e.g. to add it into a log file
    - [BUGFIX] Call delegate also if a crash was detected but could not be read (if handling crashes on startup is implemented)
    - [BUGFIX] Format timestamp in crash report to be always UTC in en_US locale
    - [BUGFIX] Make sure crash reports incident identifier and key don't have special [] chars and some value

- Feedback:

    - [NEW] Ask user details and show compose screen automatically on first opening feedback list view
    - [BUGFIX] Fix some users own messages re-appearing after deleting them
    - [BUGFIX] Problems displaying feedback list view in a navigation hierarchy

- Updating:

    - [BUGFIX] Fix a problem showing the update UI animated if there TTNavigator class is present even though not being used
    
### Version 3.0.0b4

- Crash Reporting:

    - [BUGFIX] Fix a crash if `username`, `useremail` or `userid` delegate method returns `nil` and trying to send a crash report

- Feedback:

    - [BUGFIX] Fix user data UI not always being presented as a form sheet on the iPad
    
- Updating:

    - [BUGFIX] Fix a problem showing the update UI animated if there TTNavigator class is present even though not being used
    
### Version 3.0.0b3

- General:

    - [BUGFIX] Exchange some more prefixes of TTTAttributedLabel class that have been missed out
    - [BUGFIX] Fix some new compiler warnings

- Crash Reporting:

    - [BUGFIX] Format timestamp in crash report to be always UTC in en_US locale

### Version 3.0.0b2

- General:

    - [BUGFIX] Add missing header files to the binary distribution
    - [BUGFIX] Add missing new lines of two header files
    
### Version 3.0.0b1

- General:

    - [NEW] Feedback component
    - [NEW] Minimum iOS Deployment version is now iOS 5.0
    - [NEW] Migrated to use ARC
    - [UPDATE] Improved Xcode project setup to only use one static library
    - [UPDATE] Providing build settings as `HockeySDK.xcconfig` file for easier setup
    - [UPDATE] Using embedded.framework for binary distribution containing everything needed in one package
    
- Feedback:

    - [NEW] User feedback interface for direct communication with your users
    - [NEW] iOS 6 UIActivity component for integrating feedback

- Updating:

    - [NEW] Support for In-App updates without changing `CFBundleVersion`
    - [UPDATE] Update UI modified to be more iOS 6 alike
    - [UPDATE] Update UI shows the company name next to the app name if defined in the backend


## Version 2.5.5

- General:

    - [BUGFIX] Fix some new compiler warnings

- Crash Reporting:

    - [NEW] Add anonymous device ID to crash reports
    - [BUGFIX] Move calculation of time interval between startup and crash further up in the code, so delegates can use this information e.g. to add it into a log file
    - [BUGFIX] Call delegate also if a crash was detected but could not be read (if handling crashes on startup is implemented)
    - [BUGFIX] Format timestamp in crash report to be always UTC in en_US locale
    - [BUGFIX] Make sure crash reports incident identifier and key don't have special [] chars and some value

- Updating:

    - [BUGFIX] Fix a problem showing the update UI animated if there TTNavigator class is present even though not being used

## Version 2.5.4

- General:

    - Declared as final release, since everything in 2.5.4b3 is working as expected

### Version 2.5.4b3

- General:

    - [NEW] Atlassian JMC support disabled (Use subproject integration if you want it)

### Version 2.5.4b2

- Crash Reporting:

    - [UPDATE] Migrate pre v2.5 auto send user setting
    - [BUGFIX] The alert option 'Auto Send' did not persist correctly

- Updating:

    - [BUGFIX] Authorization option did not persist correctly and caused authorization to re-appear on every cold app start

### Version 2.5.4b1

- General:

    - [NEW] JMC support is removed from binary distribution, requires the compiler preprocessor definition `JIRA_MOBILE_CONNECT_SUPPORT_ENABLED=1` to be linked. Enabled when using the subproject
    - [BUGFIX] Fix compiler warnings when using Cocoapods

- Updating:

    - [BUGFIX] `expiryDate` property not working correctly

## Version 2.5.3

- General:

    - [BUGFIX] Fix checking validity of live identifier not working correctly

## Version 2.5.2

- General:

    - Declared as final release, since everything in 2.5.2b2 is working as expected

### Version 2.5.2b2

- General:

    - [NEW] Added support for armv7s architecture

- Updating:

    - [BUGFIX] Fix update checks not done when the app becomes active again


### Version 2.5.2b1

- General:

    - [NEW] Replace categories with C functions, so the `Other Linker Flag` `-ObjC` and `-all_load` won't not be needed for integration
	- [BUGFIX] Some code style fixes and missing new lines in headers at EOF

- Crash Reporting:

    - [NEW] PLCrashReporter framework now linked into the HockeySDK framework, so that won't be needed to be added separately any more
    - [NEW] Add some error handler detection to optionally notify the developer of multiple handlers that could cause crashes not to be reported to HockeyApp
    - [NEW] Show an error in the console if an older version of PLCrashReporter is linked
    - [NEW] Make sure the app doesn't crash if the developer forgot to delete the old PLCrashReporter version and the framework search path is still pointing to it

- Updating:

    - [BUGFIX] Fix disabling usage tracking and expiry check not working if `checkForUpdateOnLaunch` is set to NO
    - [BUGFIX] `disableUpdateManager` wasn't working correctly
    - [BUGFIX] If the server doesn't return any app versions, don't handle this as an error, but show a warning in the console when `debugLogging` is enabled

## Version 2.5.1

- General:

	- [BUGFIX] Typo in delegate `shouldUseLiveIdentifier` of `BITHockeyManagerDelegate`
	- [BUGFIX] Default updateManager delegate wasn't set

- Crash Reporting:

	- [BUGFIX] Crash when developer sends the notification `BITHockeyNetworkDidBecomeReachableNotification`


## Version 2.5

- General:

	- [NEW] Unified SDK for accessing HockeyApp on iOS

		- Requires iOS 4.0 or newer

		- Replaces the previous separate SDKs for iOS: HockeyKit and QuincyKit.
		
		  The previous SDKs are still available and are still working. But future
		  HockeyApp features will only be integrated in this new unified SDK.

		- Integration either as framework or Xcode subproject using the sourcecode
		
		  Check out [Installation & Setup](Guide-Installation-Setup)

	- [NEW] Cleaned up public interfaces and internal processing all across the SDK

	- [NEW] [AppleDoc](http://gentlebytes.com/appledoc/) based documentation and HowTos
	
		This allows the documentation to be generated into HTML or DocSet.

- Crash Reporting:

	- [NEW] Workflow to handle crashes that happen on startup.
	
		Check out [How to handle crashes on startup](HowTo-Handle-Crashes-On-Startup) for more details.

	- [NEW] Symbolicate iOS calls async-safe on the device

	- [NEW] Single property/option to deactivate, require user to agree submitting and autosubmit
		
		E.g. implement a settings screen with the three options and set
		`[BITCrashManager crashManagerStatus]` to the desired user value.

	- [UPDATED] Updated [PLCrashReporter](https://code.google.com/p/plcrashreporter/) with updates and bugfixes (source available on [GitHub](https://github.com/bitstadium/PLCrashReporter))

	- [REMOVED] Feedback for Crash Groups Status
		
		Please keep using QuincyKit for now if you want this feature. This feature needs to be
		redesigned on SDK and server side to be more efficient and easier to use.

- Updating:

	- [NEW] Expire beta versions with a given date

	- [REMOVED] Settings screen

		If you want users to be able not to send analytics data, implement the
		`[BITUpdateManagerDelegate updateManagerShouldSendUsageData:]` delegate and return
		the value depending on what the user defines in your settings UI.<|MERGE_RESOLUTION|>--- conflicted
+++ resolved
@@ -1,8 +1,7 @@
-<<<<<<< HEAD
 ## Version 4.0-Alpha.1
 
 - [NEW] Added `BITTelemetryManager` to track users and sessions
-=======
+
 ## Version 3.8.4
 
 - [BUGFIX] Fix a missing header in the `HockeySDK.h` umbrella
@@ -21,7 +20,6 @@
 - [BUGFIX] Fix several small issues in our CrashOnly builds
 - [BUGFIX] Minor fixes for memory leaks
 - [BUGFIX] Fix crashes because completion blocks were not properly dispatched on the main thread
->>>>>>> 61c767c5
 
 ## Version 3.8.2
 
