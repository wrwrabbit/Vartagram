--- conflicted
+++ resolved
@@ -2885,6 +2885,32 @@
                     })
                 }
             
+                public static func search(flags: Int32, peer: Api.InputPeer, q: String, fromId: Api.InputUser?, filter: Api.MessagesFilter, minDate: Int32, maxDate: Int32, offsetId: Int32, addOffset: Int32, limit: Int32, maxId: Int32, minId: Int32, hash: Int32) -> (FunctionDescription, Buffer, DeserializeFunctionResponse<Api.messages.Messages>) {
+                    let buffer = Buffer()
+                    buffer.appendInt32(-2045448344)
+                    serializeInt32(flags, buffer: buffer, boxed: false)
+                    peer.serialize(buffer, true)
+                    serializeString(q, buffer: buffer, boxed: false)
+                    if Int(flags) & Int(1 << 0) != 0 {fromId!.serialize(buffer, true)}
+                    filter.serialize(buffer, true)
+                    serializeInt32(minDate, buffer: buffer, boxed: false)
+                    serializeInt32(maxDate, buffer: buffer, boxed: false)
+                    serializeInt32(offsetId, buffer: buffer, boxed: false)
+                    serializeInt32(addOffset, buffer: buffer, boxed: false)
+                    serializeInt32(limit, buffer: buffer, boxed: false)
+                    serializeInt32(maxId, buffer: buffer, boxed: false)
+                    serializeInt32(minId, buffer: buffer, boxed: false)
+                    serializeInt32(hash, buffer: buffer, boxed: false)
+                    return (FunctionDescription(name: "messages.search", parameters: [("flags", flags), ("peer", peer), ("q", q), ("fromId", fromId), ("filter", filter), ("minDate", minDate), ("maxDate", maxDate), ("offsetId", offsetId), ("addOffset", addOffset), ("limit", limit), ("maxId", maxId), ("minId", minId), ("hash", hash)]), buffer, DeserializeFunctionResponse { (buffer: Buffer) -> Api.messages.Messages? in
+                        let reader = BufferReader(buffer)
+                        var result: Api.messages.Messages?
+                        if let signature = reader.readInt32() {
+                            result = Api.parse(reader, signature: signature) as? Api.messages.Messages
+                        }
+                        return result
+                    })
+                }
+            
                 public static func toggleDialogPin(flags: Int32, peer: Api.InputDialogPeer) -> (FunctionDescription, Buffer, DeserializeFunctionResponse<Api.Bool>) {
                     let buffer = Buffer()
                     buffer.appendInt32(-1489903017)
@@ -3656,11 +3682,6 @@
                     })
                 }
             
-<<<<<<< HEAD
-                public static func getMessagesViews(peer: Api.InputPeer, id: [Int32], increment: Api.Bool) -> (FunctionDescription, Buffer, DeserializeFunctionResponse<[Api.MessageViews]>) {
-                    let buffer = Buffer()
-                    buffer.appendInt32(-39035462)
-=======
                 public static func getReplies(peer: Api.InputPeer, msgId: Int32, offsetId: Int32, addOffset: Int32, limit: Int32, maxId: Int32, minId: Int32, hash: Int32) -> (FunctionDescription, Buffer, DeserializeFunctionResponse<Api.messages.Messages>) {
                     let buffer = Buffer()
                     buffer.appendInt32(-39505956)
@@ -3716,7 +3737,6 @@
                 public static func getMessagesViews(peer: Api.InputPeer, id: [Int32], increment: Api.Bool) -> (FunctionDescription, Buffer, DeserializeFunctionResponse<Api.messages.MessageViews>) {
                     let buffer = Buffer()
                     buffer.appendInt32(1468322785)
->>>>>>> 8e9a0da2
                     peer.serialize(buffer, true)
                     buffer.appendInt32(481674261)
                     buffer.appendInt32(Int32(id.count))
@@ -3724,78 +3744,28 @@
                         serializeInt32(item, buffer: buffer, boxed: false)
                     }
                     increment.serialize(buffer, true)
-<<<<<<< HEAD
-                    return (FunctionDescription(name: "messages.getMessagesViews", parameters: [("peer", peer), ("id", id), ("increment", increment)]), buffer, DeserializeFunctionResponse { (buffer: Buffer) -> [Api.MessageViews]? in
-                        let reader = BufferReader(buffer)
-                        var result: [Api.MessageViews]?
-                        if let _ = reader.readInt32() {
-                            result = Api.parseVector(reader, elementSignature: 0, elementType: Api.MessageViews.self)
-=======
                     return (FunctionDescription(name: "messages.getMessagesViews", parameters: [("peer", peer), ("id", id), ("increment", increment)]), buffer, DeserializeFunctionResponse { (buffer: Buffer) -> Api.messages.MessageViews? in
                         let reader = BufferReader(buffer)
                         var result: Api.messages.MessageViews?
                         if let signature = reader.readInt32() {
                             result = Api.parse(reader, signature: signature) as? Api.messages.MessageViews
->>>>>>> 8e9a0da2
-                        }
-                        return result
-                    })
-                }
-            
-<<<<<<< HEAD
-                public static func searchGlobal(flags: Int32, folderId: Int32?, q: String, filter: Api.MessagesFilter, minDate: Int32, maxDate: Int32, offsetRate: Int32, offsetPeer: Api.InputPeer, offsetId: Int32, limit: Int32) -> (FunctionDescription, Buffer, DeserializeFunctionResponse<Api.messages.Messages>) {
-                    let buffer = Buffer()
-                    buffer.appendInt32(1271290010)
-=======
+                        }
+                        return result
+                    })
+                }
+            
                 public static func searchGlobal(flags: Int32, folderId: Int32?, q: String, filter: Api.MessagesFilter, offsetRate: Int32, offsetPeer: Api.InputPeer, offsetId: Int32, limit: Int32) -> (FunctionDescription, Buffer, DeserializeFunctionResponse<Api.messages.Messages>) {
                     let buffer = Buffer()
                     buffer.appendInt32(1934479725)
->>>>>>> 8e9a0da2
                     serializeInt32(flags, buffer: buffer, boxed: false)
                     if Int(flags) & Int(1 << 0) != 0 {serializeInt32(folderId!, buffer: buffer, boxed: false)}
                     serializeString(q, buffer: buffer, boxed: false)
                     filter.serialize(buffer, true)
-<<<<<<< HEAD
-                    serializeInt32(minDate, buffer: buffer, boxed: false)
-                    serializeInt32(maxDate, buffer: buffer, boxed: false)
-=======
->>>>>>> 8e9a0da2
                     serializeInt32(offsetRate, buffer: buffer, boxed: false)
                     offsetPeer.serialize(buffer, true)
                     serializeInt32(offsetId, buffer: buffer, boxed: false)
                     serializeInt32(limit, buffer: buffer, boxed: false)
-<<<<<<< HEAD
-                    return (FunctionDescription(name: "messages.searchGlobal", parameters: [("flags", flags), ("folderId", folderId), ("q", q), ("filter", filter), ("minDate", minDate), ("maxDate", maxDate), ("offsetRate", offsetRate), ("offsetPeer", offsetPeer), ("offsetId", offsetId), ("limit", limit)]), buffer, DeserializeFunctionResponse { (buffer: Buffer) -> Api.messages.Messages? in
-                        let reader = BufferReader(buffer)
-                        var result: Api.messages.Messages?
-                        if let signature = reader.readInt32() {
-                            result = Api.parse(reader, signature: signature) as? Api.messages.Messages
-                        }
-                        return result
-                    })
-                }
-            
-                public static func search(flags: Int32, peer: Api.InputPeer, q: String, fromId: Api.InputUser?, topMsgId: Int32?, filter: Api.MessagesFilter, minDate: Int32, maxDate: Int32, offsetId: Int32, addOffset: Int32, limit: Int32, maxId: Int32, minId: Int32, hash: Int32) -> (FunctionDescription, Buffer, DeserializeFunctionResponse<Api.messages.Messages>) {
-                    let buffer = Buffer()
-                    buffer.appendInt32(1310163211)
-                    serializeInt32(flags, buffer: buffer, boxed: false)
-                    peer.serialize(buffer, true)
-                    serializeString(q, buffer: buffer, boxed: false)
-                    if Int(flags) & Int(1 << 0) != 0 {fromId!.serialize(buffer, true)}
-                    if Int(flags) & Int(1 << 1) != 0 {serializeInt32(topMsgId!, buffer: buffer, boxed: false)}
-                    filter.serialize(buffer, true)
-                    serializeInt32(minDate, buffer: buffer, boxed: false)
-                    serializeInt32(maxDate, buffer: buffer, boxed: false)
-                    serializeInt32(offsetId, buffer: buffer, boxed: false)
-                    serializeInt32(addOffset, buffer: buffer, boxed: false)
-                    serializeInt32(limit, buffer: buffer, boxed: false)
-                    serializeInt32(maxId, buffer: buffer, boxed: false)
-                    serializeInt32(minId, buffer: buffer, boxed: false)
-                    serializeInt32(hash, buffer: buffer, boxed: false)
-                    return (FunctionDescription(name: "messages.search", parameters: [("flags", flags), ("peer", peer), ("q", q), ("fromId", fromId), ("topMsgId", topMsgId), ("filter", filter), ("minDate", minDate), ("maxDate", maxDate), ("offsetId", offsetId), ("addOffset", addOffset), ("limit", limit), ("maxId", maxId), ("minId", minId), ("hash", hash)]), buffer, DeserializeFunctionResponse { (buffer: Buffer) -> Api.messages.Messages? in
-=======
                     return (FunctionDescription(name: "messages.searchGlobal", parameters: [("flags", flags), ("folderId", folderId), ("q", q), ("filter", filter), ("offsetRate", offsetRate), ("offsetPeer", offsetPeer), ("offsetId", offsetId), ("limit", limit)]), buffer, DeserializeFunctionResponse { (buffer: Buffer) -> Api.messages.Messages? in
->>>>>>> 8e9a0da2
                         let reader = BufferReader(buffer)
                         var result: Api.messages.Messages?
                         if let signature = reader.readInt32() {
@@ -5490,6 +5460,34 @@
                     })
                 }
             
+                public static func getPromoData() -> (FunctionDescription, Buffer, DeserializeFunctionResponse<Api.help.PromoData>) {
+                    let buffer = Buffer()
+                    buffer.appendInt32(-1063816159)
+                    
+                    return (FunctionDescription(name: "help.getPromoData", parameters: []), buffer, DeserializeFunctionResponse { (buffer: Buffer) -> Api.help.PromoData? in
+                        let reader = BufferReader(buffer)
+                        var result: Api.help.PromoData?
+                        if let signature = reader.readInt32() {
+                            result = Api.parse(reader, signature: signature) as? Api.help.PromoData
+                        }
+                        return result
+                    })
+                }
+            
+                public static func hidePromoData(peer: Api.InputPeer) -> (FunctionDescription, Buffer, DeserializeFunctionResponse<Api.Bool>) {
+                    let buffer = Buffer()
+                    buffer.appendInt32(505748629)
+                    peer.serialize(buffer, true)
+                    return (FunctionDescription(name: "help.hidePromoData", parameters: [("peer", peer)]), buffer, DeserializeFunctionResponse { (buffer: Buffer) -> Api.Bool? in
+                        let reader = BufferReader(buffer)
+                        var result: Api.Bool?
+                        if let signature = reader.readInt32() {
+                            result = Api.parse(reader, signature: signature) as? Api.Bool
+                        }
+                        return result
+                    })
+                }
+            
                 public static func editUserInfo(userId: Api.InputUser, message: String, entities: [Api.MessageEntity]) -> (FunctionDescription, Buffer, DeserializeFunctionResponse<Api.help.UserInfo>) {
                     let buffer = Buffer()
                     buffer.appendInt32(1723407216)
@@ -5519,34 +5517,6 @@
                         var result: Api.help.UserInfo?
                         if let signature = reader.readInt32() {
                             result = Api.parse(reader, signature: signature) as? Api.help.UserInfo
-                        }
-                        return result
-                    })
-                }
-            
-                public static func getPromoData() -> (FunctionDescription, Buffer, DeserializeFunctionResponse<Api.help.PromoData>) {
-                    let buffer = Buffer()
-                    buffer.appendInt32(-1063816159)
-                    
-                    return (FunctionDescription(name: "help.getPromoData", parameters: []), buffer, DeserializeFunctionResponse { (buffer: Buffer) -> Api.help.PromoData? in
-                        let reader = BufferReader(buffer)
-                        var result: Api.help.PromoData?
-                        if let signature = reader.readInt32() {
-                            result = Api.parse(reader, signature: signature) as? Api.help.PromoData
-                        }
-                        return result
-                    })
-                }
-            
-                public static func hidePromoData(peer: Api.InputPeer) -> (FunctionDescription, Buffer, DeserializeFunctionResponse<Api.Bool>) {
-                    let buffer = Buffer()
-                    buffer.appendInt32(505748629)
-                    peer.serialize(buffer, true)
-                    return (FunctionDescription(name: "help.hidePromoData", parameters: [("peer", peer)]), buffer, DeserializeFunctionResponse { (buffer: Buffer) -> Api.Bool? in
-                        let reader = BufferReader(buffer)
-                        var result: Api.Bool?
-                        if let signature = reader.readInt32() {
-                            result = Api.parse(reader, signature: signature) as? Api.Bool
                         }
                         return result
                     })
@@ -6938,6 +6908,20 @@
                     })
                 }
             
+                public static func updateProfilePhoto(id: Api.InputPhoto) -> (FunctionDescription, Buffer, DeserializeFunctionResponse<Api.photos.Photo>) {
+                    let buffer = Buffer()
+                    buffer.appendInt32(1926525996)
+                    id.serialize(buffer, true)
+                    return (FunctionDescription(name: "photos.updateProfilePhoto", parameters: [("id", id)]), buffer, DeserializeFunctionResponse { (buffer: Buffer) -> Api.photos.Photo? in
+                        let reader = BufferReader(buffer)
+                        var result: Api.photos.Photo?
+                        if let signature = reader.readInt32() {
+                            result = Api.parse(reader, signature: signature) as? Api.photos.Photo
+                        }
+                        return result
+                    })
+                }
+            
                 public static func uploadProfilePhoto(flags: Int32, file: Api.InputFile?, video: Api.InputFile?, videoStartTs: Double?) -> (FunctionDescription, Buffer, DeserializeFunctionResponse<Api.photos.Photo>) {
                     let buffer = Buffer()
                     buffer.appendInt32(-1980559511)
@@ -6946,20 +6930,6 @@
                     if Int(flags) & Int(1 << 1) != 0 {video!.serialize(buffer, true)}
                     if Int(flags) & Int(1 << 2) != 0 {serializeDouble(videoStartTs!, buffer: buffer, boxed: false)}
                     return (FunctionDescription(name: "photos.uploadProfilePhoto", parameters: [("flags", flags), ("file", file), ("video", video), ("videoStartTs", videoStartTs)]), buffer, DeserializeFunctionResponse { (buffer: Buffer) -> Api.photos.Photo? in
-                        let reader = BufferReader(buffer)
-                        var result: Api.photos.Photo?
-                        if let signature = reader.readInt32() {
-                            result = Api.parse(reader, signature: signature) as? Api.photos.Photo
-                        }
-                        return result
-                    })
-                }
-            
-                public static func updateProfilePhoto(id: Api.InputPhoto) -> (FunctionDescription, Buffer, DeserializeFunctionResponse<Api.photos.Photo>) {
-                    let buffer = Buffer()
-                    buffer.appendInt32(1926525996)
-                    id.serialize(buffer, true)
-                    return (FunctionDescription(name: "photos.updateProfilePhoto", parameters: [("id", id)]), buffer, DeserializeFunctionResponse { (buffer: Buffer) -> Api.photos.Photo? in
                         let reader = BufferReader(buffer)
                         var result: Api.photos.Photo?
                         if let signature = reader.readInt32() {
