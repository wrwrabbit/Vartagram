import Foundation
import SwiftSignalKit
import Postbox
import TelegramApi
import NetworkLogging
import ManagedFile

public func registerLoggingFunctions() {
    setBridgingTraceFunction({ domain, what in
        if let what = what {
            if let domain = domain {
                Logger.shared.log(domain, what as String)
            } else {
                Logger.shared.log("", what as String)
            }
        }
    })
    setBridgingShortTraceFunction({ domain, what in
        if let what = what {
            if let domain = domain {
                Logger.shared.shortLog(domain, what as String)
            } else {
                Logger.shared.shortLog("", what as String)
            }
        }
    })
    setTelegramApiLogger({ what in
        Logger.shared.log("Api", what as String)
        Logger.shared.shortLog("Api", what as String)
    })
}

private var sharedLogger: Logger?

private let binaryEventMarker: UInt64 = 0xcadebabef00dcafe

public final class Logger {
    private let queue = Queue(name: "org.telegram.Telegram.log", qos: .utility)
    private let maxLength: Int = 2 * 1024 * 1024
    private let maxShortLength: Int = 1 * 1024 * 1024
    private let maxFiles: Int = 20
    
    private let rootPath: String
    private let basePath: String
    private var file: (ManagedFile, Int)?
    private var shortFile: (ManagedFile, Int)?
    
    public var logToFile: Bool = false {
        didSet {
            let oldEnabled = self.logToConsole || oldValue
            let newEnabled = self.logToConsole || self.logToFile
            if oldEnabled != newEnabled {
                NetworkSetLoggingEnabled(newEnabled)
            }
        }
    }
    public var logToConsole: Bool = false {
        didSet {
            let oldEnabled = self.logToFile || oldValue
            let newEnabled = self.logToFile || self.logToConsole
            if oldEnabled != newEnabled {
                NetworkSetLoggingEnabled(newEnabled)
            }
        }
    }
    public var redactSensitiveData: Bool = true
    
    public static func setSharedLogger(_ logger: Logger) {
        sharedLogger = logger
        setPostboxLogger({ s in
            Logger.shared.log("Postbox", s)
            Logger.shared.shortLog("Postbox", s)
        }, sync: {
            Logger.shared.sync()
        })
    }
    
    public static var shared: Logger {
        if let sharedLogger = sharedLogger {
            return sharedLogger
        } else {
            assertionFailure()
            let tempLogger = Logger(rootPath: "", basePath: "")
            tempLogger.logToFile = false
            tempLogger.logToConsole = false
            return tempLogger
        }
    }
    
    public init(rootPath: String, basePath: String) {
        self.rootPath = rootPath
        self.basePath = basePath
    }
    
<<<<<<< HEAD
    #if TEST_BUILD
=======
    public func sync() {
        self.queue.sync {
            if let (currentFile, _) = self.file {
                let _ = currentFile.sync()
            }
        }
    }
    
>>>>>>> 33891eff
    public func collectLogs(prefix: String? = nil) -> Signal<[(String, String)], NoError> {
        return Signal { subscriber in
            self.queue.async {
                let logsPath: String
                if let prefix = prefix {
                    logsPath = self.rootPath + prefix
                } else {
                    logsPath = self.basePath
                }
                
                var result: [(Date, String, String)] = []
                if let files = try? FileManager.default.contentsOfDirectory(at: URL(fileURLWithPath: logsPath), includingPropertiesForKeys: [URLResourceKey.creationDateKey], options: []) {
                    for url in files {
                        if url.lastPathComponent.hasPrefix("log-") {
                            if let creationDate = (try? url.resourceValues(forKeys: Set([.creationDateKey])))?.creationDate {
                                result.append((creationDate, url.lastPathComponent, url.path))
                            }
                        }
                    }
                }
                result.sort(by: { $0.0 < $1.0 })
                subscriber.putNext(result.map { ($0.1, $0.2) })
                subscriber.putCompletion()
            }
            
            return EmptyDisposable
        }
    }
    
    public func collectLogs(basePath: String) -> Signal<[(String, String)], NoError> {
        return Signal { subscriber in
            self.queue.async {
                let logsPath: String = basePath
                
                var result: [(Date, String, String)] = []
                if let files = try? FileManager.default.contentsOfDirectory(at: URL(fileURLWithPath: logsPath), includingPropertiesForKeys: [URLResourceKey.creationDateKey], options: []) {
                    for url in files {
                        if url.lastPathComponent.hasPrefix("log-") {
                            if let creationDate = (try? url.resourceValues(forKeys: Set([.creationDateKey])))?.creationDate {
                                result.append((creationDate, url.lastPathComponent, url.path))
                            }
                        }
                    }
                }
                result.sort(by: { $0.0 < $1.0 })
                subscriber.putNext(result.map { ($0.1, $0.2) })
                subscriber.putCompletion()
            }
            
            return EmptyDisposable
        }
    }
    
    public func collectShortLogFiles() -> Signal<[(String, String)], NoError> {
        return Signal { subscriber in
            self.queue.async {
                var result: [(Date, String, String)] = []
                if let files = try? FileManager.default.contentsOfDirectory(at: URL(fileURLWithPath: self.basePath), includingPropertiesForKeys: [URLResourceKey.creationDateKey], options: []) {
                    for url in files {
                        if url.lastPathComponent.hasPrefix("critlog-") {
                            if let creationDate = (try? url.resourceValues(forKeys: Set([.creationDateKey])))?.creationDate {
                                result.append((creationDate, url.lastPathComponent, url.path))
                            }
                        }
                    }
                }
                result.sort(by: { $0.0 < $1.0 })
                subscriber.putNext(result.map { ($0.1, $0.2) })
                subscriber.putCompletion()
            }
            
            return EmptyDisposable
        }
    }
    #endif
    
    public func collectShortLog() -> Signal<[(Double, String)], NoError> {
        return Signal { subscriber in
            self.queue.async {
                var result: [(Date, String, String)] = []
                if let files = try? FileManager.default.contentsOfDirectory(at: URL(fileURLWithPath: self.basePath), includingPropertiesForKeys: [URLResourceKey.creationDateKey], options: []) {
                    for url in files {
                        if url.lastPathComponent.hasPrefix("critlog-") {
                            if let creationDate = (try? url.resourceValues(forKeys: Set([.creationDateKey])))?.creationDate {
                                result.append((creationDate, url.lastPathComponent, url.path))
                            }
                        }
                    }
                }
                result.sort(by: { $0.0 < $1.0 })
                
                var events: [(Double, String)] = []
                for (_, _, filePath) in result.reversed() {
                    var fileEvents: [(Double, String)] = []
                    if let data = try? Data(contentsOf: URL(fileURLWithPath: filePath), options: .mappedRead) {
                        let dataLength = data.count
                        data.withUnsafeBytes { rawBytes -> Void in
                            let bytes = rawBytes.baseAddress!.assumingMemoryBound(to: Int8.self)

                            var offset = 0
                            while offset < dataLength {
                                let remainingLength = dataLength - offset
                                if remainingLength < 8 + 4 + 8 {
                                    break
                                }
                                var maybeMarker: UInt64 = 0
                                memcpy(&maybeMarker, bytes.advanced(by: offset), 8)
                                if maybeMarker == binaryEventMarker {
                                    var length: Int32 = 0
                                    memcpy(&length, bytes.advanced(by: offset + 8), 4)
                                    if length < 0 || length > dataLength - offset {
                                        offset += 1
                                    } else {
                                        var timestamp: Double = 0.0
                                        memcpy(&timestamp, bytes.advanced(by: offset + 8 + 4), 8)
                                        let eventStringData = Data(bytes: bytes.advanced(by: offset + 8 + 4 + 8), count: Int(length - 8))
                                        if let string = String(data: eventStringData, encoding: .utf8) {
                                            fileEvents.append((timestamp, string))
                                        }
                                        offset += 8 + 4 + Int(length)
                                    }
                                } else {
                                    offset += 1
                                }
                            }
                        }
                        
                        events.append(contentsOf: fileEvents.reversed())
                        if events.count > 1000 {
                            break
                        }
                    }
                }
                if events.count > 1000 {
                    events.removeLast(events.count - 1000)
                }
                subscriber.putNext(events)
                subscriber.putCompletion()
            }
            
            return EmptyDisposable
        }
    }
    
    public func log(_ tag: String, _ what: @autoclosure () -> String) {
        if !self.logToFile && !self.logToConsole {
            return
        }
        
        let string = what()
        
        var rawTime = time_t()
        time(&rawTime)
        var timeinfo = tm()
        localtime_r(&rawTime, &timeinfo)
        
        var curTime = timeval()
        gettimeofday(&curTime, nil)
        let milliseconds = curTime.tv_usec / 1000
        
        var consoleContent: String?
        if self.logToConsole {
            let content = String(format: "[%@] %d-%d-%d %02d:%02d:%02d.%03d %@", arguments: [tag, Int(timeinfo.tm_year) + 1900, Int(timeinfo.tm_mon + 1), Int(timeinfo.tm_mday), Int(timeinfo.tm_hour), Int(timeinfo.tm_min), Int(timeinfo.tm_sec), Int(milliseconds), string])
            consoleContent = content
            print(content)
        }
        
        if self.logToFile {
            self.queue.async {
                let content: String
                if let consoleContent = consoleContent {
                    content = consoleContent
                } else {
                    content = String(format: "[%@] %d-%d-%d %02d:%02d:%02d.%03d %@", arguments: [tag, Int(timeinfo.tm_year) + 1900, Int(timeinfo.tm_mon + 1), Int(timeinfo.tm_mday), Int(timeinfo.tm_hour), Int(timeinfo.tm_min), Int(timeinfo.tm_sec), Int(milliseconds), string])
                }
                
                var currentFile: ManagedFile?
                var openNew = false
                if let (file, length) = self.file {
                    if length >= self.maxLength {
                        self.file = nil
                        openNew = true
                    } else {
                        currentFile = file
                    }
                } else {
                    openNew = true
                }
                if openNew {
                    let _ = try? FileManager.default.createDirectory(atPath: self.basePath, withIntermediateDirectories: true, attributes: nil)
                    
                    var createNew = false
                    if let files = try? FileManager.default.contentsOfDirectory(at: URL(fileURLWithPath: self.basePath), includingPropertiesForKeys: [URLResourceKey.creationDateKey], options: []) {
                        var minCreationDate: (Date, URL)?
                        var maxCreationDate: (Date, URL)?
                        var count = 0
                        for url in files {
                            if url.lastPathComponent.hasPrefix("log-") {
                                if let values = try? url.resourceValues(forKeys: Set([URLResourceKey.creationDateKey])), let creationDate = values.creationDate {
                                    count += 1
                                    if minCreationDate == nil || minCreationDate!.0 > creationDate {
                                        minCreationDate = (creationDate, url)
                                    }
                                    if maxCreationDate == nil || maxCreationDate!.0 < creationDate {
                                        maxCreationDate = (creationDate, url)
                                    }
                                }
                            }
                        }
                        if let (_, url) = minCreationDate, count >= self.maxFiles {
                            let _ = try? FileManager.default.removeItem(at: url)
                        }
                        if let (_, url) = maxCreationDate {
                            var value = stat()
                            if stat(url.path, &value) == 0 && Int(value.st_size) < self.maxLength {
                                if let file = ManagedFile(queue: self.queue, path: url.path, mode: .append) {
                                    self.file = (file, Int(value.st_size))
                                    currentFile = file
                                }
                            } else {
                                createNew = true
                            }
                        } else {
                            createNew = true
                        }
                    }
                    
                    if createNew {
                        let fileName = String(format: "log-%d-%d-%d_%02d-%02d-%02d.%03d.txt", arguments: [Int(timeinfo.tm_year) + 1900, Int(timeinfo.tm_mon + 1), Int(timeinfo.tm_mday), Int(timeinfo.tm_hour), Int(timeinfo.tm_min), Int(timeinfo.tm_sec), Int(milliseconds)])
                        
                        let path = self.basePath + "/" + fileName
                        
                        if let file = ManagedFile(queue: self.queue, path: path, mode: .append) {
                            self.file = (file, 0)
                            currentFile = file
                        }
                    }
                }
                
                if let currentFile = currentFile {
                    if let data = content.data(using: .utf8) {
                        data.withUnsafeBytes { rawBytes -> Void in
                            let bytes = rawBytes.baseAddress!.assumingMemoryBound(to: UInt8.self)

                            let _ = currentFile.write(bytes, count: data.count)
                        }
                        var newline: UInt8 = 0x0a
                        let _ = currentFile.write(&newline, count: 1)
                        if let file = self.file {
                            self.file = (file.0, file.1 + data.count + 1)
                        } else {
                            assertionFailure()
                        }
                    }
                }
            }
        }
    }
    
    public func shortLog(_ tag: String, _ what: @autoclosure () -> String) {
        let string = what()
        
        var rawTime = time_t()
        time(&rawTime)
        var timeinfo = tm()
        localtime_r(&rawTime, &timeinfo)
        
        var curTime = timeval()
        gettimeofday(&curTime, nil)
        let milliseconds = curTime.tv_usec / 1000
        
        let timestamp: Double = CFAbsoluteTimeGetCurrent() + kCFAbsoluteTimeIntervalSince1970
        
        self.queue.async {
            let content = WriteBuffer()
            var binaryEventMarkerValue: UInt64 = binaryEventMarker
            content.write(&binaryEventMarkerValue, offset: 0, length: 8)
            let stringData = string.data(using: .utf8) ?? Data()
            var lengthValue: Int32 = 8 + Int32(stringData.count)
            content.write(&lengthValue, offset: 0, length: 4)
            var timestampValue: Double = timestamp
            content.write(&timestampValue, offset: 0, length: 8)
            content.write(stringData)
            let contentData = content.makeData()
            
            var currentFile: ManagedFile?
            var openNew = false
            if let (file, length) = self.shortFile {
                if length >= self.maxShortLength {
                    self.shortFile = nil
                    openNew = true
                } else {
                    currentFile = file
                }
            } else {
                openNew = true
            }
            if openNew {
                let _ = try? FileManager.default.createDirectory(atPath: self.basePath, withIntermediateDirectories: true, attributes: nil)
                
                var createNew = false
                if let files = try? FileManager.default.contentsOfDirectory(at: URL(fileURLWithPath: self.basePath), includingPropertiesForKeys: [URLResourceKey.creationDateKey], options: []) {
                    var minCreationDate: (Date, URL)?
                    var maxCreationDate: (Date, URL)?
                    var count = 0
                    for url in files {
                        if url.lastPathComponent.hasPrefix("critlog-") {
                            if let values = try? url.resourceValues(forKeys: Set([URLResourceKey.creationDateKey])), let creationDate = values.creationDate {
                                count += 1
                                if minCreationDate == nil || minCreationDate!.0 > creationDate {
                                    minCreationDate = (creationDate, url)
                                }
                                if maxCreationDate == nil || maxCreationDate!.0 < creationDate {
                                    maxCreationDate = (creationDate, url)
                                }
                            }
                        }
                    }
                    if let (_, url) = minCreationDate, count >= self.maxFiles {
                        let _ = try? FileManager.default.removeItem(at: url)
                    }
                    if let (_, url) = maxCreationDate {
                        var value = stat()
                        if stat(url.path, &value) == 0 && Int(value.st_size) < self.maxShortLength {
                            if let file = ManagedFile(queue: self.queue, path: url.path, mode: .append) {
                                self.shortFile = (file, Int(value.st_size))
                                currentFile = file
                            }
                        } else {
                            createNew = true
                        }
                    } else {
                        createNew = true
                    }
                }
                
                if createNew {
                    let fileName = String(format: "critlog-%d-%d-%d_%02d-%02d-%02d.%03d.txt", arguments: [Int(timeinfo.tm_year) + 1900, Int(timeinfo.tm_mon + 1), Int(timeinfo.tm_mday), Int(timeinfo.tm_hour), Int(timeinfo.tm_min), Int(timeinfo.tm_sec), Int(milliseconds)])
                    
                    let path = self.basePath + "/" + fileName
                    
                    if let file = ManagedFile(queue: self.queue, path: path, mode: .append) {
                        self.shortFile = (file, 0)
                        currentFile = file
                    }
                }
            }
            
            if let currentFile = currentFile {
                let contentDataCount = contentData.count
                contentData.withUnsafeBytes { rawBytes -> Void in
                    let bytes = rawBytes.baseAddress!.assumingMemoryBound(to: UInt8.self)
                    
                    let _ = currentFile.write(bytes, count: contentDataCount)
                }
                if let shortFile = self.shortFile {
                    self.shortFile = (shortFile.0, shortFile.1 + contentDataCount)
                } else {
                    assertionFailure()
                }
            }
        }
    }
    
    public func cleanLogFiles(rootPath: String) {
        self.queue.async {
            self.file = nil
            
            let logTypes: [String] = [
                "app-logs",
                "broadcast-logs",
                "siri-logs",
                "widget-logs",
                "notificationcontent-logs",
                "notification-logs",
                "share-logs"
            ]
            
            for type in logTypes {
                let logsPath = rootPath + "/logs/\(type)"
                
                if let files = try? FileManager.default.contentsOfDirectory(at: URL(fileURLWithPath: logsPath), includingPropertiesForKeys: [], options: []) {
                    for url in files {
                        if url.lastPathComponent.hasPrefix("log-") {
                            let _ = try? FileManager.default.removeItem(at: url)
                        }
                    }
                }
            }
        }
    }
}<|MERGE_RESOLUTION|>--- conflicted
+++ resolved
@@ -92,9 +92,6 @@
         self.basePath = basePath
     }
     
-<<<<<<< HEAD
-    #if TEST_BUILD
-=======
     public func sync() {
         self.queue.sync {
             if let (currentFile, _) = self.file {
@@ -103,7 +100,7 @@
         }
     }
     
->>>>>>> 33891eff
+    #if TEST_BUILD
     public func collectLogs(prefix: String? = nil) -> Signal<[(String, String)], NoError> {
         return Signal { subscriber in
             self.queue.async {
