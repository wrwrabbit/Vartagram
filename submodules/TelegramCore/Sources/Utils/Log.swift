--- conflicted
+++ resolved
@@ -4,6 +4,44 @@
 import TelegramApi
 import NetworkLogging
 import ManagedFile
+
+private let queue = DispatchQueue(label: "org.telegram.Telegram.trace", qos: .utility)
+
+public func trace2(_ what: @autoclosure() -> String) {
+    let string = what()
+    var rawTime = time_t()
+    time(&rawTime)
+    var timeinfo = tm()
+    localtime_r(&rawTime, &timeinfo)
+    
+    var curTime = timeval()
+    gettimeofday(&curTime, nil)
+    let milliseconds = curTime.tv_usec / 1000
+    
+    //queue.async {
+        let result = String(format: "%d-%d-%d %02d:%02d:%03d %@", arguments: [Int(timeinfo.tm_year) + 1900, Int(timeinfo.tm_mon + 1), Int(timeinfo.tm_mday), Int(timeinfo.tm_hour), Int(timeinfo.tm_min), Int(milliseconds), string])
+        print(result)
+    //}
+}
+
+public func trace1(_ domain: String, what: @autoclosure() -> String) {
+    let string = what()
+    var rawTime = time_t()
+    time(&rawTime)
+    var timeinfo = tm()
+    localtime_r(&rawTime, &timeinfo)
+    
+    var curTime = timeval()
+    gettimeofday(&curTime, nil)
+    let seconds = curTime.tv_sec
+    let milliseconds = curTime.tv_usec / 1000
+    
+    queue.async {
+        let result = String(format: "[%@] %d-%d-%d %02d:%02d:%02d.%03d %@", arguments: [domain, Int(timeinfo.tm_year) + 1900, Int(timeinfo.tm_mon + 1), Int(timeinfo.tm_mday), Int(timeinfo.tm_hour), Int(timeinfo.tm_min), Int(seconds), Int(milliseconds), string])
+        
+        print(result)
+    }
+}
 
 public func registerLoggingFunctions() {
     setBridgingTraceFunction({ domain, what in
@@ -45,7 +83,7 @@
     private var file: (ManagedFile, Int)?
     private var shortFile: (ManagedFile, Int)?
     
-    public var logToFile: Bool = false {
+    public var logToFile: Bool = true {
         didSet {
             let oldEnabled = self.logToConsole || oldValue
             let newEnabled = self.logToConsole || self.logToFile
@@ -54,7 +92,7 @@
             }
         }
     }
-    public var logToConsole: Bool = false {
+    public var logToConsole: Bool = true {
         didSet {
             let oldEnabled = self.logToFile || oldValue
             let newEnabled = self.logToFile || self.logToConsole
@@ -92,9 +130,6 @@
         self.basePath = basePath
     }
     
-<<<<<<< HEAD
-    #if TEST_BUILD
-=======
     public func sync() {
         self.queue.sync {
             if let (currentFile, _) = self.file {
@@ -103,7 +138,6 @@
         }
     }
     
->>>>>>> 33891eff
     public func collectLogs(prefix: String? = nil) -> Signal<[(String, String)], NoError> {
         return Signal { subscriber in
             self.queue.async {
@@ -178,7 +212,6 @@
             return EmptyDisposable
         }
     }
-    #endif
     
     public func collectShortLog() -> Signal<[(Double, String)], NoError> {
         return Signal { subscriber in
@@ -467,32 +500,4 @@
             }
         }
     }
-    
-    public func cleanLogFiles(rootPath: String) {
-        self.queue.async {
-            self.file = nil
-            
-            let logTypes: [String] = [
-                "app-logs",
-                "broadcast-logs",
-                "siri-logs",
-                "widget-logs",
-                "notificationcontent-logs",
-                "notification-logs",
-                "share-logs"
-            ]
-            
-            for type in logTypes {
-                let logsPath = rootPath + "/logs/\(type)"
-                
-                if let files = try? FileManager.default.contentsOfDirectory(at: URL(fileURLWithPath: logsPath), includingPropertiesForKeys: [], options: []) {
-                    for url in files {
-                        if url.lastPathComponent.hasPrefix("log-") {
-                            let _ = try? FileManager.default.removeItem(at: url)
-                        }
-                    }
-                }
-            }
-        }
-    }
 }