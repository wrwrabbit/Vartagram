--- conflicted
+++ resolved
@@ -218,16 +218,10 @@
                                     parsedSavedCredentials = .card(id: id, title: title)
                             }
                         }
-<<<<<<< HEAD
-                        return BotPaymentForm(id: id, canSaveCredentials: (flags & (1 << 2)) != 0, passwordMissing: (flags & (1 << 3)) != 0, invoice: parsedInvoice, providerId: PeerId(namespace: Namespaces.Peer.CloudUser, id: providerId), url: url, nativeProvider: parsedNativeProvider, savedInfo: parsedSavedInfo, savedCredentials: parsedSavedCredentials)
+                        return BotPaymentForm(id: id, canSaveCredentials: (flags & (1 << 2)) != 0, passwordMissing: (flags & (1 << 3)) != 0, invoice: parsedInvoice, providerId: PeerId(namespace: Namespaces.Peer.CloudUser, id: PeerId.Id._internalFromInt32Value(providerId)), url: url, nativeProvider: parsedNativeProvider, savedInfo: parsedSavedInfo, savedCredentials: parsedSavedCredentials)
                 }
             }
             |> mapError { _ -> BotPaymentFormRequestError in }
-=======
-                        return BotPaymentForm(canSaveCredentials: (flags & (1 << 2)) != 0, passwordMissing: (flags & (1 << 3)) != 0, invoice: parsedInvoice, providerId: PeerId(namespace: Namespaces.Peer.CloudUser, id: PeerId.Id._internalFromInt32Value(providerId)), url: url, nativeProvider: parsedNativeProvider, savedInfo: parsedSavedInfo, savedCredentials: parsedSavedCredentials)
-                }
-            } |> mapError { _ -> BotPaymentFormRequestError in }
->>>>>>> 6844c04a
         }
     }
 }
