import Foundation
import Postbox
import SwiftSignalKit
import MtProtoKit
import TelegramApi
import CryptoUtils
import EncryptionProvider

private let accountRecordToActiveKeychainId = Atomic<[AccountRecordId: Int]>(value: [:])

private func makeExclusiveKeychain(id: AccountRecordId, postbox: Postbox) -> Keychain {
    var keychainId = 0
    let _ = accountRecordToActiveKeychainId.modify { dict in
        var dict = dict
        if let value = dict[id] {
            dict[id] = value + 1
            keychainId = value + 1
        } else {
            keychainId = 0
            dict[id] = 0
        }
        return dict
    }
    return Keychain(get: { [weak postbox] key in
        let enabled = accountRecordToActiveKeychainId.with { dict -> Bool in
            return dict[id] == keychainId
        }
        if enabled, let postbox = postbox {
            return postbox.keychainEntryForKey(key)
        } else {
            Logger.shared.log("Keychain", "couldn't get \(key) — not current")
            return nil
        }
    }, set: { [weak postbox] key, data in
        let enabled = accountRecordToActiveKeychainId.with { dict -> Bool in
            return dict[id] == keychainId
        }
        if enabled, let postbox = postbox {
            postbox.setKeychainEntryForKey(key, value: data)
        } else {
            Logger.shared.log("Keychain", "couldn't set \(key) — not current")
        }
    }, remove: { [weak postbox] key in
        let enabled = accountRecordToActiveKeychainId.with { dict -> Bool in
            return dict[id] == keychainId
        }
        if enabled, let postbox = postbox {
            postbox.removeKeychainEntryForKey(key)
        } else {
            Logger.shared.log("Keychain", "couldn't remove \(key) — not current")
        }
    })
}

func _internal_test(_ network: Network) -> Signal<Bool, String> {
    return network.request(Api.functions.help.test()) |> map { result in
        switch result {
        case .boolFalse:
            return false
        case .boolTrue:
            return true
        }
    } |> mapError { error in
        return error.description
    }
}

public class UnauthorizedAccount {
    public let networkArguments: NetworkInitializationArguments
    public let id: AccountRecordId
    public let rootPath: String
    public let basePath: String
    public let testingEnvironment: Bool
    public let postbox: Postbox
    public let network: Network
    private let stateManager: UnauthorizedAccountStateManager
    
    private let updateLoginTokenPipe = ValuePipe<Void>()
    public var updateLoginTokenEvents: Signal<Void, NoError> {
        return self.updateLoginTokenPipe.signal()
    }

    private let serviceNotificationPipe = ValuePipe<String>()
    public var serviceNotificationEvents: Signal<String, NoError> {
        return self.serviceNotificationPipe.signal()
    }
    
    public var masterDatacenterId: Int32 {
        return Int32(self.network.mtProto.datacenterId)
    }
    
    public let shouldBeServiceTaskMaster = Promise<AccountServiceTaskMasterMode>()
    
    init(networkArguments: NetworkInitializationArguments, id: AccountRecordId, rootPath: String, basePath: String, testingEnvironment: Bool, postbox: Postbox, network: Network, shouldKeepAutoConnection: Bool = true) {
        self.networkArguments = networkArguments
        self.id = id
        self.rootPath = rootPath
        self.basePath = basePath
        self.testingEnvironment = testingEnvironment
        self.postbox = postbox
        self.network = network
        let updateLoginTokenPipe = self.updateLoginTokenPipe
        let serviceNotificationPipe = self.serviceNotificationPipe
        self.stateManager = UnauthorizedAccountStateManager(network: network, updateLoginToken: {
            updateLoginTokenPipe.putNext(Void())
        }, displayServiceNotification: { text in
            serviceNotificationPipe.putNext(text)
        })
        
        network.shouldKeepConnection.set(self.shouldBeServiceTaskMaster.get()
        |> map { mode -> Bool in
            switch mode {
                case .now, .always:
                    return true
                case .never:
                    return false
            }
        })
        
        network.context.performBatchUpdates({
            var datacenterIds: [Int] = [1, 2]
            if testingEnvironment {
                datacenterIds = [3]
            } else {
                datacenterIds.append(contentsOf: [4])
            }
            for id in datacenterIds {
                if network.context.authInfoForDatacenter(withId: id, selector: .persistent) == nil {
                    network.context.authInfoForDatacenter(withIdRequired: id, isCdn: false, selector: .ephemeralMain, allowUnboundEphemeralKeys: false)
                }
            }
            network.context.beginExplicitBackupAddressDiscovery()
        })
        
        self.stateManager.reset()
    }
    
    public func changedMasterDatacenterId(accountManager: AccountManager<TelegramAccountManagerTypes>, masterDatacenterId: Int32) -> Signal<UnauthorizedAccount, NoError> {
        if masterDatacenterId == Int32(self.network.mtProto.datacenterId) {
            return .single(self)
        } else {
            let keychain = makeExclusiveKeychain(id: self.id, postbox: self.postbox)
            
            return accountManager.transaction { transaction -> (LocalizationSettings?, ProxySettings?) in
                return (transaction.getSharedData(SharedDataKeys.localizationSettings)?.get(LocalizationSettings.self), transaction.getSharedData(SharedDataKeys.proxySettings)?.get(ProxySettings.self))
            }
            |> mapToSignal { localizationSettings, proxySettings -> Signal<(LocalizationSettings?, ProxySettings?, NetworkSettings?), NoError> in
                return self.postbox.transaction { transaction -> (LocalizationSettings?, ProxySettings?, NetworkSettings?) in
                    return (localizationSettings, proxySettings, transaction.getPreferencesEntry(key: PreferencesKeys.networkSettings)?.get(NetworkSettings.self))
                }
            }
            |> mapToSignal { (localizationSettings, proxySettings, networkSettings) -> Signal<UnauthorizedAccount, NoError> in
                return initializedNetwork(accountId: self.id, arguments: self.networkArguments, supplementary: false, datacenterId: Int(masterDatacenterId), keychain: keychain, basePath: self.basePath, testingEnvironment: self.testingEnvironment, languageCode: localizationSettings?.primaryComponent.languageCode, proxySettings: proxySettings, networkSettings: networkSettings, phoneNumber: nil, useRequestTimeoutTimers: false)
                |> map { network in
                    let updated = UnauthorizedAccount(networkArguments: self.networkArguments, id: self.id, rootPath: self.rootPath, basePath: self.basePath, testingEnvironment: self.testingEnvironment, postbox: self.postbox, network: network)
                    updated.shouldBeServiceTaskMaster.set(self.shouldBeServiceTaskMaster.get())
                    return updated
                }
            }
        }
    }
}

func accountNetworkUsageInfoPath(basePath: String) -> String {
    return basePath + "/network-usage"
}

public func accountRecordIdPathName(_ id: AccountRecordId) -> String {
    return "account-\(UInt64(bitPattern: id.int64))"
}

public enum AccountResult {
    case upgrading(Float)
    case unauthorized(UnauthorizedAccount)
    case authorized(Account)
}

public func accountWithId(accountManager: AccountManager<TelegramAccountManagerTypes>, networkArguments: NetworkInitializationArguments, id: AccountRecordId, encryptionParameters: ValueBoxEncryptionParameters, supplementary: Bool, rootPath: String, beginWithTestingEnvironment: Bool, backupData: AccountBackupData?, auxiliaryMethods: AccountAuxiliaryMethods, shouldKeepAutoConnection: Bool = true, initialPeerIdsExcludedFromUnreadCounters: Set<PeerId>) -> Signal<AccountResult, NoError> {
    let path = "\(rootPath)/\(accountRecordIdPathName(id))"
    
    let postbox = openPostbox(
        basePath: path + "/postbox",
        seedConfiguration: telegramPostboxSeedConfiguration,
        encryptionParameters: encryptionParameters,
        timestampForAbsoluteTimeBasedOperations: Int32(CFAbsoluteTimeGetCurrent() + NSTimeIntervalSince1970),
        isMainProcess: !supplementary,
        isTemporary: false,
        isReadOnly: false,
        useCopy: false,
        useCaches: !supplementary,
        removeDatabaseOnError: !supplementary,
        initialPeerIdsExcludedFromUnreadCounters: initialPeerIdsExcludedFromUnreadCounters
    )
    
    return postbox
    |> mapToSignal { result -> Signal<AccountResult, NoError> in
        switch result {
            case let .upgrading(progress):
                return .single(.upgrading(progress))
            case .error:
                return .single(.upgrading(0.0))
            case let .postbox(postbox):
                return accountManager.transaction { transaction -> (LocalizationSettings?, ProxySettings?) in
                    var localizationSettings: LocalizationSettings?
                    if !supplementary {
                        localizationSettings = transaction.getSharedData(SharedDataKeys.localizationSettings)?.get(LocalizationSettings.self)
                    }
                    return (localizationSettings, transaction.getSharedData(SharedDataKeys.proxySettings)?.get(ProxySettings.self))
                }
                |> mapToSignal { localizationSettings, proxySettings -> Signal<AccountResult, NoError> in
                    return postbox.transaction { transaction -> (PostboxCoding?, LocalizationSettings?, ProxySettings?, NetworkSettings?, AppConfiguration) in
                        var state = transaction.getState()
                        if state == nil, let backupData = backupData {
                            let backupState = AuthorizedAccountState(isTestingEnvironment: beginWithTestingEnvironment, masterDatacenterId: backupData.masterDatacenterId, peerId: PeerId(backupData.peerId), state: nil, invalidatedChannels: [])
                            state = backupState
                            let dict = NSMutableDictionary()
                            dict.setObject(MTDatacenterAuthInfo(authKey: backupData.masterDatacenterKey, authKeyId: backupData.masterDatacenterKeyId, validUntilTimestamp: Int32.max, saltSet: [], authKeyAttributes: [:])!, forKey: backupData.masterDatacenterId as NSNumber)
                            
                            for (id, datacenterKey) in backupData.additionalDatacenterKeys {
                                dict.setObject(MTDatacenterAuthInfo(
                                    authKey: datacenterKey.key,
                                    authKeyId: datacenterKey.keyId,
                                    validUntilTimestamp: Int32.max,
                                    saltSet: [],
                                    authKeyAttributes: [:]
                                )!, forKey: id as NSNumber)
                            }
                            
                            transaction.setState(backupState)
                            if let data = try? NSKeyedArchiver.archivedData(withRootObject: dict, requiringSecureCoding: false) {
                                transaction.setKeychainEntry(data, forKey: "persistent:datacenterAuthInfoById")
                            }
                        }
                        
                        let appConfig = transaction.getPreferencesEntry(key: PreferencesKeys.appConfiguration)?.get(AppConfiguration.self) ?? .defaultValue
                        
                        return (state, localizationSettings, proxySettings, transaction.getPreferencesEntry(key: PreferencesKeys.networkSettings)?.get(NetworkSettings.self), appConfig)
                    }
                    |> mapToSignal { (accountState, localizationSettings, proxySettings, networkSettings, appConfig) -> Signal<AccountResult, NoError> in
                        let keychain = makeExclusiveKeychain(id: id, postbox: postbox)
                        
                        var useRequestTimeoutTimers: Bool = true
                        if let data = appConfig.data {
                            if let _ = data["ios_killswitch_disable_request_timeout"] {
                                useRequestTimeoutTimers = false
                            }
                        }
                        
                        if let accountState = accountState {
                            switch accountState {
                                case let unauthorizedState as UnauthorizedAccountState:
                                    return initializedNetwork(accountId: id, arguments: networkArguments, supplementary: supplementary, datacenterId: Int(unauthorizedState.masterDatacenterId), keychain: keychain, basePath: path, testingEnvironment: unauthorizedState.isTestingEnvironment, languageCode: localizationSettings?.primaryComponent.languageCode, proxySettings: proxySettings, networkSettings: networkSettings, phoneNumber: nil, useRequestTimeoutTimers: useRequestTimeoutTimers)
                                        |> map { network -> AccountResult in
                                            return .unauthorized(UnauthorizedAccount(networkArguments: networkArguments, id: id, rootPath: rootPath, basePath: path, testingEnvironment: unauthorizedState.isTestingEnvironment, postbox: postbox, network: network, shouldKeepAutoConnection: shouldKeepAutoConnection))
                                        }
                                case let authorizedState as AuthorizedAccountState:
                                    return postbox.transaction { transaction -> String? in
                                        return (transaction.getPeer(authorizedState.peerId) as? TelegramUser)?.phone
                                    }
                                    |> mapToSignal { phoneNumber in
                                        return initializedNetwork(accountId: id, arguments: networkArguments, supplementary: supplementary, datacenterId: Int(authorizedState.masterDatacenterId), keychain: keychain, basePath: path, testingEnvironment: authorizedState.isTestingEnvironment, languageCode: localizationSettings?.primaryComponent.languageCode, proxySettings: proxySettings, networkSettings: networkSettings, phoneNumber: phoneNumber, useRequestTimeoutTimers: useRequestTimeoutTimers)
                                        |> map { network -> AccountResult in
                                            return .authorized(Account(accountManager: accountManager, id: id, basePath: path, testingEnvironment: authorizedState.isTestingEnvironment, postbox: postbox, network: network, networkArguments: networkArguments, peerId: authorizedState.peerId, auxiliaryMethods: auxiliaryMethods, supplementary: supplementary))
                                        }
                                    }
                                case _:
                                    assertionFailure("Unexpected accountState \(accountState)")
                            }
                        }
                        
                        return initializedNetwork(accountId: id, arguments: networkArguments, supplementary: supplementary, datacenterId: 2, keychain: keychain, basePath: path, testingEnvironment: beginWithTestingEnvironment, languageCode: localizationSettings?.primaryComponent.languageCode, proxySettings: proxySettings, networkSettings: networkSettings, phoneNumber: nil, useRequestTimeoutTimers: useRequestTimeoutTimers)
                        |> map { network -> AccountResult in
                            return .unauthorized(UnauthorizedAccount(networkArguments: networkArguments, id: id, rootPath: rootPath, basePath: path, testingEnvironment: beginWithTestingEnvironment, postbox: postbox, network: network, shouldKeepAutoConnection: shouldKeepAutoConnection))
                        }
                    }
                }
        }
    }
}

public enum TwoStepPasswordDerivation {
    case unknown
    case sha256_sha256_PBKDF2_HMAC_sha512_sha256_srp(salt1: Data, salt2: Data, iterations: Int32, g: Int32, p: Data)
    
    fileprivate init(_ apiAlgo: Api.PasswordKdfAlgo) {
        switch apiAlgo {
            case .passwordKdfAlgoUnknown:
                self = .unknown
            case let .passwordKdfAlgoSHA256SHA256PBKDF2HMACSHA512iter100000SHA256ModPow(salt1, salt2, g, p):
                self = .sha256_sha256_PBKDF2_HMAC_sha512_sha256_srp(salt1: salt1.makeData(), salt2: salt2.makeData(), iterations: 100000, g: g, p: p.makeData())
        }
    }
    
    var apiAlgo: Api.PasswordKdfAlgo {
        switch self {
            case .unknown:
                return .passwordKdfAlgoUnknown
            case let .sha256_sha256_PBKDF2_HMAC_sha512_sha256_srp(salt1, salt2, iterations, g, p):
                precondition(iterations == 100000)
                return .passwordKdfAlgoSHA256SHA256PBKDF2HMACSHA512iter100000SHA256ModPow(salt1: Buffer(data: salt1), salt2: Buffer(data: salt2), g: g, p: Buffer(data: p))
        }
    }
}

public enum TwoStepSecurePasswordDerivation {
    case unknown
    case sha512(salt: Data)
    case PBKDF2_HMAC_sha512(salt: Data, iterations: Int32)
    
    init(_ apiAlgo: Api.SecurePasswordKdfAlgo) {
        switch apiAlgo {
            case .securePasswordKdfAlgoUnknown:
                self = .unknown
            case let .securePasswordKdfAlgoPBKDF2HMACSHA512iter100000(salt):
                self = .PBKDF2_HMAC_sha512(salt: salt.makeData(), iterations: 100000)
            case let .securePasswordKdfAlgoSHA512(salt):
                self = .sha512(salt: salt.makeData())
        }
    }
    
    var apiAlgo: Api.SecurePasswordKdfAlgo {
        switch self {
            case .unknown:
                return .securePasswordKdfAlgoUnknown
            case let .PBKDF2_HMAC_sha512(salt, iterations):
                precondition(iterations == 100000)
                return .securePasswordKdfAlgoPBKDF2HMACSHA512iter100000(salt: Buffer(data: salt))
            case let .sha512(salt):
                return .securePasswordKdfAlgoSHA512(salt: Buffer(data: salt))
        }
    }
}

public struct TwoStepSRPSessionData {
    public let id: Int64
    public let B: Data
}

public struct TwoStepAuthData {
    public let nextPasswordDerivation: TwoStepPasswordDerivation
    public let currentPasswordDerivation: TwoStepPasswordDerivation?
    public let srpSessionData: TwoStepSRPSessionData?
    public let hasRecovery: Bool
    public let hasSecretValues: Bool
    public let currentHint: String?
    public let unconfirmedEmailPattern: String?
    public let secretRandom: Data
    public let nextSecurePasswordDerivation: TwoStepSecurePasswordDerivation
    public let pendingResetTimestamp: Int32?
    public let loginEmailPattern: String?
}

func _internal_twoStepAuthData(_ network: Network) -> Signal<TwoStepAuthData, MTRpcError> {
    return network.request(Api.functions.account.getPassword())
    |> map { config -> TwoStepAuthData in
        switch config {
            case let .password(flags, currentAlgo, srpB, srpId, hint, emailUnconfirmedPattern, newAlgo, newSecureAlgo, secureRandom, pendingResetDate, loginEmailPattern):
                let hasRecovery = (flags & (1 << 0)) != 0
                let hasSecureValues = (flags & (1 << 1)) != 0
                
                let currentDerivation = currentAlgo.flatMap(TwoStepPasswordDerivation.init)
                let nextDerivation = TwoStepPasswordDerivation(newAlgo)
                let nextSecureDerivation = TwoStepSecurePasswordDerivation(newSecureAlgo)
                
                switch nextSecureDerivation {
                    case .unknown:
                        break
                    case .PBKDF2_HMAC_sha512:
                        break
                    case .sha512:
                        preconditionFailure()
                }
                
                var srpSessionData: TwoStepSRPSessionData?
                if let srpB = srpB, let srpId = srpId {
                    srpSessionData = TwoStepSRPSessionData(id: srpId, B: srpB.makeData())
                }
                
                return TwoStepAuthData(nextPasswordDerivation: nextDerivation, currentPasswordDerivation: currentDerivation, srpSessionData: srpSessionData, hasRecovery: hasRecovery, hasSecretValues: hasSecureValues, currentHint: hint, unconfirmedEmailPattern: emailUnconfirmedPattern, secretRandom: secureRandom.makeData(), nextSecurePasswordDerivation: nextSecureDerivation, pendingResetTimestamp: pendingResetDate, loginEmailPattern: loginEmailPattern)
        }
    }
}

public func hexString(_ data: Data) -> String {
    let hexString = NSMutableString()
    data.withUnsafeBytes { rawBytes -> Void in
        let bytes = rawBytes.baseAddress!.assumingMemoryBound(to: UInt8.self)
        for i in 0 ..< data.count {
            hexString.appendFormat("%02x", UInt(bytes.advanced(by: i).pointee))
        }
    }
    
    return hexString as String
}

public func dataWithHexString(_ string: String) -> Data {
    var hex = string
    if hex.count % 2 != 0 {
        return Data()
    }
    var data = Data()
    while hex.count > 0 {
        let subIndex = hex.index(hex.startIndex, offsetBy: 2)
        let c = String(hex[..<subIndex])
        hex = String(hex[subIndex...])
        var ch: UInt32 = 0
        if !Scanner(string: c).scanHexInt32(&ch) {
            return Data()
        }
        var char = UInt8(ch)
        data.append(&char, count: 1)
    }
    return data
}

func sha1Digest(_ data : Data) -> Data {
    return data.withUnsafeBytes { rawBytes -> Data in
        let bytes = rawBytes.baseAddress!
        return CryptoSHA1(bytes, Int32(data.count))
    }
}

func sha256Digest(_ data : Data) -> Data {
    return data.withUnsafeBytes { rawBytes -> Data in
        let bytes = rawBytes.baseAddress!
        return CryptoSHA256(bytes, Int32(data.count))
    }
}

func sha512Digest(_ data : Data) -> Data {
    return data.withUnsafeBytes { rawBytes -> Data in
        let bytes = rawBytes.baseAddress!
        return CryptoSHA512(bytes, Int32(data.count))
    }
}

func passwordUpdateKDF(encryptionProvider: EncryptionProvider, password: String, derivation: TwoStepPasswordDerivation) -> (Data, TwoStepPasswordDerivation)? {
    guard let passwordData = password.data(using: .utf8, allowLossyConversion: true) else {
        return nil
    }
    
    switch derivation {
        case .unknown:
            return nil
        case let .sha256_sha256_PBKDF2_HMAC_sha512_sha256_srp(salt1, salt2, iterations, gValue, p):
            var nextSalt1 = salt1
            var randomSalt1 = Data()
            randomSalt1.count = 32
            randomSalt1.withUnsafeMutableBytes { rawBytes -> Void in
                let bytes = rawBytes.baseAddress!.assumingMemoryBound(to: Int8.self)
                arc4random_buf(bytes, 32)
            }
            nextSalt1.append(randomSalt1)
            
            let nextSalt2 = salt2
            
            var g = Data(count: 4)
            g.withUnsafeMutableBytes { rawBytes -> Void in
                let bytes = rawBytes.baseAddress!.assumingMemoryBound(to: Int8.self)
                var gValue = gValue
                withUnsafeBytes(of: &gValue, { (sourceBuffer: UnsafeRawBufferPointer) -> Void in
                    let sourceBytes = sourceBuffer.bindMemory(to: Int8.self).baseAddress!
                    for i in 0 ..< 4 {
                        bytes.advanced(by: i).pointee = sourceBytes.advanced(by: 4 - i - 1).pointee
                    }
                })
            }
            
            let pbkdfInnerData = sha256Digest(nextSalt2 + sha256Digest(nextSalt1 + passwordData + nextSalt1) + nextSalt2)
            
            guard let pbkdfResult = MTPBKDF2(pbkdfInnerData, nextSalt1, iterations) else {
                return nil
            }
            
            let x = sha256Digest(nextSalt2 + pbkdfResult + nextSalt2)
            
            let gx = MTExp(encryptionProvider, g, x, p)!
            
            return (gx, .sha256_sha256_PBKDF2_HMAC_sha512_sha256_srp(salt1: nextSalt1, salt2: nextSalt2, iterations: iterations, g: gValue, p: p))
    }
}

struct PasswordKDFResult {
    let id: Int64
    let A: Data
    let M1: Data
}

private func paddedToLength(what: Data, to: Data) -> Data {
    if what.count < to.count {
        var what = what
        for _ in 0 ..< to.count - what.count {
            what.insert(0, at: 0)
        }
        return what
    } else {
        return what
    }
}

private func paddedXor(_ a: Data, _ b: Data) -> Data {
    let count = max(a.count, b.count)
    var a = a
    var b = b
    while a.count < count {
        a.insert(0, at: 0)
    }
    while b.count < count {
        b.insert(0, at: 0)
    }
    a.withUnsafeMutableBytes { rawABytes -> Void in
        let aBytes = rawABytes.baseAddress!.assumingMemoryBound(to: UInt8.self)
        b.withUnsafeBytes { rawBBytes -> Void in
            let bBytes = rawBBytes.baseAddress!.assumingMemoryBound(to: UInt8.self)
            for i in 0 ..< count {
                aBytes.advanced(by: i).pointee = aBytes.advanced(by: i).pointee ^ bBytes.advanced(by: i).pointee
            }
        }
    }
    return a
}

func passwordKDF(encryptionProvider: EncryptionProvider, password: String, derivation: TwoStepPasswordDerivation, srpSessionData: TwoStepSRPSessionData) -> PasswordKDFResult? {
    guard let passwordData = password.data(using: .utf8, allowLossyConversion: true) else {
        return nil
    }
    
    switch derivation {
        case .unknown:
            return nil
        case let .sha256_sha256_PBKDF2_HMAC_sha512_sha256_srp(salt1, salt2, iterations, gValue, p):
            var a = Data(count: p.count)
            let aLength = a.count
            a.withUnsafeMutableBytes { rawBytes -> Void in
                let bytes = rawBytes.baseAddress!.assumingMemoryBound(to: UInt8.self)
                let _ = SecRandomCopyBytes(nil, aLength, bytes)
            }
            
            var g = Data(count: 4)
            g.withUnsafeMutableBytes { rawBytes -> Void in
                let bytes = rawBytes.baseAddress!.assumingMemoryBound(to: Int8.self)
                var gValue = gValue
                withUnsafeBytes(of: &gValue, { (sourceBuffer: UnsafeRawBufferPointer) -> Void in
                    let sourceBytes = sourceBuffer.bindMemory(to: Int8.self).baseAddress!
                    for i in 0 ..< 4 {
                        bytes.advanced(by: i).pointee = sourceBytes.advanced(by: 4 - i - 1).pointee
                    }
                })
            }
            
            if !MTCheckIsSafeB(encryptionProvider, srpSessionData.B, p) {
                return nil
            }
            
            let B = paddedToLength(what: srpSessionData.B, to: p)
            let A = paddedToLength(what: MTExp(encryptionProvider, g, a, p)!, to: p)
            let u = sha256Digest(A + B)
            
            if MTIsZero(encryptionProvider, u) {
                return nil
            }
            
            let pbkdfInnerData = sha256Digest(salt2 + sha256Digest(salt1 + passwordData + salt1) + salt2)
            
            guard let pbkdfResult = MTPBKDF2(pbkdfInnerData, salt1, iterations) else {
                return nil
            }
            
            let x = sha256Digest(salt2 + pbkdfResult + salt2)
            
            let gx = MTExp(encryptionProvider, g, x, p)!
            
            let k = sha256Digest(p + paddedToLength(what: g, to: p))
            
            let s1 = MTModSub(encryptionProvider, B, MTModMul(encryptionProvider, k, gx, p)!, p)!
            
            if !MTCheckIsSafeGAOrB(encryptionProvider, s1, p) {
                return nil
            }
            
            let s2 = MTAdd(encryptionProvider, a, MTMul(encryptionProvider, u, x)!)!
            let S = MTExp(encryptionProvider, s1, s2, p)!
            let K = sha256Digest(paddedToLength(what: S, to: p))
            let m1 = paddedXor(sha256Digest(p), sha256Digest(paddedToLength(what: g, to: p)))
            let m2 = sha256Digest(salt1)
            let m3 = sha256Digest(salt2)
            let M = sha256Digest(m1 + m2 + m3 + A + B + K)
            
            return PasswordKDFResult(id: srpSessionData.id, A: A, M1: M)
    }
}

func securePasswordUpdateKDF(password: String, derivation: TwoStepSecurePasswordDerivation) -> (Data, TwoStepSecurePasswordDerivation)? {
    guard let passwordData = password.data(using: .utf8, allowLossyConversion: true) else {
        return nil
    }
    
    switch derivation {
        case .unknown:
            return nil
        case let .sha512(salt):
            var nextSalt = salt
            var randomSalt = Data()
            randomSalt.count = 32
            randomSalt.withUnsafeMutableBytes { rawBytes -> Void in
                let bytes = rawBytes.baseAddress!.assumingMemoryBound(to: Int8.self)
                arc4random_buf(bytes, 32)
            }
            nextSalt.append(randomSalt)
        
            var data = Data()
            data.append(nextSalt)
            data.append(passwordData)
            data.append(nextSalt)
            return (sha512Digest(data), .sha512(salt: nextSalt))
        case let .PBKDF2_HMAC_sha512(salt, iterations):
            var nextSalt = salt
            var randomSalt = Data()
            randomSalt.count = 32
            randomSalt.withUnsafeMutableBytes { rawBytes -> Void in
                let bytes = rawBytes.baseAddress!.assumingMemoryBound(to: Int8.self)
                arc4random_buf(bytes, 32)
            }
            nextSalt.append(randomSalt)
            
            guard let passwordHash = MTPBKDF2(passwordData, nextSalt, iterations) else {
                return nil
            }
            return (passwordHash, .PBKDF2_HMAC_sha512(salt: nextSalt, iterations: iterations))
    }
}

func securePasswordKDF(password: String, derivation: TwoStepSecurePasswordDerivation) -> Data? {
    guard let passwordData = password.data(using: .utf8, allowLossyConversion: true) else {
        return nil
    }
    
    switch derivation {
        case .unknown:
            return nil
        case let .sha512(salt):
            var data = Data()
            data.append(salt)
            data.append(passwordData)
            data.append(salt)
            return sha512Digest(data)
        case let .PBKDF2_HMAC_sha512(salt, iterations):
            guard let passwordHash = MTPBKDF2(passwordData, salt, iterations) else {
                return nil
            }
            return passwordHash
    }
}

func verifyPassword(_ account: UnauthorizedAccount, password: String) -> Signal<Api.auth.Authorization, MTRpcError> {
    return _internal_twoStepAuthData(account.network)
    |> mapToSignal { authData -> Signal<Api.auth.Authorization, MTRpcError> in
        guard let currentPasswordDerivation = authData.currentPasswordDerivation, let srpSessionData = authData.srpSessionData else {
            return .fail(MTRpcError(errorCode: 400, errorDescription: "INTERNAL_NO_PASSWORD"))
        }
        
        let kdfResult = passwordKDF(encryptionProvider: account.network.encryptionProvider, password: password, derivation: currentPasswordDerivation, srpSessionData: srpSessionData)
        
        if let kdfResult = kdfResult {
            return account.network.request(Api.functions.auth.checkPassword(password: .inputCheckPasswordSRP(srpId: kdfResult.id, A: Buffer(data: kdfResult.A), M1: Buffer(data: kdfResult.M1))), automaticFloodWait: false)
        } else {
            return .fail(MTRpcError(errorCode: 400, errorDescription: "KDF_ERROR"))
        }
    }
}

public enum AccountServiceTaskMasterMode {
    case now
    case always
    case never
}

public struct AccountNetworkProxyState: Equatable {
    public let address: String
    public let hasConnectionIssues: Bool
}

public enum AccountNetworkState: Equatable {
    case waitingForNetwork
    case connecting(proxy: AccountNetworkProxyState?)
    case updating(proxy: AccountNetworkProxyState?)
    case online(proxy: AccountNetworkProxyState?)
}

public final class AccountAuxiliaryMethods {
    public let fetchResource: (Postbox, MediaResource, Signal<[(Range<Int64>, MediaBoxFetchPriority)], NoError>, MediaResourceFetchParameters?) -> Signal<MediaResourceDataFetchResult, MediaResourceDataFetchError>?
    public let fetchResourceMediaReferenceHash: (MediaResource) -> Signal<Data?, NoError>
    public let prepareSecretThumbnailData: (MediaResourceData) -> (PixelDimensions, Data)?
    public let backgroundUpload: (Postbox, Network, MediaResource) -> Signal<String?, NoError>
    
    public init(fetchResource: @escaping (Postbox, MediaResource, Signal<[(Range<Int64>, MediaBoxFetchPriority)], NoError>, MediaResourceFetchParameters?) -> Signal<MediaResourceDataFetchResult, MediaResourceDataFetchError>?, fetchResourceMediaReferenceHash: @escaping (MediaResource) -> Signal<Data?, NoError>, prepareSecretThumbnailData: @escaping (MediaResourceData) -> (PixelDimensions, Data)?, backgroundUpload: @escaping (Postbox, Network, MediaResource) -> Signal<String?, NoError>) {
        self.fetchResource = fetchResource
        self.fetchResourceMediaReferenceHash = fetchResourceMediaReferenceHash
        self.prepareSecretThumbnailData = prepareSecretThumbnailData
        self.backgroundUpload = backgroundUpload
    }
}

public struct AccountRunningImportantTasks: OptionSet {
    public var rawValue: Int32
    
    public init(rawValue: Int32) {
        self.rawValue = rawValue
    }
    
    public static let other = AccountRunningImportantTasks(rawValue: 1 << 0)
    public static let pendingMessages = AccountRunningImportantTasks(rawValue: 1 << 1)
}

public struct MasterNotificationKey: Codable {
    public let id: Data
    public let data: Data

    public init(id: Data, data: Data) {
        self.id = id
        self.data = data
    }
}

public func masterNotificationsKey(account: Account, ignoreDisabled: Bool) -> Signal<MasterNotificationKey, NoError> {
    return masterNotificationsKey(masterNotificationKeyValue: account.masterNotificationKey, postbox: account.postbox, ignoreDisabled: ignoreDisabled, createIfNotExists: true)
    |> map { value -> MasterNotificationKey in
        return value!
    }
}

public func existingMasterNotificationsKey(postbox: Postbox) -> Signal<MasterNotificationKey?, NoError> {
    let value = Atomic<MasterNotificationKey?>(value: nil)
    return masterNotificationsKey(masterNotificationKeyValue: value, postbox: postbox, ignoreDisabled: true, createIfNotExists: false)
}

private func masterNotificationsKey(masterNotificationKeyValue: Atomic<MasterNotificationKey?>, postbox: Postbox, ignoreDisabled: Bool, createIfNotExists: Bool) -> Signal<MasterNotificationKey?, NoError> {
    if let key = masterNotificationKeyValue.with({ $0 }) {
        return .single(key)
    }

    return postbox.transaction(ignoreDisabled: ignoreDisabled, { transaction -> MasterNotificationKey? in
        let result = masterNotificationsKey(transaction: transaction, createIfNotExists: createIfNotExists)
        let _ = masterNotificationKeyValue.swap(result)
        return result
    })
}

func masterNotificationsKey(transaction: Transaction, createIfNotExists: Bool) -> MasterNotificationKey? {
    if let value = transaction.keychainEntryForKey("master-notification-secret"), !value.isEmpty {
        let authKeyHash = sha1Digest(value)
        let authKeyId = authKeyHash.subdata(in: authKeyHash.count - 8 ..< authKeyHash.count)
        let keyData = MasterNotificationKey(id: authKeyId, data: value)
        return keyData
    } else if createIfNotExists {
        var secretData = Data(count: 256)
        let secretDataCount = secretData.count
        if !secretData.withUnsafeMutableBytes({ rawBytes -> Bool in
            let bytes = rawBytes.baseAddress!.assumingMemoryBound(to: Int8.self)
            let copyResult = SecRandomCopyBytes(nil, secretDataCount, bytes)
            return copyResult == errSecSuccess
        }) {
            assertionFailure()
        }

        transaction.setKeychainEntry(secretData, forKey: "master-notification-secret")
        let authKeyHash = sha1Digest(secretData)
        let authKeyId = authKeyHash.subdata(in: authKeyHash.count - 8 ..< authKeyHash.count)
        let keyData = MasterNotificationKey(id: authKeyId, data: secretData)
        return keyData
    } else {
        return nil
    }
}

public func notificationPayloadKeyId(data: Data) -> Data? {
    if data.count < 8 {
        return nil
    }

    return data.subdata(in: 0 ..< 8)
}

public func decryptedNotificationPayload(key: MasterNotificationKey, data: Data) -> Data? {
    if data.count < 8 {
        return nil
    }
    
    if data.subdata(in: 0 ..< 8) != key.id {
        return nil
    }
    
    let x = 8
    let msgKey = data.subdata(in: 8 ..< (8 + 16))
    let rawData = data.subdata(in: (8 + 16) ..< data.count)
    let sha256_a = sha256Digest(msgKey + key.data.subdata(in: x ..< (x + 36)))
    let sha256_b = sha256Digest(key.data.subdata(in: (40 + x) ..< (40 + x + 36)) + msgKey)
    let aesKey = sha256_a.subdata(in: 0 ..< 8) + sha256_b.subdata(in: 8 ..< (8 + 16)) + sha256_a.subdata(in: 24 ..< (24 + 8))
    let aesIv = sha256_b.subdata(in: 0 ..< 8) + sha256_a.subdata(in: 8 ..< (8 + 16)) + sha256_b.subdata(in: 24 ..< (24 + 8))
    
    guard let data = MTAesDecrypt(rawData, aesKey, aesIv), data.count > 4 else {
        return nil
    }
    
    var dataLength: Int32 = 0
    data.withUnsafeBytes { rawBytes -> Void in
        let bytes = rawBytes.baseAddress!.assumingMemoryBound(to: Int8.self)
        memcpy(&dataLength, bytes, 4)
    }
    
    if dataLength < 0 || dataLength > data.count - 4 {
        return nil
    }
    
    let checkMsgKeyLarge = sha256Digest(key.data.subdata(in: (88 + x) ..< (88 + x + 32)) + data)
    let checkMsgKey = checkMsgKeyLarge.subdata(in: 8 ..< (8 + 16))
    
    if checkMsgKey != msgKey {
        return nil
    }
    
    return data.subdata(in: 4 ..< (4 + Int(dataLength)))
}

public func decryptedNotificationPayload(account: Account, data: Data) -> Signal<Data?, NoError> {
    return masterNotificationsKey(masterNotificationKeyValue: account.masterNotificationKey, postbox: account.postbox, ignoreDisabled: true, createIfNotExists: false)
    |> map { secret -> Data? in
        guard let secret = secret else {
            return nil
        }
        return decryptedNotificationPayload(key: secret, data: data)
    }
}

public func accountBackupData(postbox: Postbox) -> Signal<AccountBackupData?, NoError> {
    return postbox.transaction { transaction -> AccountBackupData? in
        guard let state = transaction.getState() as? AuthorizedAccountState else {
            return nil
        }
        guard let authInfoData = transaction.keychainEntryForKey("persistent:datacenterAuthInfoById") else {
            return nil
        }
        guard let authInfo = MTDeprecated.unarchiveDeprecated(with: authInfoData) as? NSDictionary else {
            return nil
        }
        guard let datacenterAuthInfo = authInfo.object(forKey: state.masterDatacenterId as NSNumber) as? MTDatacenterAuthInfo else {
            return nil
        }
        
        var additionalDatacenterKeys: [Int32: AccountBackupData.DatacenterKey] = [:]
        for item in authInfo {
            guard let idNumber = item.key as? NSNumber else {
                continue
            }
            guard let id = idNumber as? Int32 else {
                continue
            }
            if id <= 0 || id > 10 {
                continue
            }
            if id == state.masterDatacenterId {
                continue
            }
            guard let otherDatacenterAuthInfo = authInfo.object(forKey: idNumber) as? MTDatacenterAuthInfo else {
                continue
            }
            guard let otherAuthKey = otherDatacenterAuthInfo.authKey else {
                continue
            }
            additionalDatacenterKeys[id] = AccountBackupData.DatacenterKey(
                id: id,
                keyId: otherDatacenterAuthInfo.authKeyId,
                key: otherAuthKey
            )
        }
        
        guard let authKey = datacenterAuthInfo.authKey else {
            return nil
        }
        let notificationsKey = masterNotificationsKey(transaction: transaction, createIfNotExists: true)
        return AccountBackupData(
            masterDatacenterId: state.masterDatacenterId,
            peerId: state.peerId.toInt64(),
            masterDatacenterKey: authKey,
            masterDatacenterKeyId: datacenterAuthInfo.authKeyId,
            notificationEncryptionKeyId: notificationsKey?.id,
            notificationEncryptionKey: notificationsKey?.data,
            additionalDatacenterKeys: additionalDatacenterKeys
        )
    }
}

public class Account {
    static let sharedQueue = Queue(name: "Account-Shared")
    
    public let id: AccountRecordId
    public let basePath: String
    public let testingEnvironment: Bool
    public let supplementary: Bool
    public let postbox: Postbox
    public let network: Network
    public let networkArguments: NetworkInitializationArguments
    public let peerId: PeerId
    
    public let auxiliaryMethods: AccountAuxiliaryMethods
    
    private let serviceQueue = Queue()
    
    private let accountManager: AccountManager<TelegramAccountManagerTypes>
    public private(set) var stateManager: AccountStateManager!
    private(set) var contactSyncManager: ContactSyncManager!
    public private(set) var callSessionManager: CallSessionManager!
    
    public private(set) var viewTracker: AccountViewTracker!
    private var resetPeerHoleManagement: ((PeerId) -> Void)?
    
    public private(set) var pendingMessageManager: PendingMessageManager!
    private(set) var pendingStoryManager: PendingStoryManager?
    public private(set) var pendingUpdateMessageManager: PendingUpdateMessageManager!
    private(set) var messageMediaPreuploadManager: MessageMediaPreuploadManager!
    private(set) var mediaReferenceRevalidationContext: MediaReferenceRevalidationContext!
    public private(set) var pendingPeerMediaUploadManager: PendingPeerMediaUploadManager!
    private var peerInputActivityManager: PeerInputActivityManager!
    private var localInputActivityManager: PeerInputActivityManager!
    private var accountPresenceManager: AccountPresenceManager!
    private var notificationAutolockReportManager: NotificationAutolockReportManager!
    fileprivate let managedContactsDisposable = MetaDisposable()
    fileprivate let managedStickerPacksDisposable = MetaDisposable()
    private let becomeMasterDisposable = MetaDisposable()
    private let managedServiceViewsDisposable = MetaDisposable()
    private let managedServiceViewsActionDisposable = MetaDisposable()
    private let managedConfigurationUpdatesDisposable = MetaDisposable()
    private let managedOperationsDisposable = DisposableSet()
    private var storageSettingsDisposable: Disposable?
    private var automaticCacheEvictionContext: AutomaticCacheEvictionContext?
    
    private var taskManager: AccountTaskManager?
    
    public let importableContacts = Promise<[DeviceContactNormalizedPhoneNumber: ImportableDeviceContactData]>()
    
    public let shouldBeServiceTaskMaster = Promise<AccountServiceTaskMasterMode>()
    public let shouldKeepOnlinePresence = Promise<Bool>()
    private let onlineUpdatePeriodMs = Promise<Int32?>()
    public let autolockReportDeadline = Promise<Int32?>()
    public let shouldExplicitelyKeepWorkerConnections = Promise<Bool>(false)
    public let shouldKeepBackgroundDownloadConnections = Promise<Bool>(false)
    
    private let networkStateValue = Promise<AccountNetworkState>(.waitingForNetwork)
    public var networkState: Signal<AccountNetworkState, NoError> {
        return self.networkStateValue.get()
    }
    
    private let networkTypeValue = Promise<NetworkType>()
    public var networkType: Signal<NetworkType, NoError> {
        return self.networkTypeValue.get()
    }
    private let atomicCurrentNetworkType = Atomic<NetworkType>(value: .none)
    public var immediateNetworkType: NetworkType {
        return self.atomicCurrentNetworkType.with { $0 }
    }
    private var networkTypeDisposable: Disposable?
    
    private let _loggedOut = ValuePromise<Bool>(false, ignoreRepeated: true)
    public var loggedOut: Signal<Bool, NoError> {
        return self._loggedOut.get()
    }
    
    private let _importantTasksRunning = ValuePromise<AccountRunningImportantTasks>([], ignoreRepeated: true)
    public var importantTasksRunning: Signal<AccountRunningImportantTasks, NoError> {
        return self._importantTasksRunning.get()
    }
    
    fileprivate let masterNotificationKey = Atomic<MasterNotificationKey?>(value: nil)
    
    var transformOutgoingMessageMedia: TransformOutgoingMessageMedia?
    
    private var lastSmallLogPostTimestamp: Double?
    private let smallLogPostDisposable = MetaDisposable()
    
    let networkStatsContext: NetworkStatsContext
    
    public let filteredStorySubscriptionsContext: StorySubscriptionsContext?
    public let hiddenStorySubscriptionsContext: StorySubscriptionsContext?
    
    public init(accountManager: AccountManager<TelegramAccountManagerTypes>, id: AccountRecordId, basePath: String, testingEnvironment: Bool, postbox: Postbox, network: Network, networkArguments: NetworkInitializationArguments, peerId: PeerId, auxiliaryMethods: AccountAuxiliaryMethods, supplementary: Bool) {
        self.accountManager = accountManager
        self.id = id
        self.basePath = basePath
        self.testingEnvironment = testingEnvironment
        self.postbox = postbox
        self.network = network
        self.networkArguments = networkArguments
        self.peerId = peerId
        
        self.auxiliaryMethods = auxiliaryMethods
        self.supplementary = supplementary
        
        self.networkStatsContext = NetworkStatsContext(postbox: postbox)
        
        self.peerInputActivityManager = PeerInputActivityManager()
        
        if !supplementary {
            self.filteredStorySubscriptionsContext = StorySubscriptionsContext(accountPeerId: peerId, postbox: postbox, network: network, isHidden: false)
            self.hiddenStorySubscriptionsContext = StorySubscriptionsContext(accountPeerId: peerId, postbox: postbox, network: network, isHidden: true)
        } else {
            self.filteredStorySubscriptionsContext = nil
            self.hiddenStorySubscriptionsContext = nil
        }
        
        self.callSessionManager = CallSessionManager(postbox: postbox, network: network, accountPeerId: peerId, maxLayer: networkArguments.voipMaxLayer, versions: networkArguments.voipVersions, addUpdates: { [weak self] updates in
            self?.stateManager?.addUpdates(updates)
        })
        
        self.mediaReferenceRevalidationContext = MediaReferenceRevalidationContext()
        
        self.stateManager = AccountStateManager(accountPeerId: self.peerId, accountManager: accountManager, postbox: self.postbox, network: self.network, callSessionManager: self.callSessionManager, addIsContactUpdates: { [weak self] updates in
            self?.contactSyncManager?.addIsContactUpdates(updates)
        }, shouldKeepOnlinePresence: self.shouldKeepOnlinePresence.get(), peerInputActivityManager: self.peerInputActivityManager, auxiliaryMethods: auxiliaryMethods)
        
        self.viewTracker = AccountViewTracker(account: self)
        self.viewTracker.resetPeerHoleManagement = { [weak self] peerId in
            self?.resetPeerHoleManagement?(peerId)
        }
        
        self.taskManager = AccountTaskManager(
            stateManager: self.stateManager,
            accountManager: accountManager,
            networkArguments: networkArguments,
            viewTracker: self.viewTracker,
            mediaReferenceRevalidationContext: self.mediaReferenceRevalidationContext,
            isMainApp: !supplementary,
            testingEnvironment: testingEnvironment
        )
        
        self.contactSyncManager = ContactSyncManager(postbox: postbox, network: network, accountPeerId: peerId, stateManager: self.stateManager)
        self.localInputActivityManager = PeerInputActivityManager()
        self.accountPresenceManager = AccountPresenceManager(shouldKeepOnlinePresence: self.shouldKeepOnlinePresence.get(), onlineUpdatePeriodMs: self.onlineUpdatePeriodMs.get(), network: network)
        self.onlineUpdatePeriodMs.set(
            postbox.preferencesView(keys: [PreferencesKeys.networkSettings])
            |> map { view in
                let networkSettings = view.values[PreferencesKeys.networkSettings]?.get(NetworkSettings.self)
                return networkSettings?.onlineUpdatePeriodMs
            }
            |> distinctUntilChanged
        )
        let _ = (postbox.transaction { transaction -> Void in
            transaction.updatePeerPresencesInternal(presences: [peerId: TelegramUserPresence(status: .present(until: Int32.max - 1), lastActivity: 0)], merge: { _, updated in return updated })
            transaction.setNeedsPeerGroupMessageStatsSynchronization(groupId: Namespaces.PeerGroup.archive, namespace: Namespaces.Message.Cloud)
        }).start()
        self.notificationAutolockReportManager = NotificationAutolockReportManager(deadline: self.autolockReportDeadline.get(), network: network)
        self.autolockReportDeadline.set(
            networkArguments.autolockDeadine
            |> distinctUntilChanged
        )
        
        self.messageMediaPreuploadManager = MessageMediaPreuploadManager()
        self.pendingMessageManager = PendingMessageManager(network: network, postbox: postbox, accountPeerId: peerId, auxiliaryMethods: auxiliaryMethods, stateManager: self.stateManager, localInputActivityManager: self.localInputActivityManager, messageMediaPreuploadManager: self.messageMediaPreuploadManager, revalidationContext: self.mediaReferenceRevalidationContext)
        if !supplementary {
            self.pendingStoryManager = PendingStoryManager(postbox: postbox, network: network, accountPeerId: peerId, stateManager: self.stateManager, messageMediaPreuploadManager: self.messageMediaPreuploadManager, revalidationContext: self.mediaReferenceRevalidationContext, auxiliaryMethods: self.auxiliaryMethods)
        } else {
            self.pendingStoryManager = nil
        }
        self.pendingUpdateMessageManager = PendingUpdateMessageManager(postbox: postbox, network: network, stateManager: self.stateManager, messageMediaPreuploadManager: self.messageMediaPreuploadManager, mediaReferenceRevalidationContext: self.mediaReferenceRevalidationContext)
        self.pendingPeerMediaUploadManager = PendingPeerMediaUploadManager(postbox: postbox, network: network, stateManager: self.stateManager, accountPeerId: self.peerId)
        
        self.network.loggedOut = { [weak self] in
            Logger.shared.log("Account", "network logged out")
            if let strongSelf = self {
                strongSelf._loggedOut.set(true)
                strongSelf.callSessionManager.dropAll()
            }
        }
        self.network.didReceiveSoftAuthResetError = { [weak self] in
            self?.postSmallLogIfNeeded()
        }
        
        let networkStateQueue = Queue()
        
        let networkStateSignal = combineLatest(queue: networkStateQueue, self.stateManager.isUpdating, network.connectionStatus)
        |> map { isUpdating, connectionStatus -> AccountNetworkState in
            switch connectionStatus {
                case .waitingForNetwork:
                    return .waitingForNetwork
                case let .connecting(proxyAddress, proxyHasConnectionIssues):
                    var proxyState: AccountNetworkProxyState?
                    if let proxyAddress = proxyAddress {
                        proxyState = AccountNetworkProxyState(address: proxyAddress, hasConnectionIssues: proxyHasConnectionIssues)
                    }
                    return .connecting(proxy: proxyState)
                case let .updating(proxyAddress):
                    var proxyState: AccountNetworkProxyState?
                    if let proxyAddress = proxyAddress {
                        proxyState = AccountNetworkProxyState(address: proxyAddress, hasConnectionIssues: false)
                    }
                    return .updating(proxy: proxyState)
                case let .online(proxyAddress):
                    var proxyState: AccountNetworkProxyState?
                    if let proxyAddress = proxyAddress {
                        proxyState = AccountNetworkProxyState(address: proxyAddress, hasConnectionIssues: false)
                    }
                    
                    if isUpdating {
                        return .updating(proxy: proxyState)
                    } else {
                        return .online(proxy: proxyState)
                    }
            }
        }
        self.networkStateValue.set(networkStateSignal
        |> distinctUntilChanged)
        
        self.networkTypeValue.set(currentNetworkType())
        let atomicCurrentNetworkType = self.atomicCurrentNetworkType
        self.networkTypeDisposable = self.networkTypeValue.get().start(next: { value in
            let _ = atomicCurrentNetworkType.swap(value)
        })
        
        let serviceTasksMasterBecomeMaster = self.shouldBeServiceTaskMaster.get()
        |> distinctUntilChanged
        |> deliverOn(self.serviceQueue)
        
        self.becomeMasterDisposable.set(serviceTasksMasterBecomeMaster.start(next: { [weak self] value in
            if let strongSelf = self, (value == .now || value == .always) {
                strongSelf.postbox.becomeMasterClient()
            }
        }))
        
        let shouldBeMaster = combineLatest(self.shouldBeServiceTaskMaster.get(), postbox.isMasterClient())
        |> map { [weak self] shouldBeMaster, isMaster -> Bool in
            if shouldBeMaster == .always && !isMaster {
                self?.postbox.becomeMasterClient()
            }
            return (shouldBeMaster == .now || shouldBeMaster == .always) && isMaster
        }
        |> distinctUntilChanged
        
        self.network.shouldKeepConnection.set(shouldBeMaster)
        self.network.shouldExplicitelyKeepWorkerConnections.set(self.shouldExplicitelyKeepWorkerConnections.get())
        self.network.shouldKeepBackgroundDownloadConnections.set(self.shouldKeepBackgroundDownloadConnections.get())
        
        self.managedServiceViewsDisposable.set(shouldBeMaster.start(next: { [weak self] value in
            guard let strongSelf = self else {
                return
            }
            
            if value {
                Logger.shared.log("Account", "Became master")
                let data = managedServiceViews(accountPeerId: peerId, network: network, postbox: postbox, stateManager: strongSelf.stateManager, pendingMessageManager: strongSelf.pendingMessageManager)
                
                let resetPeerHoles = data.resetPeerHoles
                strongSelf.resetPeerHoleManagement = { peerId in
                    resetPeerHoles(peerId)
                }
                strongSelf.managedServiceViewsActionDisposable.set(data.disposable)
            } else {
                Logger.shared.log("Account", "Resigned master")
                strongSelf.managedServiceViewsActionDisposable.set(nil)
            }
        }))
        
        let pendingMessageManager = self.pendingMessageManager
        Logger.shared.log("Account", "Begin watching unsent message ids")
        self.managedOperationsDisposable.add(postbox.unsentMessageIdsView().start(next: { [weak pendingMessageManager] view in
            pendingMessageManager?.updatePendingMessageIds(view.ids)
        }))
        
        self.managedOperationsDisposable.add(managedSecretChatOutgoingOperations(auxiliaryMethods: auxiliaryMethods, postbox: self.postbox, network: self.network).start())
        self.managedOperationsDisposable.add(managedCloudChatRemoveMessagesOperations(postbox: self.postbox, network: self.network, stateManager: self.stateManager).start())
        self.managedOperationsDisposable.add(managedAutoremoveMessageOperations(network: self.network, postbox: self.postbox, isRemove: true).start())
        self.managedOperationsDisposable.add(managedAutoremoveMessageOperations(network: self.network, postbox: self.postbox, isRemove: false).start())
        self.managedOperationsDisposable.add(managedAutoexpireStoryOperations(network: self.network, postbox: self.postbox).start())
        self.managedOperationsDisposable.add(managedPeerTimestampAttributeOperations(network: self.network, postbox: self.postbox).start())
        self.managedOperationsDisposable.add(managedSynchronizeViewStoriesOperations(postbox: self.postbox, network: self.network, stateManager: self.stateManager).start())
        self.managedOperationsDisposable.add(managedSynchronizePeerStoriesOperations(postbox: self.postbox, network: self.network, stateManager: self.stateManager).start())
        self.managedOperationsDisposable.add(managedLocalTypingActivities(activities: self.localInputActivityManager.allActivities(), postbox: self.stateManager.postbox, network: self.stateManager.network, accountPeerId: self.stateManager.accountPeerId).start())
        
        let extractedExpr1: [Signal<AccountRunningImportantTasks, NoError>] = [
            managedSynchronizeChatInputStateOperations(postbox: self.postbox, network: self.network) |> map { inputStates in
                if inputStates {
                    //print("inputStates: true")
                }
                return inputStates ? AccountRunningImportantTasks.other : []
            },
            self.pendingMessageManager.hasPendingMessages |> map { hasPendingMessages in
                if !hasPendingMessages.isEmpty {
                    //print("hasPendingMessages: true")
                }
                return !hasPendingMessages.isEmpty ? AccountRunningImportantTasks.pendingMessages : []
            },
            (self.pendingStoryManager?.hasPending ?? .single(false)) |> map { hasPending in
                if hasPending {
                    //print("hasPending: true")
                }
                return hasPending ? AccountRunningImportantTasks.pendingMessages : []
            },
            self.pendingUpdateMessageManager.updatingMessageMedia |> map { updatingMessageMedia in
                if !updatingMessageMedia.isEmpty {
                    //print("updatingMessageMedia: true")
                }
                return !updatingMessageMedia.isEmpty ? AccountRunningImportantTasks.pendingMessages : []
            },
            self.pendingPeerMediaUploadManager.uploadingPeerMedia |> map { uploadingPeerMedia in
                if !uploadingPeerMedia.isEmpty {
                    //print("uploadingPeerMedia: true")
                }
                return !uploadingPeerMedia.isEmpty ? AccountRunningImportantTasks.pendingMessages : []
            },
            self.accountPresenceManager.isPerformingUpdate() |> map { presenceUpdate in
                if presenceUpdate {
                    //print("accountPresenceManager isPerformingUpdate: true")
                    //return []
                }
                return presenceUpdate ? AccountRunningImportantTasks.other : []
            },
            //self.notificationAutolockReportManager.isPerformingUpdate() |> map { $0 ? AccountRunningImportantTasks.other : [] }
        ]
        let extractedExpr: [Signal<AccountRunningImportantTasks, NoError>] = extractedExpr1
        let importantBackgroundOperations: [Signal<AccountRunningImportantTasks, NoError>] = extractedExpr
        let importantBackgroundOperationsRunning = combineLatest(queue: Queue(), importantBackgroundOperations)
        |> map { values -> AccountRunningImportantTasks in
            var result: AccountRunningImportantTasks = []
            for value in values {
                result.formUnion(value)
            }
            return result
        }
        
        self.managedOperationsDisposable.add(importantBackgroundOperationsRunning.start(next: { [weak self] value in
            if let strongSelf = self {
                strongSelf._importantTasksRunning.set(value)
            }
        }))
        self.managedOperationsDisposable.add((accountManager.sharedData(keys: [SharedDataKeys.proxySettings])
        |> map { sharedData -> ProxyServerSettings? in
            if let settings = sharedData.entries[SharedDataKeys.proxySettings]?.get(ProxySettings.self) {
                return settings.effectiveActiveServer
            } else {
                return nil
            }
        }
        |> distinctUntilChanged).start(next: { activeServer in
            let updated = activeServer.flatMap { activeServer -> MTSocksProxySettings? in
                return activeServer.mtProxySettings
            }
            network.context.updateApiEnvironment { environment in
                let current = environment?.socksProxySettings
                let updateNetwork: Bool
                if let current = current, let updated = updated {
                    updateNetwork = !current.isEqual(updated)
                } else {
                    updateNetwork = (current != nil) != (updated != nil)
                }
                if updateNetwork {
                    network.dropConnectionStatus()
                    return environment?.withUpdatedSocksProxySettings(updated)
                } else {
                    return nil
                }
            }
        }))
        
        let _ = masterNotificationsKey(masterNotificationKeyValue: self.masterNotificationKey, postbox: self.postbox, ignoreDisabled: false, createIfNotExists: true).start(next: { key in
            let encoder = JSONEncoder()
            if let data = try? encoder.encode(key) {
                let _ = try? data.write(to: URL(fileURLWithPath: "\(basePath)/notificationsKey"))
            }
        })
        
        self.stateManager.updateConfigRequested = { [weak self] in
            self?.restartConfigurationUpdates()
        }
        self.restartConfigurationUpdates()
        
        if !supplementary {
            self.automaticCacheEvictionContext = AutomaticCacheEvictionContext(postbox: postbox, accountManager: accountManager)
        }
        
        /*#if DEBUG
        self.managedOperationsDisposable.add(debugFetchAllStickers(account: self).start(completed: {
            print("debugFetchAllStickers done")
        }))
        #endif*/
    }
    
    deinit {
        self.managedContactsDisposable.dispose()
        self.managedStickerPacksDisposable.dispose()
        self.managedServiceViewsDisposable.dispose()
        self.managedServiceViewsActionDisposable.dispose()
        self.managedConfigurationUpdatesDisposable.dispose()
        self.managedOperationsDisposable.dispose()
        self.storageSettingsDisposable?.dispose()
        self.smallLogPostDisposable.dispose()
        self.networkTypeDisposable?.dispose()
        self.becomeMasterDisposable.dispose()
    }
    
    private func restartConfigurationUpdates() {
        self.managedConfigurationUpdatesDisposable.set(managedConfigurationUpdates(accountManager: self.accountManager, postbox: self.postbox, network: self.network).start())
    }
    
    private func postSmallLogIfNeeded() {
        let timestamp = CFAbsoluteTimeGetCurrent()
        if self.lastSmallLogPostTimestamp == nil || self.lastSmallLogPostTimestamp! < timestamp - 30.0 {
            self.lastSmallLogPostTimestamp = timestamp
            let network = self.network
            
            self.smallLogPostDisposable.set((Logger.shared.collectShortLog()
            |> mapToSignal { events -> Signal<Never, NoError> in
                if events.isEmpty {
                    return .complete()
                } else {
                    return network.request(Api.functions.help.saveAppLog(events: events.map { event -> Api.InputAppEvent in
                        return .inputAppEvent(time: event.0, type: "", peer: 0, data: .jsonString(value: event.1))
                    }))
                    |> ignoreValues
                    |> `catch` { _ -> Signal<Never, NoError> in
                        return .complete()
                    }
                }
            }).start())
        }
    }
    
    public func resetStateManagement() {
        self.stateManager.reset()
        self.restartContactManagement()
        self.managedStickerPacksDisposable.set(manageStickerPacks(network: self.network, postbox: self.postbox).start())
        if !self.supplementary {
            self.viewTracker.chatHistoryPreloadManager.start()
        }
    }
    
    public func resetCachedData() {
        self.viewTracker.reset()
    }
    
    public func cleanupTasks(lowImpact: Bool) -> Signal<Never, NoError> {
        let postbox = self.postbox
        
        return _internal_reindexCacheInBackground(account: self, lowImpact: lowImpact)
        |> then(
            Signal { subscriber in
                return postbox.mediaBox.updateResourceIndex(otherResourceContentType: MediaResourceUserContentType.other.rawValue, lowImpact: lowImpact, completion: {
                    subscriber.putCompletion()
                })
            }
        )
    }
    
    public func optimizeAllStorages(minFreePagesFraction: Double) -> Signal<Never, NoError> {
        return self.postbox.optimizeStorage(minFreePagesFraction: minFreePagesFraction)
        |> then(self.postbox.mediaBox.storageBox.optimizeStorage(minFreePagesFraction: minFreePagesFraction))
        |> then(self.postbox.mediaBox.cacheStorageBox.optimizeStorage(minFreePagesFraction: minFreePagesFraction))
    }
    
    #if TEST_BUILD
    public func debugDumpAllDbStats() -> Signal<String, NoError> {
        return self.postbox.debugDumpDbStat()
        |> then (self.postbox.mediaBox.storageBox.debugDumpDbStat())
        |> then (self.postbox.mediaBox.cacheStorageBox.debugDumpDbStat())
    }
    #endif
    
    // to better hide accounts, we try to keep their database size smaller
    // oldest messages are removed from database, keeping only 1000 latest messages (250 for channels)
    // it is safe because messages can be redownloaded from cloud if needed (except secret chats)
    public func cleanOldCloudMessages() -> Signal<Never, NoError> {
        let postbox = self.postbox
        return combineLatest(self.postbox.transaction { transaction -> ([PeerId], [PeerId: PeerId]) in
            let allPeerIds = transaction.chatListGetAllPeerIds()
            
            // sometimes group's cachedData.linkedDiscussionPeerId also contains its parent channel but for some reason this is not always the case
            var discussionGroupChannels: [PeerId: PeerId] = [:]
            for peerId in allPeerIds {
                if peerId.namespace == Namespaces.Peer.CloudChannel, let peer = transaction.getPeer(peerId) as? TelegramChannel {
                    switch peer.info {
                    case .broadcast:
                        if let cachedData = transaction.getPeerCachedData(peerId: peerId) as? CachedChannelData, case let .known(linkedDiscussionPeerId) = cachedData.linkedDiscussionPeerId, let linkedDiscussionPeerId {
                            discussionGroupChannels[linkedDiscussionPeerId] = peerId
                        }
                    case .group:
                        break
                    }
                }
            }
            return (allPeerIds, discussionGroupChannels)
        }, self.postbox.getPeerIdsOfMessageHistoryViews())
        |> mapToSignal { tuple, currentlyViewedPeerIds in
            let (allPeerIds, discussionGroupChannels) = tuple
            
            var signals: Signal<Never, NoError> = .complete()
            
            for peerId in allPeerIds {
                if peerId.namespace != Namespaces.Peer.SecretChat && !currentlyViewedPeerIds.contains(peerId) {
                    signals = signals |> then (
                        postbox.transaction { transaction in
                            var limit = 1000
                            
                            if peerId.namespace == Namespaces.Peer.CloudChannel, let peer = transaction.getPeer(peerId) as? TelegramChannel {
                                switch peer.info {
                                case .broadcast:
                                    // keep less messages for channels
                                    limit = 250
                                case .group:
                                    // don't clean messages in channel comments if user is currently viewing this channel
                                    if let channelPeerId = discussionGroupChannels[peerId], currentlyViewedPeerIds.contains(channelPeerId) {
                                        return
                                    }
                                }
                            }
                            
                            let topIndices = transaction.topMessageIndices(peerId: peerId, namespace: Namespaces.Message.Cloud, limit: limit + 1)
                            
                            assert(zip(topIndices, topIndices.dropFirst()).allSatisfy({ $0.id.id > $1.id.id }))
                            
                            if topIndices.count > 0 {
                                if transaction.getPeerChatListIndex(peerId) != nil || discussionGroupChannels[peerId].flatMap({ transaction.getPeerChatListIndex($0) }) != nil {
                                    if topIndices.count > limit {
                                        let allEarlierIndices = transaction.allEarlierMessageIndices(index: topIndices[limit - 1])
                                        // do not remove channel message with id == 1, because it is used to get its creation date
                                        var indicesToRemove = Set(peerId.namespace == Namespaces.Peer.CloudChannel && allEarlierIndices.last?.id.id == 1 ? allEarlierIndices.dropLast() : allEarlierIndices)
                                        
                                        let everywhereHoleUpperId = topIndices[limit].id.id
                                        
                                        let neverRemoveMessagesWithTags: [MessageTags] = [.unseenPersonalMessage, .pinned, .unseenReaction]
                                        
                                        var tagHoleRangesToRemove: [MessageTags: ClosedRange<MessageId.Id>] = [:]
                                        
                                        for tag in MessageTags.all {
                                            // keep at least 100 messages for each tag, otherwise they are re-downloaded anyway
                                            
                                            let perTagMessageQuota = 100
                                            let leaveAllMessages = neverRemoveMessagesWithTags.contains(tag)
                                            
                                            let tagIndices = transaction.getMessageIndicesWithTag(peerId: peerId, threadId: nil, namespace: Namespaces.Message.Cloud, tag: tag, limit: leaveAllMessages ? 0 : perTagMessageQuota + 1)
                                            
                                            indicesToRemove.subtract(leaveAllMessages || tagIndices.count <= perTagMessageQuota ? tagIndices : tagIndices.dropLast())
                                            
                                            let tagRemoveHoleLowerId: MessageId.Id
                                            if leaveAllMessages || tagIndices.count <= perTagMessageQuota {
                                                tagRemoveHoleLowerId = 1
                                            } else {
                                                tagRemoveHoleLowerId = tagIndices.last!.id.id + 1
                                            }
                                            
                                            if tagRemoveHoleLowerId <= everywhereHoleUpperId {
                                                var range = tagRemoveHoleLowerId ... everywhereHoleUpperId
                                                let holes = transaction.getHoles(peerId: peerId, namespace: Namespaces.Message.Cloud, space: .tag(tag))
                                                if let last = holes.last {
                                                    if range.upperBound > last {
                                                        if range.lowerBound <= last {
                                                            range = Int32(last + 1) ... range.upperBound
                                                        }
                                                        tagHoleRangesToRemove[tag] = range
                                                    }
                                                } else {
                                                    tagHoleRangesToRemove[tag] = range
                                                }
                                            }
                                        }
                                        
                                        if !indicesToRemove.isEmpty {
                                            transaction.deleteMessages(indicesToRemove.map { $0.id }, forEachMedia: nil)
                                            
                                            transaction.addHole(peerId: peerId, threadId: nil, namespace: Namespaces.Message.Cloud, space: .everywhere, range: 1 ... everywhereHoleUpperId)
                                            
                                            for (tag, range) in tagHoleRangesToRemove {
                                                transaction.removeHole(peerId: peerId, threadId: nil, namespace: Namespaces.Message.Cloud, space: .tag(tag), range: range)
                                            }
                                        }
                                    }
                                } else {
                                    // chat is not in the chat list, including channels from which ads are shown
                                    
                                    let minTimestamp = Int32(Date().timeIntervalSince1970) - 7 * 24 * 60 * 60
                                    
                                    let index = topIndices.filter({ $0.timestamp >= minTimestamp }).last ?? topIndices.first!.peerLocalSuccessor()
                                    let indicesToRemove = transaction.allEarlierMessageIndices(index: index)
                                    
                                    if !indicesToRemove.isEmpty {
                                        transaction.deleteMessages(indicesToRemove.map { $0.id }, forEachMedia: nil)
                                        
                                        let holeUpperId = indicesToRemove.first!.id.id
                                        
                                        transaction.addHole(peerId: peerId, threadId: nil, namespace: Namespaces.Message.Cloud, space: .everywhere, range: 1 ... holeUpperId)
                                    }
                                }
                            }
                        }
                        |> ignoreValues
                    )
                }
            }
            
            return signals
        }
    }
    
    public func cleanAllCloudMessages() -> Signal<Never, NoError> {
        let postbox = self.postbox
        return self.postbox.transaction { transaction in
            return transaction.chatListGetAllPeerIds()
        }
        |> mapToSignal { allPeerIds in
            var signals: Signal<Never, NoError> = .complete()
            
            for peerId in allPeerIds {
                if peerId.namespace != Namespaces.Peer.SecretChat {
                    signals = signals |> then (
                        postbox.transaction { transaction in
                            transaction.deleteMessagesInRange(peerId: peerId, namespace: Namespaces.Message.Cloud, minId: 1, maxId: Int32.max - 1, forEachMedia: nil)
                            
                            transaction.addHole(peerId: peerId, threadId: nil, namespace: Namespaces.Message.Cloud, space: .everywhere, range: 1 ... Int32.max - 1)
                        }
                        |> ignoreValues
                    )
                }
            }
            
            return signals
        }
    }
    
    #if TEST_BUILD
    public func debugChatMessagesStat() -> Signal<String, NoError> {
        return self.postbox.transaction { transaction in
            let peerIds = transaction.chatListGetAllPeerIds()
            
            var counts: [PeerId: Int] = [:]
            for peerId in peerIds {
                if let cnt = transaction.getMessageCount(peerId: peerId, namespace: Namespaces.Message.Cloud, tag: nil, fromId: 1, toId: Int32.max - 1) {
                    counts[peerId] = cnt
                }
            }
            
            var result = ""
            
            for (peerId, cnt) in counts.sorted(by: { $0.value > $1.value }) {
                let peerName = transaction.getPeer(peerId)?.debugDisplayTitle ?? "?"
                
                result += "\(peerName): \(cnt) messages\n"
                
                let holes = transaction.getHoles(peerId: peerId, namespace: Namespaces.Message.Cloud)
                for hole in holes.rangeView {
                    result += "    everywhere hole: \(hole)\n"
                }
                
                for tag in MessageTags.all {
                    if let cnt = transaction.getMessageCount(peerId: peerId, namespace: Namespaces.Message.Cloud, tag: tag, fromId: 1, toId: Int32.max - 1), cnt != 0 {
                        result += "    tag\(tag.rawValue): \(cnt) messages\n"
                    }
                    
                    let holes = transaction.getHoles(peerId: peerId, namespace: Namespaces.Message.Cloud, space: .tag(tag))
                    
                    for hole in holes.rangeView {
                        result += "    tag\(tag.rawValue) hole: \(hole)\n"
                    }
                }
            }
            
            return result
        }
    }
    #endif
    
    public func restartContactManagement() {
        self.contactSyncManager.beginSync(importableContacts: self.importableContacts.get())
    }
    
    public func addAdditionalPreloadHistoryPeerId(peerId: PeerId) -> Disposable {
        return self.viewTracker.chatHistoryPreloadManager.addAdditionalPeerId(peerId: peerId)
    }
    
    public func peerInputActivities(peerId: PeerActivitySpace) -> Signal<[(PeerId, PeerInputActivity)], NoError> {
        return self.peerInputActivityManager.activities(peerId: peerId)
        |> map { activities in
            return activities.map({ ($0.0, $0.1.activity) })
        }
    }
    
    public func allPeerInputActivities() -> Signal<[PeerActivitySpace: [(PeerId, PeerInputActivity)]], NoError> {
        return self.peerInputActivityManager.allActivities()
        |> map { activities in
            var result: [PeerActivitySpace: [(PeerId, PeerInputActivity)]] = [:]
            for (chatPeerId, chatActivities) in activities {
                result[chatPeerId] = chatActivities.map { ($0.0, $0.1.activity) }
            }
            return result
        }
    }
    
    public func updateLocalInputActivity(peerId: PeerActivitySpace, activity: PeerInputActivity, isPresent: Bool) {
        self.localInputActivityManager.transaction { manager in
            if isPresent {
                manager.addActivity(chatPeerId: peerId, peerId: self.peerId, activity: activity)
            } else {
                manager.removeActivity(chatPeerId: peerId, peerId: self.peerId, activity: activity)
            }
        }
    }
    
    public func acquireLocalInputActivity(peerId: PeerActivitySpace, activity: PeerInputActivity) -> Disposable {
        return self.localInputActivityManager.acquireActivity(chatPeerId: peerId, peerId: self.peerId, activity: activity)
    }
    
    public func addUpdates(serializedData: Data) -> Void {
        /*if let object = Api.parse(Buffer(data: serializedData)) {
            self.stateManager.addUpdates()
        }*/
    }
}

/*
public func accountNetworkUsageStats(account: Account, reset: ResetNetworkUsageStats) -> Signal<NetworkUsageStats, NoError> {
    return networkUsageStats(basePath: account.basePath, reset: reset)
}

public func updateAccountNetworkUsageStats(account: Account, category: MediaResourceStatsCategory, delta: NetworkUsageStatsConnectionsEntry) {
    updateNetworkUsageStats(basePath: account.basePath, category: category, delta: delta)
}
*/

public typealias FetchCachedResourceRepresentation = (_ account: Account, _ resource: MediaResource, _ representation: CachedMediaResourceRepresentation) -> Signal<CachedMediaResourceRepresentationResult, NoError>
public typealias TransformOutgoingMessageMedia = (_ postbox: Postbox, _ network: Network, _ media: AnyMediaReference, _ userInteractive: Bool) -> Signal<AnyMediaReference?, NoError>

public func setupAccount(_ account: Account, fetchCachedResourceRepresentation: FetchCachedResourceRepresentation? = nil, transformOutgoingMessageMedia: TransformOutgoingMessageMedia? = nil) {
    account.postbox.mediaBox.fetchResource = { [weak account] resource, intervals, parameters -> Signal<MediaResourceDataFetchResult, MediaResourceDataFetchError> in
        if let strongAccount = account {
            if let result = strongAccount.auxiliaryMethods.fetchResource(strongAccount.postbox, resource, intervals, parameters) {
                return result
            } else if let result = fetchResource(account: strongAccount, resource: resource, intervals: intervals, parameters: parameters) {
                return result
            } else {
                return .never()
            }
        } else {
            return .never()
        }
    }
    
    account.postbox.mediaBox.fetchCachedResourceRepresentation = { [weak account] resource, representation in
        if let strongAccount = account, let fetchCachedResourceRepresentation = fetchCachedResourceRepresentation {
            return fetchCachedResourceRepresentation(strongAccount, resource, representation)
        } else {
            return .never()
        }
    }
    
    account.transformOutgoingMessageMedia = transformOutgoingMessageMedia
    account.pendingMessageManager.transformOutgoingMessageMedia = transformOutgoingMessageMedia
    account.pendingUpdateMessageManager.transformOutgoingMessageMedia = transformOutgoingMessageMedia
}

public func standaloneStateManager(
    accountManager: AccountManager<TelegramAccountManagerTypes>,
    networkArguments: NetworkInitializationArguments,
    id: AccountRecordId,
    encryptionParameters: ValueBoxEncryptionParameters,
    rootPath: String,
    auxiliaryMethods: AccountAuxiliaryMethods,
    initialPeerIdsExcludedFromUnreadCounters: Set<PeerId>
) -> Signal<AccountStateManager?, NoError> {
    let path = "\(rootPath)/\(accountRecordIdPathName(id))"

    let postbox = openPostbox(
        basePath: path + "/postbox",
        seedConfiguration: telegramPostboxSeedConfiguration,
        encryptionParameters: encryptionParameters,
        timestampForAbsoluteTimeBasedOperations: Int32(CFAbsoluteTimeGetCurrent() + NSTimeIntervalSince1970),
        isMainProcess: false,
        isTemporary: false,
        isReadOnly: false,
        useCopy: false,
        useCaches: false,
        removeDatabaseOnError: false,
        initialPeerIdsExcludedFromUnreadCounters: initialPeerIdsExcludedFromUnreadCounters
    )
    
    Logger.shared.log("StandaloneStateManager", "Prepare request postbox")

    return postbox
    |> take(1)
    |> mapToSignal { result -> Signal<AccountStateManager?, NoError> in
        switch result {
        case .upgrading:
            Logger.shared.log("StandaloneStateManager", "Received postbox: upgrading")
            
            return .single(nil)
        case .error:
            Logger.shared.log("StandaloneStateManager", "Received postbox: error")
            
            return .single(nil)
        case let .postbox(postbox):
            Logger.shared.log("StandaloneStateManager", "Received postbox: valid")
            
            return accountManager.transaction { transaction -> (LocalizationSettings?, ProxySettings?) in
                return (nil, transaction.getSharedData(SharedDataKeys.proxySettings)?.get(ProxySettings.self))
            }
            |> mapToSignal { localizationSettings, proxySettings -> Signal<AccountStateManager?, NoError> in
                Logger.shared.log("StandaloneStateManager", "Received settings")
                
                return postbox.transaction { transaction -> (PostboxCoding?, LocalizationSettings?, ProxySettings?, NetworkSettings?) in
                    Logger.shared.log("StandaloneStateManager", "Getting state")
                    
                    let state = transaction.getState()

                    return (state, localizationSettings, proxySettings, transaction.getPreferencesEntry(key: PreferencesKeys.networkSettings)?.get(NetworkSettings.self))
                }
                |> mapToSignal { accountState, localizationSettings, proxySettings, networkSettings -> Signal<AccountStateManager?, NoError> in
                    Logger.shared.log("StandaloneStateManager", "Received state")
                    
                    let keychain = makeExclusiveKeychain(id: id, postbox: postbox)

                    if let accountState = accountState {
                        switch accountState {
                        case _ as UnauthorizedAccountState:
                            Logger.shared.log("StandaloneStateManager", "state is UnauthorizedAccountState")
                            
                            return .single(nil)
                        case let authorizedState as AuthorizedAccountState:
                            Logger.shared.log("StandaloneStateManager", "state is valid")
                            
                            return postbox.transaction { transaction -> String? in
                                return (transaction.getPeer(authorizedState.peerId) as? TelegramUser)?.phone
                            }
                            |> mapToSignal { phoneNumber in
                                Logger.shared.log("StandaloneStateManager", "received phone number")
                                
                                let mediaReferenceRevalidationContext = MediaReferenceRevalidationContext()
                                let networkStatsContext = NetworkStatsContext(postbox: postbox)
                                
                                return initializedNetwork(
                                    accountId: id,
                                    arguments: networkArguments,
                                    supplementary: true,
                                    datacenterId: Int(authorizedState.masterDatacenterId),
                                    keychain: keychain,
                                    basePath: path,
                                    testingEnvironment: authorizedState.isTestingEnvironment,
                                    languageCode: localizationSettings?.primaryComponent.languageCode,
                                    proxySettings: proxySettings,
                                    networkSettings: networkSettings,
                                    phoneNumber: phoneNumber,
                                    useRequestTimeoutTimers: false
                                )
                                |> map { network -> AccountStateManager? in
                                    Logger.shared.log("StandaloneStateManager", "received network")
                                    
                                    postbox.mediaBox.fetchResource = { [weak postbox] resource, intervals, parameters -> Signal<MediaResourceDataFetchResult, MediaResourceDataFetchError> in
                                        guard let postbox else {
                                            return .never()
                                        }
<<<<<<< HEAD
                                        
=======
>>>>>>> 33891eff
                                        if let result = auxiliaryMethods.fetchResource(
                                            postbox,
                                            resource,
                                            intervals,
                                            parameters
                                        ) {
                                            return result
                                        } else if let result = fetchResource(
                                            accountPeerId: authorizedState.peerId,
                                            postbox: postbox,
                                            network: network,
                                            mediaReferenceRevalidationContext: mediaReferenceRevalidationContext,
                                            networkStatsContext: networkStatsContext,
                                            isTestingEnvironment: authorizedState.isTestingEnvironment,
                                            resource: resource,
                                            intervals: intervals,
                                            parameters: parameters
                                        ) {
                                            return result
                                        } else {
                                            return .never()
                                        }
                                    }
                                    
                                    return AccountStateManager(
                                        accountPeerId: authorizedState.peerId,
                                        accountManager: accountManager,
                                        postbox: postbox,
                                        network: network,
                                        callSessionManager: nil,
                                        addIsContactUpdates: { _ in
                                        },
                                        shouldKeepOnlinePresence: .single(false),
                                        peerInputActivityManager: nil,
                                        auxiliaryMethods: auxiliaryMethods
                                    )
                                }
                            }
                        default:
                            Logger.shared.log("StandaloneStateManager", "Unexpected accountState")
                            
                            assertionFailure("Unexpected accountState \(accountState)")
                            return .single(nil)
                        }
                    } else {
                        return .single(nil)
                    }
                }
            }
        }
    }
}<|MERGE_RESOLUTION|>--- conflicted
+++ resolved
@@ -1751,10 +1751,6 @@
                                         guard let postbox else {
                                             return .never()
                                         }
-<<<<<<< HEAD
-                                        
-=======
->>>>>>> 33891eff
                                         if let result = auxiliaryMethods.fetchResource(
                                             postbox,
                                             resource,
