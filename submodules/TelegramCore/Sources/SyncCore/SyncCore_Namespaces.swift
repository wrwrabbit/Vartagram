import Foundation
import Postbox

public struct Namespaces {
    public struct Message {
        public static let Cloud: Int32 = 0
        public static let Local: Int32 = 1
        public static let SecretIncoming: Int32 = 2
        public static let ScheduledCloud: Int32 = 3
        public static let ScheduledLocal: Int32 = 4
        
        public static let allScheduled: Set<Int32> = Set([Namespaces.Message.ScheduledCloud, Namespaces.Message.ScheduledLocal])
    }
    
    public struct Media {
        public static let CloudImage: Int32 = 0
        public static let CloudAudio: Int32 = 2
        public static let CloudContact: Int32 = 3
        public static let CloudMap: Int32 = 4
        public static let CloudFile: Int32 = 5
        public static let CloudWebpage: Int32 = 6
        public static let LocalImage: Int32 = 7
        public static let LocalFile: Int32 = 8
        public static let CloudSecretImage: Int32 = 9
        public static let CloudSecretFile: Int32 = 10
        public static let CloudGame: Int32 = 11
        public static let CloudInvoice: Int32 = 12
        public static let LocalWebpage: Int32 = 13
        public static let LocalPoll: Int32 = 14
        public static let CloudPoll: Int32 = 15
    }
    
    public struct Peer {
        public static let CloudUser = PeerId.Namespace._internalFromInt32Value(0)
        public static let CloudGroup = PeerId.Namespace._internalFromInt32Value(1)
        public static let CloudChannel = PeerId.Namespace._internalFromInt32Value(2)
        public static let SecretChat = PeerId.Namespace._internalFromInt32Value(3)
        public static let Empty = PeerId.Namespace.max
    }
    
    public struct ItemCollection {
        public static let CloudStickerPacks: Int32 = 0
        public static let CloudMaskPacks: Int32 = 1
        public static let EmojiKeywords: Int32 = 2
        public static let CloudAnimatedEmoji: Int32 = 3
        public static let CloudDice: Int32 = 4
        public static let CloudAnimatedEmojiAnimations: Int32 = 5
        public static let CloudAnimatedEmojiReactions: Int32 = 6
        public static let CloudPremiumGifts: Int32 = 7
        public static let CloudEmojiPacks: Int32 = 8
        public static let CloudEmojiGenericAnimations: Int32 = 9
        public static let CloudIconStatusEmoji: Int32 = 10
        public static let CloudIconTopicEmoji: Int32 = 11
    }
    
    public struct OrderedItemList {
        public static let CloudRecentStickers: Int32 = 0
        public static let CloudRecentGifs: Int32 = 1
        public static let RecentlySearchedPeerIds: Int32 = 2
        public static let CloudRecentInlineBots: Int32 = 3
        public static let CloudFeaturedStickerPacks: Int32 = 4
        public static let CloudArchivedStickerPacks: Int32 = 5
        public static let CloudWallpapers: Int32 = 6
        public static let CloudSavedStickers: Int32 = 7
        public static let RecentlyUsedHashtags: Int32 = 8
        public static let CloudThemes: Int32 = 9
        public static let CloudGreetingStickers: Int32 = 10
        public static let RecentDownloads: Int32 = 11
        public static let PremiumStickers: Int32 = 12
        public static let CloudPremiumStickers: Int32 = 13
        public static let LocalRecentEmoji: Int32 = 14
        public static let CloudFeaturedEmojiPacks: Int32 = 15
        public static let CloudAllPremiumStickers: Int32 = 16
        public static let CloudRecentStatusEmoji: Int32 = 17
        public static let CloudFeaturedStatusEmoji: Int32 = 18
        public static let CloudRecentReactions: Int32 = 19
        public static let CloudTopReactions: Int32 = 20
        public static let CloudEmojiCategories: Int32 = 21
        public static let CloudEmojiStatusCategories: Int32 = 22
        public static let CloudFeaturedProfilePhotoEmoji: Int32 = 23
        public static let CloudFeaturedGroupPhotoEmoji: Int32 = 24
        public static let NewSessionReviews: Int32 = 25
    }
    
    public struct CachedItemCollection {
        public static let resolvedByNamePeers: Int8 = 0
        public static let cachedTwoStepToken: Int8 = 1
        public static let cachedStickerPacks: Int8 = 2
        public static let cachedAvailableLocalizations: Int8 = 3
        public static let cachedSentMediaReferences: Int8 = 4
        public static let cachedStickerQueryResults: Int8 = 5
        public static let cachedSecureIdConfiguration: Int8 = 6
        public static let cachedWallpapersConfiguration: Int8 = 7
        public static let cachedThemesConfiguration: Int8 = 8
        public static let cachedPollResults: Int8 = 9
        public static let cachedContextResults: Int8 = 10
        public static let proximityNotificationStoredState: Int8 = 11
        public static let cachedGroupCallDisplayAsPeers: Int8 = 14
        public static let cachedAdMessageStates: Int8 = 15
        public static let cachedPeerInvitationImporters: Int8 = 16
        public static let cachedPeerExportedInvitations: Int8 = 17
        public static let cachedSendAsPeers: Int8 = 18
        public static let availableReactions: Int8 = 19
        public static let resolvedByPhonePeers: Int8 = 20
        public static let notificationSoundList: Int8 = 22
        public static let attachMenuBots: Int8 = 23
        public static let featuredStickersConfiguration: Int8 = 24
        public static let emojiSearchCategories: Int8 = 25
        public static let cachedEmojiQueryResults: Int8 = 26
        public static let cachedPeerStoryListHeads: Int8 = 27
        public static let displayedStoryNotifications: Int8 = 28
<<<<<<< HEAD
        
        // 64 - ...: ApplicationSpecificItemCacheCollectionIdValues
        // 100: CachedChannelAdminRanks
        // 101: CachedRecentPeers
        public static let cachedOrderedItemListHashes: Int8 = 97
=======
        public static let storySendAsPeerIds: Int8 = 29
        public static let cachedChannelBoosters: Int8 = 30
>>>>>>> 4ff424b9
    }
    
    public struct UnorderedItemList {
        public static let synchronizedDeviceContacts: UnorderedItemListEntryTag = {
            let key = ValueBoxKey(length: 1)
            key.setUInt8(0, value: 0)
            return UnorderedItemListEntryTag(value: key)
        }()
    }
    
    public struct PeerGroup {
        public static let archive = PeerGroupId(rawValue: 1)
    }
}

public extension MessageTags {
    static let photoOrVideo = MessageTags(rawValue: 1 << 0)
    static let file = MessageTags(rawValue: 1 << 1)
    static let music = MessageTags(rawValue: 1 << 2)
    static let webPage = MessageTags(rawValue: 1 << 3)
    static let voiceOrInstantVideo = MessageTags(rawValue: 1 << 4)
    static let unseenPersonalMessage = MessageTags(rawValue: 1 << 5)
    static let liveLocation = MessageTags(rawValue: 1 << 6)
    static let gif = MessageTags(rawValue: 1 << 7)
    static let photo = MessageTags(rawValue: 1 << 8)
    static let video = MessageTags(rawValue: 1 << 9)
    static let pinned = MessageTags(rawValue: 1 << 10)
    static let unseenReaction = MessageTags(rawValue: 1 << 11)
    
    static let all: MessageTags = [.photoOrVideo, .file, .music, .webPage, .voiceOrInstantVideo, .unseenPersonalMessage, .liveLocation, .gif, .photo, .video, .pinned, .unseenReaction]
}

public extension GlobalMessageTags {
    static let Calls = GlobalMessageTags(rawValue: 1 << 0)
    static let MissedCalls = GlobalMessageTags(rawValue: 1 << 1)
    
    static let all: GlobalMessageTags = [.Calls, .MissedCalls]
}

public extension LocalMessageTags {
    static let OutgoingLiveLocation = LocalMessageTags(rawValue: 1 << 0)
    static let OutgoingDeliveredToServer = LocalMessageTags(rawValue: 1 << 1)
}

public extension PendingMessageActionType {
    static let consumeUnseenPersonalMessage = PendingMessageActionType(rawValue: 0)
    static let updateReaction = PendingMessageActionType(rawValue: 1)
    static let sendScheduledMessageImmediately = PendingMessageActionType(rawValue: 2)
    static let readReaction = PendingMessageActionType(rawValue: 3)
}

public let peerIdNamespacesWithInitialCloudMessageHoles = [Namespaces.Peer.CloudUser, Namespaces.Peer.CloudGroup, Namespaces.Peer.CloudChannel]

public struct OperationLogTags {
    public static let SecretOutgoing = PeerOperationLogTag(value: 0)
    public static let SecretIncomingEncrypted = PeerOperationLogTag(value: 1)
    public static let SecretIncomingDecrypted = PeerOperationLogTag(value: 2)
    public static let CloudChatRemoveMessages = PeerOperationLogTag(value: 3)
    public static let SynchronizePinnedCloudChats = PeerOperationLogTag(value: 4)
    public static let AutoremoveMessages = PeerOperationLogTag(value: 5)
    public static let SynchronizePinnedChats = PeerOperationLogTag(value: 6)
    public static let SynchronizeConsumeMessageContents = PeerOperationLogTag(value: 7)
    public static let SynchronizeInstalledStickerPacks = PeerOperationLogTag(value: 8)
    public static let SynchronizeInstalledMasks = PeerOperationLogTag(value: 9)
    public static let SynchronizeMarkFeaturedStickerPacksAsSeen = PeerOperationLogTag(value: 10)
    public static let SynchronizeChatInputStates = PeerOperationLogTag(value: 11)
    public static let SynchronizeSavedGifs = PeerOperationLogTag(value: 12)
    public static let SynchronizeLocalizationUpdates = PeerOperationLogTag(value: 13)
    public static let SynchronizeSavedStickers = PeerOperationLogTag(value: 14)
    public static let SynchronizeGroupedPeers = PeerOperationLogTag(value: 15)
    public static let SynchronizeMarkAllUnseenPersonalMessages = PeerOperationLogTag(value: 16)
    public static let SynchronizeRecentlyUsedStickers = PeerOperationLogTag(value: 17)
    public static let SynchronizeAppLogEvents = PeerOperationLogTag(value: 18)
    public static let SynchronizeEmojiKeywords = PeerOperationLogTag(value: 19)
    public static let SynchronizeChatListFilters = PeerOperationLogTag(value: 20)
    public static let SynchronizeMarkAllUnseenReactions = PeerOperationLogTag(value: 21)
    public static let SynchronizeInstalledEmoji = PeerOperationLogTag(value: 22)
    public static let SynchronizeAutosaveItems = PeerOperationLogTag(value: 23)
    public static let SynchronizeViewStories = PeerOperationLogTag(value: 24)
    public static let SynchronizePeerStories = PeerOperationLogTag(value: 25)
}

public struct LegacyPeerSummaryCounterTags: OptionSet, Sequence, Hashable {
    public var rawValue: Int32
    
    public init(rawValue: Int32) {
        self.rawValue = rawValue
    }
    
    public static let regularChatsAndPrivateGroups = LegacyPeerSummaryCounterTags(rawValue: 1 << 0)
    public static let publicGroups = LegacyPeerSummaryCounterTags(rawValue: 1 << 1)
    public static let channels = LegacyPeerSummaryCounterTags(rawValue: 1 << 2)
    
    public func makeIterator() -> AnyIterator<LegacyPeerSummaryCounterTags> {
        var index = 0
        return AnyIterator { () -> LegacyPeerSummaryCounterTags? in
            while index < 31 {
                let currentTags = self.rawValue >> UInt32(index)
                let tag = LegacyPeerSummaryCounterTags(rawValue: 1 << UInt32(index))
                index += 1
                if currentTags == 0 {
                    break
                }
                
                if (currentTags & 1) != 0 {
                    return tag
                }
            }
            return nil
        }
    }
}

public extension PeerSummaryCounterTags {
    static let contact = PeerSummaryCounterTags(rawValue: 1 << 3)
    static let nonContact = PeerSummaryCounterTags(rawValue: 1 << 4)
    static let group = PeerSummaryCounterTags(rawValue: 1 << 5)
    static let bot = PeerSummaryCounterTags(rawValue: 1 << 7)
    static let channel = PeerSummaryCounterTags(rawValue: 1 << 8)
    
    static let all: PeerSummaryCounterTags = [
        .contact,
        .nonContact,
        .group,
        .bot,
        .channel
    ]
}

private enum PreferencesKeyValues: Int32 {
    case globalNotifications = 0
    case suggestedLocalization = 3
    case limitsConfiguration = 4
    case contentPrivacySettings = 8
    case networkSettings = 9
    case remoteStorageConfiguration = 10
    case voipConfiguration = 11
    case appChangelogState = 12
    case localizationListState = 13
    case appConfiguration = 14
    case searchBotsConfiguration = 15
    case contactsSettings = 16
    case contentSettings = 19
    case chatListFilters = 20
    case peersNearby = 21
    case chatListFiltersFeaturedState = 22
    case secretChatSettings = 23
    case reactionSettings = 24
    case premiumPromo = 26
    case globalMessageAutoremoveTimeoutSettings = 27
    case accountSpecificCacheStorageSettings = 28
    case linksConfiguration = 29
    case chatListFilterUpdates = 30
    case globalPrivacySettings = 31
    case storiesConfiguration = 32
}

public func applicationSpecificPreferencesKey(_ value: Int32) -> ValueBoxKey {
    let key = ValueBoxKey(length: 4)
    key.setInt32(0, value: value + 1000)
    return key
}

public func applicationSpecificSharedDataKey(_ value: Int32) -> ValueBoxKey {
    let key = ValueBoxKey(length: 4)
    key.setInt32(0, value: value + 1000)
    return key
}

public struct PreferencesKeys {
    public static let globalNotifications: ValueBoxKey = {
        let key = ValueBoxKey(length: 4)
        key.setInt32(0, value: PreferencesKeyValues.globalNotifications.rawValue)
        return key
    }()
    
    public static let suggestedLocalization: ValueBoxKey = {
        let key = ValueBoxKey(length: 4)
        key.setInt32(0, value: PreferencesKeyValues.suggestedLocalization.rawValue)
        return key
    }()
    
    public static let limitsConfiguration: ValueBoxKey = {
        let key = ValueBoxKey(length: 4)
        key.setInt32(0, value: PreferencesKeyValues.limitsConfiguration.rawValue)
        return key
    }()
    
    public static let contentPrivacySettings: ValueBoxKey = {
        let key = ValueBoxKey(length: 4)
        key.setInt32(0, value: PreferencesKeyValues.contentPrivacySettings.rawValue)
        return key
    }()
    
    public static let networkSettings: ValueBoxKey = {
        let key = ValueBoxKey(length: 4)
        key.setInt32(0, value: PreferencesKeyValues.networkSettings.rawValue)
        return key
    }()
    
    public static let remoteStorageConfiguration: ValueBoxKey = {
        let key = ValueBoxKey(length: 4)
        key.setInt32(0, value: PreferencesKeyValues.remoteStorageConfiguration.rawValue)
        return key
    }()
    
    public static let voipConfiguration: ValueBoxKey = {
        let key = ValueBoxKey(length: 4)
        key.setInt32(0, value: PreferencesKeyValues.voipConfiguration.rawValue)
        return key
    }()
    
    public static let appChangelogState: ValueBoxKey = {
        let key = ValueBoxKey(length: 4)
        key.setInt32(0, value: PreferencesKeyValues.appChangelogState.rawValue)
        return key
    }()
    
    public static let localizationListState: ValueBoxKey = {
        let key = ValueBoxKey(length: 4)
        key.setInt32(0, value: PreferencesKeyValues.localizationListState.rawValue)
        return key
    }()
    
    public static let appConfiguration: ValueBoxKey = {
        let key = ValueBoxKey(length: 4)
        key.setInt32(0, value: PreferencesKeyValues.appConfiguration.rawValue)
        return key
    }()
    
    public static let searchBotsConfiguration: ValueBoxKey = {
        let key = ValueBoxKey(length: 4)
        key.setInt32(0, value: PreferencesKeyValues.searchBotsConfiguration.rawValue)
        return key
    }()
    
    public static let contactsSettings: ValueBoxKey = {
        let key = ValueBoxKey(length: 4)
        key.setInt32(0, value: PreferencesKeyValues.contactsSettings.rawValue)
        return key
    }()
    
    public static let secretChatSettings: ValueBoxKey = {
        let key = ValueBoxKey(length: 4)
        key.setInt32(0, value: PreferencesKeyValues.secretChatSettings.rawValue)
        return key
    }()
        
    public static let contentSettings: ValueBoxKey = {
        let key = ValueBoxKey(length: 4)
        key.setInt32(0, value: PreferencesKeyValues.contentSettings.rawValue)
        return key
    }()
    
    public static let chatListFilters: ValueBoxKey = {
        let key = ValueBoxKey(length: 4)
        key.setInt32(0, value: PreferencesKeyValues.chatListFilters.rawValue)
        return key
    }()
    
    public static let peersNearby: ValueBoxKey = {
        let key = ValueBoxKey(length: 4)
        key.setInt32(0, value: PreferencesKeyValues.peersNearby.rawValue)
        return key
    }()
    
    public static let chatListFiltersFeaturedState: ValueBoxKey = {
        let key = ValueBoxKey(length: 4)
        key.setInt32(0, value: PreferencesKeyValues.chatListFiltersFeaturedState.rawValue)
        return key
    }()
    
    public static let reactionSettings: ValueBoxKey = {
        let key = ValueBoxKey(length: 4)
        key.setInt32(0, value: PreferencesKeyValues.reactionSettings.rawValue)
        return key
    }()
    
    public static let premiumPromo: ValueBoxKey = {
        let key = ValueBoxKey(length: 4)
        key.setInt32(0, value: PreferencesKeyValues.premiumPromo.rawValue)
        return key
    }()
    
    public static let globalMessageAutoremoveTimeoutSettings: ValueBoxKey = {
        let key = ValueBoxKey(length: 4)
        key.setInt32(0, value: PreferencesKeyValues.globalMessageAutoremoveTimeoutSettings.rawValue)
        return key
    }()
    
    public static let accountSpecificCacheStorageSettings: ValueBoxKey = {
        let key = ValueBoxKey(length: 4)
        key.setInt32(0, value: PreferencesKeyValues.accountSpecificCacheStorageSettings.rawValue)
        return key
    }()
    
    public static let linksConfiguration: ValueBoxKey = {
        let key = ValueBoxKey(length: 4)
        key.setInt32(0, value: PreferencesKeyValues.linksConfiguration.rawValue)
        return key
    }()
    
    public static let chatListFilterUpdates: ValueBoxKey = {
        let key = ValueBoxKey(length: 4)
        key.setInt32(0, value: PreferencesKeyValues.chatListFilterUpdates.rawValue)
        return key
    }()
    
    public static let globalPrivacySettings: ValueBoxKey = {
        let key = ValueBoxKey(length: 4)
        key.setInt32(0, value: PreferencesKeyValues.globalPrivacySettings.rawValue)
        return key
    }()
    
    public static let storiesConfiguration: ValueBoxKey = {
        let key = ValueBoxKey(length: 4)
        key.setInt32(0, value: PreferencesKeyValues.storiesConfiguration.rawValue)
        return key
    }()
}

private enum SharedDataKeyValues: Int32 {
    case loggingSettings = 0
    case cacheStorageSettings = 2
    case localizationSettings = 3
    case proxySettings = 4
    case autodownloadSettings = 5
    case themeSettings = 6
    case countriesList = 7
    case wallapersState = 8
    case chatThemes = 10
}

public struct SharedDataKeys {
    public static let loggingSettings: ValueBoxKey = {
        let key = ValueBoxKey(length: 4)
        key.setInt32(0, value: SharedDataKeyValues.loggingSettings.rawValue)
        return key
    }()
    
    public static let cacheStorageSettings: ValueBoxKey = {
        let key = ValueBoxKey(length: 4)
        key.setInt32(0, value: SharedDataKeyValues.cacheStorageSettings.rawValue)
        return key
    }()
    
    public static let localizationSettings: ValueBoxKey = {
        let key = ValueBoxKey(length: 4)
        key.setInt32(0, value: SharedDataKeyValues.localizationSettings.rawValue)
        return key
    }()
    
    public static let proxySettings: ValueBoxKey = {
        let key = ValueBoxKey(length: 4)
        key.setInt32(0, value: SharedDataKeyValues.proxySettings.rawValue)
        return key
    }()
    
    public static let autodownloadSettings: ValueBoxKey = {
        let key = ValueBoxKey(length: 4)
        key.setInt32(0, value: SharedDataKeyValues.autodownloadSettings.rawValue)
        return key
    }()
    
    public static let themeSettings: ValueBoxKey = {
        let key = ValueBoxKey(length: 4)
        key.setInt32(0, value: SharedDataKeyValues.themeSettings.rawValue)
        return key
    }()
    
    public static let countriesList: ValueBoxKey = {
        let key = ValueBoxKey(length: 4)
        key.setInt32(0, value: SharedDataKeyValues.countriesList.rawValue)
        return key
    }()

    public static let wallapersState: ValueBoxKey = {
        let key = ValueBoxKey(length: 4)
        key.setInt32(0, value: SharedDataKeyValues.wallapersState.rawValue)
        return key
    }()
    
    public static let chatThemes: ValueBoxKey = {
        let key = ValueBoxKey(length: 4)
        key.setInt32(0, value: SharedDataKeyValues.chatThemes.rawValue)
        return key
    }()
}

public func applicationSpecificItemCacheCollectionId(_ value: Int8) -> Int8 {
    return 64 + value
}

public func applicationSpecificOrderedItemListCollectionId(_ value: Int32) -> Int32 {
    return 1000 + value
}

public struct ApplicationSpecificPreferencesKeys {
}

public struct ApplicationSpecificSharedDataKeys {
}<|MERGE_RESOLUTION|>--- conflicted
+++ resolved
@@ -109,16 +109,13 @@
         public static let cachedEmojiQueryResults: Int8 = 26
         public static let cachedPeerStoryListHeads: Int8 = 27
         public static let displayedStoryNotifications: Int8 = 28
-<<<<<<< HEAD
-        
+        public static let storySendAsPeerIds: Int8 = 29
+        public static let cachedChannelBoosters: Int8 = 30
+
         // 64 - ...: ApplicationSpecificItemCacheCollectionIdValues
         // 100: CachedChannelAdminRanks
         // 101: CachedRecentPeers
         public static let cachedOrderedItemListHashes: Int8 = 97
-=======
-        public static let storySendAsPeerIds: Int8 = 29
-        public static let cachedChannelBoosters: Int8 = 30
->>>>>>> 4ff424b9
     }
     
     public struct UnorderedItemList {
