--- conflicted
+++ resolved
@@ -6,13 +6,9 @@
     public let redactSensitiveData: Bool
     
     #if DEBUG
-<<<<<<< HEAD
-    public static let defaultSettings = LoggingSettings(logToFile: true, logToConsole: true, redactSensitiveData: true)
-=======
     public static var defaultSettings = LoggingSettings(logToFile: false, logToConsole: false, redactSensitiveData: true)
->>>>>>> 33891eff
     #else
-    public static let defaultSettings = LoggingSettings(logToFile: false, logToConsole: false, redactSensitiveData: true)
+    public static var defaultSettings = LoggingSettings(logToFile: false, logToConsole: false, redactSensitiveData: true)
     #endif
     
     public init(logToFile: Bool, logToConsole: Bool, redactSensitiveData: Bool) {
