--- conflicted
+++ resolved
@@ -28,16 +28,10 @@
             defaultCacheStorageTimeout: Int32(31 * 24 * 60 * 60),
             defaultCacheStorageLimitGigabytes: maximumCacheSizeValues[1],
             categoryStorageTimeout: [
-<<<<<<< HEAD
                 .privateChats: Int32(7 * 24 * 60 * 60),
                 .groups: Int32(7 * 24 * 60 * 60),
-                .channels: Int32(7 * 24 * 60 * 60)
-=======
-                .privateChats: Int32.max,
-                .groups: Int32(31 * 24 * 60 * 60),
                 .channels: Int32(7 * 24 * 60 * 60),
                 .stories: Int32(2 * 24 * 60 * 60)
->>>>>>> c4ec7cf6
             ]
         )
     }
