--- conflicted
+++ resolved
@@ -8,8 +8,7 @@
 
 
 func fetchSecretFileResource(account: Account, resource: SecretFileMediaResource, intervals: Signal<[(Range<Int64>, MediaBoxFetchPriority)], NoError>, parameters: MediaResourceFetchParameters?) -> Signal<MediaResourceDataFetchResult, MediaResourceDataFetchError> {
-<<<<<<< HEAD
-    return multipartFetch(postbox: account.postbox, network: account.network, mediaReferenceRevalidationContext: account.mediaReferenceRevalidationContext, resource: resource, datacenterId: resource.datacenterId, size: resource.size, intervals: intervals, parameters: parameters, encryptionKey: resource.key, decryptedSize: resource.decryptedSize)
+    return multipartFetch(postbox: account.postbox, network: account.network, mediaReferenceRevalidationContext: account.mediaReferenceRevalidationContext, networkStatsContext: account.networkStatsContext, resource: resource, datacenterId: resource.datacenterId, size: resource.size, intervals: intervals, parameters: parameters, encryptionKey: resource.key, decryptedSize: resource.decryptedSize)
     |> afterCompleted {
         // some incoming images in secret chats does not contain thumbnails, so here we create tiny thumbnail after first image download
         if let parameters = parameters, parameters.location?.peerId.namespace == Namespaces.Peer.SecretChat, let fetchInfo = parameters.info as? TelegramCloudMediaResourceFetchInfo {
@@ -31,7 +30,4 @@
             }
         }
     }
-=======
-    return multipartFetch(postbox: account.postbox, network: account.network, mediaReferenceRevalidationContext: account.mediaReferenceRevalidationContext, networkStatsContext: account.networkStatsContext, resource: resource, datacenterId: resource.datacenterId, size: resource.size, intervals: intervals, parameters: parameters, encryptionKey: resource.key, decryptedSize: resource.decryptedSize)
->>>>>>> 09a60ba5
 }