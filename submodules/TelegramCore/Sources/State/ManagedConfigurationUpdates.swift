--- conflicted
+++ resolved
@@ -35,11 +35,8 @@
                         }
                     }
                     
-<<<<<<< HEAD
                     network.setTrustedTimestamp(date)
-                    
-=======
->>>>>>> c4ec7cf6
+
                     let blockedMode = (flags & (1 << 8)) != 0
                     
                     updateNetworkSettingsInteractively(transaction: transaction, network: network, { settings in
