import UIKit
import ImageCompression

import Foundation
import Postbox
import TelegramApi

import EncryptionProvider

private enum MessageParsingError: Error {
    case contentParsingError
    case unsupportedLayer
    case invalidChatState
    case alreadyProcessedMessageInSequenceBasedLayer
    case holesInSequenceBasedLayer
    case secretChatCorruption
}

enum SecretChatRekeyServiceAction {
    case pfsRequestKey(rekeySessionId: Int64, gA: MemoryBuffer)
    case pfsAcceptKey(rekeySessionId: Int64, gB: MemoryBuffer, keyFingerprint: Int64)
    case pfsAbortSession(rekeySessionId: Int64)
    case pfsCommitKey(rekeySessionId: Int64, keyFingerprint: Int64)
}

private enum SecretChatServiceAction {
    case deleteMessages(globallyUniqueIds: [Int64])
    case clearHistory
    case reportLayerSupport(Int32)
    case markMessagesContentAsConsumed(globallyUniqueIds: [Int64])
    case setMessageAutoremoveTimeout(Int32)
    case resendOperations(fromSeq: Int32, toSeq: Int32)
    case rekeyAction(SecretChatRekeyServiceAction)
}

private func parsedServiceAction(_ operation: SecretChatIncomingDecryptedOperation) -> SecretChatServiceAction? {
    guard let parsedLayer = SecretChatLayer(rawValue: operation.layer) else {
        return nil
    }
    
    switch parsedLayer {
        case .layer8:
            if let parsedObject = SecretApi8.parse(Buffer(bufferNoCopy: operation.contents)), let apiMessage = parsedObject as? SecretApi8.DecryptedMessage {
                return SecretChatServiceAction(apiMessage)
            }
        case .layer46:
            if let parsedObject = SecretApi46.parse(Buffer(bufferNoCopy: operation.contents)), let apiMessage = parsedObject as? SecretApi46.DecryptedMessage {
                return SecretChatServiceAction(apiMessage)
            }
        case .layer73:
            if let parsedObject = SecretApi73.parse(Buffer(bufferNoCopy: operation.contents)), let apiMessage = parsedObject as? SecretApi73.DecryptedMessage {
                return SecretChatServiceAction(apiMessage)
            }
        case .layer101:
            if let parsedObject = SecretApi101.parse(Buffer(bufferNoCopy: operation.contents)), let apiMessage = parsedObject as? SecretApi101.DecryptedMessage {
                return SecretChatServiceAction(apiMessage)
            }
        case .layer144:
            if let parsedObject = SecretApi144.parse(Buffer(bufferNoCopy: operation.contents)), let apiMessage = parsedObject as? SecretApi144.DecryptedMessage {
                return SecretChatServiceAction(apiMessage)
            }
    }
    return nil
}

struct SecretChatOperationProcessResult {
    let addedMessages: [StoreMessage]
}

func processSecretChatIncomingDecryptedOperations(encryptionProvider: EncryptionProvider, mediaBox: MediaBox, transaction: Transaction, peerId: PeerId) -> SecretChatOperationProcessResult {
    if let state = transaction.getPeerChatState(peerId) as? SecretChatState, let peer = transaction.getPeer(peerId) as? TelegramSecretChat {
        var removeTagLocalIndices: [Int32] = []
        var updatedState = state
        var couldNotResendRequestedMessages = false
        var maxAcknowledgedCanonicalOperationIndex: Int32?
        var updatedPeer = peer
        var addedMessages: [StoreMessage] = []
        
        transaction.operationLogEnumerateEntries(peerId: peerId, tag: OperationLogTags.SecretIncomingDecrypted, { entry in
            if let operation = entry.contents as? SecretChatIncomingDecryptedOperation, let serviceAction = parsedServiceAction(operation), case let .resendOperations(fromSeq, toSeq) = serviceAction {
                switch updatedState.role {
                    case .creator:
                        if fromSeq < 0 || toSeq < 0 || (fromSeq & 1) == 0 || (toSeq & 1) == 0 {
                            return true
                        }
                    case .participant:
                        if fromSeq < 0 || toSeq < 0 || (fromSeq & 1) != 0 || (toSeq & 1) != 0 {
                            return true
                        }
                }
                switch updatedState.embeddedState {
                    case let .sequenceBasedLayer(sequenceState):
                        let fromOperationIndex = sequenceState.outgoingOperationIndexFromCanonicalOperationIndex(fromSeq / 2)
                        let toOperationIndex = sequenceState.outgoingOperationIndexFromCanonicalOperationIndex(toSeq / 2)
                        if fromOperationIndex <= toOperationIndex {
                            for index in fromOperationIndex ... toOperationIndex {
                                var notFound = false
                                transaction.operationLogUpdateEntry(peerId: peerId, tag: OperationLogTags.SecretOutgoing, tagLocalIndex: index, { entry in
                                    if let _ = entry {                                                        return PeerOperationLogEntryUpdate(mergedIndex: .newAutomatic, contents: .none)
                                    } else {
                                        notFound = true
                                        return PeerOperationLogEntryUpdate(mergedIndex: .none, contents: .none)
                                    }
                                })
                                if notFound {
                                    couldNotResendRequestedMessages = true
                                    return false
                                }
                            }
                        }
                    default:
                        break
                }
            }
            return true
        })
        
        if !couldNotResendRequestedMessages {
            transaction.operationLogEnumerateEntries(peerId: peerId, tag: OperationLogTags.SecretIncomingDecrypted, { entry in
                if let operation = entry.contents as? SecretChatIncomingDecryptedOperation {
                    do {
                        var message: StoreMessage?
                        var contentParsingError = false
                        var resources: [(MediaResource, Data)] = []
                        var serviceAction: SecretChatServiceAction?
                        
                        guard let parsedLayer = SecretChatLayer(rawValue: operation.layer) else {
                            throw MessageParsingError.unsupportedLayer
                        }
                        
                        switch parsedLayer {
                            case .layer8:
                                if let parsedObject = SecretApi8.parse(Buffer(bufferNoCopy: operation.contents)), let apiMessage = parsedObject as? SecretApi8.DecryptedMessage {
                                    message = StoreMessage(peerId: peerId, authorId: updatedPeer.regularPeerId, tagLocalIndex: entry.tagLocalIndex, timestamp: operation.timestamp, apiMessage: apiMessage, file: operation.file)
                                    serviceAction = SecretChatServiceAction(apiMessage)
                                } else {
                                    throw MessageParsingError.contentParsingError
                                }
                            case .layer46:
                                if let parsedObject = SecretApi46.parse(Buffer(bufferNoCopy: operation.contents)), let apiMessage = parsedObject as? SecretApi46.DecryptedMessage {
                                    if let (parsedMessage, parsedResources) = parseMessage(peerId: peerId, authorId: updatedPeer.regularPeerId, tagLocalIndex: entry.tagLocalIndex, timestamp: operation.timestamp, apiMessage: apiMessage, file: operation.file, messageIdForGloballyUniqueMessageId: { id in
                                        return transaction.messageIdForGloballyUniqueMessageId(peerId: peerId, id: id)
                                    }) {
                                        message = parsedMessage
                                        resources = parsedResources
                                    }
                                    serviceAction = SecretChatServiceAction(apiMessage)
                                } else {
                                    throw MessageParsingError.contentParsingError
                                }
                            case .layer73:
                                if let parsedObject = SecretApi73.parse(Buffer(bufferNoCopy: operation.contents)), let apiMessage = parsedObject as? SecretApi73.DecryptedMessage {
                                    if let (parsedMessage, parsedResources) = parseMessage(peerId: peerId, authorId: updatedPeer.regularPeerId, tagLocalIndex: entry.tagLocalIndex, timestamp: operation.timestamp, apiMessage: apiMessage, file: operation.file, messageIdForGloballyUniqueMessageId: { id in
                                        return transaction.messageIdForGloballyUniqueMessageId(peerId: peerId, id: id)
                                    }) {
                                        message = parsedMessage
                                        resources = parsedResources
                                    }
                                    serviceAction = SecretChatServiceAction(apiMessage)
                                } else {
                                    contentParsingError = true
                                }
                            case .layer101:
                                if let parsedObject = SecretApi101.parse(Buffer(bufferNoCopy: operation.contents)), let apiMessage = parsedObject as? SecretApi101.DecryptedMessage {
                                    if let (parsedMessage, parsedResources) = parseMessage(peerId: peerId, authorId: updatedPeer.regularPeerId, tagLocalIndex: entry.tagLocalIndex, timestamp: operation.timestamp, apiMessage: apiMessage, file: operation.file, messageIdForGloballyUniqueMessageId: { id in
                                        return transaction.messageIdForGloballyUniqueMessageId(peerId: peerId, id: id)
                                    }) {
                                        message = parsedMessage
                                        resources = parsedResources
                                    }
                                    serviceAction = SecretChatServiceAction(apiMessage)
                                } else {
                                    contentParsingError = true
                                }
                            case .layer144:
                                if let parsedObject = SecretApi144.parse(Buffer(bufferNoCopy: operation.contents)), let apiMessage = parsedObject as? SecretApi144.DecryptedMessage {
                                    if let (parsedMessage, parsedResources) = parseMessage(peerId: peerId, authorId: updatedPeer.regularPeerId, tagLocalIndex: entry.tagLocalIndex, timestamp: operation.timestamp, apiMessage: apiMessage, file: operation.file, messageIdForGloballyUniqueMessageId: { id in
                                        return transaction.messageIdForGloballyUniqueMessageId(peerId: peerId, id: id)
                                    }) {
                                        message = parsedMessage
                                        resources = parsedResources
                                    }
                                    serviceAction = SecretChatServiceAction(apiMessage)
                                } else {
                                    contentParsingError = true
                                }
                        }
                        
                        switch updatedState.embeddedState {
                            case .terminated:
                                throw MessageParsingError.invalidChatState
                            case .handshake:
                                throw MessageParsingError.invalidChatState
                            case .basicLayer:
                                if parsedLayer != .layer8 {
                                    throw MessageParsingError.contentParsingError
                                }
                            case let .sequenceBasedLayer(sequenceState):
                                if let sequenceInfo = operation.sequenceInfo {
                                    let canonicalIncomingIndex = sequenceState.canonicalIncomingOperationIndex(entry.tagLocalIndex)
                                    assert(canonicalIncomingIndex == sequenceInfo.operationIndex)
                                    if let topProcessedCanonicalIncomingOperationIndex = sequenceState.topProcessedCanonicalIncomingOperationIndex {
                                        if canonicalIncomingIndex != topProcessedCanonicalIncomingOperationIndex + 1 {
                                            if canonicalIncomingIndex <= topProcessedCanonicalIncomingOperationIndex {
                                                throw MessageParsingError.alreadyProcessedMessageInSequenceBasedLayer
                                            } else {
                                                if let layer = SecretChatSequenceBasedLayer(rawValue: parsedLayer.rawValue) {
                                                    let role = updatedState.role
                                                    let fromSeqNo: Int32 = (topProcessedCanonicalIncomingOperationIndex + 1) * 2 + (role == .creator ? 0 : 1)
                                                    let toSeqNo: Int32 = (canonicalIncomingIndex - 1) * 2 + (role == .creator ? 0 : 1)
                                                    updatedState = addSecretChatOutgoingOperation(transaction: transaction, peerId: peerId, operation: SecretChatOutgoingOperationContents.resendOperations(layer: layer, actionGloballyUniqueId: Int64.random(in: Int64.min ... Int64.max), fromSeqNo: fromSeqNo, toSeqNo: toSeqNo), state: updatedState)
                                                } else {
                                                    assertionFailure()
                                                }
                                                throw MessageParsingError.holesInSequenceBasedLayer
                                            }
                                        }
                                    } else {
                                        
                                        if canonicalIncomingIndex != 0 && canonicalIncomingIndex != 1 {
                                            if let layer = SecretChatSequenceBasedLayer(rawValue: parsedLayer.rawValue) {
                                                let role = updatedState.role
                                                let fromSeqNo: Int32 = Int32(0 * 2) + (role == .creator ? Int32(0) : Int32(1))
                                                let toSeqNo: Int32 = (canonicalIncomingIndex - 1) * 2 + (role == .creator ? 0 : 1)
                                                updatedState = addSecretChatOutgoingOperation(transaction: transaction, peerId: peerId, operation: SecretChatOutgoingOperationContents.resendOperations(layer: layer, actionGloballyUniqueId: Int64.random(in: Int64.min ... Int64.max), fromSeqNo: fromSeqNo, toSeqNo: toSeqNo), state: updatedState)
                                            } else {
                                                assertionFailure()
                                            }
                                            throw MessageParsingError.holesInSequenceBasedLayer
                                        }
                                    }
                                    
                                    updatedState = updatedState.withUpdatedEmbeddedState(.sequenceBasedLayer(sequenceState.withUpdatedTopProcessedCanonicalIncomingOperationIndex(canonicalIncomingIndex)))
                                } else {
                                    throw MessageParsingError.contentParsingError
                                }
                        }
                        
                        if let serviceAction = serviceAction {
                            switch serviceAction {
                                case let .reportLayerSupport(layerSupport):
                                    switch updatedState.embeddedState {
                                        case .terminated:
                                            throw MessageParsingError.invalidChatState
                                        case .handshake:
                                            throw MessageParsingError.invalidChatState
                                        case .basicLayer:
                                            if layerSupport >= 144 {
                                                let sequenceBasedLayerState = SecretChatSequenceBasedLayerState(layerNegotiationState: SecretChatLayerNegotiationState(activeLayer: .layer144, locallyRequestedLayer: 144, remotelyRequestedLayer: layerSupport), rekeyState: nil, baseIncomingOperationIndex: entry.tagLocalIndex, baseOutgoingOperationIndex: transaction.operationLogGetNextEntryLocalIndex(peerId: peerId, tag: OperationLogTags.SecretOutgoing), topProcessedCanonicalIncomingOperationIndex: nil)
                                                updatedState = updatedState.withUpdatedEmbeddedState(.sequenceBasedLayer(sequenceBasedLayerState))
                                                updatedState = addSecretChatOutgoingOperation(transaction: transaction, peerId: peerId, operation: .reportLayerSupport(layer: .layer144, actionGloballyUniqueId: Int64.random(in: Int64.min ... Int64.max), layerSupport: 144), state: updatedState)
                                            } else if layerSupport >= 101 {
                                                let sequenceBasedLayerState = SecretChatSequenceBasedLayerState(layerNegotiationState: SecretChatLayerNegotiationState(activeLayer: .layer101, locallyRequestedLayer: 101, remotelyRequestedLayer: layerSupport), rekeyState: nil, baseIncomingOperationIndex: entry.tagLocalIndex, baseOutgoingOperationIndex: transaction.operationLogGetNextEntryLocalIndex(peerId: peerId, tag: OperationLogTags.SecretOutgoing), topProcessedCanonicalIncomingOperationIndex: nil)
                                                updatedState = updatedState.withUpdatedEmbeddedState(.sequenceBasedLayer(sequenceBasedLayerState))
                                                updatedState = addSecretChatOutgoingOperation(transaction: transaction, peerId: peerId, operation: .reportLayerSupport(layer: .layer101, actionGloballyUniqueId: Int64.random(in: Int64.min ... Int64.max), layerSupport: 101), state: updatedState)
                                            } else if layerSupport >= 73 {
                                                let sequenceBasedLayerState = SecretChatSequenceBasedLayerState(layerNegotiationState: SecretChatLayerNegotiationState(activeLayer: .layer73, locallyRequestedLayer: 73, remotelyRequestedLayer: layerSupport), rekeyState: nil, baseIncomingOperationIndex: entry.tagLocalIndex, baseOutgoingOperationIndex: transaction.operationLogGetNextEntryLocalIndex(peerId: peerId, tag: OperationLogTags.SecretOutgoing), topProcessedCanonicalIncomingOperationIndex: nil)
                                                updatedState = updatedState.withUpdatedEmbeddedState(.sequenceBasedLayer(sequenceBasedLayerState))
                                                updatedState = addSecretChatOutgoingOperation(transaction: transaction, peerId: peerId, operation: .reportLayerSupport(layer: .layer73, actionGloballyUniqueId: Int64.random(in: Int64.min ... Int64.max), layerSupport: 144), state: updatedState)
                                            } else if layerSupport >= 46 {
                                                let sequenceBasedLayerState = SecretChatSequenceBasedLayerState(layerNegotiationState: SecretChatLayerNegotiationState(activeLayer: .layer73, locallyRequestedLayer: 46, remotelyRequestedLayer: layerSupport), rekeyState: nil, baseIncomingOperationIndex: entry.tagLocalIndex, baseOutgoingOperationIndex: transaction.operationLogGetNextEntryLocalIndex(peerId: peerId, tag: OperationLogTags.SecretOutgoing), topProcessedCanonicalIncomingOperationIndex: nil)
                                                updatedState = updatedState.withUpdatedEmbeddedState(.sequenceBasedLayer(sequenceBasedLayerState))
                                                updatedState = addSecretChatOutgoingOperation(transaction: transaction, peerId: peerId, operation: .reportLayerSupport(layer: .layer73, actionGloballyUniqueId: Int64.random(in: Int64.min ... Int64.max), layerSupport: 144), state: updatedState)
                                            } else {
                                                throw MessageParsingError.contentParsingError
                                            }
                                        case let .sequenceBasedLayer(sequenceState):
                                            if sequenceState.layerNegotiationState.remotelyRequestedLayer != layerSupport {
                                                let updatedNegotiationState = sequenceState.layerNegotiationState.withUpdatedRemotelyRequestedLayer(layerSupport)
                                                updatedState = updatedState.withUpdatedEmbeddedState(.sequenceBasedLayer(sequenceState.withUpdatedLayerNegotiationState(updatedNegotiationState)))
                                                
                                                updatedState = secretChatCheckLayerNegotiationIfNeeded(transaction: transaction, peerId: peerId, state: updatedState)
                                            }
                                    }
                                case let .setMessageAutoremoveTimeout(timeout):
                                    updatedPeer = updatedPeer.withUpdatedMessageAutoremoveTimeout(timeout == 0 ? nil : timeout)
                                    updatedState = updatedState.withUpdatedMessageAutoremoveTimeout(timeout == 0 ? nil : timeout)
                                case let .rekeyAction(action):
                                    updatedState = secretChatAdvanceRekeySessionIfNeeded(encryptionProvider: encryptionProvider, transaction: transaction, peerId: peerId, state: updatedState, action: action)
                                case let .deleteMessages(globallyUniqueIds):
                                    var messageIds: [MessageId] = []
                                    for id in globallyUniqueIds {
                                        if let messageId = transaction.messageIdForGloballyUniqueMessageId(peerId: peerId, id: id) {
                                            messageIds.append(messageId)
                                        }
                                    }
                                    if !messageIds.isEmpty {
                                        var filteredMessageIds = messageIds
                                        outer: for i in (0 ..< filteredMessageIds.count).reversed() {
                                            if let message = transaction.getMessage(filteredMessageIds[i]) {
                                                for media in message.media {
                                                    if let media = media as? TelegramMediaAction {
                                                        if case .historyScreenshot = media.action {
                                                            filteredMessageIds.remove(at: i)
                                                            continue outer
                                                        }
                                                    }
                                                }
                                            }
                                        }
                                        _internal_deleteMessages(transaction: transaction, mediaBox: mediaBox, ids: filteredMessageIds)
                                    }
                                case .clearHistory:
                                    _internal_clearHistory(transaction: transaction, mediaBox: mediaBox, peerId: peerId, threadId: nil, namespaces: .all)
                                case let .markMessagesContentAsConsumed(globallyUniqueIds):
                                    var messageIds: [MessageId] = []
                                    for id in globallyUniqueIds {
                                        if let messageId = transaction.messageIdForGloballyUniqueMessageId(peerId: peerId, id: id) {
                                            messageIds.append(messageId)
                                        }
                                    }
                                    for messageId in messageIds {
                                        markMessageContentAsConsumedRemotely(transaction: transaction, messageId: messageId)
                                    }
                                default:
                                    break
                            }
                        }
                        
                        removeTagLocalIndices.append(entry.tagLocalIndex)
                        
                        if let sequenceInfo = operation.sequenceInfo {
                            if maxAcknowledgedCanonicalOperationIndex == nil || maxAcknowledgedCanonicalOperationIndex! < sequenceInfo.topReceivedOperationIndex {
                                maxAcknowledgedCanonicalOperationIndex = sequenceInfo.topReceivedOperationIndex
                            }
                        }
                        
                        if let message = message {
                            for (resource, data) in resources {
                                mediaBox.storeResourceData(resource.id, data: data)
                            }
                            let _ = transaction.addMessages([message], location: .Random)
                            addedMessages.append(message)
                        } else if contentParsingError {
                            Logger.shared.log("SecretChat", "Couldn't parse secret message content")
                        }
                    } catch let error {
                        if let error = error as? MessageParsingError {
                            switch error {
                                case .contentParsingError:
                                    Logger.shared.log("SecretChat", "Couldn't parse secret message payload")
                                    removeTagLocalIndices.append(entry.tagLocalIndex)
                                    return true
                                case .unsupportedLayer:
                                    return false
                                case .invalidChatState:
                                    removeTagLocalIndices.append(entry.tagLocalIndex)
                                    return false
                                case .alreadyProcessedMessageInSequenceBasedLayer:
                                    removeTagLocalIndices.append(entry.tagLocalIndex)
                                    return true
                                case .holesInSequenceBasedLayer:
                                    Logger.shared.log("SecretChat", "Found holes in incoming operation sequence")
                                    return false
                                case .secretChatCorruption:
                                    Logger.shared.log("SecretChat", "Secret chat corrupted")
                                    return false
                            }
                        } else {
                            assertionFailure()
                        }
                    }
                } else {
                    assertionFailure()
                }
                return true
            })
        }
        for index in removeTagLocalIndices {
            let removed = transaction.operationLogRemoveEntry(peerId: peerId, tag: OperationLogTags.SecretIncomingDecrypted, tagLocalIndex: index)
            assert(removed)
        }
        if let maxAcknowledgedCanonicalOperationIndex = maxAcknowledgedCanonicalOperationIndex {
            switch updatedState.embeddedState {
                case let .sequenceBasedLayer(sequenceState):
                    let tagLocalIndex = max(-1, sequenceState.outgoingOperationIndexFromCanonicalOperationIndex(maxAcknowledgedCanonicalOperationIndex) - 1)
                    if tagLocalIndex >= 0 {
                        Logger.shared.log("SecretChat", "peer \(peerId) dropping acknowledged operations <= \(tagLocalIndex)")
                        transaction.operationLogRemoveEntries(peerId: peerId, tag: OperationLogTags.SecretOutgoing, withTagLocalIndicesEqualToOrLowerThan: tagLocalIndex)
                    }
                default:
                    break
            }
        }
        if updatedState != state {
            transaction.setPeerChatState(peerId, state: updatedState)
            updatedPeer = updatedPeer.withUpdatedEmbeddedState(updatedState.embeddedState.peerState)
        }
        if !peer.isEqual(updatedPeer) {
            updatePeers(transaction: transaction, peers: [updatedPeer], update: { _, updated in
                return updated
            })
        }
        return SecretChatOperationProcessResult(addedMessages: addedMessages)
    } else {
        assertionFailure()
        return SecretChatOperationProcessResult(addedMessages: [])
    }
}

extension SecretChatServiceAction {
    init?(_ apiMessage: SecretApi8.DecryptedMessage) {
        switch apiMessage {
            case .decryptedMessage:
                return nil
            case let .decryptedMessageService(_, _, action):
                switch action {
                    case let .decryptedMessageActionDeleteMessages(randomIds):
                        self = .deleteMessages(globallyUniqueIds: randomIds)
                    case .decryptedMessageActionFlushHistory:
                        self = .clearHistory
                    case let .decryptedMessageActionNotifyLayer(layer):
                        self = .reportLayerSupport(layer)
                    case let .decryptedMessageActionReadMessages(randomIds):
                        self = .markMessagesContentAsConsumed(globallyUniqueIds: randomIds)
                    case .decryptedMessageActionScreenshotMessages:
                        return nil
                    case let .decryptedMessageActionSetMessageTTL(ttlSeconds):
                        self = .setMessageAutoremoveTimeout(ttlSeconds)
                }
        }
    }
}

extension SecretChatServiceAction {
    init?(_ apiMessage: SecretApi46.DecryptedMessage) {
        switch apiMessage {
            case .decryptedMessage:
                return nil
            case let .decryptedMessageService(_, action):
                switch action {
                    case let .decryptedMessageActionDeleteMessages(randomIds):
                        self = .deleteMessages(globallyUniqueIds: randomIds)
                    case .decryptedMessageActionFlushHistory:
                        self = .clearHistory
                    case let .decryptedMessageActionNotifyLayer(layer):
                        self = .reportLayerSupport(layer)
                    case let .decryptedMessageActionReadMessages(randomIds):
                        self = .markMessagesContentAsConsumed(globallyUniqueIds: randomIds)
                    case .decryptedMessageActionScreenshotMessages:
                        return nil
                    case let .decryptedMessageActionSetMessageTTL(ttlSeconds):
                        self = .setMessageAutoremoveTimeout(ttlSeconds)
                    case let .decryptedMessageActionResend(startSeqNo, endSeqNo):
                        self = .resendOperations(fromSeq: startSeqNo, toSeq: endSeqNo)
                    case let .decryptedMessageActionRequestKey(exchangeId, gA):
                        self = .rekeyAction(.pfsRequestKey(rekeySessionId: exchangeId, gA: MemoryBuffer(gA)))
                    case let .decryptedMessageActionAcceptKey(exchangeId, gB, keyFingerprint):
                        self = .rekeyAction(.pfsAcceptKey(rekeySessionId: exchangeId, gB: MemoryBuffer(gB), keyFingerprint: keyFingerprint))
                    case let .decryptedMessageActionCommitKey(exchangeId, keyFingerprint):
                        self = .rekeyAction(.pfsCommitKey(rekeySessionId: exchangeId, keyFingerprint: keyFingerprint))
                    case let .decryptedMessageActionAbortKey(exchangeId):
                        self = .rekeyAction(.pfsAbortSession(rekeySessionId: exchangeId))
                    case .decryptedMessageActionNoop:
                        return nil
                }
        }
    }
}

extension SecretChatServiceAction {
    init?(_ apiMessage: SecretApi73.DecryptedMessage) {
        switch apiMessage {
            case .decryptedMessage:
                return nil
            case let .decryptedMessageService(_, action):
                switch action {
                case let .decryptedMessageActionDeleteMessages(randomIds):
                    self = .deleteMessages(globallyUniqueIds: randomIds)
                case .decryptedMessageActionFlushHistory:
                    self = .clearHistory
                case let .decryptedMessageActionNotifyLayer(layer):
                    self = .reportLayerSupport(layer)
                case let .decryptedMessageActionReadMessages(randomIds):
                    self = .markMessagesContentAsConsumed(globallyUniqueIds: randomIds)
                case .decryptedMessageActionScreenshotMessages:
                    return nil
                case let .decryptedMessageActionSetMessageTTL(ttlSeconds):
                    self = .setMessageAutoremoveTimeout(ttlSeconds)
                case let .decryptedMessageActionResend(startSeqNo, endSeqNo):
                    self = .resendOperations(fromSeq: startSeqNo, toSeq: endSeqNo)
                case let .decryptedMessageActionRequestKey(exchangeId, gA):
                    self = .rekeyAction(.pfsRequestKey(rekeySessionId: exchangeId, gA: MemoryBuffer(gA)))
                case let .decryptedMessageActionAcceptKey(exchangeId, gB, keyFingerprint):
                    self = .rekeyAction(.pfsAcceptKey(rekeySessionId: exchangeId, gB: MemoryBuffer(gB), keyFingerprint: keyFingerprint))
                case let .decryptedMessageActionCommitKey(exchangeId, keyFingerprint):
                    self = .rekeyAction(.pfsCommitKey(rekeySessionId: exchangeId, keyFingerprint: keyFingerprint))
                case let .decryptedMessageActionAbortKey(exchangeId):
                    self = .rekeyAction(.pfsAbortSession(rekeySessionId: exchangeId))
                case .decryptedMessageActionNoop:
                    return nil
            }
        }
    }
}

extension SecretChatServiceAction {
    init?(_ apiMessage: SecretApi101.DecryptedMessage) {
        switch apiMessage {
            case .decryptedMessage:
                return nil
            case let .decryptedMessageService(_, action):
                switch action {
                case let .decryptedMessageActionDeleteMessages(randomIds):
                    self = .deleteMessages(globallyUniqueIds: randomIds)
                case .decryptedMessageActionFlushHistory:
                    self = .clearHistory
                case let .decryptedMessageActionNotifyLayer(layer):
                    self = .reportLayerSupport(layer)
                case let .decryptedMessageActionReadMessages(randomIds):
                    self = .markMessagesContentAsConsumed(globallyUniqueIds: randomIds)
                case .decryptedMessageActionScreenshotMessages:
                    return nil
                case let .decryptedMessageActionSetMessageTTL(ttlSeconds):
                    self = .setMessageAutoremoveTimeout(ttlSeconds)
                case let .decryptedMessageActionResend(startSeqNo, endSeqNo):
                    self = .resendOperations(fromSeq: startSeqNo, toSeq: endSeqNo)
                case let .decryptedMessageActionRequestKey(exchangeId, gA):
                    self = .rekeyAction(.pfsRequestKey(rekeySessionId: exchangeId, gA: MemoryBuffer(gA)))
                case let .decryptedMessageActionAcceptKey(exchangeId, gB, keyFingerprint):
                    self = .rekeyAction(.pfsAcceptKey(rekeySessionId: exchangeId, gB: MemoryBuffer(gB), keyFingerprint: keyFingerprint))
                case let .decryptedMessageActionCommitKey(exchangeId, keyFingerprint):
                    self = .rekeyAction(.pfsCommitKey(rekeySessionId: exchangeId, keyFingerprint: keyFingerprint))
                case let .decryptedMessageActionAbortKey(exchangeId):
                    self = .rekeyAction(.pfsAbortSession(rekeySessionId: exchangeId))
                case .decryptedMessageActionNoop:
                    return nil
            }
        }
    }
}

extension SecretChatServiceAction {
    init?(_ apiMessage: SecretApi144.DecryptedMessage) {
        switch apiMessage {
            case .decryptedMessage:
                return nil
            case let .decryptedMessageService(_, action):
                switch action {
                case let .decryptedMessageActionDeleteMessages(randomIds):
                    self = .deleteMessages(globallyUniqueIds: randomIds)
                case .decryptedMessageActionFlushHistory:
                    self = .clearHistory
                case let .decryptedMessageActionNotifyLayer(layer):
                    self = .reportLayerSupport(layer)
                case let .decryptedMessageActionReadMessages(randomIds):
                    self = .markMessagesContentAsConsumed(globallyUniqueIds: randomIds)
                case .decryptedMessageActionScreenshotMessages:
                    return nil
                case let .decryptedMessageActionSetMessageTTL(ttlSeconds):
                    self = .setMessageAutoremoveTimeout(ttlSeconds)
                case let .decryptedMessageActionResend(startSeqNo, endSeqNo):
                    self = .resendOperations(fromSeq: startSeqNo, toSeq: endSeqNo)
                case let .decryptedMessageActionRequestKey(exchangeId, gA):
                    self = .rekeyAction(.pfsRequestKey(rekeySessionId: exchangeId, gA: MemoryBuffer(gA)))
                case let .decryptedMessageActionAcceptKey(exchangeId, gB, keyFingerprint):
                    self = .rekeyAction(.pfsAcceptKey(rekeySessionId: exchangeId, gB: MemoryBuffer(gB), keyFingerprint: keyFingerprint))
                case let .decryptedMessageActionCommitKey(exchangeId, keyFingerprint):
                    self = .rekeyAction(.pfsCommitKey(rekeySessionId: exchangeId, keyFingerprint: keyFingerprint))
                case let .decryptedMessageActionAbortKey(exchangeId):
                    self = .rekeyAction(.pfsAbortSession(rekeySessionId: exchangeId))
                case .decryptedMessageActionNoop:
                    return nil
            }
        }
    }
}

extension StoreMessage {
    convenience init?(peerId: PeerId, authorId: PeerId, tagLocalIndex: Int32, timestamp: Int32, apiMessage: SecretApi8.DecryptedMessage, file: SecretChatFileReference?) {
        switch apiMessage {
            case let .decryptedMessage(randomId, _, message, _):
                self.init(id: MessageId(peerId: peerId, namespace: Namespaces.Message.SecretIncoming, id: tagLocalIndex), globallyUniqueId: randomId, groupingKey: nil, threadId: nil, timestamp: timestamp, flags: [.Incoming], tags: [], globalTags: [], localTags: [], forwardInfo: nil, authorId: authorId, text: message, attributes: [], media: [])
            case let .decryptedMessageService(randomId, _, action):
                switch action {
                    case .decryptedMessageActionDeleteMessages:
                        return nil
                    case .decryptedMessageActionFlushHistory:
                        return nil
                    case .decryptedMessageActionNotifyLayer:
                        return nil
                    case .decryptedMessageActionReadMessages:
                        return nil
                    case .decryptedMessageActionScreenshotMessages:
                        self.init(id: MessageId(peerId: peerId, namespace: Namespaces.Message.SecretIncoming, id: tagLocalIndex), globallyUniqueId: randomId, groupingKey: nil, threadId: nil, timestamp: timestamp, flags: [.Incoming], tags: [], globalTags: [], localTags: [], forwardInfo: nil, authorId: authorId, text: "", attributes: [], media: [TelegramMediaAction(action: .historyScreenshot)])
                    case let .decryptedMessageActionSetMessageTTL(ttlSeconds):
                    self.init(id: MessageId(peerId: peerId, namespace: Namespaces.Message.SecretIncoming, id: tagLocalIndex), globallyUniqueId: randomId, groupingKey: nil, threadId: nil, timestamp: timestamp, flags: [.Incoming], tags: [], globalTags: [], localTags: [], forwardInfo: nil, authorId: authorId, text: "", attributes: [], media: [TelegramMediaAction(action: .messageAutoremoveTimeoutUpdated(period: ttlSeconds, autoSettingSource: nil))])
                }
        }
    }
}

extension TelegramMediaFileAttribute {
    init?(_ apiAttribute: SecretApi46.DocumentAttribute) {
        switch apiAttribute {
            case .documentAttributeAnimated:
                self = .Animated
            case let .documentAttributeAudio(flags, duration, title, performer, waveform):
                let isVoice = (flags & (1 << 10)) != 0
                let waveformBuffer: Data? = waveform?.makeData()
                self = .Audio(isVoice: isVoice, duration: Int(duration), title: title, performer: performer, waveform: waveformBuffer)
            case let .documentAttributeFilename(fileName):
                self = .FileName(fileName: fileName)
            case let .documentAttributeImageSize(w, h):
                self = .ImageSize(size: PixelDimensions(width: w, height: h))
            case let .documentAttributeSticker(alt, stickerset):
                let packReference: StickerPackReference?
                switch stickerset {
                    case .inputStickerSetEmpty:
                        packReference = nil
                    case let .inputStickerSetShortName(shortName):
                        packReference = .name(shortName)
                }
                self = .Sticker(displayText: alt, packReference: packReference, maskData: nil)
            case let .documentAttributeVideo(duration, w, h):
                self = .Video(duration: Int(duration), size: PixelDimensions(width: w, height: h), flags: [])
        }
    }
}

extension TelegramMediaFileAttribute {
    init?(_ apiAttribute: SecretApi73.DocumentAttribute) {
        switch apiAttribute {
            case .documentAttributeAnimated:
                self = .Animated
            case let .documentAttributeAudio(flags, duration, title, performer, waveform):
                let isVoice = (flags & (1 << 10)) != 0
                let waveformBuffer: Data? = waveform?.makeData()
                self = .Audio(isVoice: isVoice, duration: Int(duration), title: title, performer: performer, waveform: waveformBuffer)
            case let .documentAttributeFilename(fileName):
                self = .FileName(fileName: fileName)
            case let .documentAttributeImageSize(w, h):
                self = .ImageSize(size: PixelDimensions(width: w, height: h))
            case let .documentAttributeSticker(alt, stickerset):
                let packReference: StickerPackReference?
                switch stickerset {
                case .inputStickerSetEmpty:
                    packReference = nil
                case let .inputStickerSetShortName(shortName):
                    packReference = .name(shortName)
                }
                self = .Sticker(displayText: alt, packReference: packReference, maskData: nil)
            case let .documentAttributeVideo(flags, duration, w, h):
                var videoFlags: TelegramMediaVideoFlags = []
                if (flags & (1 << 0)) != 0 {
                    videoFlags.insert(.instantRoundVideo)
                }
                self = .Video(duration: Int(duration), size: PixelDimensions(width: w, height: h), flags: videoFlags)
        }
    }
}

extension TelegramMediaFileAttribute {
    init?(_ apiAttribute: SecretApi101.DocumentAttribute) {
        switch apiAttribute {
            case .documentAttributeAnimated:
                self = .Animated
            case let .documentAttributeAudio(flags, duration, title, performer, waveform):
                let isVoice = (flags & (1 << 10)) != 0
                let waveformBuffer: Data? = waveform?.makeData()
                self = .Audio(isVoice: isVoice, duration: Int(duration), title: title, performer: performer, waveform: waveformBuffer)
            case let .documentAttributeFilename(fileName):
                self = .FileName(fileName: fileName)
            case let .documentAttributeImageSize(w, h):
                self = .ImageSize(size: PixelDimensions(width: w, height: h))
            case let .documentAttributeSticker(alt, stickerset):
                let packReference: StickerPackReference?
                switch stickerset {
                case .inputStickerSetEmpty:
                    packReference = nil
                case let .inputStickerSetShortName(shortName):
                    packReference = .name(shortName)
                }
                self = .Sticker(displayText: alt, packReference: packReference, maskData: nil)
            case let .documentAttributeVideo(flags, duration, w, h):
                var videoFlags: TelegramMediaVideoFlags = []
                if (flags & (1 << 0)) != 0 {
                    videoFlags.insert(.instantRoundVideo)
                }
                self = .Video(duration: Int(duration), size: PixelDimensions(width: w, height: h), flags: videoFlags)
        }
    }
}

extension TelegramMediaFileAttribute {
    init?(_ apiAttribute: SecretApi144.DocumentAttribute) {
        switch apiAttribute {
            case .documentAttributeAnimated:
                self = .Animated
            case let .documentAttributeAudio(flags, duration, title, performer, waveform):
                let isVoice = (flags & (1 << 10)) != 0
                let waveformBuffer: Data? = waveform?.makeData()
                self = .Audio(isVoice: isVoice, duration: Int(duration), title: title, performer: performer, waveform: waveformBuffer)
            case let .documentAttributeFilename(fileName):
                self = .FileName(fileName: fileName)
            case let .documentAttributeImageSize(w, h):
                self = .ImageSize(size: PixelDimensions(width: w, height: h))
            case let .documentAttributeSticker(alt, stickerset):
                let packReference: StickerPackReference?
                switch stickerset {
                case .inputStickerSetEmpty:
                    packReference = nil
                case let .inputStickerSetShortName(shortName):
                    packReference = .name(shortName)
                }
                self = .Sticker(displayText: alt, packReference: packReference, maskData: nil)
            case let .documentAttributeVideo(flags, duration, w, h):
                var videoFlags: TelegramMediaVideoFlags = []
                if (flags & (1 << 0)) != 0 {
                    videoFlags.insert(.instantRoundVideo)
                }
                self = .Video(duration: Int(duration), size: PixelDimensions(width: w, height: h), flags: videoFlags)
        }
    }
}

private func parseEntities(_ entities: [SecretApi46.MessageEntity]?) -> TextEntitiesMessageAttribute {
    var result: [MessageTextEntity] = []
    if let entities = entities {
        for entity in entities {
            switch entity {
                case let .messageEntityMention(offset, length):
                    result.append(MessageTextEntity(range: Int(offset) ..< Int(offset + length), type: .Mention))
                case let .messageEntityHashtag(offset, length):
                    result.append(MessageTextEntity(range: Int(offset) ..< Int(offset + length), type: .Hashtag))
                case let .messageEntityBotCommand(offset, length):
                    result.append(MessageTextEntity(range: Int(offset) ..< Int(offset + length), type: .BotCommand))
                case let .messageEntityUrl(offset, length):
                    result.append(MessageTextEntity(range: Int(offset) ..< Int(offset + length), type: .Url))
                case let .messageEntityEmail(offset, length):
                    result.append(MessageTextEntity(range: Int(offset) ..< Int(offset + length), type: .Email))
                case let .messageEntityBold(offset, length):
                    result.append(MessageTextEntity(range: Int(offset) ..< Int(offset + length), type: .Bold))
                case let .messageEntityItalic(offset, length):
                    result.append(MessageTextEntity(range: Int(offset) ..< Int(offset + length), type: .Italic))
                case let .messageEntityCode(offset, length):
                    result.append(MessageTextEntity(range: Int(offset) ..< Int(offset + length), type: .Code))
                case let .messageEntityPre(offset, length, _):
                    result.append(MessageTextEntity(range: Int(offset) ..< Int(offset + length), type: .Pre))
                case let .messageEntityTextUrl(offset, length, url):
                    result.append(MessageTextEntity(range: Int(offset) ..< Int(offset + length), type: .TextUrl(url: url)))
                case .messageEntityUnknown:
                    break
            }
        }
    }
    return TextEntitiesMessageAttribute(entities: result)
}

private func maximumMediaAutoremoveTimeout(_ media: [Media]) -> Int32 {
    var maxDuration: Int32 = 0
    for media in media {
        if let file = media as? TelegramMediaFile {
            if let duration = file.duration {
                maxDuration = max(maxDuration, duration)
            }
        }
    }
    return maxDuration
}

private func parseMessage(peerId: PeerId, authorId: PeerId, tagLocalIndex: Int32, timestamp: Int32, apiMessage: SecretApi46.DecryptedMessage, file: SecretChatFileReference?, messageIdForGloballyUniqueMessageId: (Int64) -> MessageId?) -> (StoreMessage, [(MediaResource, Data)])? {
    switch apiMessage {
        case let .decryptedMessage(flags, randomId, ttl, message, media, entities, viaBotName, replyToRandomId):
            var text = message
            var parsedMedia: [Media] = []
            var attributes: [MessageAttribute] = []
            var resources: [(MediaResource, Data)] = []
            
            attributes.append(parseEntities(entities))
            
            if let viaBotName = viaBotName, !viaBotName.isEmpty {
                attributes.append(InlineBotMessageAttribute(peerId: nil, title: viaBotName))
            }
            
            if (flags & 1 << 5) != 0 {
                attributes.append(NotificationInfoMessageAttribute(flags: .muted))
            }
            
            if let media = media {
                switch media {
                    case let .decryptedMessageMediaPhoto(thumb, _, _, w, h, size, key, iv, caption):
                        if !caption.isEmpty {
                            text = caption
                        }
                        if let file = file {
                            var representations: [TelegramMediaImageRepresentation] = []
                            var immediateThumbnailData: Data?
                            if thumb.size != 0 {
<<<<<<< HEAD
                                if let image = UIImage(data: thumb.makeData()) {
                                    immediateThumbnailData = compressImageMiniThumbnail(image)
                                }
                            }
                            representations.append(TelegramMediaImageRepresentation(dimensions: PixelDimensions(width: w, height: h), resource: file.resource(key: SecretFileEncryptionKey(aesKey: key.makeData(), aesIv: iv.makeData()), decryptedSize: Int64(size)), progressiveSizes: [], immediateThumbnailData: nil, hasVideo: false))
                            let image = TelegramMediaImage(imageId: MediaId(namespace: Namespaces.Media.CloudSecretImage, id: file.id), representations: representations, immediateThumbnailData: immediateThumbnailData, reference: nil, partialReference: nil, flags: [])
=======
                                let resource = LocalFileMediaResource(fileId: Int64.random(in: Int64.min ... Int64.max))
                                representations.append(TelegramMediaImageRepresentation(dimensions: PixelDimensions(width: thumbW, height: thumbH), resource: resource, progressiveSizes: [], immediateThumbnailData: nil, hasVideo: false, isPersonal: false))
                                resources.append((resource, thumb.makeData()))
                            }
                            representations.append(TelegramMediaImageRepresentation(dimensions: PixelDimensions(width: w, height: h), resource: file.resource(key: SecretFileEncryptionKey(aesKey: key.makeData(), aesIv: iv.makeData()), decryptedSize: Int64(size)), progressiveSizes: [], immediateThumbnailData: nil, hasVideo: false, isPersonal: false))
                            let image = TelegramMediaImage(imageId: MediaId(namespace: Namespaces.Media.CloudSecretImage, id: file.id), representations: representations, immediateThumbnailData: nil, reference: nil, partialReference: nil, flags: [])
>>>>>>> 6a495f84
                            parsedMedia.append(image)
                        }
                    case let .decryptedMessageMediaAudio(duration, mimeType, size, key, iv):
                        if let file = file {
                            let fileMedia = TelegramMediaFile(fileId: MediaId(namespace: Namespaces.Media.CloudSecretFile, id: file.id), partialReference: nil, resource: file.resource(key: SecretFileEncryptionKey(aesKey: key.makeData(), aesIv: iv.makeData()), decryptedSize: Int64(size)), previewRepresentations: [], videoThumbnails: [], immediateThumbnailData: nil, mimeType: mimeType, size: Int64(size), attributes: [TelegramMediaFileAttribute.Audio(isVoice: true, duration: Int(duration), title: nil, performer: nil, waveform: nil)])
                            parsedMedia.append(fileMedia)
                        }
                    case let .decryptedMessageMediaDocument(thumb, _, _, mimeType, size, key, iv, attributes, caption):
                        if !caption.isEmpty {
                            text = caption
                        }
                        if let file = file {
                            var parsedAttributes: [TelegramMediaFileAttribute] = []
                            for attribute in attributes {
                                if let parsedAttribute = TelegramMediaFileAttribute(attribute) {
                                    parsedAttributes.append(parsedAttribute)
                                }
                            }
                            var immediateThumbnailData: Data?
                            if thumb.size != 0 {
<<<<<<< HEAD
                                if let image = UIImage(data: thumb.makeData()) {
                                    immediateThumbnailData = compressImageMiniThumbnail(image)
                                }
=======
                                let resource = LocalFileMediaResource(fileId: Int64.random(in: Int64.min ... Int64.max))
                                previewRepresentations.append(TelegramMediaImageRepresentation(dimensions: PixelDimensions(width: thumbW, height: thumbH), resource: resource, progressiveSizes: [], immediateThumbnailData: nil, hasVideo: false, isPersonal: false))
                                resources.append((resource, thumb.makeData()))
>>>>>>> 6a495f84
                            }
                            let fileMedia = TelegramMediaFile(fileId: MediaId(namespace: Namespaces.Media.CloudSecretFile, id: file.id), partialReference: nil, resource: file.resource(key: SecretFileEncryptionKey(aesKey: key.makeData(), aesIv: iv.makeData()), decryptedSize: Int64(size)), previewRepresentations: [], videoThumbnails: [], immediateThumbnailData: immediateThumbnailData, mimeType: mimeType, size: Int64(size), attributes: parsedAttributes)
                            parsedMedia.append(fileMedia)
                        }
                    case let .decryptedMessageMediaVideo(thumb, _, _, duration, mimeType, w, h, size, key, iv, caption):
                        if !caption.isEmpty {
                            text = caption
                        }
                        if let file = file {
                            let parsedAttributes: [TelegramMediaFileAttribute] = [.Video(duration: Int(duration), size: PixelDimensions(width: w, height: h), flags: []), .FileName(fileName: "video.mov")]
                            var immediateThumbnailData: Data?
                            if thumb.size != 0 {
<<<<<<< HEAD
                                if let image = UIImage(data: thumb.makeData()) {
                                    immediateThumbnailData = compressImageMiniThumbnail(image)
                                }
=======
                                let resource = LocalFileMediaResource(fileId: Int64.random(in: Int64.min ... Int64.max))
                                previewRepresentations.append(TelegramMediaImageRepresentation(dimensions: PixelDimensions(width: thumbW, height: thumbH), resource: resource, progressiveSizes: [], immediateThumbnailData: nil, hasVideo: false, isPersonal: false))
                                resources.append((resource, thumb.makeData()))
>>>>>>> 6a495f84
                            }
                            let fileMedia = TelegramMediaFile(fileId: MediaId(namespace: Namespaces.Media.CloudSecretFile, id: file.id), partialReference: nil, resource: file.resource(key: SecretFileEncryptionKey(aesKey: key.makeData(), aesIv: iv.makeData()), decryptedSize: Int64(size)), previewRepresentations: [], videoThumbnails: [], immediateThumbnailData: immediateThumbnailData, mimeType: mimeType, size: Int64(size), attributes: parsedAttributes)
                            parsedMedia.append(fileMedia)
                        }
                    case let .decryptedMessageMediaExternalDocument(id, accessHash, _, mimeType, size, thumb, dcId, attributes):
                        var parsedAttributes: [TelegramMediaFileAttribute] = []
                        for attribute in attributes {
                            if let parsedAttribute = TelegramMediaFileAttribute(attribute) {
                                parsedAttributes.append(parsedAttribute)
                            }
                        }
                        var previewRepresentations: [TelegramMediaImageRepresentation] = []
                        switch thumb {
                            case let .photoSize(_, location, w, h, size):
                                switch location {
                                    case let .fileLocation(dcId, volumeId, localId, secret):
                                        previewRepresentations.append(TelegramMediaImageRepresentation(dimensions: PixelDimensions(width: w, height: h), resource: CloudFileMediaResource(datacenterId: Int(dcId), volumeId: volumeId, localId: localId, secret: secret, size: size == 0 ? nil : Int64(size), fileReference: nil), progressiveSizes: [], immediateThumbnailData: nil, hasVideo: false, isPersonal: false))
                                    case .fileLocationUnavailable:
                                        break
                                }
                            case let .photoCachedSize(_, location, w, h, bytes):
                                if bytes.size > 0 {
                                    switch location {
                                        case let .fileLocation(dcId, volumeId, localId, secret):
                                           let resource = CloudFileMediaResource(datacenterId: Int(dcId), volumeId: volumeId, localId: localId, secret: secret, size: Int64(bytes.size), fileReference: nil)
                                           resources.append((resource, bytes.makeData()))
                                           previewRepresentations.append(TelegramMediaImageRepresentation(dimensions: PixelDimensions(width: w, height: h), resource: resource, progressiveSizes: [], immediateThumbnailData: nil, hasVideo: false, isPersonal: false))
                                        case .fileLocationUnavailable:
                                            break
                                    }
                                }
                            default:
                                break
                        }
                        let fileMedia = TelegramMediaFile(fileId: MediaId(namespace: Namespaces.Media.CloudFile, id: id), partialReference: nil, resource: CloudDocumentMediaResource(datacenterId: Int(dcId), fileId: id, accessHash: accessHash, size: Int64(size), fileReference: nil, fileName: nil), previewRepresentations: previewRepresentations, videoThumbnails: [], immediateThumbnailData: nil, mimeType: mimeType, size: Int64(size), attributes: parsedAttributes)
                        parsedMedia.append(fileMedia)
                    case let .decryptedMessageMediaWebPage(url):
                        parsedMedia.append(TelegramMediaWebpage(webpageId: MediaId(namespace: Namespaces.Media.LocalWebpage, id: Int64.random(in: Int64.min ... Int64.max)), content: .Pending(0, url)))
                    case let .decryptedMessageMediaGeoPoint(lat, long):
                        parsedMedia.append(TelegramMediaMap(latitude: lat, longitude: long, heading: nil, accuracyRadius: nil, geoPlace: nil, venue: nil, liveBroadcastingTimeout: nil, liveProximityNotificationRadius: nil))
                    case let .decryptedMessageMediaContact(phoneNumber, firstName, lastName, userId):
                        parsedMedia.append(TelegramMediaContact(firstName: firstName, lastName: lastName, phoneNumber: phoneNumber, peerId: userId == 0 ? nil : PeerId(namespace: Namespaces.Peer.CloudUser, id: PeerId.Id._internalFromInt64Value(Int64(userId))), vCardData: nil))
                    case let .decryptedMessageMediaVenue(lat, long, title, address, provider, venueId):
                        parsedMedia.append(TelegramMediaMap(latitude: lat, longitude: long, heading: nil, accuracyRadius: nil, geoPlace: nil, venue: MapVenue(title: title, address: address, provider: provider, id: venueId, type: nil), liveBroadcastingTimeout: nil, liveProximityNotificationRadius: nil))
                    case .decryptedMessageMediaEmpty:
                        break
                }
            }
            
            if ttl > 0 {
                attributes.append(AutoremoveTimeoutMessageAttribute(timeout: ttl, countdownBeginTime: nil))
            }
            
            if let replyToRandomId = replyToRandomId, let replyMessageId = messageIdForGloballyUniqueMessageId(replyToRandomId) {
                attributes.append(ReplyMessageAttribute(messageId: replyMessageId, threadMessageId: nil))
            }

            var entitiesAttribute: TextEntitiesMessageAttribute?
            for attribute in attributes {
                if let attribute = attribute as? TextEntitiesMessageAttribute {
                    entitiesAttribute = attribute
                    break
                }
            }
            
            let (tags, globalTags) = tagsForStoreMessage(incoming: true, attributes: attributes, media: parsedMedia, textEntities: entitiesAttribute?.entities, isPinned: false)

            return (StoreMessage(id: MessageId(peerId: peerId, namespace: Namespaces.Message.SecretIncoming, id: tagLocalIndex), globallyUniqueId: randomId, groupingKey: nil, threadId: nil, timestamp: timestamp, flags: [.Incoming], tags: tags, globalTags: globalTags, localTags: [], forwardInfo: nil, authorId: authorId, text: text, attributes: attributes, media: parsedMedia), resources)
        case let .decryptedMessageService(randomId, action):
            switch action {
                case .decryptedMessageActionDeleteMessages:
                    return nil
                case .decryptedMessageActionFlushHistory:
                    return nil
                case .decryptedMessageActionNotifyLayer:
                    return nil
                case .decryptedMessageActionReadMessages:
                    return nil
                case .decryptedMessageActionScreenshotMessages:
                    return (StoreMessage(id: MessageId(peerId: peerId, namespace: Namespaces.Message.SecretIncoming, id: tagLocalIndex), globallyUniqueId: randomId, groupingKey: nil, threadId: nil, timestamp: timestamp, flags: [.Incoming], tags: [], globalTags: [], localTags: [], forwardInfo: nil, authorId: authorId, text: "", attributes: [], media: [TelegramMediaAction(action: .historyScreenshot)]), [])
                case let .decryptedMessageActionSetMessageTTL(ttlSeconds):
                    return (StoreMessage(id: MessageId(peerId: peerId, namespace: Namespaces.Message.SecretIncoming, id: tagLocalIndex), globallyUniqueId: randomId, groupingKey: nil, threadId: nil, timestamp: timestamp, flags: [.Incoming], tags: [], globalTags: [], localTags: [], forwardInfo: nil, authorId: authorId, text: "", attributes: [], media: [TelegramMediaAction(action: .messageAutoremoveTimeoutUpdated(period: ttlSeconds, autoSettingSource: nil))]), [])
                case .decryptedMessageActionResend:
                    return nil
                case .decryptedMessageActionRequestKey:
                    return nil
                case .decryptedMessageActionAcceptKey:
                    return nil
                case .decryptedMessageActionCommitKey:
                    return nil
                case .decryptedMessageActionAbortKey:
                    return nil
                case .decryptedMessageActionNoop:
                    return nil
            }
    }
}

private func parseEntities(_ entities: [SecretApi73.MessageEntity]) -> TextEntitiesMessageAttribute {
    var result: [MessageTextEntity] = []
    for entity in entities {
        switch entity {
            case let .messageEntityMention(offset, length):
                result.append(MessageTextEntity(range: Int(offset) ..< Int(offset + length), type: .Mention))
            case let .messageEntityHashtag(offset, length):
                result.append(MessageTextEntity(range: Int(offset) ..< Int(offset + length), type: .Hashtag))
            case let .messageEntityBotCommand(offset, length):
                result.append(MessageTextEntity(range: Int(offset) ..< Int(offset + length), type: .BotCommand))
            case let .messageEntityUrl(offset, length):
                result.append(MessageTextEntity(range: Int(offset) ..< Int(offset + length), type: .Url))
            case let .messageEntityEmail(offset, length):
                result.append(MessageTextEntity(range: Int(offset) ..< Int(offset + length), type: .Email))
            case let .messageEntityBold(offset, length):
                result.append(MessageTextEntity(range: Int(offset) ..< Int(offset + length), type: .Bold))
            case let .messageEntityItalic(offset, length):
                result.append(MessageTextEntity(range: Int(offset) ..< Int(offset + length), type: .Italic))
            case let .messageEntityCode(offset, length):
                result.append(MessageTextEntity(range: Int(offset) ..< Int(offset + length), type: .Code))
            case let .messageEntityPre(offset, length, _):
                result.append(MessageTextEntity(range: Int(offset) ..< Int(offset + length), type: .Pre))
            case let .messageEntityTextUrl(offset, length, url):
                result.append(MessageTextEntity(range: Int(offset) ..< Int(offset + length), type: .TextUrl(url: url)))
            case .messageEntityUnknown:
                break
        }
    }
    return TextEntitiesMessageAttribute(entities: result)
}

private func parseMessage(peerId: PeerId, authorId: PeerId, tagLocalIndex: Int32, timestamp: Int32, apiMessage: SecretApi73.DecryptedMessage, file: SecretChatFileReference?, messageIdForGloballyUniqueMessageId: (Int64) -> MessageId?) -> (StoreMessage, [(MediaResource, Data)])? {
    switch apiMessage {
        case let .decryptedMessage(flags, randomId, ttl, message, media, entities, viaBotName, replyToRandomId, groupedId):
            var text = message
            var parsedMedia: [Media] = []
            var attributes: [MessageAttribute] = []
            var resources: [(MediaResource, Data)] = []
            
            if let entitiesAttribute = entities.flatMap(parseEntities) {
                attributes.append(entitiesAttribute)
            }
            
            if let viaBotName = viaBotName, !viaBotName.isEmpty {
                attributes.append(InlineBotMessageAttribute(peerId: nil, title: viaBotName))
            }
            
            if (flags & 1 << 5) != 0 {
                attributes.append(NotificationInfoMessageAttribute(flags: .muted))
            }
            
            if let media = media {
                switch media {
                    case let .decryptedMessageMediaPhoto(thumb, _, _, w, h, size, key, iv, caption):
                        if !caption.isEmpty {
                            text = caption
                        }
                        if let file = file {
                            var representations: [TelegramMediaImageRepresentation] = []
                            var immediateThumbnailData: Data?
                            if thumb.size != 0 {
<<<<<<< HEAD
                                if let image = UIImage(data: thumb.makeData()) {
                                    immediateThumbnailData = compressImageMiniThumbnail(image)
                                }
                            }
                            representations.append(TelegramMediaImageRepresentation(dimensions: PixelDimensions(width: w, height: h), resource: file.resource(key: SecretFileEncryptionKey(aesKey: key.makeData(), aesIv: iv.makeData()), decryptedSize: Int64(size)), progressiveSizes: [], immediateThumbnailData: nil, hasVideo: false))
                            let image = TelegramMediaImage(imageId: MediaId(namespace: Namespaces.Media.CloudSecretImage, id: file.id), representations: representations, immediateThumbnailData: immediateThumbnailData, reference: nil, partialReference: nil, flags: [])
=======
                                let resource = LocalFileMediaResource(fileId: Int64.random(in: Int64.min ... Int64.max))
                                representations.append(TelegramMediaImageRepresentation(dimensions: PixelDimensions(width: thumbW, height: thumbH), resource: resource, progressiveSizes: [], immediateThumbnailData: nil, hasVideo: false, isPersonal: false))
                                resources.append((resource, thumb.makeData()))
                            }
                            representations.append(TelegramMediaImageRepresentation(dimensions: PixelDimensions(width: w, height: h), resource: file.resource(key: SecretFileEncryptionKey(aesKey: key.makeData(), aesIv: iv.makeData()), decryptedSize: Int64(size)), progressiveSizes: [], immediateThumbnailData: nil, hasVideo: false, isPersonal: false))
                            let image = TelegramMediaImage(imageId: MediaId(namespace: Namespaces.Media.CloudSecretImage, id: file.id), representations: representations, immediateThumbnailData: nil, reference: nil, partialReference: nil, flags: [])
>>>>>>> 6a495f84
                            parsedMedia.append(image)
                        }
                    case let .decryptedMessageMediaAudio(duration, mimeType, size, key, iv):
                        if let file = file {
                            let fileMedia = TelegramMediaFile(fileId: MediaId(namespace: Namespaces.Media.CloudSecretFile, id: file.id), partialReference: nil, resource: file.resource(key: SecretFileEncryptionKey(aesKey: key.makeData(), aesIv: iv.makeData()), decryptedSize: Int64(size)), previewRepresentations: [], videoThumbnails: [], immediateThumbnailData: nil, mimeType: mimeType, size: Int64(size), attributes: [TelegramMediaFileAttribute.Audio(isVoice: true, duration: Int(duration), title: nil, performer: nil, waveform: nil)])
                            parsedMedia.append(fileMedia)
                            attributes.append(ConsumableContentMessageAttribute(consumed: false))
                        }
                    case let .decryptedMessageMediaDocument(thumb, _, _, mimeType, size, key, iv, decryptedAttributes, caption):
                        if !caption.isEmpty {
                            text = caption
                        }
                        if let file = file {
                            var parsedAttributes: [TelegramMediaFileAttribute] = []
                            for attribute in decryptedAttributes {
                                if let parsedAttribute = TelegramMediaFileAttribute(attribute) {
                                    parsedAttributes.append(parsedAttribute)
                                }
                            }
                            var immediateThumbnailData: Data?
                            if thumb.size != 0 {
<<<<<<< HEAD
                                if let image = UIImage(data: thumb.makeData()) {
                                    immediateThumbnailData = compressImageMiniThumbnail(image)
                                }
=======
                                let resource = LocalFileMediaResource(fileId: Int64.random(in: Int64.min ... Int64.max))
                                previewRepresentations.append(TelegramMediaImageRepresentation(dimensions: PixelDimensions(width: thumbW, height: thumbH), resource: resource, progressiveSizes: [], immediateThumbnailData: nil, hasVideo: false, isPersonal: false))
                                resources.append((resource, thumb.makeData()))
>>>>>>> 6a495f84
                            }
                            let fileMedia = TelegramMediaFile(fileId: MediaId(namespace: Namespaces.Media.CloudSecretFile, id: file.id), partialReference: nil, resource: file.resource(key: SecretFileEncryptionKey(aesKey: key.makeData(), aesIv: iv.makeData()), decryptedSize: Int64(size)), previewRepresentations: [], videoThumbnails: [], immediateThumbnailData: immediateThumbnailData, mimeType: mimeType, size: Int64(size), attributes: parsedAttributes)
                            parsedMedia.append(fileMedia)
                            
                            loop: for attr in parsedAttributes {
                                switch attr {
                                case let .Video(_, _, flags):
                                    if flags.contains(.instantRoundVideo) {
                                        attributes.append(ConsumableContentMessageAttribute(consumed: false))
                                    }
                                    break loop
                                case let .Audio(isVoice, _, _, _, _):
                                    if isVoice {
                                        attributes.append(ConsumableContentMessageAttribute(consumed: false))
                                    }
                                default:
                                    break
                                }
                            }
                        }
                    case let .decryptedMessageMediaVideo(thumb, _, _, duration, mimeType, w, h, size, key, iv, caption):
                        if !caption.isEmpty {
                            text = caption
                        }
                        if let file = file {
                            let parsedAttributes: [TelegramMediaFileAttribute] = [.Video(duration: Int(duration), size: PixelDimensions(width: w, height: h), flags: []), .FileName(fileName: "video.mov")]
                            var immediateThumbnailData: Data?
                            if thumb.size != 0 {
<<<<<<< HEAD
                                if let image = UIImage(data: thumb.makeData()) {
                                    immediateThumbnailData = compressImageMiniThumbnail(image)
                                }
=======
                                let resource = LocalFileMediaResource(fileId: Int64.random(in: Int64.min ... Int64.max))
                                previewRepresentations.append(TelegramMediaImageRepresentation(dimensions: PixelDimensions(width: thumbW, height: thumbH), resource: resource, progressiveSizes: [], immediateThumbnailData: nil, hasVideo: false, isPersonal: false))
                                resources.append((resource, thumb.makeData()))
>>>>>>> 6a495f84
                            }
                            let fileMedia = TelegramMediaFile(fileId: MediaId(namespace: Namespaces.Media.CloudSecretFile, id: file.id), partialReference: nil, resource: file.resource(key: SecretFileEncryptionKey(aesKey: key.makeData(), aesIv: iv.makeData()), decryptedSize: Int64(size)), previewRepresentations: [], videoThumbnails: [], immediateThumbnailData: immediateThumbnailData, mimeType: mimeType, size: Int64(size), attributes: parsedAttributes)
                            parsedMedia.append(fileMedia)
                        }
                    case let .decryptedMessageMediaExternalDocument(id, accessHash, _, mimeType, size, thumb, dcId, attributes):
                        var parsedAttributes: [TelegramMediaFileAttribute] = []
                        for attribute in attributes {
                            if let parsedAttribute = TelegramMediaFileAttribute(attribute) {
                                parsedAttributes.append(parsedAttribute)
                            }
                        }
                        var previewRepresentations: [TelegramMediaImageRepresentation] = []
                        switch thumb {
                            case let .photoSize(_, location, w, h, size):
                                switch location {
                                    case let .fileLocation(dcId, volumeId, localId, secret):
                                        previewRepresentations.append(TelegramMediaImageRepresentation(dimensions: PixelDimensions(width: w, height: h), resource: CloudFileMediaResource(datacenterId: Int(dcId), volumeId: volumeId, localId: localId, secret: secret, size: size == 0 ? nil : Int64(size), fileReference: nil), progressiveSizes: [], immediateThumbnailData: nil, hasVideo: false, isPersonal: false))
                                    case .fileLocationUnavailable:
                                        break
                                }
                            case let .photoCachedSize(_, location, w, h, bytes):
                                if bytes.size > 0 {
                                    switch location {
                                        case let .fileLocation(dcId, volumeId, localId, secret):
                                            let resource = CloudFileMediaResource(datacenterId: Int(dcId), volumeId: volumeId, localId: localId, secret: secret, size: Int64(bytes.size), fileReference: nil)
                                            resources.append((resource, bytes.makeData()))
                                            previewRepresentations.append(TelegramMediaImageRepresentation(dimensions: PixelDimensions(width: w, height: h), resource: resource, progressiveSizes: [], immediateThumbnailData: nil, hasVideo: false, isPersonal: false))
                                        case .fileLocationUnavailable:
                                            break
                                    }
                                }
                            default:
                                break
                        }
                        let fileMedia = TelegramMediaFile(fileId: MediaId(namespace: Namespaces.Media.CloudFile, id: id), partialReference: nil, resource: CloudDocumentMediaResource(datacenterId: Int(dcId), fileId: id, accessHash: accessHash, size: Int64(size), fileReference: nil, fileName: nil), previewRepresentations: [], videoThumbnails: [], immediateThumbnailData: nil, mimeType: mimeType, size: Int64(size), attributes: parsedAttributes)
                        parsedMedia.append(fileMedia)
                    case let .decryptedMessageMediaWebPage(url):
                        parsedMedia.append(TelegramMediaWebpage(webpageId: MediaId(namespace: Namespaces.Media.LocalWebpage, id: Int64.random(in: Int64.min ... Int64.max)), content: .Pending(0, url)))
                    case let .decryptedMessageMediaGeoPoint(lat, long):
                        parsedMedia.append(TelegramMediaMap(latitude: lat, longitude: long, heading: nil, accuracyRadius: nil, geoPlace: nil, venue: nil, liveBroadcastingTimeout: nil, liveProximityNotificationRadius: nil))
                    case let .decryptedMessageMediaContact(phoneNumber, firstName, lastName, userId):
                        parsedMedia.append(TelegramMediaContact(firstName: firstName, lastName: lastName, phoneNumber: phoneNumber, peerId: userId == 0 ? nil : PeerId(namespace: Namespaces.Peer.CloudUser, id: PeerId.Id._internalFromInt64Value(Int64(userId))), vCardData: nil))
                    case let .decryptedMessageMediaVenue(lat, long, title, address, provider, venueId):
                        parsedMedia.append(TelegramMediaMap(latitude: lat, longitude: long, heading: nil, accuracyRadius: nil, geoPlace: nil, venue: MapVenue(title: title, address: address, provider: provider, id: venueId, type: nil), liveBroadcastingTimeout: nil, liveProximityNotificationRadius: nil))
                    case .decryptedMessageMediaEmpty:
                        break
                }
            }
            
            if ttl > 0 {
                attributes.append(AutoremoveTimeoutMessageAttribute(timeout: ttl, countdownBeginTime: nil))
            }
            
            var groupingKey: Int64?
            if let groupedId = groupedId {
                inner: for media in parsedMedia {
                    if let _ = media as? TelegramMediaImage {
                        groupingKey = groupedId
                        break inner
                    } else if let _ = media as? TelegramMediaFile {
                        groupingKey = groupedId
                        break inner
                    }
                }
            }
            
            if let replyToRandomId = replyToRandomId, let replyMessageId = messageIdForGloballyUniqueMessageId(replyToRandomId) {
                attributes.append(ReplyMessageAttribute(messageId: replyMessageId, threadMessageId: nil))
            }
            
            var entitiesAttribute: TextEntitiesMessageAttribute?
            for attribute in attributes {
                if let attribute = attribute as? TextEntitiesMessageAttribute {
                    entitiesAttribute = attribute
                    break
                }
            }
            
            let (tags, globalTags) = tagsForStoreMessage(incoming: true, attributes: attributes, media: parsedMedia, textEntities: entitiesAttribute?.entities, isPinned: false)
            
            return (StoreMessage(id: MessageId(peerId: peerId, namespace: Namespaces.Message.SecretIncoming, id: tagLocalIndex), globallyUniqueId: randomId, groupingKey: groupingKey, threadId: nil, timestamp: timestamp, flags: [.Incoming], tags: tags, globalTags: globalTags, localTags: [], forwardInfo: nil, authorId: authorId, text: text, attributes: attributes, media: parsedMedia), resources)
        case let .decryptedMessageService(randomId, action):
            switch action {
                case .decryptedMessageActionDeleteMessages:
                    return nil
                case .decryptedMessageActionFlushHistory:
                    return nil
                case .decryptedMessageActionNotifyLayer:
                    return nil
                case .decryptedMessageActionReadMessages:
                    return nil
                case .decryptedMessageActionScreenshotMessages:
                    return (StoreMessage(id: MessageId(peerId: peerId, namespace: Namespaces.Message.SecretIncoming, id: tagLocalIndex), globallyUniqueId: randomId, groupingKey: nil, threadId: nil, timestamp: timestamp, flags: [.Incoming], tags: [], globalTags: [], localTags: [], forwardInfo: nil, authorId: authorId, text: "", attributes: [], media: [TelegramMediaAction(action: .historyScreenshot)]), [])
                case let .decryptedMessageActionSetMessageTTL(ttlSeconds):
                    return (StoreMessage(id: MessageId(peerId: peerId, namespace: Namespaces.Message.SecretIncoming, id: tagLocalIndex), globallyUniqueId: randomId, groupingKey: nil, threadId: nil, timestamp: timestamp, flags: [.Incoming], tags: [], globalTags: [], localTags: [], forwardInfo: nil, authorId: authorId, text: "", attributes: [], media: [TelegramMediaAction(action: .messageAutoremoveTimeoutUpdated(period: ttlSeconds, autoSettingSource: nil))]), [])
                case .decryptedMessageActionResend:
                    return nil
                case .decryptedMessageActionRequestKey:
                    return nil
                case .decryptedMessageActionAcceptKey:
                    return nil
                case .decryptedMessageActionCommitKey:
                    return nil
                case .decryptedMessageActionAbortKey:
                    return nil
                case .decryptedMessageActionNoop:
                    return nil
            }
    }
}

private func parseEntities(_ entities: [SecretApi101.MessageEntity]) -> TextEntitiesMessageAttribute {
    var result: [MessageTextEntity] = []
    for entity in entities {
        switch entity {
        case let .messageEntityMention(offset, length):
            result.append(MessageTextEntity(range: Int(offset) ..< Int(offset + length), type: .Mention))
        case let .messageEntityHashtag(offset, length):
            result.append(MessageTextEntity(range: Int(offset) ..< Int(offset + length), type: .Hashtag))
        case let .messageEntityBotCommand(offset, length):
            result.append(MessageTextEntity(range: Int(offset) ..< Int(offset + length), type: .BotCommand))
        case let .messageEntityUrl(offset, length):
            result.append(MessageTextEntity(range: Int(offset) ..< Int(offset + length), type: .Url))
        case let .messageEntityEmail(offset, length):
            result.append(MessageTextEntity(range: Int(offset) ..< Int(offset + length), type: .Email))
        case let .messageEntityBold(offset, length):
            result.append(MessageTextEntity(range: Int(offset) ..< Int(offset + length), type: .Bold))
        case let .messageEntityItalic(offset, length):
            result.append(MessageTextEntity(range: Int(offset) ..< Int(offset + length), type: .Italic))
        case let .messageEntityCode(offset, length):
            result.append(MessageTextEntity(range: Int(offset) ..< Int(offset + length), type: .Code))
        case let .messageEntityPre(offset, length, _):
            result.append(MessageTextEntity(range: Int(offset) ..< Int(offset + length), type: .Pre))
        case let .messageEntityTextUrl(offset, length, url):
            result.append(MessageTextEntity(range: Int(offset) ..< Int(offset + length), type: .TextUrl(url: url)))
        case let .messageEntityStrike(offset, length):
            result.append(MessageTextEntity(range: Int(offset) ..< Int(offset + length), type: .Strikethrough))
        case let .messageEntityUnderline(offset, length):
            result.append(MessageTextEntity(range: Int(offset) ..< Int(offset + length), type: .Underline))
        case let .messageEntityBlockquote(offset, length):
            result.append(MessageTextEntity(range: Int(offset) ..< Int(offset + length), type: .BlockQuote))
        case .messageEntityUnknown:
            break
        }
    }
    return TextEntitiesMessageAttribute(entities: result)
}

private func parseEntities(_ entities: [SecretApi144.MessageEntity]) -> TextEntitiesMessageAttribute {
    var result: [MessageTextEntity] = []
    for entity in entities {
        switch entity {
        case let .messageEntityMention(offset, length):
            result.append(MessageTextEntity(range: Int(offset) ..< Int(offset + length), type: .Mention))
        case let .messageEntityHashtag(offset, length):
            result.append(MessageTextEntity(range: Int(offset) ..< Int(offset + length), type: .Hashtag))
        case let .messageEntityBotCommand(offset, length):
            result.append(MessageTextEntity(range: Int(offset) ..< Int(offset + length), type: .BotCommand))
        case let .messageEntityUrl(offset, length):
            result.append(MessageTextEntity(range: Int(offset) ..< Int(offset + length), type: .Url))
        case let .messageEntityEmail(offset, length):
            result.append(MessageTextEntity(range: Int(offset) ..< Int(offset + length), type: .Email))
        case let .messageEntityBold(offset, length):
            result.append(MessageTextEntity(range: Int(offset) ..< Int(offset + length), type: .Bold))
        case let .messageEntityItalic(offset, length):
            result.append(MessageTextEntity(range: Int(offset) ..< Int(offset + length), type: .Italic))
        case let .messageEntityCode(offset, length):
            result.append(MessageTextEntity(range: Int(offset) ..< Int(offset + length), type: .Code))
        case let .messageEntityPre(offset, length, _):
            result.append(MessageTextEntity(range: Int(offset) ..< Int(offset + length), type: .Pre))
        case let .messageEntityTextUrl(offset, length, url):
            result.append(MessageTextEntity(range: Int(offset) ..< Int(offset + length), type: .TextUrl(url: url)))
        case let .messageEntityStrike(offset, length):
            result.append(MessageTextEntity(range: Int(offset) ..< Int(offset + length), type: .Strikethrough))
        case let .messageEntityUnderline(offset, length):
            result.append(MessageTextEntity(range: Int(offset) ..< Int(offset + length), type: .Underline))
        case let .messageEntityBlockquote(offset, length):
            result.append(MessageTextEntity(range: Int(offset) ..< Int(offset + length), type: .BlockQuote))
        case let .messageEntitySpoiler(offset, length):
            result.append(MessageTextEntity(range: Int(offset) ..< Int(offset + length), type: .Spoiler))
        case let .messageEntityCustomEmoji(offset, length, documentId):
            result.append(MessageTextEntity(range: Int(offset) ..< Int(offset + length), type: .CustomEmoji(stickerPack: nil, fileId: documentId)))
        case .messageEntityUnknown:
            break
        }
    }
    return TextEntitiesMessageAttribute(entities: result)
}

private func parseMessage(peerId: PeerId, authorId: PeerId, tagLocalIndex: Int32, timestamp: Int32, apiMessage: SecretApi101.DecryptedMessage, file: SecretChatFileReference?, messageIdForGloballyUniqueMessageId: (Int64) -> MessageId?) -> (StoreMessage, [(MediaResource, Data)])? {
    switch apiMessage {
        case let .decryptedMessage(flags, randomId, ttl, message, media, entities, viaBotName, replyToRandomId, groupedId):
            var text = message
            var parsedMedia: [Media] = []
            var attributes: [MessageAttribute] = []
            var resources: [(MediaResource, Data)] = []
            
            if let entitiesAttribute = entities.flatMap(parseEntities) {
                attributes.append(entitiesAttribute)
            }
            
            if let viaBotName = viaBotName, !viaBotName.isEmpty {
                attributes.append(InlineBotMessageAttribute(peerId: nil, title: viaBotName))
            }
            
            if (flags & 1 << 5) != 0 {
                attributes.append(NotificationInfoMessageAttribute(flags: .muted))
            }
            
            if let media = media {
                switch media {
                    case let .decryptedMessageMediaPhoto(thumb, _, _, w, h, size, key, iv, caption):
                        if !caption.isEmpty {
                            text = caption
                        }
                        if let file = file {
                            var representations: [TelegramMediaImageRepresentation] = []
                            var immediateThumbnailData: Data?
                            if thumb.size != 0 {
<<<<<<< HEAD
                                if let image = UIImage(data: thumb.makeData()) {
                                    immediateThumbnailData = compressImageMiniThumbnail(image)
                                }
                            }
                            representations.append(TelegramMediaImageRepresentation(dimensions: PixelDimensions(width: w, height: h), resource: file.resource(key: SecretFileEncryptionKey(aesKey: key.makeData(), aesIv: iv.makeData()), decryptedSize: Int64(size)), progressiveSizes: [], immediateThumbnailData: nil, hasVideo: false))
                            let image = TelegramMediaImage(imageId: MediaId(namespace: Namespaces.Media.CloudSecretImage, id: file.id), representations: representations, immediateThumbnailData: immediateThumbnailData, reference: nil, partialReference: nil, flags: [])
=======
                                let resource = LocalFileMediaResource(fileId: Int64.random(in: Int64.min ... Int64.max))
                                representations.append(TelegramMediaImageRepresentation(dimensions: PixelDimensions(width: thumbW, height: thumbH), resource: resource, progressiveSizes: [], immediateThumbnailData: nil, hasVideo: false, isPersonal: false))
                                resources.append((resource, thumb.makeData()))
                            }
                            representations.append(TelegramMediaImageRepresentation(dimensions: PixelDimensions(width: w, height: h), resource: file.resource(key: SecretFileEncryptionKey(aesKey: key.makeData(), aesIv: iv.makeData()), decryptedSize: Int64(size)), progressiveSizes: [], immediateThumbnailData: nil, hasVideo: false, isPersonal: false))
                            let image = TelegramMediaImage(imageId: MediaId(namespace: Namespaces.Media.CloudSecretImage, id: file.id), representations: representations, immediateThumbnailData: nil, reference: nil, partialReference: nil, flags: [])
>>>>>>> 6a495f84
                            parsedMedia.append(image)
                        }
                    case let .decryptedMessageMediaAudio(duration, mimeType, size, key, iv):
                        if let file = file {
                            let fileMedia = TelegramMediaFile(fileId: MediaId(namespace: Namespaces.Media.CloudSecretFile, id: file.id), partialReference: nil, resource: file.resource(key: SecretFileEncryptionKey(aesKey: key.makeData(), aesIv: iv.makeData()), decryptedSize: Int64(size)), previewRepresentations: [], videoThumbnails: [], immediateThumbnailData: nil, mimeType: mimeType, size: Int64(size), attributes: [TelegramMediaFileAttribute.Audio(isVoice: true, duration: Int(duration), title: nil, performer: nil, waveform: nil)])
                            parsedMedia.append(fileMedia)
                            attributes.append(ConsumableContentMessageAttribute(consumed: false))
                        }
                    case let .decryptedMessageMediaDocument(thumb, _, _, mimeType, size, key, iv, decryptedAttributes, caption):
                        if !caption.isEmpty {
                            text = caption
                        }
                        if let file = file {
                            var parsedAttributes: [TelegramMediaFileAttribute] = []
                            for attribute in decryptedAttributes {
                                if let parsedAttribute = TelegramMediaFileAttribute(attribute) {
                                    parsedAttributes.append(parsedAttribute)
                                }
                            }
                            var immediateThumbnailData: Data?
                            if thumb.size != 0 {
<<<<<<< HEAD
                                if let image = UIImage(data: thumb.makeData()) {
                                    immediateThumbnailData = compressImageMiniThumbnail(image)
                                }
=======
                                let resource = LocalFileMediaResource(fileId: Int64.random(in: Int64.min ... Int64.max))
                                previewRepresentations.append(TelegramMediaImageRepresentation(dimensions: PixelDimensions(width: thumbW, height: thumbH), resource: resource, progressiveSizes: [], immediateThumbnailData: nil, hasVideo: false, isPersonal: false))
                                resources.append((resource, thumb.makeData()))
>>>>>>> 6a495f84
                            }
                            let fileMedia = TelegramMediaFile(fileId: MediaId(namespace: Namespaces.Media.CloudSecretFile, id: file.id), partialReference: nil, resource: file.resource(key: SecretFileEncryptionKey(aesKey: key.makeData(), aesIv: iv.makeData()), decryptedSize: Int64(size)), previewRepresentations: [], videoThumbnails: [], immediateThumbnailData: immediateThumbnailData, mimeType: mimeType, size: Int64(size), attributes: parsedAttributes)
                            parsedMedia.append(fileMedia)
                            
                            loop: for attr in parsedAttributes {
                                switch attr {
                                case let .Video(_, _, flags):
                                    if flags.contains(.instantRoundVideo) {
                                        attributes.append(ConsumableContentMessageAttribute(consumed: false))
                                    }
                                    break loop
                                case let .Audio(isVoice, _, _, _, _):
                                    if isVoice {
                                        attributes.append(ConsumableContentMessageAttribute(consumed: false))
                                    }
                                default:
                                    break
                                }
                            }
                        }
                    case let .decryptedMessageMediaVideo(thumb, _, _, duration, mimeType, w, h, size, key, iv, caption):
                        if !caption.isEmpty {
                            text = caption
                        }
                        if let file = file {
                            let parsedAttributes: [TelegramMediaFileAttribute] = [.Video(duration: Int(duration), size: PixelDimensions(width: w, height: h), flags: []), .FileName(fileName: "video.mov")]
                            var immediateThumbnailData: Data?
                            if thumb.size != 0 {
<<<<<<< HEAD
                                if let image = UIImage(data: thumb.makeData()) {
                                    immediateThumbnailData = compressImageMiniThumbnail(image)
                                }
=======
                                let resource = LocalFileMediaResource(fileId: Int64.random(in: Int64.min ... Int64.max))
                                previewRepresentations.append(TelegramMediaImageRepresentation(dimensions: PixelDimensions(width: thumbW, height: thumbH), resource: resource, progressiveSizes: [], immediateThumbnailData: nil, hasVideo: false, isPersonal: false))
                                resources.append((resource, thumb.makeData()))
>>>>>>> 6a495f84
                            }
                            let fileMedia = TelegramMediaFile(fileId: MediaId(namespace: Namespaces.Media.CloudSecretFile, id: file.id), partialReference: nil, resource: file.resource(key: SecretFileEncryptionKey(aesKey: key.makeData(), aesIv: iv.makeData()), decryptedSize: Int64(size)), previewRepresentations: [], videoThumbnails: [], immediateThumbnailData: immediateThumbnailData, mimeType: mimeType, size: Int64(size), attributes: parsedAttributes)
                            parsedMedia.append(fileMedia)
                        }
                    case let .decryptedMessageMediaExternalDocument(id, accessHash, _, mimeType, size, thumb, dcId, attributes):
                        var parsedAttributes: [TelegramMediaFileAttribute] = []
                        for attribute in attributes {
                            if let parsedAttribute = TelegramMediaFileAttribute(attribute) {
                                parsedAttributes.append(parsedAttribute)
                            }
                        }
                        var previewRepresentations: [TelegramMediaImageRepresentation] = []
                        switch thumb {
                        case let .photoSize(_, location, w, h, size):
                            switch location {
                            case let .fileLocation(dcId, volumeId, localId, secret):
                                previewRepresentations.append(TelegramMediaImageRepresentation(dimensions: PixelDimensions(width: w, height: h), resource: CloudFileMediaResource(datacenterId: Int(dcId), volumeId: volumeId, localId: localId, secret: secret, size: size == 0 ? nil : Int64(size), fileReference: nil), progressiveSizes: [], immediateThumbnailData: nil, hasVideo: false, isPersonal: false))
                            case .fileLocationUnavailable:
                                break
                            }
                        case let .photoCachedSize(_, location, w, h, bytes):
                            if bytes.size > 0 {
                                switch location {
                                case let .fileLocation(dcId, volumeId, localId, secret):
                                    let resource = CloudFileMediaResource(datacenterId: Int(dcId), volumeId: volumeId, localId: localId, secret: secret, size: Int64(bytes.size), fileReference: nil)
                                    resources.append((resource, bytes.makeData()))
                                    previewRepresentations.append(TelegramMediaImageRepresentation(dimensions: PixelDimensions(width: w, height: h), resource: resource, progressiveSizes: [], immediateThumbnailData: nil, hasVideo: false, isPersonal: false))
                                case .fileLocationUnavailable:
                                    break
                                }
                            }
                        default:
                            break
                    }
                    let fileMedia = TelegramMediaFile(fileId: MediaId(namespace: Namespaces.Media.CloudFile, id: id), partialReference: nil, resource: CloudDocumentMediaResource(datacenterId: Int(dcId), fileId: id, accessHash: accessHash, size: Int64(size), fileReference: nil, fileName: nil), previewRepresentations: [], videoThumbnails: [], immediateThumbnailData: nil, mimeType: mimeType, size: Int64(size), attributes: parsedAttributes)
                    parsedMedia.append(fileMedia)
                case let .decryptedMessageMediaWebPage(url):
                    parsedMedia.append(TelegramMediaWebpage(webpageId: MediaId(namespace: Namespaces.Media.LocalWebpage, id: Int64.random(in: Int64.min ... Int64.max)), content: .Pending(0, url)))
                case let .decryptedMessageMediaGeoPoint(lat, long):
                    parsedMedia.append(TelegramMediaMap(latitude: lat, longitude: long, heading: nil, accuracyRadius: nil, geoPlace: nil, venue: nil, liveBroadcastingTimeout: nil, liveProximityNotificationRadius: nil))
                case let .decryptedMessageMediaContact(phoneNumber, firstName, lastName, userId):
                    parsedMedia.append(TelegramMediaContact(firstName: firstName, lastName: lastName, phoneNumber: phoneNumber, peerId: userId == 0 ? nil : PeerId(namespace: Namespaces.Peer.CloudUser, id: PeerId.Id._internalFromInt64Value(Int64(userId))), vCardData: nil))
                case let .decryptedMessageMediaVenue(lat, long, title, address, provider, venueId):
                    parsedMedia.append(TelegramMediaMap(latitude: lat, longitude: long, heading: nil, accuracyRadius: nil, geoPlace: nil, venue: MapVenue(title: title, address: address, provider: provider, id: venueId, type: nil), liveBroadcastingTimeout: nil, liveProximityNotificationRadius: nil))
                case .decryptedMessageMediaEmpty:
                    break
                }
            }
            
            if ttl > 0 {
                attributes.append(AutoremoveTimeoutMessageAttribute(timeout: ttl, countdownBeginTime: nil))
            }
            
            var groupingKey: Int64?
            if let groupedId = groupedId {
                inner: for media in parsedMedia {
                    if let _ = media as? TelegramMediaImage {
                        groupingKey = groupedId
                        break inner
                    } else if let _ = media as? TelegramMediaFile {
                        groupingKey = groupedId
                        break inner
                    }
                }
            }
            
            if let replyToRandomId = replyToRandomId, let replyMessageId = messageIdForGloballyUniqueMessageId(replyToRandomId) {
                attributes.append(ReplyMessageAttribute(messageId: replyMessageId, threadMessageId: nil))
            }
            
            var entitiesAttribute: TextEntitiesMessageAttribute?
            for attribute in attributes {
                if let attribute = attribute as? TextEntitiesMessageAttribute {
                    entitiesAttribute = attribute
                    break
                }
            }
            
            let (tags, globalTags) = tagsForStoreMessage(incoming: true, attributes: attributes, media: parsedMedia, textEntities: entitiesAttribute?.entities, isPinned: false)
            
            return (StoreMessage(id: MessageId(peerId: peerId, namespace: Namespaces.Message.SecretIncoming, id: tagLocalIndex), globallyUniqueId: randomId, groupingKey: groupingKey, threadId: nil, timestamp: timestamp, flags: [.Incoming], tags: tags, globalTags: globalTags, localTags: [], forwardInfo: nil, authorId: authorId, text: text, attributes: attributes, media: parsedMedia), resources)
        case let .decryptedMessageService(randomId, action):
            switch action {
                case .decryptedMessageActionDeleteMessages:
                    return nil
                case .decryptedMessageActionFlushHistory:
                    return nil
                case .decryptedMessageActionNotifyLayer:
                    return nil
                case .decryptedMessageActionReadMessages:
                    return nil
                case .decryptedMessageActionScreenshotMessages:
                    return (StoreMessage(id: MessageId(peerId: peerId, namespace: Namespaces.Message.SecretIncoming, id: tagLocalIndex), globallyUniqueId: randomId, groupingKey: nil, threadId: nil, timestamp: timestamp, flags: [.Incoming], tags: [], globalTags: [], localTags: [], forwardInfo: nil, authorId: authorId, text: "", attributes: [], media: [TelegramMediaAction(action: .historyScreenshot)]), [])
                case let .decryptedMessageActionSetMessageTTL(ttlSeconds):
                    return (StoreMessage(id: MessageId(peerId: peerId, namespace: Namespaces.Message.SecretIncoming, id: tagLocalIndex), globallyUniqueId: randomId, groupingKey: nil, threadId: nil, timestamp: timestamp, flags: [.Incoming], tags: [], globalTags: [], localTags: [], forwardInfo: nil, authorId: authorId, text: "", attributes: [], media: [TelegramMediaAction(action: .messageAutoremoveTimeoutUpdated(period: ttlSeconds, autoSettingSource: nil))]), [])
                case .decryptedMessageActionResend:
                    return nil
                case .decryptedMessageActionRequestKey:
                    return nil
                case .decryptedMessageActionAcceptKey:
                    return nil
                case .decryptedMessageActionCommitKey:
                    return nil
                case .decryptedMessageActionAbortKey:
                    return nil
                case .decryptedMessageActionNoop:
                    return nil
        }
    }
}

private func parseMessage(peerId: PeerId, authorId: PeerId, tagLocalIndex: Int32, timestamp: Int32, apiMessage: SecretApi144.DecryptedMessage, file: SecretChatFileReference?, messageIdForGloballyUniqueMessageId: (Int64) -> MessageId?) -> (StoreMessage, [(MediaResource, Data)])? {
    switch apiMessage {
        case let .decryptedMessage(flags, randomId, ttl, message, media, entities, viaBotName, replyToRandomId, groupedId):
            var text = message
            var parsedMedia: [Media] = []
            var attributes: [MessageAttribute] = []
            var resources: [(MediaResource, Data)] = []
            
            if let entitiesAttribute = entities.flatMap(parseEntities) {
                attributes.append(entitiesAttribute)
            }
            
            if let viaBotName = viaBotName, !viaBotName.isEmpty {
                attributes.append(InlineBotMessageAttribute(peerId: nil, title: viaBotName))
            }
            
            if (flags & 1 << 5) != 0 {
                attributes.append(NotificationInfoMessageAttribute(flags: .muted))
            }
            
            if let media = media {
                switch media {
                    case let .decryptedMessageMediaPhoto(thumb, _, _, w, h, size, key, iv, caption):
                        if !caption.isEmpty {
                            text = caption
                        }
                        if let file = file {
                            var representations: [TelegramMediaImageRepresentation] = []
                            var immediateThumbnailData: Data?
                            if thumb.size != 0 {
<<<<<<< HEAD
                                if let image = UIImage(data: thumb.makeData()) {
                                    immediateThumbnailData = compressImageMiniThumbnail(image)
                                }
                            }
                            representations.append(TelegramMediaImageRepresentation(dimensions: PixelDimensions(width: w, height: h), resource: file.resource(key: SecretFileEncryptionKey(aesKey: key.makeData(), aesIv: iv.makeData()), decryptedSize: Int64(size)), progressiveSizes: [], immediateThumbnailData: nil, hasVideo: false))
                            let image = TelegramMediaImage(imageId: MediaId(namespace: Namespaces.Media.CloudSecretImage, id: file.id), representations: representations, immediateThumbnailData: immediateThumbnailData, reference: nil, partialReference: nil, flags: [])
=======
                                let resource = LocalFileMediaResource(fileId: Int64.random(in: Int64.min ... Int64.max))
                                representations.append(TelegramMediaImageRepresentation(dimensions: PixelDimensions(width: thumbW, height: thumbH), resource: resource, progressiveSizes: [], immediateThumbnailData: nil, hasVideo: false, isPersonal: false))
                                resources.append((resource, thumb.makeData()))
                            }
                            representations.append(TelegramMediaImageRepresentation(dimensions: PixelDimensions(width: w, height: h), resource: file.resource(key: SecretFileEncryptionKey(aesKey: key.makeData(), aesIv: iv.makeData()), decryptedSize: Int64(size)), progressiveSizes: [], immediateThumbnailData: nil, hasVideo: false, isPersonal: false))
                            let image = TelegramMediaImage(imageId: MediaId(namespace: Namespaces.Media.CloudSecretImage, id: file.id), representations: representations, immediateThumbnailData: nil, reference: nil, partialReference: nil, flags: [])
>>>>>>> 6a495f84
                            parsedMedia.append(image)
                        }
                    case let .decryptedMessageMediaAudio(duration, mimeType, size, key, iv):
                        if let file = file {
                            let fileMedia = TelegramMediaFile(fileId: MediaId(namespace: Namespaces.Media.CloudSecretFile, id: file.id), partialReference: nil, resource: file.resource(key: SecretFileEncryptionKey(aesKey: key.makeData(), aesIv: iv.makeData()), decryptedSize: Int64(size)), previewRepresentations: [], videoThumbnails: [], immediateThumbnailData: nil, mimeType: mimeType, size: Int64(size), attributes: [TelegramMediaFileAttribute.Audio(isVoice: true, duration: Int(duration), title: nil, performer: nil, waveform: nil)])
                            parsedMedia.append(fileMedia)
                            attributes.append(ConsumableContentMessageAttribute(consumed: false))
                        }
                    case let .decryptedMessageMediaDocument(thumb, _, _, mimeType, size, key, iv, decryptedAttributes, caption):
                        if !caption.isEmpty {
                            text = caption
                        }
                        if let file = file {
                            var parsedAttributes: [TelegramMediaFileAttribute] = []
                            for attribute in decryptedAttributes {
                                if let parsedAttribute = TelegramMediaFileAttribute(attribute) {
                                    parsedAttributes.append(parsedAttribute)
                                }
                            }
                            var immediateThumbnailData: Data?
                            if thumb.size != 0 {
<<<<<<< HEAD
                                if let image = UIImage(data: thumb.makeData()) {
                                    immediateThumbnailData = compressImageMiniThumbnail(image)
                                }
=======
                                let resource = LocalFileMediaResource(fileId: Int64.random(in: Int64.min ... Int64.max))
                                previewRepresentations.append(TelegramMediaImageRepresentation(dimensions: PixelDimensions(width: thumbW, height: thumbH), resource: resource, progressiveSizes: [], immediateThumbnailData: nil, hasVideo: false, isPersonal: false))
                                resources.append((resource, thumb.makeData()))
>>>>>>> 6a495f84
                            }
                            let fileMedia = TelegramMediaFile(fileId: MediaId(namespace: Namespaces.Media.CloudSecretFile, id: file.id), partialReference: nil, resource: file.resource(key: SecretFileEncryptionKey(aesKey: key.makeData(), aesIv: iv.makeData()), decryptedSize: size), previewRepresentations: [], videoThumbnails: [], immediateThumbnailData: immediateThumbnailData, mimeType: mimeType, size: Int64(size), attributes: parsedAttributes)
                            parsedMedia.append(fileMedia)
                            
                            loop: for attr in parsedAttributes {
                                switch attr {
                                case let .Video(_, _, flags):
                                    if flags.contains(.instantRoundVideo) {
                                        attributes.append(ConsumableContentMessageAttribute(consumed: false))
                                    }
                                    break loop
                                case let .Audio(isVoice, _, _, _, _):
                                    if isVoice {
                                        attributes.append(ConsumableContentMessageAttribute(consumed: false))
                                    }
                                default:
                                    break
                                }
                            }
                        }
                    case let .decryptedMessageMediaVideo(thumb, _, _, duration, mimeType, w, h, size, key, iv, caption):
                        if !caption.isEmpty {
                            text = caption
                        }
                        if let file = file {
                            let parsedAttributes: [TelegramMediaFileAttribute] = [.Video(duration: Int(duration), size: PixelDimensions(width: w, height: h), flags: []), .FileName(fileName: "video.mov")]
                            var immediateThumbnailData: Data?
                            if thumb.size != 0 {
<<<<<<< HEAD
                                if let image = UIImage(data: thumb.makeData()) {
                                    immediateThumbnailData = compressImageMiniThumbnail(image)
                                }
=======
                                let resource = LocalFileMediaResource(fileId: Int64.random(in: Int64.min ... Int64.max))
                                previewRepresentations.append(TelegramMediaImageRepresentation(dimensions: PixelDimensions(width: thumbW, height: thumbH), resource: resource, progressiveSizes: [], immediateThumbnailData: nil, hasVideo: false, isPersonal: false))
                                resources.append((resource, thumb.makeData()))
>>>>>>> 6a495f84
                            }
                            let fileMedia = TelegramMediaFile(fileId: MediaId(namespace: Namespaces.Media.CloudSecretFile, id: file.id), partialReference: nil, resource: file.resource(key: SecretFileEncryptionKey(aesKey: key.makeData(), aesIv: iv.makeData()), decryptedSize: Int64(size)), previewRepresentations: [], videoThumbnails: [], immediateThumbnailData: immediateThumbnailData, mimeType: mimeType, size: Int64(size), attributes: parsedAttributes)
                            parsedMedia.append(fileMedia)
                        }
                    case let .decryptedMessageMediaExternalDocument(id, accessHash, _, mimeType, size, thumb, dcId, attributes):
                        var parsedAttributes: [TelegramMediaFileAttribute] = []
                        for attribute in attributes {
                            if let parsedAttribute = TelegramMediaFileAttribute(attribute) {
                                parsedAttributes.append(parsedAttribute)
                            }
                        }
                        var previewRepresentations: [TelegramMediaImageRepresentation] = []
                        switch thumb {
                        case let .photoSize(_, location, w, h, size):
                            switch location {
                            case let .fileLocation(dcId, volumeId, localId, secret):
                                previewRepresentations.append(TelegramMediaImageRepresentation(dimensions: PixelDimensions(width: w, height: h), resource: CloudFileMediaResource(datacenterId: Int(dcId), volumeId: volumeId, localId: localId, secret: secret, size: size == 0 ? nil : Int64(size), fileReference: nil), progressiveSizes: [], immediateThumbnailData: nil, hasVideo: false, isPersonal: false))
                            case .fileLocationUnavailable:
                                break
                            }
                        case let .photoCachedSize(_, location, w, h, bytes):
                            if bytes.size > 0 {
                                switch location {
                                case let .fileLocation(dcId, volumeId, localId, secret):
                                    let resource = CloudFileMediaResource(datacenterId: Int(dcId), volumeId: volumeId, localId: localId, secret: secret, size: Int64(bytes.size), fileReference: nil)
                                    resources.append((resource, bytes.makeData()))
                                    previewRepresentations.append(TelegramMediaImageRepresentation(dimensions: PixelDimensions(width: w, height: h), resource: resource, progressiveSizes: [], immediateThumbnailData: nil, hasVideo: false, isPersonal: false))
                                case .fileLocationUnavailable:
                                    break
                                }
                            }
                        default:
                            break
                    }
                    let fileMedia = TelegramMediaFile(fileId: MediaId(namespace: Namespaces.Media.CloudFile, id: id), partialReference: nil, resource: CloudDocumentMediaResource(datacenterId: Int(dcId), fileId: id, accessHash: accessHash, size: Int64(size), fileReference: nil, fileName: nil), previewRepresentations: [], videoThumbnails: [], immediateThumbnailData: nil, mimeType: mimeType, size: Int64(size), attributes: parsedAttributes)
                    parsedMedia.append(fileMedia)
                case let .decryptedMessageMediaWebPage(url):
                    parsedMedia.append(TelegramMediaWebpage(webpageId: MediaId(namespace: Namespaces.Media.LocalWebpage, id: Int64.random(in: Int64.min ... Int64.max)), content: .Pending(0, url)))
                case let .decryptedMessageMediaGeoPoint(lat, long):
                    parsedMedia.append(TelegramMediaMap(latitude: lat, longitude: long, heading: nil, accuracyRadius: nil, geoPlace: nil, venue: nil, liveBroadcastingTimeout: nil, liveProximityNotificationRadius: nil))
                case let .decryptedMessageMediaContact(phoneNumber, firstName, lastName, userId):
                    parsedMedia.append(TelegramMediaContact(firstName: firstName, lastName: lastName, phoneNumber: phoneNumber, peerId: userId == 0 ? nil : PeerId(namespace: Namespaces.Peer.CloudUser, id: PeerId.Id._internalFromInt64Value(Int64(userId))), vCardData: nil))
                case let .decryptedMessageMediaVenue(lat, long, title, address, provider, venueId):
                    parsedMedia.append(TelegramMediaMap(latitude: lat, longitude: long, heading: nil, accuracyRadius: nil, geoPlace: nil, venue: MapVenue(title: title, address: address, provider: provider, id: venueId, type: nil), liveBroadcastingTimeout: nil, liveProximityNotificationRadius: nil))
                case .decryptedMessageMediaEmpty:
                    break
                }
            }
            
            if ttl > 0 {
                attributes.append(AutoremoveTimeoutMessageAttribute(timeout: ttl, countdownBeginTime: nil))
            }
            
            var groupingKey: Int64?
            if let groupedId = groupedId {
                inner: for media in parsedMedia {
                    if let _ = media as? TelegramMediaImage {
                        groupingKey = groupedId
                        break inner
                    } else if let _ = media as? TelegramMediaFile {
                        groupingKey = groupedId
                        break inner
                    }
                }
            }
            
            if let replyToRandomId = replyToRandomId, let replyMessageId = messageIdForGloballyUniqueMessageId(replyToRandomId) {
                attributes.append(ReplyMessageAttribute(messageId: replyMessageId, threadMessageId: nil))
            }
            
            var entitiesAttribute: TextEntitiesMessageAttribute?
            for attribute in attributes {
                if let attribute = attribute as? TextEntitiesMessageAttribute {
                    entitiesAttribute = attribute
                    break
                }
            }
            
            let (tags, globalTags) = tagsForStoreMessage(incoming: true, attributes: attributes, media: parsedMedia, textEntities: entitiesAttribute?.entities, isPinned: false)
            
            return (StoreMessage(id: MessageId(peerId: peerId, namespace: Namespaces.Message.SecretIncoming, id: tagLocalIndex), globallyUniqueId: randomId, groupingKey: groupingKey, threadId: nil, timestamp: timestamp, flags: [.Incoming], tags: tags, globalTags: globalTags, localTags: [], forwardInfo: nil, authorId: authorId, text: text, attributes: attributes, media: parsedMedia), resources)
        case let .decryptedMessageService(randomId, action):
            switch action {
                case .decryptedMessageActionDeleteMessages:
                    return nil
                case .decryptedMessageActionFlushHistory:
                    return nil
                case .decryptedMessageActionNotifyLayer:
                    return nil
                case .decryptedMessageActionReadMessages:
                    return nil
                case .decryptedMessageActionScreenshotMessages:
                    return (StoreMessage(id: MessageId(peerId: peerId, namespace: Namespaces.Message.SecretIncoming, id: tagLocalIndex), globallyUniqueId: randomId, groupingKey: nil, threadId: nil, timestamp: timestamp, flags: [.Incoming], tags: [], globalTags: [], localTags: [], forwardInfo: nil, authorId: authorId, text: "", attributes: [], media: [TelegramMediaAction(action: .historyScreenshot)]), [])
                case let .decryptedMessageActionSetMessageTTL(ttlSeconds):
                    return (StoreMessage(id: MessageId(peerId: peerId, namespace: Namespaces.Message.SecretIncoming, id: tagLocalIndex), globallyUniqueId: randomId, groupingKey: nil, threadId: nil, timestamp: timestamp, flags: [.Incoming], tags: [], globalTags: [], localTags: [], forwardInfo: nil, authorId: authorId, text: "", attributes: [], media: [TelegramMediaAction(action: .messageAutoremoveTimeoutUpdated(period: ttlSeconds, autoSettingSource: nil))]), [])
                case .decryptedMessageActionResend:
                    return nil
                case .decryptedMessageActionRequestKey:
                    return nil
                case .decryptedMessageActionAcceptKey:
                    return nil
                case .decryptedMessageActionCommitKey:
                    return nil
                case .decryptedMessageActionAbortKey:
                    return nil
                case .decryptedMessageActionNoop:
                    return nil
        }
    }
}<|MERGE_RESOLUTION|>--- conflicted
+++ resolved
@@ -787,21 +787,12 @@
                             var representations: [TelegramMediaImageRepresentation] = []
                             var immediateThumbnailData: Data?
                             if thumb.size != 0 {
-<<<<<<< HEAD
                                 if let image = UIImage(data: thumb.makeData()) {
                                     immediateThumbnailData = compressImageMiniThumbnail(image)
                                 }
                             }
-                            representations.append(TelegramMediaImageRepresentation(dimensions: PixelDimensions(width: w, height: h), resource: file.resource(key: SecretFileEncryptionKey(aesKey: key.makeData(), aesIv: iv.makeData()), decryptedSize: Int64(size)), progressiveSizes: [], immediateThumbnailData: nil, hasVideo: false))
+                            representations.append(TelegramMediaImageRepresentation(dimensions: PixelDimensions(width: w, height: h), resource: file.resource(key: SecretFileEncryptionKey(aesKey: key.makeData(), aesIv: iv.makeData()), decryptedSize: Int64(size)), progressiveSizes: [], immediateThumbnailData: nil, hasVideo: false, isPersonal: false))
                             let image = TelegramMediaImage(imageId: MediaId(namespace: Namespaces.Media.CloudSecretImage, id: file.id), representations: representations, immediateThumbnailData: immediateThumbnailData, reference: nil, partialReference: nil, flags: [])
-=======
-                                let resource = LocalFileMediaResource(fileId: Int64.random(in: Int64.min ... Int64.max))
-                                representations.append(TelegramMediaImageRepresentation(dimensions: PixelDimensions(width: thumbW, height: thumbH), resource: resource, progressiveSizes: [], immediateThumbnailData: nil, hasVideo: false, isPersonal: false))
-                                resources.append((resource, thumb.makeData()))
-                            }
-                            representations.append(TelegramMediaImageRepresentation(dimensions: PixelDimensions(width: w, height: h), resource: file.resource(key: SecretFileEncryptionKey(aesKey: key.makeData(), aesIv: iv.makeData()), decryptedSize: Int64(size)), progressiveSizes: [], immediateThumbnailData: nil, hasVideo: false, isPersonal: false))
-                            let image = TelegramMediaImage(imageId: MediaId(namespace: Namespaces.Media.CloudSecretImage, id: file.id), representations: representations, immediateThumbnailData: nil, reference: nil, partialReference: nil, flags: [])
->>>>>>> 6a495f84
                             parsedMedia.append(image)
                         }
                     case let .decryptedMessageMediaAudio(duration, mimeType, size, key, iv):
@@ -822,15 +813,9 @@
                             }
                             var immediateThumbnailData: Data?
                             if thumb.size != 0 {
-<<<<<<< HEAD
                                 if let image = UIImage(data: thumb.makeData()) {
                                     immediateThumbnailData = compressImageMiniThumbnail(image)
                                 }
-=======
-                                let resource = LocalFileMediaResource(fileId: Int64.random(in: Int64.min ... Int64.max))
-                                previewRepresentations.append(TelegramMediaImageRepresentation(dimensions: PixelDimensions(width: thumbW, height: thumbH), resource: resource, progressiveSizes: [], immediateThumbnailData: nil, hasVideo: false, isPersonal: false))
-                                resources.append((resource, thumb.makeData()))
->>>>>>> 6a495f84
                             }
                             let fileMedia = TelegramMediaFile(fileId: MediaId(namespace: Namespaces.Media.CloudSecretFile, id: file.id), partialReference: nil, resource: file.resource(key: SecretFileEncryptionKey(aesKey: key.makeData(), aesIv: iv.makeData()), decryptedSize: Int64(size)), previewRepresentations: [], videoThumbnails: [], immediateThumbnailData: immediateThumbnailData, mimeType: mimeType, size: Int64(size), attributes: parsedAttributes)
                             parsedMedia.append(fileMedia)
@@ -843,15 +828,9 @@
                             let parsedAttributes: [TelegramMediaFileAttribute] = [.Video(duration: Int(duration), size: PixelDimensions(width: w, height: h), flags: []), .FileName(fileName: "video.mov")]
                             var immediateThumbnailData: Data?
                             if thumb.size != 0 {
-<<<<<<< HEAD
                                 if let image = UIImage(data: thumb.makeData()) {
                                     immediateThumbnailData = compressImageMiniThumbnail(image)
                                 }
-=======
-                                let resource = LocalFileMediaResource(fileId: Int64.random(in: Int64.min ... Int64.max))
-                                previewRepresentations.append(TelegramMediaImageRepresentation(dimensions: PixelDimensions(width: thumbW, height: thumbH), resource: resource, progressiveSizes: [], immediateThumbnailData: nil, hasVideo: false, isPersonal: false))
-                                resources.append((resource, thumb.makeData()))
->>>>>>> 6a495f84
                             }
                             let fileMedia = TelegramMediaFile(fileId: MediaId(namespace: Namespaces.Media.CloudSecretFile, id: file.id), partialReference: nil, resource: file.resource(key: SecretFileEncryptionKey(aesKey: key.makeData(), aesIv: iv.makeData()), decryptedSize: Int64(size)), previewRepresentations: [], videoThumbnails: [], immediateThumbnailData: immediateThumbnailData, mimeType: mimeType, size: Int64(size), attributes: parsedAttributes)
                             parsedMedia.append(fileMedia)
@@ -1011,21 +990,12 @@
                             var representations: [TelegramMediaImageRepresentation] = []
                             var immediateThumbnailData: Data?
                             if thumb.size != 0 {
-<<<<<<< HEAD
                                 if let image = UIImage(data: thumb.makeData()) {
                                     immediateThumbnailData = compressImageMiniThumbnail(image)
                                 }
                             }
                             representations.append(TelegramMediaImageRepresentation(dimensions: PixelDimensions(width: w, height: h), resource: file.resource(key: SecretFileEncryptionKey(aesKey: key.makeData(), aesIv: iv.makeData()), decryptedSize: Int64(size)), progressiveSizes: [], immediateThumbnailData: nil, hasVideo: false))
                             let image = TelegramMediaImage(imageId: MediaId(namespace: Namespaces.Media.CloudSecretImage, id: file.id), representations: representations, immediateThumbnailData: immediateThumbnailData, reference: nil, partialReference: nil, flags: [])
-=======
-                                let resource = LocalFileMediaResource(fileId: Int64.random(in: Int64.min ... Int64.max))
-                                representations.append(TelegramMediaImageRepresentation(dimensions: PixelDimensions(width: thumbW, height: thumbH), resource: resource, progressiveSizes: [], immediateThumbnailData: nil, hasVideo: false, isPersonal: false))
-                                resources.append((resource, thumb.makeData()))
-                            }
-                            representations.append(TelegramMediaImageRepresentation(dimensions: PixelDimensions(width: w, height: h), resource: file.resource(key: SecretFileEncryptionKey(aesKey: key.makeData(), aesIv: iv.makeData()), decryptedSize: Int64(size)), progressiveSizes: [], immediateThumbnailData: nil, hasVideo: false, isPersonal: false))
-                            let image = TelegramMediaImage(imageId: MediaId(namespace: Namespaces.Media.CloudSecretImage, id: file.id), representations: representations, immediateThumbnailData: nil, reference: nil, partialReference: nil, flags: [])
->>>>>>> 6a495f84
                             parsedMedia.append(image)
                         }
                     case let .decryptedMessageMediaAudio(duration, mimeType, size, key, iv):
@@ -1047,15 +1017,9 @@
                             }
                             var immediateThumbnailData: Data?
                             if thumb.size != 0 {
-<<<<<<< HEAD
                                 if let image = UIImage(data: thumb.makeData()) {
                                     immediateThumbnailData = compressImageMiniThumbnail(image)
                                 }
-=======
-                                let resource = LocalFileMediaResource(fileId: Int64.random(in: Int64.min ... Int64.max))
-                                previewRepresentations.append(TelegramMediaImageRepresentation(dimensions: PixelDimensions(width: thumbW, height: thumbH), resource: resource, progressiveSizes: [], immediateThumbnailData: nil, hasVideo: false, isPersonal: false))
-                                resources.append((resource, thumb.makeData()))
->>>>>>> 6a495f84
                             }
                             let fileMedia = TelegramMediaFile(fileId: MediaId(namespace: Namespaces.Media.CloudSecretFile, id: file.id), partialReference: nil, resource: file.resource(key: SecretFileEncryptionKey(aesKey: key.makeData(), aesIv: iv.makeData()), decryptedSize: Int64(size)), previewRepresentations: [], videoThumbnails: [], immediateThumbnailData: immediateThumbnailData, mimeType: mimeType, size: Int64(size), attributes: parsedAttributes)
                             parsedMedia.append(fileMedia)
@@ -1084,15 +1048,9 @@
                             let parsedAttributes: [TelegramMediaFileAttribute] = [.Video(duration: Int(duration), size: PixelDimensions(width: w, height: h), flags: []), .FileName(fileName: "video.mov")]
                             var immediateThumbnailData: Data?
                             if thumb.size != 0 {
-<<<<<<< HEAD
                                 if let image = UIImage(data: thumb.makeData()) {
                                     immediateThumbnailData = compressImageMiniThumbnail(image)
                                 }
-=======
-                                let resource = LocalFileMediaResource(fileId: Int64.random(in: Int64.min ... Int64.max))
-                                previewRepresentations.append(TelegramMediaImageRepresentation(dimensions: PixelDimensions(width: thumbW, height: thumbH), resource: resource, progressiveSizes: [], immediateThumbnailData: nil, hasVideo: false, isPersonal: false))
-                                resources.append((resource, thumb.makeData()))
->>>>>>> 6a495f84
                             }
                             let fileMedia = TelegramMediaFile(fileId: MediaId(namespace: Namespaces.Media.CloudSecretFile, id: file.id), partialReference: nil, resource: file.resource(key: SecretFileEncryptionKey(aesKey: key.makeData(), aesIv: iv.makeData()), decryptedSize: Int64(size)), previewRepresentations: [], videoThumbnails: [], immediateThumbnailData: immediateThumbnailData, mimeType: mimeType, size: Int64(size), attributes: parsedAttributes)
                             parsedMedia.append(fileMedia)
@@ -1312,21 +1270,12 @@
                             var representations: [TelegramMediaImageRepresentation] = []
                             var immediateThumbnailData: Data?
                             if thumb.size != 0 {
-<<<<<<< HEAD
                                 if let image = UIImage(data: thumb.makeData()) {
                                     immediateThumbnailData = compressImageMiniThumbnail(image)
                                 }
                             }
-                            representations.append(TelegramMediaImageRepresentation(dimensions: PixelDimensions(width: w, height: h), resource: file.resource(key: SecretFileEncryptionKey(aesKey: key.makeData(), aesIv: iv.makeData()), decryptedSize: Int64(size)), progressiveSizes: [], immediateThumbnailData: nil, hasVideo: false))
+                            representations.append(TelegramMediaImageRepresentation(dimensions: PixelDimensions(width: w, height: h), resource: file.resource(key: SecretFileEncryptionKey(aesKey: key.makeData(), aesIv: iv.makeData()), decryptedSize: Int64(size)), progressiveSizes: [], immediateThumbnailData: nil, hasVideo: false, isPersonal: false))
                             let image = TelegramMediaImage(imageId: MediaId(namespace: Namespaces.Media.CloudSecretImage, id: file.id), representations: representations, immediateThumbnailData: immediateThumbnailData, reference: nil, partialReference: nil, flags: [])
-=======
-                                let resource = LocalFileMediaResource(fileId: Int64.random(in: Int64.min ... Int64.max))
-                                representations.append(TelegramMediaImageRepresentation(dimensions: PixelDimensions(width: thumbW, height: thumbH), resource: resource, progressiveSizes: [], immediateThumbnailData: nil, hasVideo: false, isPersonal: false))
-                                resources.append((resource, thumb.makeData()))
-                            }
-                            representations.append(TelegramMediaImageRepresentation(dimensions: PixelDimensions(width: w, height: h), resource: file.resource(key: SecretFileEncryptionKey(aesKey: key.makeData(), aesIv: iv.makeData()), decryptedSize: Int64(size)), progressiveSizes: [], immediateThumbnailData: nil, hasVideo: false, isPersonal: false))
-                            let image = TelegramMediaImage(imageId: MediaId(namespace: Namespaces.Media.CloudSecretImage, id: file.id), representations: representations, immediateThumbnailData: nil, reference: nil, partialReference: nil, flags: [])
->>>>>>> 6a495f84
                             parsedMedia.append(image)
                         }
                     case let .decryptedMessageMediaAudio(duration, mimeType, size, key, iv):
@@ -1348,15 +1297,9 @@
                             }
                             var immediateThumbnailData: Data?
                             if thumb.size != 0 {
-<<<<<<< HEAD
                                 if let image = UIImage(data: thumb.makeData()) {
                                     immediateThumbnailData = compressImageMiniThumbnail(image)
                                 }
-=======
-                                let resource = LocalFileMediaResource(fileId: Int64.random(in: Int64.min ... Int64.max))
-                                previewRepresentations.append(TelegramMediaImageRepresentation(dimensions: PixelDimensions(width: thumbW, height: thumbH), resource: resource, progressiveSizes: [], immediateThumbnailData: nil, hasVideo: false, isPersonal: false))
-                                resources.append((resource, thumb.makeData()))
->>>>>>> 6a495f84
                             }
                             let fileMedia = TelegramMediaFile(fileId: MediaId(namespace: Namespaces.Media.CloudSecretFile, id: file.id), partialReference: nil, resource: file.resource(key: SecretFileEncryptionKey(aesKey: key.makeData(), aesIv: iv.makeData()), decryptedSize: Int64(size)), previewRepresentations: [], videoThumbnails: [], immediateThumbnailData: immediateThumbnailData, mimeType: mimeType, size: Int64(size), attributes: parsedAttributes)
                             parsedMedia.append(fileMedia)
@@ -1385,15 +1328,9 @@
                             let parsedAttributes: [TelegramMediaFileAttribute] = [.Video(duration: Int(duration), size: PixelDimensions(width: w, height: h), flags: []), .FileName(fileName: "video.mov")]
                             var immediateThumbnailData: Data?
                             if thumb.size != 0 {
-<<<<<<< HEAD
                                 if let image = UIImage(data: thumb.makeData()) {
                                     immediateThumbnailData = compressImageMiniThumbnail(image)
                                 }
-=======
-                                let resource = LocalFileMediaResource(fileId: Int64.random(in: Int64.min ... Int64.max))
-                                previewRepresentations.append(TelegramMediaImageRepresentation(dimensions: PixelDimensions(width: thumbW, height: thumbH), resource: resource, progressiveSizes: [], immediateThumbnailData: nil, hasVideo: false, isPersonal: false))
-                                resources.append((resource, thumb.makeData()))
->>>>>>> 6a495f84
                             }
                             let fileMedia = TelegramMediaFile(fileId: MediaId(namespace: Namespaces.Media.CloudSecretFile, id: file.id), partialReference: nil, resource: file.resource(key: SecretFileEncryptionKey(aesKey: key.makeData(), aesIv: iv.makeData()), decryptedSize: Int64(size)), previewRepresentations: [], videoThumbnails: [], immediateThumbnailData: immediateThumbnailData, mimeType: mimeType, size: Int64(size), attributes: parsedAttributes)
                             parsedMedia.append(fileMedia)
@@ -1535,21 +1472,12 @@
                             var representations: [TelegramMediaImageRepresentation] = []
                             var immediateThumbnailData: Data?
                             if thumb.size != 0 {
-<<<<<<< HEAD
                                 if let image = UIImage(data: thumb.makeData()) {
                                     immediateThumbnailData = compressImageMiniThumbnail(image)
                                 }
                             }
-                            representations.append(TelegramMediaImageRepresentation(dimensions: PixelDimensions(width: w, height: h), resource: file.resource(key: SecretFileEncryptionKey(aesKey: key.makeData(), aesIv: iv.makeData()), decryptedSize: Int64(size)), progressiveSizes: [], immediateThumbnailData: nil, hasVideo: false))
+                            representations.append(TelegramMediaImageRepresentation(dimensions: PixelDimensions(width: w, height: h), resource: file.resource(key: SecretFileEncryptionKey(aesKey: key.makeData(), aesIv: iv.makeData()), decryptedSize: Int64(size)), progressiveSizes: [], immediateThumbnailData: nil, hasVideo: false, isPersonal: false))
                             let image = TelegramMediaImage(imageId: MediaId(namespace: Namespaces.Media.CloudSecretImage, id: file.id), representations: representations, immediateThumbnailData: immediateThumbnailData, reference: nil, partialReference: nil, flags: [])
-=======
-                                let resource = LocalFileMediaResource(fileId: Int64.random(in: Int64.min ... Int64.max))
-                                representations.append(TelegramMediaImageRepresentation(dimensions: PixelDimensions(width: thumbW, height: thumbH), resource: resource, progressiveSizes: [], immediateThumbnailData: nil, hasVideo: false, isPersonal: false))
-                                resources.append((resource, thumb.makeData()))
-                            }
-                            representations.append(TelegramMediaImageRepresentation(dimensions: PixelDimensions(width: w, height: h), resource: file.resource(key: SecretFileEncryptionKey(aesKey: key.makeData(), aesIv: iv.makeData()), decryptedSize: Int64(size)), progressiveSizes: [], immediateThumbnailData: nil, hasVideo: false, isPersonal: false))
-                            let image = TelegramMediaImage(imageId: MediaId(namespace: Namespaces.Media.CloudSecretImage, id: file.id), representations: representations, immediateThumbnailData: nil, reference: nil, partialReference: nil, flags: [])
->>>>>>> 6a495f84
                             parsedMedia.append(image)
                         }
                     case let .decryptedMessageMediaAudio(duration, mimeType, size, key, iv):
@@ -1571,15 +1499,9 @@
                             }
                             var immediateThumbnailData: Data?
                             if thumb.size != 0 {
-<<<<<<< HEAD
                                 if let image = UIImage(data: thumb.makeData()) {
                                     immediateThumbnailData = compressImageMiniThumbnail(image)
                                 }
-=======
-                                let resource = LocalFileMediaResource(fileId: Int64.random(in: Int64.min ... Int64.max))
-                                previewRepresentations.append(TelegramMediaImageRepresentation(dimensions: PixelDimensions(width: thumbW, height: thumbH), resource: resource, progressiveSizes: [], immediateThumbnailData: nil, hasVideo: false, isPersonal: false))
-                                resources.append((resource, thumb.makeData()))
->>>>>>> 6a495f84
                             }
                             let fileMedia = TelegramMediaFile(fileId: MediaId(namespace: Namespaces.Media.CloudSecretFile, id: file.id), partialReference: nil, resource: file.resource(key: SecretFileEncryptionKey(aesKey: key.makeData(), aesIv: iv.makeData()), decryptedSize: size), previewRepresentations: [], videoThumbnails: [], immediateThumbnailData: immediateThumbnailData, mimeType: mimeType, size: Int64(size), attributes: parsedAttributes)
                             parsedMedia.append(fileMedia)
@@ -1608,15 +1530,9 @@
                             let parsedAttributes: [TelegramMediaFileAttribute] = [.Video(duration: Int(duration), size: PixelDimensions(width: w, height: h), flags: []), .FileName(fileName: "video.mov")]
                             var immediateThumbnailData: Data?
                             if thumb.size != 0 {
-<<<<<<< HEAD
                                 if let image = UIImage(data: thumb.makeData()) {
                                     immediateThumbnailData = compressImageMiniThumbnail(image)
                                 }
-=======
-                                let resource = LocalFileMediaResource(fileId: Int64.random(in: Int64.min ... Int64.max))
-                                previewRepresentations.append(TelegramMediaImageRepresentation(dimensions: PixelDimensions(width: thumbW, height: thumbH), resource: resource, progressiveSizes: [], immediateThumbnailData: nil, hasVideo: false, isPersonal: false))
-                                resources.append((resource, thumb.makeData()))
->>>>>>> 6a495f84
                             }
                             let fileMedia = TelegramMediaFile(fileId: MediaId(namespace: Namespaces.Media.CloudSecretFile, id: file.id), partialReference: nil, resource: file.resource(key: SecretFileEncryptionKey(aesKey: key.makeData(), aesIv: iv.makeData()), decryptedSize: Int64(size)), previewRepresentations: [], videoThumbnails: [], immediateThumbnailData: immediateThumbnailData, mimeType: mimeType, size: Int64(size), attributes: parsedAttributes)
                             parsedMedia.append(fileMedia)
