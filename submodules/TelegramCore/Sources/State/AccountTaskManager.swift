--- conflicted
+++ resolved
@@ -117,12 +117,7 @@
                     tasks.add(managedPremiumPromoConfigurationUpdates(accountPeerId: self.accountPeerId, postbox: self.stateManager.postbox, network: self.stateManager.network).start())
                     tasks.add(managedAutodownloadSettingsUpdates(accountManager: self.accountManager, network: self.stateManager.network).start())
                     tasks.add(managedTermsOfServiceUpdates(postbox: self.stateManager.postbox, network: self.stateManager.network, stateManager: self.stateManager).start())
-<<<<<<< HEAD
 //                    tasks.add(managedAppUpdateInfo(network: self.stateManager.network, stateManager: self.stateManager).start())
-                    tasks.add(managedAppChangelog(postbox: self.stateManager.postbox, network: self.stateManager.network, stateManager: self.stateManager, appVersion: self.networkArguments.appVersion).start())
-=======
-                    tasks.add(managedAppUpdateInfo(network: self.stateManager.network, stateManager: self.stateManager).start())
->>>>>>> 6795603c
                     tasks.add(managedPromoInfoUpdates(accountPeerId: self.accountPeerId, postbox: self.stateManager.postbox, network: self.stateManager.network, viewTracker: self.viewTracker).start())
                     tasks.add(managedLocalizationUpdatesOperations(accountManager: self.accountManager, postbox: self.stateManager.postbox, network: self.stateManager.network).start())
                     tasks.add(managedPendingPeerNotificationSettings(postbox: self.stateManager.postbox, network: self.stateManager.network).start())
