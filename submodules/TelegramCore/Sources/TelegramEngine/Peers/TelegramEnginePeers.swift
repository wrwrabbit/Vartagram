--- conflicted
+++ resolved
@@ -724,7 +724,10 @@
             return _internal_updateBotAbout(account: self.account, peerId: peerId, about: about)
         }
         
-<<<<<<< HEAD
+        public func updatePeerNameColorAndEmoji(peerId: EnginePeer.Id, nameColor: PeerNameColor, backgroundEmojiId: Int64?) -> Signal<Void, UpdatePeerNameColorAndEmojiError> {
+            return _internal_updatePeerNameColorAndEmoji(account: self.account, peerId: peerId, nameColor: nameColor, backgroundEmojiId: backgroundEmojiId)
+        }
+        
         public func getChatListPeers(filterPredicate: ChatListFilterPredicate, inactiveSecretChatPeerIds: Signal<Set<PeerId>, NoError>) -> Signal<[EnginePeer], NoError> {
             return inactiveSecretChatPeerIds
             |> take(1)
@@ -732,15 +735,6 @@
                 return self.account.postbox.transaction { transaction -> [EnginePeer] in
                     return transaction.getChatListPeers(groupId: .root, filterPredicate: filterPredicate, additionalFilter: nil, inactiveSecretChatPeerIds: inactiveSecretChatPeerIds).map(EnginePeer.init)
                 }
-=======
-        public func updatePeerNameColorAndEmoji(peerId: EnginePeer.Id, nameColor: PeerNameColor, backgroundEmojiId: Int64?) -> Signal<Void, UpdatePeerNameColorAndEmojiError> {
-            return _internal_updatePeerNameColorAndEmoji(account: self.account, peerId: peerId, nameColor: nameColor, backgroundEmojiId: backgroundEmojiId)
-        }
-        
-        public func getChatListPeers(filterPredicate: ChatListFilterPredicate) -> Signal<[EnginePeer], NoError> {
-            return self.account.postbox.transaction { transaction -> [EnginePeer] in
-                return transaction.getChatListPeers(groupId: .root, filterPredicate: filterPredicate, additionalFilter: nil).map(EnginePeer.init)
->>>>>>> 33891eff
             }
         }
 
