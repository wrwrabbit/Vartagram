--- conflicted
+++ resolved
@@ -727,7 +727,18 @@
             return _internal_updatePeerNameColorAndEmoji(account: self.account, peerId: peerId, nameColor: nameColor, backgroundEmojiId: backgroundEmojiId, profileColor: profileColor, profileBackgroundEmojiId: profileBackgroundEmojiId)
         }
         
-<<<<<<< HEAD
+        public func updatePeerNameColor(peerId: EnginePeer.Id, nameColor: PeerNameColor, backgroundEmojiId: Int64?) -> Signal<Void, UpdatePeerNameColorAndEmojiError> {
+            return _internal_updatePeerNameColor(account: self.account, peerId: peerId, nameColor: nameColor, backgroundEmojiId: backgroundEmojiId)
+        }
+        
+        public func updatePeerProfileColor(peerId: EnginePeer.Id, profileColor: PeerNameColor?, profileBackgroundEmojiId: Int64?) -> Signal<Void, UpdatePeerNameColorAndEmojiError> {
+            return _internal_updatePeerProfileColor(account: self.account, peerId: peerId, profileColor: profileColor, profileBackgroundEmojiId: profileBackgroundEmojiId)
+        }
+        
+        public func updatePeerEmojiStatus(peerId: EnginePeer.Id, fileId: Int64?, expirationDate: Int32?) -> Signal<Never, UpdatePeerEmojiStatusError> {
+            return _internal_updatePeerEmojiStatus(account: self.account, peerId: peerId, fileId: fileId, expirationDate: expirationDate)
+        }
+        
         public func getChatListPeers(filterPredicate: ChatListFilterPredicate, inactiveSecretChatPeerIds: Signal<Set<PeerId>, NoError>) -> Signal<[EnginePeer], NoError> {
             return inactiveSecretChatPeerIds
             |> take(1)
@@ -735,23 +746,6 @@
                 return self.account.postbox.transaction { transaction -> [EnginePeer] in
                     return transaction.getChatListPeers(groupId: .root, filterPredicate: filterPredicate, additionalFilter: nil, inactiveSecretChatPeerIds: inactiveSecretChatPeerIds).map(EnginePeer.init)
                 }
-=======
-        public func updatePeerNameColor(peerId: EnginePeer.Id, nameColor: PeerNameColor, backgroundEmojiId: Int64?) -> Signal<Void, UpdatePeerNameColorAndEmojiError> {
-            return _internal_updatePeerNameColor(account: self.account, peerId: peerId, nameColor: nameColor, backgroundEmojiId: backgroundEmojiId)
-        }
-        
-        public func updatePeerProfileColor(peerId: EnginePeer.Id, profileColor: PeerNameColor?, profileBackgroundEmojiId: Int64?) -> Signal<Void, UpdatePeerNameColorAndEmojiError> {
-            return _internal_updatePeerProfileColor(account: self.account, peerId: peerId, profileColor: profileColor, profileBackgroundEmojiId: profileBackgroundEmojiId)
-        }
-        
-        public func updatePeerEmojiStatus(peerId: EnginePeer.Id, fileId: Int64?, expirationDate: Int32?) -> Signal<Never, UpdatePeerEmojiStatusError> {
-            return _internal_updatePeerEmojiStatus(account: self.account, peerId: peerId, fileId: fileId, expirationDate: expirationDate)
-        }
-        
-        public func getChatListPeers(filterPredicate: ChatListFilterPredicate) -> Signal<[EnginePeer], NoError> {
-            return self.account.postbox.transaction { transaction -> [EnginePeer] in
-                return transaction.getChatListPeers(groupId: .root, filterPredicate: filterPredicate, additionalFilter: nil).map(EnginePeer.init)
->>>>>>> 6795603c
             }
         }
 
