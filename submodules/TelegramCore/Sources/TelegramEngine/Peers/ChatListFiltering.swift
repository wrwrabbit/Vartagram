--- conflicted
+++ resolved
@@ -519,7 +519,7 @@
                             }
                         }
                     }
-                    
+
                     for peer in pinnedPeers {
                         var peerId: PeerId?
                         switch peer {
@@ -559,7 +559,7 @@
                             }
                         }
                     }
-                    
+
                     for peer in pinnedPeers {
                         var peerId: PeerId?
                         switch peer {
@@ -893,25 +893,18 @@
     }
 }
 
-<<<<<<< HEAD
-public struct ChatListFiltersState: Codable, Equatable {
-    public var filters: [ChatListFilter]
-    public var remoteFilters: [ChatListFilter]?
-    
-    public static var `default` = ChatListFiltersState(filters: [], remoteFilters: nil)
-=======
 struct ChatListFiltersState: Codable, Equatable {
     struct ChatListFilterUpdates: Codable, Equatable {
         struct MemberCount: Codable, Equatable {
             var id: PeerId
             var count: Int32
         }
-        
+
         var folderId: Int32
         var timestamp: Int32
         var peerIds: [PeerId]
         var memberCounts: [MemberCount]
-        
+
         init(folderId: Int32, timestamp: Int32, peerIds: [PeerId], memberCounts: [MemberCount]) {
             self.folderId = folderId
             self.timestamp = timestamp
@@ -919,15 +912,14 @@
             self.memberCounts = memberCounts
         }
     }
-    
+
     var filters: [ChatListFilter]
     var remoteFilters: [ChatListFilter]?
     
     var updates: [ChatListFilterUpdates]
     
     static var `default` = ChatListFiltersState(filters: [], remoteFilters: nil, updates: [])
->>>>>>> 09a60ba5
-    
+
     fileprivate init(filters: [ChatListFilter], remoteFilters: [ChatListFilter]?, updates: [ChatListFilterUpdates]) {
         self.filters = filters
         self.remoteFilters = remoteFilters
@@ -949,7 +941,7 @@
         try container.encodeIfPresent(self.remoteFilters, forKey: "remoteFilters")
         try container.encode(self.updates, forKey: "updates")
     }
-    
+
     mutating func normalize() {
         if self.updates.isEmpty {
             return
@@ -979,9 +971,9 @@
                 hasUpdates = true
             }
             updated = updatedFilters
-            
+
             state.normalize()
-            
+
             return PreferencesEntry(state)
         })
         if hasUpdates {
