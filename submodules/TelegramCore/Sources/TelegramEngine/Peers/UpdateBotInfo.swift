--- conflicted
+++ resolved
@@ -29,11 +29,7 @@
                                 return current
                             }
                         })
-<<<<<<< HEAD
-                        updatePeers(transaction: transaction, peers: [peer]) { _, peer in
-=======
                         updatePeersCustom(transaction: transaction, peers: [peer]) { _, peer in
->>>>>>> 87451025
                             var updatedPeer = peer
                             if let user = peer as? TelegramUser, user.firstName == previousBotName {
                                 updatedPeer = user.withUpdatedNames(firstName: name, lastName: nil)
