--- conflicted
+++ resolved
@@ -50,14 +50,9 @@
                 limitCount = Int(limitsConfiguration.maxArchivedPinnedChatCount)
             }
             
-<<<<<<< HEAD
             let count = sameKind.count + additionalCount
-            if count > limitCount {
+            if count > limitCount, itemIds.firstIndex(of: itemId) == nil {
                 return .limitExceeded(count: count, limit: limitCount)
-=======
-            if sameKind.count + additionalCount > limitCount, itemIds.firstIndex(of: itemId) == nil {
-                return .limitExceeded(limitCount)
->>>>>>> 4c88a961
             } else {
                 if let index = itemIds.firstIndex(of: itemId) {
                     itemIds.remove(at: index)
