--- conflicted
+++ resolved
@@ -294,7 +294,7 @@
     let baseImage = UIImage(bundleImageName: "Peer Info/MediaGridShadow")!
     let image = generateImage(baseImage.size, rotatedContext: { size, context in
         context.clear(CGRect(origin: CGPoint(), size: size))
-        
+
         UIGraphicsPushContext(context)
         baseImage.draw(in: CGRect(origin: CGPoint(), size: size))
         UIGraphicsPopContext()
@@ -329,11 +329,11 @@
             let verticalInset: CGFloat = 2.0
             let image = generateImage(CGSize(width: textSize.width + sideInset * 2.0, height: textSize.height + verticalInset * 2.0), rotatedContext: { size, context in
                 context.clear(CGRect(origin: CGPoint(), size: size))
-                
+
                 context.setBlendMode(.normal)
-                
+
                 context.setShadow(offset: CGSize(width: 0.0, height: 0.0), blur: 2.5, color: UIColor(rgb: 0x000000, alpha: 0.22).cgColor)
-                
+
                 UIGraphicsPushContext(context)
                 string.draw(in: bounds.offsetBy(dx: sideInset, dy: verticalInset))
                 UIGraphicsPopContext()
@@ -428,9 +428,9 @@
             self.durationLayer = nil
             durationLayer.removeFromSuperlayer()
         }
-        
+
         let size = self.bounds.size
-        
+
         if self.durationLayer != nil {
             if self.rightShadowLayer == nil {
                 let rightShadowLayer = SimpleLayer()
@@ -507,7 +507,7 @@
         if let durationLayer = self.durationLayer {
             durationLayer.frame = CGRect(origin: CGPoint(x: size.width - 3.0, y: size.height - 3.0), size: CGSize())
         }
-        
+
         if let rightShadowLayer = self.rightShadowLayer {
             let shadowSize = CGSize(width: min(size.width, rightShadowImage.size.width), height: min(size.height, rightShadowImage.size.height))
             rightShadowLayer.frame = CGRect(origin: CGPoint(x: size.width - shadowSize.width, y: size.height - shadowSize.height), size: shadowSize)
@@ -592,9 +592,9 @@
             self.durationLayer = nil
             durationLayer.removeFromSuperlayer()
         }
-        
+
         let size = self.bounds.size
-        
+
         if self.durationLayer != nil {
             if self.rightShadowLayer == nil {
                 let rightShadowLayer = SimpleLayer()
@@ -671,7 +671,7 @@
         if let durationLayer = self.durationLayer {
             durationLayer.frame = CGRect(origin: CGPoint(x: size.width - 3.0, y: size.height - 3.0), size: CGSize())
         }
-        
+
         if let rightShadowLayer = self.rightShadowLayer {
             let shadowSize = CGSize(width: min(size.width, rightShadowImage.size.width), height: min(size.height, rightShadowImage.size.height))
             rightShadowLayer.frame = CGRect(origin: CGPoint(x: size.width - shadowSize.width, y: size.height - shadowSize.height), size: shadowSize)
@@ -1089,7 +1089,7 @@
 
                 if let selectedMedia = selectedMedia {
                     var result = directMediaImageCache.getImage(message: message, media: selectedMedia, width: imageWidthSpec, possibleWidths: SparseItemGridBindingImpl.widthSpecs.1, includeBlurred: hasSpoiler, synchronous: synchronous == .full)
-                    
+
                     // previewRepresentations for videos in secret chats will be empty, so using immediateThumbnailData or generated good-quality thumbnail if video is downloaded
                     if result == nil, let file = selectedMedia as? TelegramMediaFile, file.isVideo, !file.isInstantVideo, let _ = file.immediateThumbnailData, let dimensions = dimensionsForFileAttributes(file.attributes) {
                         let loadSignal = mediaGridMessageVideo(postbox: self.context.account.postbox, userLocation: .peer(message.id.peerId), videoReference: FileMediaReference.message(message: MessageReference(message), media: file), synchronousLoad: synchronous == .full, nilForEmptyResult: true)
@@ -1100,7 +1100,7 @@
                         }
                         result = DirectMediaImageCache.GetMediaResult(image: nil, loadSignal: loadSignal)
                     }
-                    
+
                     if let result = result {
                         if let image = result.image {
                             layer.setContents(image)
@@ -1179,11 +1179,7 @@
                     var duration: Int32?
                     var isMin: Bool = false
                     if let file = selectedMedia as? TelegramMediaFile, !file.isAnimated {
-<<<<<<< HEAD
-                        duration = file.duration.flatMap(Int32.init(_:))
-=======
                         duration = file.duration.flatMap { Int32(floor($0)) }
->>>>>>> 4ff424b9
                         isMin = layer.bounds.width < 80.0
                     }
                     layer.updateDuration(duration: duration, isMin: isMin, minFactor: min(1.0, layer.bounds.height / 74.0))
