--- conflicted
+++ resolved
@@ -1009,19 +1009,14 @@
                 hasStories,
                 accountIsPremium,
                 context.engine.peers.recommendedChannels(peerId: peerId),
-<<<<<<< HEAD
                 Signal<Message?, NoError>.single(nil)
                 |> then (
                     getFirstMessage(context: context, peerId: peerId)
-                )
-            )
-            |> map { peerView, availablePanes, globalNotificationSettings, status, currentInvitationsContext, invitations, currentRequestsContext, requests, hasStories, accountIsPremium, recommendedChannels, firstMessage -> PeerInfoScreenData in
-=======
+                ),
                 hasSavedMessages,
                 hasSavedMessagesChats
             )
-            |> map { peerView, availablePanes, globalNotificationSettings, status, currentInvitationsContext, invitations, currentRequestsContext, requests, hasStories, accountIsPremium, recommendedChannels, hasSavedMessages, hasSavedMessagesChats -> PeerInfoScreenData in
->>>>>>> 3fb85da5
+            |> map { peerView, availablePanes, globalNotificationSettings, status, currentInvitationsContext, invitations, currentRequestsContext, requests, hasStories, accountIsPremium, recommendedChannels, firstMessage, hasSavedMessages, hasSavedMessagesChats -> PeerInfoScreenData in
                 var availablePanes = availablePanes
                 if let hasStories {
                     if hasStories {
@@ -1254,19 +1249,14 @@
                 threadData,
                 context.account.postbox.preferencesView(keys: [PreferencesKeys.appConfiguration]),
                 accountIsPremium,
-<<<<<<< HEAD
                 Signal<Message?, NoError>.single(nil)
                 |> then (
                     getFirstMessage(context: context, peerId: peerId)
-                )
-            )
-            |> mapToSignal { peerView, availablePanes, globalNotificationSettings, status, membersData, currentInvitationsContext, invitations, currentRequestsContext, requests, threadData, preferencesView, accountIsPremium, firstMessage -> Signal<PeerInfoScreenData, NoError> in
-=======
+                ),
                 hasSavedMessages,
                 hasSavedMessagesChats
             )
-            |> mapToSignal { peerView, availablePanes, globalNotificationSettings, status, membersData, currentInvitationsContext, invitations, currentRequestsContext, requests, threadData, preferencesView, accountIsPremium, hasSavedMessages, hasSavedMessagesChats -> Signal<PeerInfoScreenData, NoError> in
->>>>>>> 3fb85da5
+            |> mapToSignal { peerView, availablePanes, globalNotificationSettings, status, membersData, currentInvitationsContext, invitations, currentRequestsContext, requests, threadData, preferencesView, accountIsPremium, firstMessage, hasSavedMessages, hasSavedMessagesChats -> Signal<PeerInfoScreenData, NoError> in
                 var discussionPeer: Peer?
                 if case let .known(maybeLinkedDiscussionPeerId) = (peerView.cachedData as? CachedChannelData)?.linkedDiscussionPeerId, let linkedDiscussionPeerId = maybeLinkedDiscussionPeerId, let peer = peerView.peers[linkedDiscussionPeerId] {
                     discussionPeer = peer
