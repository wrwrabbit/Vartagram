--- conflicted
+++ resolved
@@ -884,12 +884,8 @@
             isFake = peer.isFake || peer.isScam
         }
         
-<<<<<<< HEAD
-        let titleShadowColor = UIColor(white: 0.0, alpha: 0.1)
+        let titleShadowColor: UIColor? = nil
         var idStringText = ""
-=======
-        let titleShadowColor: UIColor? = nil
->>>>>>> 492a9137
         
         if let peer = peer {
             var title: String
