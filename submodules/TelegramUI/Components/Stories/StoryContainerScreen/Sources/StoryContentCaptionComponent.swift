import Foundation
import UIKit
import Display
import ComponentFlow
import MultilineTextComponent
import AccountContext
import TelegramCore
import TextNodeWithEntities
import TextFormat
import InvisibleInkDustNode
import UrlEscaping

final class StoryContentCaptionComponent: Component {
    enum Action {
        case url(url: String, concealed: Bool)
        case textMention(String)
        case peerMention(peerId: EnginePeer.Id, mention: String)
        case hashtag(String?, String)
        case bankCard(String)
        case customEmoji(TelegramMediaFile)
    }
    
    final class ExternalState {
        fileprivate(set) var isExpanded: Bool = false
        
        init() {
        }
    }
    
    final class TransitionHint {
        enum Kind {
            case isExpandedUpdated
        }
        
        let kind: Kind
        
        init(kind: Kind) {
            self.kind = kind
        }
    }
    
    let externalState: ExternalState
    let context: AccountContext
    let text: String
    let entities: [MessageTextEntity]
    let entityFiles: [EngineMedia.Id: TelegramMediaFile]
    let action: (Action) -> Void
    let longTapAction: (Action) -> Void
    
    init(
        externalState: ExternalState,
        context: AccountContext,
        text: String,
        entities: [MessageTextEntity],
<<<<<<< HEAD
        action: @escaping (Action) -> Void,
        longTapAction: @escaping (Action) -> Void
=======
        entityFiles: [EngineMedia.Id: TelegramMediaFile],
        action: @escaping (Action) -> Void
>>>>>>> 6afe111f
    ) {
        self.externalState = externalState
        self.context = context
        self.text = text
        self.entities = entities
        self.entityFiles = entityFiles
        self.action = action
        self.longTapAction = longTapAction
    }

    static func ==(lhs: StoryContentCaptionComponent, rhs: StoryContentCaptionComponent) -> Bool {
        if lhs.externalState !== rhs.externalState {
            return false
        }
        if lhs.context !== rhs.context {
            return false
        }
        if lhs.text != rhs.text {
            return false
        }
        if lhs.entities != rhs.entities {
            return false
        }
        if lhs.entityFiles != rhs.entityFiles {
            return false
        }
        return true
    }
    
    private struct ItemLayout {
        var containerSize: CGSize
        var visibleTextHeight: CGFloat
        var verticalInset: CGFloat
        
        init(
            containerSize: CGSize,
            visibleTextHeight: CGFloat,
            verticalInset: CGFloat
        ) {
            self.containerSize = containerSize
            self.visibleTextHeight = visibleTextHeight
            self.verticalInset = verticalInset
        }
    }

    final class View: UIView, UIScrollViewDelegate {
        private let scrollViewContainer: UIView
        private let scrollView: UIScrollView
        
        private let scrollMaskContainer: UIView
        private let scrollFullMaskView: UIView
        private let scrollCenterMaskView: UIView
        private let scrollBottomMaskView: UIImageView
        
        private let shadowGradientLayer: SimpleGradientLayer
        private let shadowPlainLayer: SimpleLayer
        
        private var textNode: TextNodeWithEntities?
        private var spoilerTextNode: TextNodeWithEntities?
        private var linkHighlightingNode: LinkHighlightingNode?
        private var dustNode: InvisibleInkDustNode?

        private var component: StoryContentCaptionComponent?
        private weak var state: EmptyComponentState?
        
        private var itemLayout: ItemLayout?
        
        private var ignoreScrolling: Bool = false
        private var ignoreExternalState: Bool = false
        
        override init(frame: CGRect) {
            self.shadowGradientLayer = SimpleGradientLayer()
            self.shadowPlainLayer = SimpleLayer()
            
            self.scrollViewContainer = UIView()
            
            self.scrollView = UIScrollView()
            self.scrollView.canCancelContentTouches = true
            self.scrollView.delaysContentTouches = false
            self.scrollView.showsVerticalScrollIndicator = false
            self.scrollView.contentInsetAdjustmentBehavior = .never
            self.scrollView.alwaysBounceVertical = false
            
            self.scrollMaskContainer = UIView()
            
            self.scrollFullMaskView = UIView()
            self.scrollFullMaskView.backgroundColor = .white
            self.scrollFullMaskView.alpha = 0.0
            self.scrollMaskContainer.addSubview(self.scrollFullMaskView)
            
            self.scrollCenterMaskView = UIView()
            self.scrollCenterMaskView.backgroundColor = .white
            self.scrollMaskContainer.addSubview(self.scrollCenterMaskView)
            
            self.scrollBottomMaskView = UIImageView(image: generateGradientImage(size: CGSize(width: 8.0, height: 8.0), colors: [
                UIColor(white: 1.0, alpha: 1.0),
                UIColor(white: 1.0, alpha: 0.0)
            ], locations: [0.0, 1.0]))
            self.scrollMaskContainer.addSubview(self.scrollBottomMaskView)

            super.init(frame: frame)
            
            self.layer.addSublayer(self.shadowGradientLayer)
            self.layer.addSublayer(self.shadowPlainLayer)

            self.scrollViewContainer.addSubview(self.scrollView)
            self.scrollView.delegate = self
            self.addSubview(self.scrollViewContainer)
            
            self.scrollViewContainer.mask = self.scrollMaskContainer
            
            let tapRecognizer = UITapGestureRecognizer(target: self, action: #selector(self.tapGesture(_:)))
            self.addGestureRecognizer(tapRecognizer)
        }
        
        required init?(coder: NSCoder) {
            fatalError("init(coder:) has not been implemented")
        }
        
        override func hitTest(_ point: CGPoint, with event: UIEvent?) -> UIView? {
            if !self.bounds.contains(point) {
                return nil
            }
            if let textView = self.textNode?.textNode.view {
                let textLocalPoint = self.convert(point, to: textView)
                if textLocalPoint.y >= -7.0 {
                    return textView
                }
            }
            
            return nil
        }
        
        @objc private func tapGesture(_ recognizer: UITapGestureRecognizer) {
            if case .ended = recognizer.state {
                self.expand(transition: Transition(animation: .curve(duration: 0.4, curve: .spring)))
            }
        }
        
        func scrollViewDidScroll(_ scrollView: UIScrollView) {
            if !self.ignoreScrolling {
                self.updateScrolling(transition: .immediate)
            }
        }
        
        func expand(transition: Transition) {
            self.ignoreScrolling = true
            transition.setBounds(view: self.scrollView, bounds: CGRect(origin: CGPoint(x: 0.0, y: max(0.0, self.scrollView.contentSize.height - self.scrollView.bounds.height)), size: self.scrollView.bounds.size))
            self.ignoreScrolling = false
            
            self.updateScrolling(transition: transition)
        }
        
        func collapse(transition: Transition) {
            self.ignoreScrolling = true
            transition.setBounds(view: self.scrollView, bounds: CGRect(origin: CGPoint(), size: self.scrollView.bounds.size))
            self.ignoreScrolling = false
            
            self.updateScrolling(transition: transition)
        }
        
        private func updateScrolling(transition: Transition) {
            guard let component = self.component, let itemLayout = self.itemLayout else {
                return
            }
            
            var edgeDistance = self.scrollView.contentSize.height - self.scrollView.bounds.maxY
            edgeDistance = max(0.0, min(7.0, edgeDistance))
            
            let edgeDistanceFraction = edgeDistance / 7.0
            transition.setAlpha(view: self.scrollFullMaskView, alpha: 1.0 - edgeDistanceFraction)
            
            let shadowOverflow: CGFloat = 58.0
            let shadowFrame = CGRect(origin: CGPoint(x: 0.0, y:  -self.scrollView.contentOffset.y + itemLayout.containerSize.height - itemLayout.visibleTextHeight - itemLayout.verticalInset - shadowOverflow), size: CGSize(width: itemLayout.containerSize.width, height: itemLayout.visibleTextHeight + itemLayout.verticalInset + shadowOverflow))
            transition.setFrame(layer: self.shadowGradientLayer, frame: shadowFrame)
            transition.setFrame(layer: self.shadowPlainLayer, frame: CGRect(origin: CGPoint(x: shadowFrame.minX, y: shadowFrame.maxY), size: CGSize(width: shadowFrame.width, height: self.scrollView.contentSize.height + 1000.0)))
            
            let expandDistance: CGFloat = 50.0
            var expandFraction: CGFloat = self.scrollView.contentOffset.y / expandDistance
            expandFraction = max(0.0, min(1.0, expandFraction))
            
            let isExpanded = expandFraction > 0.0
            
            if component.externalState.isExpanded != isExpanded {
                component.externalState.isExpanded = isExpanded
                
                if !self.ignoreExternalState {
                    self.state?.updated(transition: transition.withUserData(TransitionHint(kind: .isExpandedUpdated)))
                }
            }
        }
        
        @objc func tapLongTapOrDoubleTapGesture(_ recognizer: TapLongTapOrDoubleTapGestureRecognizer) {
            switch recognizer.state {
            case .ended:
                if let (gesture, location) = recognizer.lastRecognizedGestureAndLocation, let component = self.component, let textNode = self.textNode {
                    let titleFrame = textNode.textNode.view.bounds
                    if titleFrame.contains(location) {
                        if let (index, attributes) = textNode.textNode.attributesAtPoint(CGPoint(x: location.x - titleFrame.minX, y: location.y - titleFrame.minY)) {
                            let action: Action?
                            if case .tap = gesture, let _ = attributes[NSAttributedString.Key(rawValue: TelegramTextAttributes.Spoiler)], !(self.dustNode?.isRevealed ?? true)  {
                                let convertedPoint = recognizer.view?.convert(location, to: self.dustNode?.view) ?? location
                                self.dustNode?.revealAtLocation(convertedPoint)
                                return
                            } else if let url = attributes[NSAttributedString.Key(rawValue: TelegramTextAttributes.URL)] as? String {
                                var concealed = true
                                if let (attributeText, fullText) = textNode.textNode.attributeSubstring(name: TelegramTextAttributes.URL, index: index) {
                                    concealed = !doesUrlMatchText(url: url, text: attributeText, fullText: fullText)
                                }
                                action = .url(url: url, concealed: concealed)
                            } else if let peerMention = attributes[NSAttributedString.Key(rawValue: TelegramTextAttributes.PeerMention)] as? TelegramPeerMention {
                                action = .peerMention(peerId: peerMention.peerId, mention: peerMention.mention)
                            } else if let peerName = attributes[NSAttributedString.Key(rawValue: TelegramTextAttributes.PeerTextMention)] as? String {
                                action = .textMention(peerName)
                            } else if let hashtag = attributes[NSAttributedString.Key(rawValue: TelegramTextAttributes.Hashtag)] as? TelegramHashtag {
                                action = .hashtag(hashtag.peerName, hashtag.hashtag)
                            } else if let bankCard = attributes[NSAttributedString.Key(rawValue: TelegramTextAttributes.BankCard)] as? String {
                                action = .bankCard(bankCard)
                            } else if let emoji = attributes[NSAttributedString.Key(rawValue: ChatTextInputAttributes.customEmoji.rawValue)] as? ChatTextInputTextCustomEmojiAttribute, let file = emoji.file {
                                action = .customEmoji(file)
                            } else {
                                action = nil
                            }
                            guard let action else {
                                return
                            }
                            switch gesture {
                            case .tap:
                                component.action(action)
                            case .longTap:
                                component.longTapAction(action)
                            default:
                                return
                            }
                            self.expand(transition: Transition(animation: .curve(duration: 0.4, curve: .spring)))
                            return
                        }
                    }
                }
            default:
                break
            }
        }
        
        private func updateTouchesAtPoint(_ point: CGPoint?) {
            guard let textNode = self.textNode else {
                return
            }
            var rects: [CGRect]?
            var spoilerRects: [CGRect]?
            if let point = point {
                let textNodeFrame = textNode.textNode.bounds
                if let (index, attributes) = textNode.textNode.attributesAtPoint(CGPoint(x: point.x - textNodeFrame.minX, y: point.y - textNodeFrame.minY)) {
                    let possibleNames: [String] = [
                        TelegramTextAttributes.URL,
                        TelegramTextAttributes.PeerMention,
                        TelegramTextAttributes.PeerTextMention,
                        TelegramTextAttributes.BotCommand,
                        TelegramTextAttributes.Hashtag,
                        TelegramTextAttributes.Timecode,
                        TelegramTextAttributes.BankCard
                    ]
                    for name in possibleNames {
                        if let _ = attributes[NSAttributedString.Key(rawValue: name)] {
                            rects = textNode.textNode.attributeRects(name: name, at: index)
                            break
                        }
                    }
                    if let _ = attributes[NSAttributedString.Key(rawValue: TelegramTextAttributes.Spoiler)] {
                        spoilerRects = textNode.textNode.attributeRects(name: TelegramTextAttributes.Spoiler, at: index)
                    }
                }
            }
            
            if let spoilerRects = spoilerRects, !spoilerRects.isEmpty, let dustNode = self.dustNode, !dustNode.isRevealed {
            } else if let rects = rects {
                let linkHighlightingNode: LinkHighlightingNode
                if let current = self.linkHighlightingNode {
                    linkHighlightingNode = current
                } else {
                    linkHighlightingNode = LinkHighlightingNode(color: UIColor(white: 1.0, alpha: 0.5))
                    self.linkHighlightingNode = linkHighlightingNode
                    self.scrollView.insertSubview(linkHighlightingNode.view, belowSubview: textNode.textNode.view)
                }
                linkHighlightingNode.frame = textNode.textNode.view.frame
                linkHighlightingNode.updateRects(rects)
            } else if let linkHighlightingNode = self.linkHighlightingNode {
                self.linkHighlightingNode = nil
                linkHighlightingNode.layer.animateAlpha(from: 1.0, to: 0.0, duration: 0.18, removeOnCompletion: false, completion: { [weak linkHighlightingNode] _ in
                    linkHighlightingNode?.removeFromSupernode()
                })
            }
        }
        
        func update(component: StoryContentCaptionComponent, availableSize: CGSize, state: EmptyComponentState, environment: Environment<Empty>, transition: Transition) -> CGSize {
            self.ignoreExternalState = true
            
            self.component = component
            self.state = state
            
            let sideInset: CGFloat = 16.0
            let verticalInset: CGFloat = 7.0
            let textContainerSize = CGSize(width: availableSize.width - sideInset * 2.0, height: availableSize.height - verticalInset * 2.0)
            
            let attributedText = stringWithAppliedEntities(
                component.text,
                entities: component.entities,
                baseColor: .white,
                linkColor: .white,
                baseFont: Font.regular(16.0),
                linkFont: Font.regular(16.0),
                boldFont: Font.semibold(16.0),
                italicFont: Font.italic(16.0),
                boldItalicFont: Font.semiboldItalic(16.0),
                fixedFont: Font.monospace(16.0),
                blockQuoteFont: Font.monospace(16.0),
                message: nil,
                entityFiles: component.entityFiles
            )
            
            let makeLayout = TextNodeWithEntities.asyncLayout(self.textNode)
            let textLayout = makeLayout(TextNodeLayoutArguments(
                attributedString: attributedText,
                maximumNumberOfLines: 0,
                truncationType: .end,
                constrainedSize: textContainerSize,
                textShadowColor: UIColor(white: 0.0, alpha: 0.25),
                textShadowBlur: 4.0
            ))
            
            let makeSpoilerLayout = TextNodeWithEntities.asyncLayout(self.spoilerTextNode)
            let spoilerTextLayoutAndApply: (TextNodeLayout, (TextNodeWithEntities.Arguments?) -> TextNodeWithEntities)?
            if !textLayout.0.spoilers.isEmpty {
                spoilerTextLayoutAndApply = makeSpoilerLayout(TextNodeLayoutArguments(attributedString: attributedText, maximumNumberOfLines: 0, truncationType: .end, constrainedSize: textContainerSize, textShadowColor: UIColor(white: 0.0, alpha: 0.25), textShadowBlur: 4.0, displaySpoilers: true, displayEmbeddedItemsUnderSpoilers: true))
            } else {
                spoilerTextLayoutAndApply = nil
            }
            
            let maxHeight: CGFloat = 50.0
            let visibleTextHeight = min(maxHeight, textLayout.0.size.height)
            let textOverflowHeight: CGFloat = textLayout.0.size.height - visibleTextHeight
            let scrollContentSize = CGSize(width: availableSize.width, height: availableSize.height + textOverflowHeight)
            
            let textNode = textLayout.1(TextNodeWithEntities.Arguments(
                context: component.context,
                cache: component.context.animationCache,
                renderer: component.context.animationRenderer,
                placeholderColor: UIColor(white: 0.2, alpha: 1.0),
                attemptSynchronous: true
            ))
            if self.textNode !== textNode {
                self.textNode?.textNode.view.removeFromSuperview()
                
                self.textNode = textNode
                if textNode.textNode.view.superview == nil  {
                    self.scrollView.addSubview(textNode.textNode.view)
                    
                    let recognizer = TapLongTapOrDoubleTapGestureRecognizer(target: self, action: #selector(self.tapLongTapOrDoubleTapGesture(_:)))
                    recognizer.tapActionAtPoint = { point in
                        return .waitForSingleTap
                    }
                    recognizer.highlight = { [weak self] point in
                        guard let self else {
                            return
                        }
                        self.updateTouchesAtPoint(point)
                    }
                    textNode.textNode.view.addGestureRecognizer(recognizer)
                }
                
                textNode.visibilityRect = CGRect(origin: CGPoint(), size: CGSize(width: 100000.0, height: 100000.0))
            }

            let textFrame = CGRect(origin: CGPoint(x: sideInset, y: availableSize.height - visibleTextHeight - verticalInset), size: textLayout.0.size)
            textNode.textNode.frame = textFrame
            
            if let (_, spoilerTextApply) = spoilerTextLayoutAndApply {
                let spoilerTextNode = spoilerTextApply(TextNodeWithEntities.Arguments(
                    context: component.context,
                    cache: component.context.animationCache,
                    renderer: component.context.animationRenderer,
                    placeholderColor: UIColor(white: 0.2, alpha: 1.0),
                    attemptSynchronous: true
                ))
                if self.spoilerTextNode == nil {
                    spoilerTextNode.textNode.alpha = 0.0
                    spoilerTextNode.textNode.isUserInteractionEnabled = false
                    spoilerTextNode.textNode.contentMode = .topLeft
                    spoilerTextNode.textNode.contentsScale = UIScreenScale
                    spoilerTextNode.textNode.displaysAsynchronously = false
                    self.scrollView.insertSubview(spoilerTextNode.textNode.view, belowSubview: textNode.textNode.view)
                    
                    spoilerTextNode.visibilityRect = CGRect(origin: CGPoint(), size: CGSize(width: 100000.0, height: 100000.0))
                    
                    self.spoilerTextNode = spoilerTextNode
                }
                
                self.spoilerTextNode?.textNode.frame = textFrame
                
                let dustNode: InvisibleInkDustNode
                if let current = self.dustNode {
                    dustNode = current
                } else {
                    dustNode = InvisibleInkDustNode(textNode: spoilerTextNode.textNode, enableAnimations: component.context.sharedContext.energyUsageSettings.fullTranslucency)
                    self.dustNode = dustNode
                    self.scrollView.insertSubview(dustNode.view, aboveSubview: spoilerTextNode.textNode.view)
                }
                dustNode.frame = textFrame.insetBy(dx: -3.0, dy: -3.0).offsetBy(dx: 0.0, dy: 0.0)
                dustNode.update(size: dustNode.frame.size, color: .white, textColor: .white, rects: textLayout.0.spoilers.map { $0.1.offsetBy(dx: 3.0, dy: 3.0).insetBy(dx: 1.0, dy: 1.0) }, wordRects: textLayout.0.spoilerWords.map { $0.1.offsetBy(dx: 3.0, dy: 3.0).insetBy(dx: 1.0, dy: 1.0) })
            } else if let spoilerTextNode = self.spoilerTextNode {
                self.spoilerTextNode = nil
                spoilerTextNode.textNode.removeFromSupernode()
                
                if let dustNode = self.dustNode {
                    self.dustNode = nil
                    dustNode.removeFromSupernode()
                }
            }
            
            self.itemLayout = ItemLayout(
                containerSize: availableSize,
                visibleTextHeight: visibleTextHeight,
                verticalInset: verticalInset
            )
            
            self.ignoreScrolling = true
            
            if self.scrollView.contentSize != scrollContentSize {
                self.scrollView.contentSize = scrollContentSize
            }
            transition.setFrame(view: self.scrollView, frame: CGRect(origin: CGPoint(x: 0.0, y: 0.0), size: CGSize(width: availableSize.width, height: availableSize.height)))
            transition.setFrame(view: self.scrollViewContainer, frame: CGRect(origin: CGPoint(x: 0.0, y: 0.0), size: CGSize(width: availableSize.width, height: availableSize.height)))
            
            if self.shadowGradientLayer.colors == nil {
                var locations: [NSNumber] = []
                var colors: [CGColor] = []
                let numStops = 10
                let baseAlpha: CGFloat = 0.6
                for i in 0 ..< numStops {
                    let step = 1.0 - CGFloat(i) / CGFloat(numStops - 1)
                    locations.append((1.0 - step) as NSNumber)
                    let alphaStep: CGFloat = pow(step, 1.0)
                    colors.append(UIColor.black.withAlphaComponent(alphaStep * baseAlpha).cgColor)
                }
                
                self.shadowGradientLayer.startPoint = CGPoint(x: 0.0, y: 1.0)
                self.shadowGradientLayer.endPoint = CGPoint(x: 0.0, y: 0.0)
                
                self.shadowGradientLayer.locations = locations
                self.shadowGradientLayer.colors = colors
                self.shadowGradientLayer.type = .axial
                
                self.shadowPlainLayer.backgroundColor = UIColor(white: 0.0, alpha: baseAlpha).cgColor
            }
            
            self.ignoreScrolling = false
            self.updateScrolling(transition: transition)
            
            let gradientEdgeHeight: CGFloat = 18.0
            
            transition.setFrame(view: self.scrollFullMaskView, frame: CGRect(origin: CGPoint(), size: CGSize(width: availableSize.width, height: availableSize.height)))
            transition.setFrame(view: self.scrollCenterMaskView, frame: CGRect(origin: CGPoint(), size: CGSize(width: availableSize.width, height: availableSize.height - gradientEdgeHeight)))
            transition.setFrame(view: self.scrollBottomMaskView, frame: CGRect(origin: CGPoint(x: 0.0, y: availableSize.height - gradientEdgeHeight), size: CGSize(width: availableSize.width, height: gradientEdgeHeight)))
            
            self.ignoreExternalState = false
            
            return availableSize
        }
    }

    func makeView() -> View {
        return View(frame: CGRect())
    }
    
    func update(view: View, availableSize: CGSize, state: EmptyComponentState, environment: Environment<Empty>, transition: Transition) -> CGSize {
        return view.update(component: self, availableSize: availableSize, state: state, environment: environment, transition: transition)
    }
}<|MERGE_RESOLUTION|>--- conflicted
+++ resolved
@@ -52,13 +52,9 @@
         context: AccountContext,
         text: String,
         entities: [MessageTextEntity],
-<<<<<<< HEAD
+        entityFiles: [EngineMedia.Id: TelegramMediaFile],
         action: @escaping (Action) -> Void,
         longTapAction: @escaping (Action) -> Void
-=======
-        entityFiles: [EngineMedia.Id: TelegramMediaFile],
-        action: @escaping (Action) -> Void
->>>>>>> 6afe111f
     ) {
         self.externalState = externalState
         self.context = context
