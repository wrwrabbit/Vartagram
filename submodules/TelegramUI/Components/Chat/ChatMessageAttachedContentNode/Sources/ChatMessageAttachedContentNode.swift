import PtgForeignAgentNoticeRemoval

import Foundation
import UIKit
import Postbox
import Display
import AsyncDisplayKit
import SwiftSignalKit
import TelegramCore
import TelegramPresentationData
import TelegramUIPreferences
import TextFormat
import AccountContext
import UrlEscaping
import PhotoResources
import WebsiteType
import ChatMessageInteractiveMediaBadge
import GalleryData
import TextNodeWithEntities
import AnimationCache
import MultiAnimationRenderer
import ChatControllerInteraction
import ShimmerEffect
import ChatMessageDateAndStatusNode
import ChatHistoryEntry
import ChatMessageItemCommon
import ChatMessageBubbleContentNode
import ChatMessageInteractiveInstantVideoNode
import ChatMessageInteractiveFileNode
import ChatMessageInteractiveMediaNode
import WallpaperPreviewMedia
import ChatMessageAttachedContentButtonNode
import MessageInlineBlockBackgroundView
import ComponentFlow
import PlainButtonComponent

public enum ChatMessageAttachedContentActionIcon {
    case instant
    case link
}

public struct ChatMessageAttachedContentNodeMediaFlags: OptionSet {
    public var rawValue: Int32
    
    public init(rawValue: Int32) {
        self.rawValue = rawValue
    }
    
    public init() {
        self.rawValue = 0
    }
    
    public static let preferMediaInline = ChatMessageAttachedContentNodeMediaFlags(rawValue: 1 << 0)
    public static let preferMediaBeforeText = ChatMessageAttachedContentNodeMediaFlags(rawValue: 1 << 1)
    public static let preferMediaAspectFilled = ChatMessageAttachedContentNodeMediaFlags(rawValue: 1 << 2)
    public static let titleBeforeMedia = ChatMessageAttachedContentNodeMediaFlags(rawValue: 1 << 3)
}

public final class ChatMessageAttachedContentNode: ASDisplayNode {
    private var backgroundView: MessageInlineBlockBackgroundView?
    
    private let transformContainer: ASDisplayNode
    private var title: TextNodeWithEntities?
    private var subtitle: TextNodeWithEntities?
    private var text: TextNodeWithEntities?
    private var inlineMedia: TransformImageNode?
    private var contentMedia: ChatMessageInteractiveMediaNode?
    private var contentInstantVideo: ChatMessageInteractiveInstantVideoNode?
    private var contentFile: ChatMessageInteractiveFileNode?
    private var actionButton: ChatMessageAttachedContentButtonNode?
    private var actionButtonSeparator: SimpleLayer?
    public var statusNode: ChatMessageDateAndStatusNode?
    
    private var closeButton: ComponentView<Empty>?
    private var closeButtonImage: UIImage?
    
    private var inlineMediaValue: Media?
    
    //private var additionalImageBadgeNode: ChatMessageInteractiveMediaBadge?
    private var linkHighlightingNode: LinkHighlightingNode?
    
    private var context: AccountContext?
    private var message: Message?
    private var media: Media?
    private var theme: ChatPresentationThemeData?
    
    private var isHighlighted: Bool = false
    private var highlightTimer: Foundation.Timer?
    
    public var openMedia: ((InteractiveMediaNodeActivateContent) -> Void)?
    public var activateAction: (() -> Void)?
    public var requestUpdateLayout: (() -> Void)?
    
    private var currentProgressDisposable: Disposable?
    
    public var defaultContentAction: () -> ChatMessageBubbleContentTapAction = { return ChatMessageBubbleContentTapAction(content: .none) }
    
    private var tapRecognizer: UITapGestureRecognizer?
    
    public var visibility: ListViewItemNodeVisibility = .none {
        didSet {
            if oldValue != self.visibility {
                self.contentMedia?.visibility = self.visibility != .none
                self.contentInstantVideo?.visibility = self.visibility != .none
                
                switch self.visibility {
                case .none:
                    self.text?.visibilityRect = nil
                case let .visible(_, subRect):
                    var subRect = subRect
                    subRect.origin.x = 0.0
                    subRect.size.width = 10000.0
                    self.text?.visibilityRect = subRect
                }
            }
        }
    }
    
    override public init() {
        self.transformContainer = ASDisplayNode()
        
        super.init()
        
        self.addSubnode(self.transformContainer)
    }
    
    deinit {
        self.highlightTimer?.invalidate()
        self.currentProgressDisposable?.dispose()
    }
    
    @objc private func pressed() {
        self.activateAction?()
    }
    
    public typealias AsyncLayout = (_ presentationData: ChatPresentationData, _ automaticDownloadSettings: MediaAutoDownloadSettings, _ associatedData: ChatMessageItemAssociatedData, _ attributes: ChatMessageEntryAttributes, _ context: AccountContext, _ controllerInteraction: ChatControllerInteraction, _ message: Message, _ messageRead: Bool, _ chatLocation: ChatLocation, _ title: String?, _ subtitle: NSAttributedString?, _ text: String?, _ entities: [MessageTextEntity]?, _ media: (Media, ChatMessageAttachedContentNodeMediaFlags)?, _ mediaBadge: String?, _ actionIcon: ChatMessageAttachedContentActionIcon?, _ actionTitle: String?, _ displayLine: Bool, _ layoutConstants: ChatMessageItemLayoutConstants, _ preparePosition: ChatMessageBubblePreparePosition, _ constrainedSize: CGSize, _ animationCache: AnimationCache, _ animationRenderer: MultiAnimationRenderer) -> (CGFloat, (CGSize, ChatMessageBubbleContentPosition) -> (CGFloat, (CGFloat) -> (CGSize, (ListViewItemUpdateAnimation, Bool, ListViewItemApply?) -> Void)))
    
    public func makeProgress() -> Promise<Bool> {
        let progress = Promise<Bool>()
        self.currentProgressDisposable?.dispose()
        self.currentProgressDisposable = (progress.get()
        |> distinctUntilChanged
        |> deliverOnMainQueue).start(next: { [weak self] hasProgress in
            guard let self else {
                return
            }
            self.backgroundView?.displayProgress = hasProgress
        })
        return progress
    }
    
    public func asyncLayout() -> AsyncLayout {
        let makeTitleLayout = TextNodeWithEntities.asyncLayout(self.title)
        let makeSubtitleLayout = TextNodeWithEntities.asyncLayout(self.subtitle)
        let makeTextLayout = TextNodeWithEntities.asyncLayout(self.text)
        let makeContentMedia = ChatMessageInteractiveMediaNode.asyncLayout(self.contentMedia)
        let makeContentFile = ChatMessageInteractiveFileNode.asyncLayout(self.contentFile)
        let makeActionButtonLayout = ChatMessageAttachedContentButtonNode.asyncLayout(self.actionButton)
        let makeStatusLayout = ChatMessageDateAndStatusNode.asyncLayout(self.statusNode)
        
        return { [weak self] presentationData, automaticDownloadSettings, associatedData, attributes, context, controllerInteraction, message, messageRead, chatLocation, title, subtitle, text, entities, mediaAndFlags, mediaBadge, actionIcon, actionTitle, displayLine, layoutConstants, preparePosition, constrainedSize, animationCache, animationRenderer in
            let isPreview = presentationData.isPreview
            let fontSize: CGFloat
            if message.adAttribute != nil {
                fontSize = floor(presentationData.fontSize.baseDisplaySize * 15.0 / 17.0)
            } else {
                fontSize = floor(presentationData.fontSize.baseDisplaySize * 14.0 / 17.0)
            }
            
            let titleFont = Font.semibold(fontSize)
            let textFont = Font.regular(fontSize)
            let textBoldFont = Font.semibold(fontSize)
            let textItalicFont = Font.italic(fontSize)
            let textBoldItalicFont = Font.semiboldItalic(fontSize)
            let textFixedFont = Font.regular(fontSize)
            let textBlockQuoteFont = Font.regular(fontSize)
            
            var incoming = message.effectivelyIncoming(context.account.peerId)
            if let subject = associatedData.subject, case let .messageOptions(_, _, info) = subject, case .forward = info {
                incoming = false
            }
            
            var isReplyThread = false
            if case .replyThread = chatLocation {
                isReplyThread = true
            }
            
            let messageTheme = incoming ? presentationData.theme.theme.chat.message.incoming : presentationData.theme.theme.chat.message.outgoing
            let author = message.author
            let nameColors = author?.nameColor.flatMap { context.peerNameColors.get($0, dark: presentationData.theme.theme.overallDarkAppearance) }
            
            let mainColor: UIColor
            var secondaryColor: UIColor?
            var tertiaryColor: UIColor?
            if !incoming {
                mainColor = messageTheme.accentTextColor
                if let _ = nameColors?.secondary {
                    secondaryColor = .clear
                }
                if let _ = nameColors?.tertiary {
                    tertiaryColor = .clear
                }
            } else {
                var authorNameColor: UIColor?
                authorNameColor = nameColors?.main
                secondaryColor = nameColors?.secondary
                tertiaryColor = nameColors?.tertiary
                
                if let authorNameColor {
                    mainColor = authorNameColor
                } else {
                    mainColor = messageTheme.accentTextColor
                }
            }
            
            let textTopSpacing: CGFloat
            let textBottomSpacing: CGFloat
            
            if displayLine {
                textTopSpacing = 3.0
                textBottomSpacing = 3.0
            } else {
                textTopSpacing = -2.0
                textBottomSpacing = 0.0
            }
            
            let textLineSpacing: CGFloat = 0.09
            let titleTextSpacing: CGFloat = 0.0
            let textContentMediaSpacing: CGFloat = 6.0
            let contentMediaTopSpacing: CGFloat = 6.0
            let contentMediaBottomSpacing: CGFloat = 6.0
            let contentMediaButtonSpacing: CGFloat = 7.0
            let textButtonSpacing: CGFloat = 7.0
            let buttonBottomSpacing: CGFloat = 0.0
            let statusBackgroundSpacing: CGFloat = 9.0
            let inlineMediaEdgeInset: CGFloat = 6.0
            
            var insets = UIEdgeInsets()
            insets.left = layoutConstants.text.bubbleInsets.left
            insets.right = layoutConstants.text.bubbleInsets.right
            
            if case let .linear(top, _) = preparePosition {
                switch top {
                case .None:
                    break
                default:
                    break
                }
            }
            
            if displayLine {
                insets.left += 9.0
                insets.right += 6.0
            }
            
            var contentMediaValue: Media?
            var contentFileValue: TelegramMediaFile?
            
            var contentMediaAutomaticPlayback: Bool = false
            var contentMediaAutomaticDownload: InteractiveMediaNodeAutodownloadMode = .none
            
            var mediaAndFlags = mediaAndFlags
            if let mediaAndFlagsValue = mediaAndFlags {
                if mediaAndFlagsValue.0 is TelegramMediaStory || mediaAndFlagsValue.0 is WallpaperPreviewMedia {
                    var flags = mediaAndFlagsValue.1
                    flags.remove(.preferMediaInline)
                    mediaAndFlags = (mediaAndFlagsValue.0, flags)
                }
            }
            
            var contentMediaAspectFilled = false
            if let (_, flags) = mediaAndFlags {
                contentMediaAspectFilled = flags.contains(.preferMediaAspectFilled)
            }
            var contentMediaInline = false
            
            if let (media, flags) = mediaAndFlags {
                contentMediaInline = flags.contains(.preferMediaInline)
                
                if let file = media as? TelegramMediaFile {
                    if file.mimeType == "application/x-tgtheme-ios", let size = file.size, size < 16 * 1024 {
                        contentMediaValue = file
                    } else if file.isInstantVideo {
                        contentMediaValue = file
                    } else if file.isVideo {
                        contentMediaValue = file
                    } else if file.isSticker || file.isAnimatedSticker {
                        contentMediaValue = file
                    } else {
                        contentFileValue = file
                    }
                    
                    if shouldDownloadMediaAutomatically(settings: automaticDownloadSettings, peerType: associatedData.automaticDownloadPeerType, networkType: associatedData.automaticDownloadNetworkType, authorPeerId: message.author?.id, contactsPeerIds: associatedData.contactsPeerIds, media: file) {
                        contentMediaAutomaticDownload = .full
                    } else if shouldPredownloadMedia(settings: automaticDownloadSettings, peerType: associatedData.automaticDownloadPeerType, networkType: associatedData.automaticDownloadNetworkType, media: file) {
                        contentMediaAutomaticDownload = .prefetch
                    }
                    
                    if file.isAnimated {
                        contentMediaAutomaticPlayback = context.sharedContext.energyUsageSettings.autoplayGif
                    } else if file.isVideo && context.sharedContext.energyUsageSettings.autoplayVideo {
                        var willDownloadOrLocal = false
                        if case .full = contentMediaAutomaticDownload {
                            willDownloadOrLocal = true
                        } else {
                            willDownloadOrLocal = context.account.postbox.mediaBox.completedResourcePath(file.resource) != nil
                        }
                        if willDownloadOrLocal {
                            contentMediaAutomaticPlayback = true
                            contentMediaAspectFilled = true
                        }
                    }
                } else if let _ = media as? TelegramMediaImage {
                    contentMediaValue = media
                } else if let _ = media as? TelegramMediaWebFile {
                    contentMediaValue = media
                } else if let _ = media as? WallpaperPreviewMedia {
                    contentMediaValue = media
                } else if let _ = media as? TelegramMediaStory {
                    contentMediaValue = media
                }
            }
            
            var maxWidth: CGFloat = .greatestFiniteMagnitude
            
            let contentMediaContinueLayout: ((CGSize, Bool, Bool, ImageCorners) -> (CGFloat, (CGFloat) -> (CGSize, (ListViewItemUpdateAnimation, Bool) -> ChatMessageInteractiveMediaNode)))?
            let inlineMediaAndSize: (Media, CGSize)?
            
            if let contentMediaValue {
                if contentMediaInline {
                    contentMediaContinueLayout = nil
                    
                    if let image = contentMediaValue as? TelegramMediaImage {
                        inlineMediaAndSize = (image, CGSize(width: 54.0, height: 54.0))
                    } else if let file = contentMediaValue as? TelegramMediaFile, !file.previewRepresentations.isEmpty {
                        inlineMediaAndSize = (file, CGSize(width: 54.0, height: 54.0))
                    } else {
                        inlineMediaAndSize = nil
                    }
                } else {
                    let contentMode: InteractiveMediaNodeContentMode = contentMediaAspectFilled ? .aspectFill : .aspectFit
                    
                    let (_, initialImageWidth, refineLayout) = makeContentMedia(
                        context,
                        presentationData,
                        presentationData.dateTimeFormat,
                        message, associatedData,
                        attributes,
                        contentMediaValue,
                        nil,
                        .full,
                        associatedData.automaticDownloadPeerType,
                        associatedData.automaticDownloadPeerId,
                        .constrained(CGSize(width: constrainedSize.width - insets.left - insets.right, height: constrainedSize.height)),
                        layoutConstants,
                        contentMode,
                        controllerInteraction.presentationContext
                    )
                    contentMediaContinueLayout = refineLayout
                    maxWidth = initialImageWidth + insets.left + insets.right
                    
                    inlineMediaAndSize = nil
                }
            } else {
                contentMediaContinueLayout = nil
                inlineMediaAndSize = nil
            }
            
            let contentFileContinueLayout: ChatMessageInteractiveFileNode.ContinueLayout?
            if let contentFileValue {
                let automaticDownload = shouldDownloadMediaAutomatically(settings: automaticDownloadSettings, peerType: associatedData.automaticDownloadPeerType, networkType: associatedData.automaticDownloadNetworkType, authorPeerId: message.author?.id, contactsPeerIds: associatedData.contactsPeerIds, media: contentFileValue)
                
                let (_, refineLayout) = makeContentFile(ChatMessageInteractiveFileNode.Arguments(
                    context: context,
                    presentationData: presentationData,
                    customTintColor: incoming ? mainColor : nil,
                    message: message,
                    topMessage: message,
                    associatedData: associatedData,
                    chatLocation: chatLocation,
                    attributes: attributes,
                    isPinned: message.tags.contains(.pinned) && !associatedData.isInPinnedListMode && !isReplyThread,
                    forcedIsEdited: false,
                    file: contentFileValue,
                    automaticDownload: automaticDownload,
                    incoming: incoming,
                    isRecentActions: false,
                    forcedResourceStatus: associatedData.forcedResourceStatus,
                    dateAndStatusType: nil,
                    displayReactions: false,
                    messageSelection: nil,
                    isAttachedContentBlock: true,
                    layoutConstants: layoutConstants,
                    constrainedSize: CGSize(width: constrainedSize.width - insets.left - insets.right, height: constrainedSize.height),
                    controllerInteraction: controllerInteraction
                ))
                contentFileContinueLayout = refineLayout
            } else {
                contentFileContinueLayout = nil
            }
            
            return (maxWidth, { constrainedSize, position in
                enum ContentLayoutOrderItem {
                    case title
                    case subtitle
                    case text
                    case media
                    case file
                    case actionButton
                }
                var contentLayoutOrder: [ContentLayoutOrderItem] = []
                
                if let title = title, !title.isEmpty {
                    contentLayoutOrder.append(.title)
                }
                if let subtitle = subtitle, !subtitle.string.isEmpty {
                    contentLayoutOrder.append(.subtitle)
                }
                if let text = text, !text.isEmpty {
                    contentLayoutOrder.append(.text)
                }
                if contentMediaContinueLayout != nil {
                    if let (_, flags) = mediaAndFlags {
                        if flags.contains(.titleBeforeMedia) {
                            if let index = contentLayoutOrder.firstIndex(of: .title) {
                                contentLayoutOrder.insert(.media, at: index + 1)
                            } else {
                                contentLayoutOrder.insert(.media, at: 0)
                            }
                        } else if flags.contains(.preferMediaBeforeText) {
                            contentLayoutOrder.insert(.media, at: 0)
                        } else {
                            contentLayoutOrder.append(.media)
                        }
                    } else {
                        contentLayoutOrder.append(.media)
                    }
                }
                if contentFileContinueLayout != nil {
                    contentLayoutOrder.append(.file)
                }
                if !isPreview, actionTitle != nil {
                    contentLayoutOrder.append(.actionButton)
                }
                
                var actualWidth: CGFloat = 0.0
                
                let maxContentsWidth: CGFloat = constrainedSize.width - insets.left - insets.right
                
                var titleLayoutAndApply: (TextNodeLayout, (TextNodeWithEntities.Arguments?) -> TextNodeWithEntities)?
                var subtitleLayoutAndApply: (TextNodeLayout, (TextNodeWithEntities.Arguments?) -> TextNodeWithEntities)?
                var textLayoutAndApply: (TextNodeLayout, (TextNodeWithEntities.Arguments?) -> TextNodeWithEntities)?
                
                var remainingCutoutHeight: CGFloat = 0.0
                var cutoutWidth: CGFloat = 0.0
                if let (_, inlineMediaSize) = inlineMediaAndSize {
                    remainingCutoutHeight = inlineMediaSize.height
                    cutoutWidth = inlineMediaSize.width + inlineMediaEdgeInset
                }
                for item in contentLayoutOrder {
                    switch item {
                    case .title:
                        if let title = title, !title.isEmpty {
                            var cutout: TextNodeCutout?
                            if remainingCutoutHeight > 0.0 {
                                cutout = TextNodeCutout(topRight: CGSize(width: cutoutWidth, height: remainingCutoutHeight))
                            }
                            
                            let titleString = NSAttributedString(string: title, font: titleFont, textColor: mainColor)
                            let titleLayoutAndApplyValue = makeTitleLayout(TextNodeLayoutArguments(attributedString: titleString, backgroundColor: nil, maximumNumberOfLines: 2, truncationType: .end, constrainedSize: CGSize(width: maxContentsWidth, height: 10000.0), alignment: .natural, lineSpacing: textLineSpacing, cutout: cutout, insets: UIEdgeInsets()))
                            titleLayoutAndApply = titleLayoutAndApplyValue
                            
                            remainingCutoutHeight -= titleLayoutAndApplyValue.0.size.height
                        }
                    case .subtitle:
                        if let subtitle = subtitle, !subtitle.string.isEmpty {
                            var cutout: TextNodeCutout?
                            if remainingCutoutHeight > 0.0 {
                                cutout = TextNodeCutout(topRight: CGSize(width: cutoutWidth, height: remainingCutoutHeight))
                            }
                            
                            let subtitleString = NSMutableAttributedString(attributedString: subtitle)
                            subtitleString.addAttribute(.foregroundColor, value: messageTheme.primaryTextColor, range: NSMakeRange(0, subtitle.length))
                            subtitleString.addAttribute(.font, value: titleFont, range: NSMakeRange(0, subtitle.length))
                            
                            let subtitleLayoutAndApplyValue = makeSubtitleLayout(TextNodeLayoutArguments(attributedString: subtitleString, backgroundColor: nil, maximumNumberOfLines: 5, truncationType: .end, constrainedSize: CGSize(width: maxContentsWidth, height: 10000.0), alignment: .natural, lineSpacing: textLineSpacing, cutout: cutout, insets: UIEdgeInsets()))
                            subtitleLayoutAndApply = subtitleLayoutAndApplyValue
                            
                            remainingCutoutHeight -= subtitleLayoutAndApplyValue.0.size.height
                        }
                    case .text:
                        if let text = text, !text.isEmpty {
                            let (text_, entities_) = context.shouldSuppressForeignAgentNotice(in: message) ? removeForeignAgentNotice(text: text, entities: entities ?? [], mayRemoveWholeText: true) : (text, entities ?? [])
                            if !text_.isEmpty {
                                var cutout: TextNodeCutout?
                                if remainingCutoutHeight > 0.0 {
                                    cutout = TextNodeCutout(topRight: CGSize(width: cutoutWidth, height: remainingCutoutHeight))
                                }
                                
                                let textString = stringWithAppliedEntities(text_, entities: entities_, baseColor: messageTheme.primaryTextColor, linkColor: incoming ? mainColor : messageTheme.linkTextColor, baseFont: textFont, linkFont: textFont, boldFont: textBoldFont, italicFont: textItalicFont, boldItalicFont: textBoldItalicFont, fixedFont: textFixedFont, blockQuoteFont: textBlockQuoteFont, message: nil, adjustQuoteFontSize: true)
                                let textLayoutAndApplyValue = makeTextLayout(TextNodeLayoutArguments(attributedString: textString, backgroundColor: nil, maximumNumberOfLines: 12, truncationType: .end, constrainedSize: CGSize(width: maxContentsWidth, height: 10000.0), alignment: .natural, lineSpacing: textLineSpacing, cutout: cutout, insets: UIEdgeInsets()))
                                textLayoutAndApply = textLayoutAndApplyValue
                                
                                remainingCutoutHeight -= textLayoutAndApplyValue.0.size.height
                            }
<<<<<<< HEAD
=======
                            var maximumNumberOfLines: Int = 12
                            if isPreview {
                                maximumNumberOfLines = mediaAndFlags != nil ? 4 : 6
                            }
                            let textString = stringWithAppliedEntities(text, entities: entities ?? [], baseColor: messageTheme.primaryTextColor, linkColor: incoming ? mainColor : messageTheme.linkTextColor, baseFont: textFont, linkFont: textFont, boldFont: textBoldFont, italicFont: textItalicFont, boldItalicFont: textBoldItalicFont, fixedFont: textFixedFont, blockQuoteFont: textBlockQuoteFont, message: nil, adjustQuoteFontSize: true)
                            let textLayoutAndApplyValue = makeTextLayout(TextNodeLayoutArguments(attributedString: textString, backgroundColor: nil, maximumNumberOfLines: maximumNumberOfLines, truncationType: .end, constrainedSize: CGSize(width: maxContentsWidth, height: 10000.0), alignment: .natural, lineSpacing: textLineSpacing, cutout: cutout, insets: UIEdgeInsets()))
                            textLayoutAndApply = textLayoutAndApplyValue
                            
                            remainingCutoutHeight -= textLayoutAndApplyValue.0.size.height
>>>>>>> 6795603c
                        }
                    case .media, .file, .actionButton:
                        break
                    }
                }
                
                if let (titleLayout, _) = titleLayoutAndApply {
                    actualWidth = max(actualWidth, titleLayout.size.width)
                }
                if let (subtitleLayout, _) = subtitleLayoutAndApply {
                    actualWidth = max(actualWidth, subtitleLayout.size.width)
                }
                if let (textLayout, _) = textLayoutAndApply {
                    actualWidth = max(actualWidth, textLayout.size.width)
                }
                
                let actionButtonMinWidthAndFinalizeLayout: (CGFloat, ((CGFloat, CGFloat) -> (CGSize, (ListViewItemUpdateAnimation) -> ChatMessageAttachedContentButtonNode)))?
                if !isPreview, let actionTitle {
                    var buttonIconImage: UIImage?
                    var cornerIcon = false
                    
                    if incoming {
                        if let actionIcon {
                            switch actionIcon {
                            case .instant:
                                buttonIconImage = PresentationResourcesChat.chatMessageAttachedContentButtonIconInstantIncoming(presentationData.theme.theme)!
                            case .link:
                                buttonIconImage = PresentationResourcesChat.chatMessageAttachedContentButtonIconLinkIncoming(presentationData.theme.theme)!
                                cornerIcon = true
                            }
                        }
                    } else {
                        if let actionIcon {
                            switch actionIcon {
                            case .instant:
                                buttonIconImage = PresentationResourcesChat.chatMessageAttachedContentButtonIconInstantOutgoing(presentationData.theme.theme)!
                            case .link:
                                buttonIconImage = PresentationResourcesChat.chatMessageAttachedContentButtonIconLinkOutgoing(presentationData.theme.theme)!
                                cornerIcon = true
                            }
                        }
                    }
                                                
                    let (buttonWidth, continueLayout) = makeActionButtonLayout(
                        maxContentsWidth,
                        buttonIconImage,
                        cornerIcon,
                        actionTitle,
                        mainColor,
                        false,
                        false
                    )
                    actionButtonMinWidthAndFinalizeLayout = (buttonWidth, continueLayout)
                    actualWidth = max(actualWidth, buttonWidth)
                } else {
                    actionButtonMinWidthAndFinalizeLayout = nil
                }
                
                let contentMediaFinalizeLayout: ((CGFloat) -> (CGSize, (ListViewItemUpdateAnimation, Bool) -> ChatMessageInteractiveMediaNode))?
                if let contentMediaContinueLayout {
                    let (refinedWidth, finalizeImageLayout) = contentMediaContinueLayout(CGSize(width: constrainedSize.width, height: constrainedSize.height), contentMediaAutomaticPlayback, true, ImageCorners(radius: 4.0))
                    actualWidth = max(actualWidth, refinedWidth)
                    contentMediaFinalizeLayout = finalizeImageLayout
                } else {
                    contentMediaFinalizeLayout = nil
                }
                
                let contentFileFinalizeLayout: ChatMessageInteractiveFileNode.FinalizeLayout?
                if let contentFileContinueLayout {
                    let (refinedWidth, finalizeFileLayout) = contentFileContinueLayout(CGSize(width: constrainedSize.width, height: constrainedSize.height))
                    actualWidth = max(actualWidth, refinedWidth)
                    contentFileFinalizeLayout = finalizeFileLayout
                } else {
                    contentFileFinalizeLayout = nil
                }
                
                let hideReactions = message.isPeerBroadcastChannel && context.sharedContext.currentPtgSettings.with { $0.hideReactionsInChannels }
                
                var edited = false
                if attributes.updatingMedia != nil {
                    edited = true
                }
                var viewCount: Int?
                var dateReplies = 0
<<<<<<< HEAD
                var dateReactionsAndPeers = !hideReactions ? mergedMessageReactionsAndPeers(accountPeer: associatedData.accountPeer, message: message) : (reactions: [], peers: [])
                if message.isRestricted(platform: "ios", contentSettings: context.currentContentSettings.with { $0 }) {
=======
                var dateReactionsAndPeers = mergedMessageReactionsAndPeers(accountPeer: associatedData.accountPeer, message: message)
                if message.isRestricted(platform: "ios", contentSettings: context.currentContentSettings.with { $0 }) || presentationData.isPreview {
>>>>>>> 6795603c
                    dateReactionsAndPeers = ([], [])
                }
                for attribute in message.attributes {
                    if let attribute = attribute as? EditedMessageAttribute {
                        edited = !attribute.isHidden
                    } else if let attribute = attribute as? ViewCountMessageAttribute {
                        viewCount = attribute.count
                    } else if let attribute = attribute as? ReplyThreadMessageAttribute, case .peer = chatLocation {
                        if let channel = message.peers[message.id.peerId] as? TelegramChannel, case .group = channel.info {
                            dateReplies = Int(attribute.count)
                        }
                    }
                }
                
                let dateFormat: MessageTimestampStatusFormat
                if presentationData.isPreview {
                    dateFormat = .full
                } else {
                    dateFormat = .regular
                }
                let dateText = stringForMessageTimestampStatus(accountPeerId: context.account.peerId, message: message, dateTimeFormat: presentationData.dateTimeFormat, nameDisplayOrder: presentationData.nameDisplayOrder, strings: presentationData.strings, format: dateFormat, associatedData: associatedData)
                
                let statusType: ChatMessageDateAndStatusType
                if incoming {
                    statusType = .BubbleIncoming
                } else {
                    if message.flags.contains(.Failed) {
                        statusType = .BubbleOutgoing(.Failed)
                    } else if (message.flags.isSending && !message.isSentOrAcknowledged) || attributes.updatingMedia != nil {
                        statusType = .BubbleOutgoing(.Sending)
                    } else {
                        statusType = .BubbleOutgoing(.Sent(read: messageRead))
                    }
                }
                
                let maxStatusContentWidth: CGFloat = constrainedSize.width - layoutConstants.text.bubbleInsets.left - layoutConstants.text.bubbleInsets.right
                
                var trailingContentWidth: CGFloat?
                if !displayLine, let (actionButtonMinWidth, _) = actionButtonMinWidthAndFinalizeLayout {
                    trailingContentWidth = actionButtonMinWidth
                }
                
                var statusLayoutAndContinue: (CGFloat, (CGFloat) -> (CGSize, (ListViewItemUpdateAnimation) -> ChatMessageDateAndStatusNode))?
                if case let .linear(_, bottom) = position {
                    switch bottom {
                    case .None, .Neighbour(_, .footer, _):
                        if message.adAttribute == nil {
                            let statusLayoutAndContinueValue = makeStatusLayout(ChatMessageDateAndStatusNode.Arguments(
                                context: context,
                                presentationData: presentationData,
                                edited: edited && !isPreview,
                                impressionCount: !isPreview ? viewCount : nil,
                                dateText: dateText,
                                type: statusType,
                                layoutInput: .trailingContent(
                                    contentWidth: trailingContentWidth,
                                    reactionSettings: ChatMessageDateAndStatusNode.TrailingReactionSettings(displayInline: shouldDisplayInlineDateReactions(message: message, isPremium: associatedData.isPremium, forceInline: associatedData.forceInlineReactions), preferAdditionalInset: false)
                                ),
                                constrainedSize: CGSize(width: maxStatusContentWidth, height: CGFloat.greatestFiniteMagnitude),
                                availableReactions: associatedData.availableReactions,
                                reactions: dateReactionsAndPeers.reactions,
                                reactionPeers: dateReactionsAndPeers.peers,
                                displayAllReactionPeers: message.id.peerId.namespace == Namespaces.Peer.CloudUser,
                                replyCount: dateReplies,
                                isPinned: message.tags.contains(.pinned) && !associatedData.isInPinnedListMode && !isReplyThread,
                                hasAutoremove: message.isSelfExpiring,
                                canViewReactionList: canViewMessageReactionList(message: message),
                                animationCache: controllerInteraction.presentationContext.animationCache,
                                animationRenderer: controllerInteraction.presentationContext.animationRenderer
                            ))
                            statusLayoutAndContinue = statusLayoutAndContinueValue
                            actualWidth = max(actualWidth, statusLayoutAndContinueValue.0)
                        }
                    default:
                        break
                    }
                }
                
                actualWidth += insets.left + insets.right
                
                return (actualWidth, { resultingWidth in
                    let statusSizeAndApply = statusLayoutAndContinue?.1(resultingWidth - layoutConstants.text.bubbleInsets.left - layoutConstants.text.bubbleInsets.right - 6.0)
                    
                    let contentMediaSizeAndApply: (CGSize, (ListViewItemUpdateAnimation, Bool) -> ChatMessageInteractiveMediaNode)?
                    if let contentMediaFinalizeLayout {
                        let (size, apply) = contentMediaFinalizeLayout(resultingWidth - insets.left - insets.right)
                        contentMediaSizeAndApply = (size, apply)
                    } else {
                        contentMediaSizeAndApply = nil
                    }
                    
                    let contentFileSizeAndApply: (CGSize, ChatMessageInteractiveFileNode.Apply)?
                    if let contentFileFinalizeLayout {
                        let (size, apply) = contentFileFinalizeLayout(resultingWidth - insets.left - insets.right)
                        contentFileSizeAndApply = (size, apply)
                    } else {
                        contentFileSizeAndApply = nil
                    }
                    
                    let actionButtonSizeAndApply: ((CGSize, (ListViewItemUpdateAnimation) -> ChatMessageAttachedContentButtonNode))?
                    if let (_, actionButtonFinalizeLayout) = actionButtonMinWidthAndFinalizeLayout {
                        let (size, apply) = actionButtonFinalizeLayout(resultingWidth - insets.left - insets.right, 36.0)
                        actionButtonSizeAndApply = (size, apply)
                    } else {
                        actionButtonSizeAndApply = nil
                    }
                    
                    var actualSize = CGSize()
                    
                    var backgroundInsets = UIEdgeInsets()
                    backgroundInsets.left += layoutConstants.text.bubbleInsets.left
                    backgroundInsets.right += layoutConstants.text.bubbleInsets.right
                    
                    if case let .linear(top, _) = position {
                        switch top {
                        case .None:
                            actualSize.height += 11.0
                            backgroundInsets.top = actualSize.height
                        default:
                            break
                        }
                    }
                    
                    actualSize.width = resultingWidth
                    
                    struct ContentDisplayOrderItem {
                        let item: ContentLayoutOrderItem
                        let offsetY: CGFloat
                    }
                    var contentDisplayOrder: [ContentDisplayOrderItem] = []
                    
                    for i in 0 ..< contentLayoutOrder.count {
                        let item = contentLayoutOrder[i]
                        switch item {
                        case .title:
                            if let (titleLayout, _) = titleLayoutAndApply {
                                if i == 0 {
                                    actualSize.height += textTopSpacing
                                } else if contentLayoutOrder[i - 1] == .media || contentLayoutOrder[i - 1] == .file {
                                    actualSize.height += textContentMediaSpacing
                                }
                                
                                contentDisplayOrder.append(ContentDisplayOrderItem(
                                    item: item,
                                    offsetY: actualSize.height
                                ))
                                
                                actualSize.height += titleLayout.size.height - titleLayout.insets.top - titleLayout.insets.bottom
                            }
                        case .subtitle:
                            if let (subtitleLayout, _) = subtitleLayoutAndApply {
                                if i == 0 {
                                    actualSize.height += textTopSpacing
                                } else if contentLayoutOrder[i - 1] == .title {
                                    actualSize.height += titleTextSpacing
                                } else if contentLayoutOrder[i - 1] == .media || contentLayoutOrder[i - 1] == .file {
                                    actualSize.height += textContentMediaSpacing
                                }
                                
                                contentDisplayOrder.append(ContentDisplayOrderItem(
                                    item: item,
                                    offsetY: actualSize.height
                                ))
                                
                                actualSize.height += subtitleLayout.size.height - subtitleLayout.insets.top - subtitleLayout.insets.bottom
                            }
                        case .text:
                            if let (textLayout, _) = textLayoutAndApply {
                                if i == 0 {
                                    actualSize.height += textTopSpacing
                                } else if contentLayoutOrder[i - 1] == .title || contentLayoutOrder[i - 1] == .subtitle {
                                    actualSize.height += titleTextSpacing
                                } else if contentLayoutOrder[i - 1] == .media || contentLayoutOrder[i - 1] == .file {
                                    actualSize.height += textContentMediaSpacing
                                }
                                
                                contentDisplayOrder.append(ContentDisplayOrderItem(
                                    item: item,
                                    offsetY: actualSize.height
                                ))
                                
                                actualSize.height += textLayout.size.height - textLayout.insets.top - textLayout.insets.bottom
                            }
                        case .media:
                            if let (contentMediaSize, _) = contentMediaSizeAndApply {
                                if i == 0 {
                                    actualSize.height += contentMediaTopSpacing
                                } else if contentLayoutOrder[i - 1] == .title || contentLayoutOrder[i - 1] == .subtitle || contentLayoutOrder[i - 1] == .text {
                                    actualSize.height += textContentMediaSpacing
                                }
                                
                                contentDisplayOrder.append(ContentDisplayOrderItem(
                                    item: item,
                                    offsetY: actualSize.height
                                ))
                                
                                actualSize.height += contentMediaSize.height
                            }
                        case .file:
                            if let (contentFileSize, _) = contentFileSizeAndApply {
                                if i == 0 {
                                    actualSize.height += contentMediaTopSpacing
                                } else if contentLayoutOrder[i - 1] == .title || contentLayoutOrder[i - 1] == .subtitle || contentLayoutOrder[i - 1] == .text {
                                    actualSize.height += textContentMediaSpacing
                                }
                                
                                contentDisplayOrder.append(ContentDisplayOrderItem(
                                    item: item,
                                    offsetY: actualSize.height
                                ))
                                
                                actualSize.height += contentFileSize.height
                            }
                        case .actionButton:
                            if let (actionButtonSize, _) = actionButtonSizeAndApply {
                                if i != 0 {
                                    switch contentLayoutOrder[i - 1] {
                                    case .title, .subtitle, .text:
                                        actualSize.height += textButtonSpacing
                                    case .media, .file:
                                        actualSize.height += contentMediaButtonSpacing
                                    default:
                                        break
                                    }
                                }
                                
                                if let (_, inlineMediaSize) = inlineMediaAndSize {
                                    if actualSize.height < insets.top + inlineMediaEdgeInset + inlineMediaSize.height + contentMediaButtonSpacing {
                                        actualSize.height = insets.top + inlineMediaEdgeInset + inlineMediaSize.height + contentMediaButtonSpacing
                                    }
                                }
                                
                                contentDisplayOrder.append(ContentDisplayOrderItem(
                                    item: item,
                                    offsetY: actualSize.height
                                ))
                                
                                actualSize.height += actionButtonSize.height
                            }
                        }
                    }
                    
                    if !contentLayoutOrder.isEmpty {
                        switch contentLayoutOrder[contentLayoutOrder.count - 1] {
                        case .title, .subtitle, .text:
                            actualSize.height += textBottomSpacing
                            
                            if let (_, inlineMediaSize) = inlineMediaAndSize {
                                if actualSize.height < backgroundInsets.top + inlineMediaEdgeInset + inlineMediaSize.height + inlineMediaEdgeInset {
                                    actualSize.height = backgroundInsets.top + inlineMediaEdgeInset + inlineMediaSize.height + inlineMediaEdgeInset
                                }
                            }
                        case .media, .file:
                            actualSize.height += contentMediaBottomSpacing
                        case .actionButton:
                            actualSize.height += buttonBottomSpacing
                        }
                    } else {
                        if let (_, inlineMediaSize) = inlineMediaAndSize {
                            if actualSize.height < backgroundInsets.top + inlineMediaEdgeInset + inlineMediaSize.height + inlineMediaEdgeInset {
                                actualSize.height = backgroundInsets.top + inlineMediaEdgeInset + inlineMediaSize.height + inlineMediaEdgeInset
                            }
                        }
                    }
                    
                    if case let .linear(_, bottom) = position {
                        switch bottom {
                        case .None, .Neighbour(_, .footer, _):
                            if let statusSizeAndApply {
                                let bottomStatusContentHeight = statusBackgroundSpacing + statusSizeAndApply.0.height
                                actualSize.height += bottomStatusContentHeight
                                backgroundInsets.bottom += bottomStatusContentHeight
                            } else {
                                actualSize.height += 11.0
                                backgroundInsets.bottom += 11.0
                            }
                        default:
                            break
                        }
                    }
                    
                    return (actualSize, { animation, synchronousLoads, applyInfo in
                        guard let self else {
                            return
                        }
                        
                        self.context = context
                        self.message = message
                        self.media = mediaAndFlags?.0
                        self.theme = presentationData.theme
                        
                        animation.animator.updateFrame(layer: self.transformContainer.layer, frame: CGRect(origin: CGPoint(), size: actualSize), completion: nil)
                        
                        let backgroundFrame = CGRect(origin: CGPoint(x: backgroundInsets.left, y: backgroundInsets.top), size: CGSize(width: actualSize.width - backgroundInsets.left - backgroundInsets.right, height: actualSize.height - backgroundInsets.top - backgroundInsets.bottom))
                        var patternTopRightPosition = CGPoint()
                        
                        if let (inlineMediaValue, inlineMediaSize) = inlineMediaAndSize {
                            var inlineMediaFrame = CGRect(origin: CGPoint(x: actualSize.width - insets.right - inlineMediaSize.width, y: backgroundInsets.top + inlineMediaEdgeInset), size: inlineMediaSize)
                            if contentLayoutOrder.isEmpty {
                                inlineMediaFrame.origin.x = insets.left
                            }
                            
                            patternTopRightPosition.x = insets.right + inlineMediaSize.width - 6.0
                            
                            let inlineMedia: TransformImageNode
                            var updateMedia = false
                            if let current = self.inlineMedia {
                                inlineMedia = current
                                
                                if let curentInlineMediaValue = self.inlineMediaValue {
                                    updateMedia = !curentInlineMediaValue.isSemanticallyEqual(to: inlineMediaValue)
                                } else {
                                    updateMedia = true
                                }
                                
                                animation.animator.updateFrame(layer: inlineMedia.layer, frame: inlineMediaFrame, completion: nil)
                            } else {
                                inlineMedia = TransformImageNode()
                                inlineMedia.contentAnimations = .subsequentUpdates
                                self.inlineMedia = inlineMedia
                                self.transformContainer.addSubnode(inlineMedia)
                                
                                inlineMedia.frame = inlineMediaFrame
                                
                                updateMedia = true
                                
                                inlineMedia.alpha = 0.0
                                animation.animator.updateAlpha(layer: inlineMedia.layer, alpha: 1.0, completion: nil)
                                animation.animator.animateScale(layer: inlineMedia.layer, from: 0.01, to: 1.0, completion: nil)
                            }
                            self.inlineMediaValue = inlineMediaValue
                            
                            var fittedImageSize = inlineMediaSize
                            if let image = inlineMediaValue as? TelegramMediaImage {
                                if let dimensions = image.representations.last?.dimensions.cgSize {
                                    fittedImageSize = dimensions.aspectFilled(inlineMediaSize)
                                }
                            } else if let file = inlineMediaValue as? TelegramMediaFile {
                                if let dimensions = file.dimensions?.cgSize {
                                    fittedImageSize = dimensions.aspectFilled(inlineMediaSize)
                                }
                            }
                            
                            if updateMedia {
                                let resolvedInlineMediaValue = inlineMediaValue
                                
                                if let image = resolvedInlineMediaValue as? TelegramMediaImage {
                                    let updateInlineImageSignal = chatWebpageSnippetPhoto(account: context.account, userLocation: .peer(message.id.peerId), photoReference: .message(message: MessageReference(message), media: image), placeholderColor: mainColor.withMultipliedAlpha(0.1))
                                    inlineMedia.setSignal(updateInlineImageSignal)
                                } else if let file = resolvedInlineMediaValue as? TelegramMediaFile, let representation = file.previewRepresentations.last {
                                    let updateInlineImageSignal = chatWebpageSnippetFile(account: context.account, userLocation: .peer(message.id.peerId), mediaReference: .message(message: MessageReference(message), media: file), representation: representation)
                                    inlineMedia.setSignal(updateInlineImageSignal)
                                }
                            }
                            
                            inlineMedia.asyncLayout()(TransformImageArguments(corners: ImageCorners(radius: 4.0), imageSize: fittedImageSize, boundingSize: inlineMediaSize, intrinsicInsets: UIEdgeInsets(), emptyColor: mainColor.withMultipliedAlpha(0.1)))()
                        } else {
                            if let inlineMedia = self.inlineMedia {
                                self.inlineMedia = nil
                                
                                let inlineMediaFrame = CGRect(origin: CGPoint(x: actualSize.width - insets.right - inlineMedia.bounds.width, y: backgroundInsets.top + inlineMediaEdgeInset), size: inlineMedia.bounds.size)
                                animation.animator.updateFrame(layer: inlineMedia.layer, frame: inlineMediaFrame, completion: nil)
                                animation.animator.updateAlpha(layer: inlineMedia.layer, alpha: 0.0, completion: nil)
                                animation.animator.updateScale(layer: inlineMedia.layer, scale: 0.01, completion: { [weak inlineMedia] _ in
                                    inlineMedia?.removeFromSupernode()
                                })
                            }
                        }
                        
                        if let item = contentDisplayOrder.first(where: { $0.item == .title }), let (titleLayout, titleApply) = titleLayoutAndApply {
                            let title = titleApply(TextNodeWithEntities.Arguments(
                                context: context,
                                cache: animationCache,
                                renderer: animationRenderer,
                                placeholderColor: messageTheme.mediaPlaceholderColor,
                                attemptSynchronous: synchronousLoads
                            ))
                            
                            let titleFrame = CGRect(origin: CGPoint(x: -titleLayout.insets.left + insets.left, y: -titleLayout.insets.top + item.offsetY), size: titleLayout.size)
                            
                            if self.title !== title {
                                self.title?.textNode.removeFromSupernode()
                                self.title = title
                                title.textNode.layer.anchorPoint = CGPoint()
                                self.transformContainer.addSubnode(title.textNode)
                                
                                title.textNode.frame = titleFrame
                                
                                title.textNode.displaysAsynchronously = !presentationData.isPreview
                            } else {
                                title.textNode.bounds = CGRect(origin: CGPoint(), size: titleFrame.size)
                                animation.animator.updatePosition(layer: title.textNode.layer, position: titleFrame.origin, completion: nil)
                            }
                            
                            if message.adAttribute != nil {
                                let closeButtonImage: UIImage
                                if let current = self.closeButtonImage {
                                    closeButtonImage = current
                                } else {
                                    closeButtonImage = generateImage(CGSize(width: 12.0, height: 12.0), rotatedContext: { size, context in
                                        context.clear(CGRect(origin: .zero, size: size))
                                        
                                        let color = UIColor.white
                                        context.setAlpha(color.alpha)
                                        context.setBlendMode(.copy)
                                        
                                        context.setStrokeColor(UIColor.white.cgColor)
                                        context.setLineWidth(1.0 + UIScreenPixel)
                                        context.setLineCap(.round)
                                        
                                        let bounds = CGRect(origin: .zero, size: size).insetBy(dx: 1.0 + UIScreenPixel, dy: 1.0 + UIScreenPixel)
                                        
                                        context.move(to: CGPoint(x: bounds.minX, y: bounds.minY))
                                        context.addLine(to: CGPoint(x: bounds.maxX, y: bounds.maxY))
                                        context.strokePath()
                                        
                                        context.move(to: CGPoint(x: bounds.maxX, y: bounds.minY))
                                        context.addLine(to: CGPoint(x: bounds.minX, y: bounds.maxY))
                                        context.strokePath()
                                    })!.withRenderingMode(.alwaysTemplate)
                                    self.closeButtonImage = closeButtonImage
                                }
                                
                                let closeButton: ComponentView<Empty>
                                if let current = self.closeButton {
                                    closeButton = current
                                } else {
                                    closeButton = ComponentView()
                                    self.closeButton = closeButton
                                }
                                let closeButtonSize = closeButton.update(
                                    transition: .immediate,
                                    component: AnyComponent(PlainButtonComponent(
                                        content: AnyComponent(Image(image: closeButtonImage, tintColor: mainColor)),
                                        effectAlignment: .center,
                                        action: { [weak controllerInteraction] in
                                            guard let controllerInteraction else {
                                                return
                                            }
                                            controllerInteraction.openNoAdsDemo()
                                        }
                                    )),
                                    environment: {},
                                    containerSize: CGSize(width: 12.0, height: 12.0)
                                )
                                
                                let closeButtonFrame = CGRect(origin: CGPoint(x: backgroundFrame.maxX - 8.0 - closeButtonSize.width, y: backgroundInsets.top + 8.0), size: closeButtonSize)
                                
                                if let closeButtonView = closeButton.view {
                                    if closeButtonView.superview == nil {
                                        self.transformContainer.view.addSubview(closeButtonView)
                                    }
                                    animation.animator.updateFrame(layer: closeButtonView.layer, frame: closeButtonFrame, completion: nil)
                                }
                            } else {
                                if let closeButton = self.closeButton {
                                    self.closeButton = nil
                                    closeButton.view?.removeFromSuperview()
                                }
                            }
                        } else {
                            if let title = self.title {
                                self.title = nil
                                title.textNode.removeFromSupernode()
                            }
                            if let closeButton = self.closeButton {
                                self.closeButton = nil
                                closeButton.view?.removeFromSuperview()
                            }
                        }
                        
                        if let item = contentDisplayOrder.first(where: { $0.item == .subtitle }), let (subtitleLayout, subtitleApply) = subtitleLayoutAndApply {
                            let subtitle = subtitleApply(TextNodeWithEntities.Arguments(
                                context: context,
                                cache: animationCache,
                                renderer: animationRenderer,
                                placeholderColor: messageTheme.mediaPlaceholderColor,
                                attemptSynchronous: synchronousLoads
                            ))
                            
                            let subtitleFrame = CGRect(origin: CGPoint(x: -subtitleLayout.insets.left + insets.left, y: -subtitleLayout.insets.top + item.offsetY), size: subtitleLayout.size)
                            
                            if self.subtitle !== subtitle {
                                self.subtitle?.textNode.removeFromSupernode()
                                self.subtitle = subtitle
                                subtitle.textNode.layer.anchorPoint = CGPoint()
                                self.transformContainer.addSubnode(subtitle.textNode)
                                
                                subtitle.textNode.frame = subtitleFrame
                                
                                subtitle.textNode.displaysAsynchronously = !presentationData.isPreview
                            } else {
                                subtitle.textNode.bounds = CGRect(origin: CGPoint(), size: subtitleFrame.size)
                                animation.animator.updatePosition(layer: subtitle.textNode.layer, position: subtitleFrame.origin, completion: nil)
                            }
                        } else {
                            if let subtitle = self.subtitle {
                                self.subtitle = nil
                                subtitle.textNode.removeFromSupernode()
                            }
                        }
                        
                        if let item = contentDisplayOrder.first(where: { $0.item == .text }), let (textLayout, textApply) = textLayoutAndApply {
                            let text = textApply(TextNodeWithEntities.Arguments(
                                context: context,
                                cache: animationCache,
                                renderer: animationRenderer,
                                placeholderColor: messageTheme.mediaPlaceholderColor,
                                attemptSynchronous: synchronousLoads
                            ))
                            
                            let textFrame = CGRect(origin: CGPoint(x: -textLayout.insets.left + insets.left, y: -textLayout.insets.top + item.offsetY), size: textLayout.size)
                            
                            if self.text !== text {
                                self.text?.textNode.removeFromSupernode()
                                self.text = text
                                text.textNode.layer.anchorPoint = CGPoint()
                                self.transformContainer.addSubnode(text.textNode)
                                
                                text.textNode.frame = textFrame
                                
                                text.textNode.displaysAsynchronously = !presentationData.isPreview
                            } else {
                                text.textNode.bounds = CGRect(origin: CGPoint(), size: textFrame.size)
                                animation.animator.updatePosition(layer: text.textNode.layer, position: textFrame.origin, completion: nil)
                            }
                        } else {
                            if let text = self.text {
                                self.text = nil
                                text.textNode.removeFromSupernode()
                            }
                        }
                        
                        if let item = contentDisplayOrder.first(where: { $0.item == .media }), let (contentMediaSize, contentMediaApply) = contentMediaSizeAndApply {
                            let contentMediaFrame = CGRect(origin: CGPoint(x: insets.left, y: item.offsetY), size: contentMediaSize)
                            
                            var offsetPatternForMedia = false
                            if let index = contentLayoutOrder.firstIndex(where: { $0 == .media }), index != contentLayoutOrder.count - 1 {
                                for i in (index + 1) ..< contentLayoutOrder.count {
                                    switch contentLayoutOrder[i] {
                                    case .title, .subtitle, .text:
                                        offsetPatternForMedia = true
                                    default:
                                        break
                                    }
                                }
                            }
                            if offsetPatternForMedia {
                                patternTopRightPosition.y = contentMediaFrame.maxY + 6.0
                            }
                            
                            let contentMedia = contentMediaApply(animation, synchronousLoads)
                            if self.contentMedia !== contentMedia {
                                self.contentMedia?.removeFromSupernode()
                                self.contentMedia = contentMedia
                                
                                contentMedia.activateLocalContent = { [weak self] mode in
                                    guard let self else {
                                        return
                                    }
                                    self.openMedia?(mode)
                                }
                                contentMedia.updateMessageReaction = { [weak controllerInteraction] message, value in
                                    guard let controllerInteraction else {
                                        return
                                    }
                                    controllerInteraction.updateMessageReaction(message, value)
                                }
                                contentMedia.visibility = self.visibility != .none
                                
                                self.transformContainer.addSubnode(contentMedia)
                                
                                contentMedia.frame = contentMediaFrame
                                
                                contentMedia.alpha = 0.0
                                animation.animator.updateAlpha(layer: contentMedia.layer, alpha: 1.0, completion: nil)
                                animation.animator.animateScale(layer: contentMedia.layer, from: 0.01, to: 1.0, completion: nil)
                            } else {
                                animation.animator.updateFrame(layer: contentMedia.layer, frame: contentMediaFrame, completion: nil)
                            }
                        } else {
                            if let contentMedia = self.contentMedia {
                                self.contentMedia = nil
                                
                                animation.animator.updateAlpha(layer: contentMedia.layer, alpha: 0.0, completion: nil)
                                animation.animator.updateScale(layer: contentMedia.layer, scale: 0.01, completion: { [weak contentMedia] _ in
                                    contentMedia?.removeFromSupernode()
                                })
                            }
                        }
                        
                        if let item = contentDisplayOrder.first(where: { $0.item == .file }), let (contentFileSize, contentFileApply) = contentFileSizeAndApply {
                            let contentFileFrame = CGRect(origin: CGPoint(x: insets.left, y: item.offsetY), size: contentFileSize)
                            
                            let contentFile = contentFileApply(synchronousLoads, animation, applyInfo)
                            if self.contentFile !== contentFile {
                                self.contentFile?.removeFromSupernode()
                                self.contentFile = contentFile
                                
                                contentFile.activateLocalContent = { [weak self] in
                                    guard let self else {
                                        return
                                    }
                                    self.openMedia?(.default)
                                }
                                contentFile.visibility = self.visibility != .none
                                
                                self.transformContainer.addSubnode(contentFile)
                                
                                contentFile.frame = contentFileFrame
                                
                                contentFile.alpha = 0.0
                                animation.animator.updateAlpha(layer: contentFile.layer, alpha: 1.0, completion: nil)
                                animation.animator.animateScale(layer: contentFile.layer, from: 0.01, to: 1.0, completion: nil)
                            } else {
                                animation.animator.updateFrame(layer: contentFile.layer, frame: contentFileFrame, completion: nil)
                            }
                        } else {
                            if let contentFile = self.contentFile {
                                self.contentFile = nil
                                
                                animation.animator.updateAlpha(layer: contentFile.layer, alpha: 0.0, completion: nil)
                                animation.animator.updateScale(layer: contentFile.layer, scale: 0.01, completion: { [weak contentFile] _ in
                                    contentFile?.removeFromSupernode()
                                })
                            }
                        }
                        
                        if let item = contentDisplayOrder.first(where: { $0.item == .actionButton }), let (actionButtonSize, actionButtonApply) = actionButtonSizeAndApply {
                            let actionButtonFrame = CGRect(origin: CGPoint(x: insets.left, y: item.offsetY), size: actionButtonSize)
                            
                            let actionButton = actionButtonApply(animation)
                            
                            if self.actionButton !== actionButton {
                                self.actionButton?.removeFromSupernode()
                                self.actionButton = actionButton
                                self.transformContainer.addSubnode(actionButton)
                                actionButton.frame = actionButtonFrame
                                
                                actionButton.pressed = { [weak self] in
                                    guard let self else {
                                        return
                                    }
                                    self.activateAction?()
                                }
                            } else {
                                animation.animator.updateFrame(layer: actionButton.layer, frame: actionButtonFrame, completion: nil)
                            }
                        
                            let separatorFrame = CGRect(origin: CGPoint(x: actionButtonFrame.minX, y: actionButtonFrame.minY - 1.0), size: CGSize(width: actionButtonFrame.width, height: UIScreenPixel))
                            
                            let actionButtonSeparator: SimpleLayer
                            if let current = self.actionButtonSeparator {
                                actionButtonSeparator = current
                                animation.animator.updateFrame(layer: actionButtonSeparator, frame: separatorFrame, completion: nil)
                            } else {
                                actionButtonSeparator = SimpleLayer()
                                self.actionButtonSeparator = actionButtonSeparator
                                self.layer.addSublayer(actionButtonSeparator)
                                actionButtonSeparator.frame = separatorFrame
                            }
                            
                            actionButtonSeparator.backgroundColor = mainColor.withMultipliedAlpha(0.2).cgColor
                        } else {
                            if let actionButton = self.actionButton {
                                self.actionButton = nil
                                actionButton.removeFromSupernode()
                            }
                        }
                        
                        if self.actionButton == nil, let actionButtonSeparator = self.actionButtonSeparator {
                            self.actionButtonSeparator = nil
                            actionButtonSeparator.removeFromSuperlayer()
                        }
                        
                        if let statusSizeAndApply {
                            let statusFrame = CGRect(origin: CGPoint(x: actualSize.width - backgroundInsets.right - statusSizeAndApply.0.width, y: actualSize.height - layoutConstants.text.bubbleInsets.bottom - statusSizeAndApply.0.height), size: statusSizeAndApply.0)
                            
                            let statusNode = statusSizeAndApply.1(self.statusNode == nil ? .None : animation)
                            if self.statusNode !== statusNode {
                                self.statusNode?.removeFromSupernode()
                                self.statusNode = statusNode
                                self.addSubnode(statusNode)
                                
                                statusNode.reactionSelected = { [weak self] value in
                                    guard let self, let message = self.message else {
                                        return
                                    }
                                    controllerInteraction.updateMessageReaction(message, .reaction(value))
                                }
                                
                                statusNode.openReactionPreview = { [weak self] gesture, sourceNode, value in
                                    guard let self, let message = self.message else {
                                        gesture?.cancel()
                                        return
                                    }
                                    controllerInteraction.openMessageReactionContextMenu(message, sourceNode, gesture, value)
                                }
                                
                                statusNode.frame = statusFrame
                            } else {
                                animation.animator.updateFrame(layer: statusNode.layer, frame: statusFrame, completion: nil)
                            }
                        } else if let statusNode = self.statusNode {
                            self.statusNode = nil
                            statusNode.removeFromSupernode()
                        }
                        
                        if message.adAttribute != nil {
                            if self.tapRecognizer == nil {
                                let tapRecognizer = UITapGestureRecognizer(target: self, action: #selector(self.tapGesture(_:)))
                                self.tapRecognizer = tapRecognizer
                                self.view.addGestureRecognizer(tapRecognizer)
                            }
                        } else {
                            if let tapRecognizer = self.tapRecognizer {
                                self.tapRecognizer = nil
                                self.view.removeGestureRecognizer(tapRecognizer)
                            }
                        }
                        
                        if displayLine {
                            var pattern: MessageInlineBlockBackgroundView.Pattern?
                            if let backgroundEmojiId = author?.backgroundEmojiId {
                                pattern = MessageInlineBlockBackgroundView.Pattern(
                                    context: context,
                                    fileId: backgroundEmojiId,
                                    file: message.associatedMedia[MediaId(
                                        namespace: Namespaces.Media.CloudFile,
                                        id: backgroundEmojiId
                                    )] as? TelegramMediaFile
                                )
                            }
                            
                            let backgroundView: MessageInlineBlockBackgroundView
                            if let current = self.backgroundView {
                                backgroundView = current
                                animation.animator.updateFrame(layer: backgroundView.layer, frame: backgroundFrame, completion: nil)
                                backgroundView.update(size: backgroundFrame.size, isTransparent: false, primaryColor: mainColor, secondaryColor: secondaryColor, thirdColor: tertiaryColor, backgroundColor: nil, pattern: pattern, patternTopRightPosition: patternTopRightPosition, animation: animation)
                            } else {
                                backgroundView = MessageInlineBlockBackgroundView()
                                self.backgroundView = backgroundView
                                backgroundView.frame = backgroundFrame
                                self.transformContainer.view.insertSubview(backgroundView, at: 0)
                                backgroundView.update(size: backgroundFrame.size, isTransparent: false, primaryColor: mainColor, secondaryColor: secondaryColor, thirdColor: tertiaryColor, backgroundColor: nil, pattern: pattern, patternTopRightPosition: patternTopRightPosition, animation: .None)
                            }
                        } else {
                            if let backgroundView = self.backgroundView {
                                self.backgroundView = nil
                                backgroundView.removeFromSuperview()
                            }
                        }
                    })
                })
            })
        }
    }
    
    @objc private func tapGesture(_ recognizer: UITapGestureRecognizer) {
        guard let message = self.message else {
            return
        }
        if case .ended = recognizer.state {
            if message.adAttribute != nil {
                self.activateAction?()
            }
        }
    }
    
    public func updateHiddenMedia(_ media: [Media]?) -> Bool {
        if let currentMedia = self.media {
            if let media = media {
                var found = false
                for m in media {
                    if currentMedia.isEqual(to: m) {
                        found = true
                        break
                    }
                }
                if let contentImageNode = self.contentMedia {
                    contentImageNode.isHidden = found
                    contentImageNode.updateIsHidden(found)
                    return found
                }
            } else if let contentImageNode = self.contentMedia {
                contentImageNode.isHidden = false
                contentImageNode.updateIsHidden(false)
            }
        }
        return false
    }
    
    public func transitionNode(media: Media) -> (ASDisplayNode, CGRect, () -> (UIView?, UIView?))? {
        if let contentImageNode = self.contentMedia, let image = self.media as? TelegramMediaImage, image.isEqual(to: media) {
            return (contentImageNode, contentImageNode.bounds, { [weak contentImageNode] in
                return (contentImageNode?.view.snapshotContentTree(unhide: true), nil)
            })
        } else if let contentImageNode = self.contentMedia, let file = self.media as? TelegramMediaFile, file.isEqual(to: media) {
            return (contentImageNode, contentImageNode.bounds, { [weak contentImageNode] in
                return (contentImageNode?.view.snapshotContentTree(unhide: true), nil)
            })
        } else if let contentImageNode = self.contentMedia, let story = self.media as? TelegramMediaStory, story.isEqual(to: media) {
            return (contentImageNode, contentImageNode.bounds, { [weak contentImageNode] in
                return (contentImageNode?.view.snapshotContentTree(unhide: true), nil)
            })
        }
        return nil
    }
    
    public func hasActionAtPoint(_ point: CGPoint) -> Bool {
        if let buttonNode = self.actionButton, buttonNode.frame.contains(point) {
            return true
        }
        return false
    }
    
    public func tapActionAtPoint(_ point: CGPoint, gesture: TapLongTapOrDoubleTapGesture, isEstimating: Bool) -> ChatMessageBubbleContentTapAction {
        if let text = self.text {
            let textNodeFrame = text.textNode.frame
            if let (index, attributes) = text.textNode.attributesAtPoint(CGPoint(x: point.x - textNodeFrame.minX, y: point.y - textNodeFrame.minY)) {
                if let url = attributes[NSAttributedString.Key(rawValue: TelegramTextAttributes.URL)] as? String {
                    var concealed = true
                    if let (attributeText, fullText) = text.textNode.attributeSubstring(name: TelegramTextAttributes.URL, index: index) {
                        concealed = !doesUrlMatchText(url: url, text: attributeText, fullText: fullText)
                    }
                    return ChatMessageBubbleContentTapAction(content: .url(ChatMessageBubbleContentTapAction.Url(url: url, concealed: concealed)))
                } else if let peerMention = attributes[NSAttributedString.Key(rawValue: TelegramTextAttributes.PeerMention)] as? TelegramPeerMention {
                    return ChatMessageBubbleContentTapAction(content: .peerMention(peerId: peerMention.peerId, mention: peerMention.mention, openProfile: false))
                } else if let peerName = attributes[NSAttributedString.Key(rawValue: TelegramTextAttributes.PeerTextMention)] as? String {
                    return ChatMessageBubbleContentTapAction(content: .textMention(peerName))
                } else if let botCommand = attributes[NSAttributedString.Key(rawValue: TelegramTextAttributes.BotCommand)] as? String {
                    return ChatMessageBubbleContentTapAction(content: .botCommand(botCommand))
                } else if let hashtag = attributes[NSAttributedString.Key(rawValue: TelegramTextAttributes.Hashtag)] as? TelegramHashtag {
                    return ChatMessageBubbleContentTapAction(content: .hashtag(hashtag.peerName, hashtag.hashtag))
                }
            }
        }
        
        if let actionButton = self.actionButton, actionButton.frame.contains(point) {
            return ChatMessageBubbleContentTapAction(content: .ignore)
        }
        
        if let backgroundView = self.backgroundView, backgroundView.frame.contains(point) {
            if let message = self.message, message.adAttribute != nil {
                return ChatMessageBubbleContentTapAction(content: .none)
            } else {
                return self.defaultContentAction()
            }
        } else {
            return ChatMessageBubbleContentTapAction(content: .none)
        }
    }
    
    public func updateTouchesAtPoint(_ point: CGPoint?) {
        guard let context = self.context, let message = self.message, let theme = self.theme else {
            return
        }
        var rects: [CGRect]?
        if let point = point {
            if let text = self.text {
                let textNodeFrame = text.textNode.frame
                if let (index, attributes) = text.textNode.attributesAtPoint(CGPoint(x: point.x - textNodeFrame.minX, y: point.y - textNodeFrame.minY)) {
                    let possibleNames: [String] = [
                        TelegramTextAttributes.URL,
                        TelegramTextAttributes.PeerMention,
                        TelegramTextAttributes.PeerTextMention,
                        TelegramTextAttributes.BotCommand,
                        TelegramTextAttributes.Hashtag,
                        TelegramTextAttributes.BankCard
                    ]
                    for name in possibleNames {
                        if let _ = attributes[NSAttributedString.Key(rawValue: name)] {
                            rects = text.textNode.attributeRects(name: name, at: index)
                            break
                        }
                    }
                }
            }
        }
        
        if let rects = rects, let text = self.text {
            let linkHighlightingNode: LinkHighlightingNode
            if let current = self.linkHighlightingNode {
                linkHighlightingNode = current
            } else {
                linkHighlightingNode = LinkHighlightingNode(color: message.effectivelyIncoming(context.account.peerId) ? theme.theme.chat.message.incoming.linkHighlightColor : theme.theme.chat.message.outgoing.linkHighlightColor)
                self.linkHighlightingNode = linkHighlightingNode
                self.transformContainer.insertSubnode(linkHighlightingNode, belowSubnode: text.textNode)
            }
            linkHighlightingNode.frame = text.textNode.frame
            linkHighlightingNode.updateRects(rects)
        } else if let linkHighlightingNode = self.linkHighlightingNode {
            self.linkHighlightingNode = nil
            linkHighlightingNode.layer.animateAlpha(from: 1.0, to: 0.0, duration: 0.18, removeOnCompletion: false, completion: { [weak linkHighlightingNode] _ in
                linkHighlightingNode?.removeFromSupernode()
            })
        }
        
        var isHighlighted = false
        if rects == nil, let point {
            if let actionButton = self.actionButton, actionButton.frame.contains(point) {
            } else if let backgroundView = self.backgroundView, backgroundView.frame.contains(point) {
                isHighlighted = true
            }
        }
        
        if self.isHighlighted != isHighlighted {
            self.isHighlighted = isHighlighted
            
            if isHighlighted {
                /*self.highlightTimer = Foundation.Timer.scheduledTimer(withTimeInterval: 0.05, repeats: false, block: { [weak self] timer in
                    guard let self else {
                        return
                    }
                    if self.highlightTimer === timer {
                        self.highlightTimer = nil
                    }
                    self.applyIsHighlighted()
                })*/
                self.applyIsHighlighted()
            } else {
                self.applyIsHighlighted()
            }
        }
    }
    
    private func applyIsHighlighted() {
        if let highlightTimer = self.highlightTimer {
            self.highlightTimer = nil
            highlightTimer.invalidate()
        }
        
        let transition: ContainedViewLayoutTransition = .animated(duration: self.isHighlighted ? 0.3 : 0.2, curve: .easeInOut)
        let scale: CGFloat = self.isHighlighted ? ((self.bounds.width - 5.0) / self.bounds.width) : 1.0
        transition.updateSublayerTransformScale(node: self.transformContainer, scale: scale, beginWithCurrentState: true)
    }
    
    public func reactionTargetView(value: MessageReaction.Reaction) -> UIView? {
        if let statusNode = self.statusNode, !statusNode.isHidden {
            if let result = statusNode.reactionView(value: value) {
                return result
            }
        }
        if let result = self.contentFile?.dateAndStatusNode.reactionView(value: value) {
            return result
        }
        if let result = self.contentMedia?.dateAndStatusNode.reactionView(value: value) {
            return result
        }
        if let result = self.contentInstantVideo?.dateAndStatusNode.reactionView(value: value) {
            return result
        }
        return nil
    }
    
    public func playMediaWithSound() -> ((Double?) -> Void, Bool, Bool, Bool, ASDisplayNode?)? {
        return self.contentMedia?.playMediaWithSound()
    }
}<|MERGE_RESOLUTION|>--- conflicted
+++ resolved
@@ -496,25 +496,16 @@
                                 if remainingCutoutHeight > 0.0 {
                                     cutout = TextNodeCutout(topRight: CGSize(width: cutoutWidth, height: remainingCutoutHeight))
                                 }
-                                
+                                var maximumNumberOfLines: Int = 12
+                                if isPreview {
+                                    maximumNumberOfLines = mediaAndFlags != nil ? 4 : 6
+                                }
                                 let textString = stringWithAppliedEntities(text_, entities: entities_, baseColor: messageTheme.primaryTextColor, linkColor: incoming ? mainColor : messageTheme.linkTextColor, baseFont: textFont, linkFont: textFont, boldFont: textBoldFont, italicFont: textItalicFont, boldItalicFont: textBoldItalicFont, fixedFont: textFixedFont, blockQuoteFont: textBlockQuoteFont, message: nil, adjustQuoteFontSize: true)
-                                let textLayoutAndApplyValue = makeTextLayout(TextNodeLayoutArguments(attributedString: textString, backgroundColor: nil, maximumNumberOfLines: 12, truncationType: .end, constrainedSize: CGSize(width: maxContentsWidth, height: 10000.0), alignment: .natural, lineSpacing: textLineSpacing, cutout: cutout, insets: UIEdgeInsets()))
+                                let textLayoutAndApplyValue = makeTextLayout(TextNodeLayoutArguments(attributedString: textString, backgroundColor: nil, maximumNumberOfLines: maximumNumberOfLines, truncationType: .end, constrainedSize: CGSize(width: maxContentsWidth, height: 10000.0), alignment: .natural, lineSpacing: textLineSpacing, cutout: cutout, insets: UIEdgeInsets()))
                                 textLayoutAndApply = textLayoutAndApplyValue
                                 
                                 remainingCutoutHeight -= textLayoutAndApplyValue.0.size.height
                             }
-<<<<<<< HEAD
-=======
-                            var maximumNumberOfLines: Int = 12
-                            if isPreview {
-                                maximumNumberOfLines = mediaAndFlags != nil ? 4 : 6
-                            }
-                            let textString = stringWithAppliedEntities(text, entities: entities ?? [], baseColor: messageTheme.primaryTextColor, linkColor: incoming ? mainColor : messageTheme.linkTextColor, baseFont: textFont, linkFont: textFont, boldFont: textBoldFont, italicFont: textItalicFont, boldItalicFont: textBoldItalicFont, fixedFont: textFixedFont, blockQuoteFont: textBlockQuoteFont, message: nil, adjustQuoteFontSize: true)
-                            let textLayoutAndApplyValue = makeTextLayout(TextNodeLayoutArguments(attributedString: textString, backgroundColor: nil, maximumNumberOfLines: maximumNumberOfLines, truncationType: .end, constrainedSize: CGSize(width: maxContentsWidth, height: 10000.0), alignment: .natural, lineSpacing: textLineSpacing, cutout: cutout, insets: UIEdgeInsets()))
-                            textLayoutAndApply = textLayoutAndApplyValue
-                            
-                            remainingCutoutHeight -= textLayoutAndApplyValue.0.size.height
->>>>>>> 6795603c
                         }
                     case .media, .file, .actionButton:
                         break
@@ -599,13 +590,8 @@
                 }
                 var viewCount: Int?
                 var dateReplies = 0
-<<<<<<< HEAD
                 var dateReactionsAndPeers = !hideReactions ? mergedMessageReactionsAndPeers(accountPeer: associatedData.accountPeer, message: message) : (reactions: [], peers: [])
-                if message.isRestricted(platform: "ios", contentSettings: context.currentContentSettings.with { $0 }) {
-=======
-                var dateReactionsAndPeers = mergedMessageReactionsAndPeers(accountPeer: associatedData.accountPeer, message: message)
                 if message.isRestricted(platform: "ios", contentSettings: context.currentContentSettings.with { $0 }) || presentationData.isPreview {
->>>>>>> 6795603c
                     dateReactionsAndPeers = ([], [])
                 }
                 for attribute in message.attributes {
