--- conflicted
+++ resolved
@@ -324,25 +324,17 @@
         needReactions = false
     }
     
-<<<<<<< HEAD
     let hideComments = firstMessage.isPeerBroadcastChannel && item.context.sharedContext.currentPtgSettings.with { $0.hideCommentsInChannels }
     
-    if !isAction && !hasSeparateCommentsButton && !Namespaces.Message.allScheduled.contains(firstMessage.id.namespace) && !hideComments {
-=======
-    if !isAction && !hasSeparateCommentsButton && !Namespaces.Message.allScheduled.contains(firstMessage.id.namespace) && !hideAllAdditionalInfo {
->>>>>>> 6795603c
+    if !isAction && !hasSeparateCommentsButton && !Namespaces.Message.allScheduled.contains(firstMessage.id.namespace) && !hideAllAdditionalInfo && !hideComments {
         if hasCommentButton(item: item) {
             result.append((firstMessage, ChatMessageCommentFooterContentNode.self, ChatMessageEntryAttributes(), BubbleItemAttributes(isAttachment: true, neighborType: .footer, neighborSpacing: .default)))
         }
     }
     
-<<<<<<< HEAD
     let hideReactions = firstMessage.isPeerBroadcastChannel && item.context.sharedContext.currentPtgSettings.with { $0.hideReactionsInChannels }
     
-    if !hideReactions, !reactionsAreInline, let reactionsAttribute = mergedMessageReactions(attributes: firstMessage.attributes), !reactionsAttribute.reactions.isEmpty {
-=======
-    if !reactionsAreInline && !hideAllAdditionalInfo, let reactionsAttribute = mergedMessageReactions(attributes: firstMessage.attributes), !reactionsAttribute.reactions.isEmpty {
->>>>>>> 6795603c
+    if !hideReactions, !reactionsAreInline && !hideAllAdditionalInfo, let reactionsAttribute = mergedMessageReactions(attributes: firstMessage.attributes), !reactionsAttribute.reactions.isEmpty {
         if result.last?.1 == ChatMessageTextBubbleContentNode.self {
         } else {
             if result.last?.1 == ChatMessagePollBubbleContentNode.self ||
