--- conflicted
+++ resolved
@@ -1546,10 +1546,15 @@
                 
         let (contentNodeMessagesAndClasses, needSeparateContainers, needReactions) = contentNodeMessagesAndClassesForItem(item)
         
+        var hasJoinedChannel = false
         var hasGiveaway = false
         var hasInstantVideo = false
         for contentNodeItemValue in contentNodeMessagesAndClasses {
             let contentNodeItem = contentNodeItemValue as (message: Message, type: AnyClass, attributes: ChatMessageEntryAttributes, bubbleAttributes: BubbleItemAttributes)
+            if contentNodeItem.type == ChatMessageJoinedChannelBubbleContentNode.self {
+                hasJoinedChannel = true
+                break
+            }
             if contentNodeItem.type == ChatMessageGiveawayBubbleContentNode.self {
                 hasGiveaway = true
                 break
@@ -1593,30 +1598,14 @@
             maximumContentWidth -= 10.0
         }
         
-<<<<<<< HEAD
+        if hasJoinedChannel {
+            maximumContentWidth = baseWidth
+        }
         if hasGiveaway {
             maximumContentWidth = min(305.0, maximumContentWidth)
         }
         if hasInstantVideo {
             maximumContentWidth = baseWidth - 20.0
-=======
-        var hasInstantVideo = false
-        for contentNodeItemValue in contentNodeMessagesAndClasses {
-            let contentNodeItem = contentNodeItemValue as (message: Message, type: AnyClass, attributes: ChatMessageEntryAttributes, bubbleAttributes: BubbleItemAttributes)
-            if contentNodeItem.type == ChatMessageJoinedChannelBubbleContentNode.self {
-                maximumContentWidth = baseWidth
-                break
-            }
-            if contentNodeItem.type == ChatMessageGiveawayBubbleContentNode.self {
-                maximumContentWidth = min(305.0, maximumContentWidth)
-                break
-            }
-            if contentNodeItem.type == ChatMessageInstantVideoBubbleContentNode.self, !contentNodeItem.bubbleAttributes.isAttachment {
-                maximumContentWidth = baseWidth - 20.0
-                hasInstantVideo = true
-                break
-            }
->>>>>>> 60b6d45b
         }
         
         var contentPropertiesAndPrepareLayouts: [(Message, Bool, ChatMessageEntryAttributes, BubbleItemAttributes, (_ item: ChatMessageBubbleContentItem, _ layoutConstants: ChatMessageItemLayoutConstants, _ preparePosition: ChatMessageBubblePreparePosition, _ messageSelection: Bool?, _ constrainedSize: CGSize, _ avatarInset: CGFloat) -> (ChatMessageBubbleContentProperties, CGSize?, CGFloat, (CGSize, ChatMessageBubbleContentPosition) -> (CGFloat, (CGFloat) -> (CGSize, (ListViewItemUpdateAnimation, Bool, ListViewItemApply?) -> Void))))] = []
