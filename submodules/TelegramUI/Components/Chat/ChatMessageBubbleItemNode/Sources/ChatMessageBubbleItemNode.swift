--- conflicted
+++ resolved
@@ -116,11 +116,11 @@
         }
         
         var message_ = item.context.shouldSuppressForeignAgentNotice(in: message) ? removeForeignAgentNotice(message: message) : message
-        
+
         if item.context.shouldHideChannelSignature(in: message) {
             message_ = removeChannelSignature(message: message_)
         }
-        
+
         var messageText = message_.text
 
         var isFile = false
@@ -237,7 +237,7 @@
             }
             previousItemIsFile = isFile
         }
-        
+
         if let updatingMedia = itemAttributes.updatingMedia {
             messageText = updatingMedia.text
         }
@@ -320,7 +320,7 @@
     }
     
     let hideComments = firstMessage.isPeerBroadcastChannel && item.context.sharedContext.currentPtgSettings.with { $0.hideCommentsInChannels }
-    
+
     if !isAction && !hasSeparateCommentsButton && !Namespaces.Message.allScheduled.contains(firstMessage.id.namespace) && !hideComments {
         if hasCommentButton(item: item) {
             result.append((firstMessage, ChatMessageCommentFooterContentNode.self, ChatMessageEntryAttributes(), BubbleItemAttributes(isAttachment: true, neighborType: .footer, neighborSpacing: .default)))
@@ -328,7 +328,7 @@
     }
     
     let hideReactions = firstMessage.isPeerBroadcastChannel && item.context.sharedContext.currentPtgSettings.with { $0.hideReactionsInChannels }
-    
+
     if !hideReactions, !reactionsAreInline, let reactionsAttribute = mergedMessageReactions(attributes: firstMessage.attributes), !reactionsAttribute.reactions.isEmpty {
         if result.last?.1 == ChatMessageTextBubbleContentNode.self {
         } else {
@@ -1543,9 +1543,9 @@
         if let subject = item.associatedData.subject, case .messageOptions = subject {
             needsShareButton = false
         }
-                
+
         let (contentNodeMessagesAndClasses, needSeparateContainers, needReactions) = contentNodeMessagesAndClassesForItem(item)
-        
+
         var hasGiveaway = false
         var hasInstantVideo = false
         for contentNodeItemValue in contentNodeMessagesAndClasses {
@@ -1559,13 +1559,13 @@
                 break
             }
         }
-        
+
         let hideShareButton = item.message.isPeerBroadcastChannel && item.context.sharedContext.currentPtgSettings.with { (!hasInstantVideo || $0.hideCommentsInChannels) && $0.hideShareButtonInChannels }
-        
+
         if hideShareButton {
             needsShareButton = false
         }
-        
+
         var tmpWidth: CGFloat
         if allowFullWidth {
             tmpWidth = baseWidth
@@ -1587,19 +1587,12 @@
         }
         
         tmpWidth -= deliveryFailedInset
-        
+
         var maximumContentWidth = floor(tmpWidth - layoutConstants.bubble.edgeInset * 3.0 - layoutConstants.bubble.contentInsets.left - layoutConstants.bubble.contentInsets.right - avatarInset)
         if needsShareButton {
             maximumContentWidth -= 10.0
         }
         
-<<<<<<< HEAD
-        if hasGiveaway {
-            maximumContentWidth = min(305.0, maximumContentWidth)
-        }
-        if hasInstantVideo {
-            maximumContentWidth = baseWidth - 20.0
-=======
         var hasInstantVideo = false
         for contentNodeItemValue in contentNodeMessagesAndClasses {
             let contentNodeItem = contentNodeItemValue as (message: Message, type: AnyClass, attributes: ChatMessageEntryAttributes, bubbleAttributes: BubbleItemAttributes)
@@ -1608,15 +1601,10 @@
                 break
             }
             if contentNodeItem.type == ChatMessageGiveawayBubbleContentNode.self {
-                maximumContentWidth = min(305.0, maximumContentWidth)
-                break
-            }
-            if contentNodeItem.type == ChatMessageInstantVideoBubbleContentNode.self, !contentNodeItem.bubbleAttributes.isAttachment {
-                maximumContentWidth = baseWidth - 20.0
-                hasInstantVideo = true
-                break
-            }
->>>>>>> 492a9137
+            maximumContentWidth = min(305.0, maximumContentWidth)
+        }
+        if hasInstantVideo {
+            maximumContentWidth = baseWidth - 20.0
         }
         
         var contentPropertiesAndPrepareLayouts: [(Message, Bool, ChatMessageEntryAttributes, BubbleItemAttributes, (_ item: ChatMessageBubbleContentItem, _ layoutConstants: ChatMessageItemLayoutConstants, _ preparePosition: ChatMessageBubblePreparePosition, _ messageSelection: Bool?, _ constrainedSize: CGSize, _ avatarInset: CGFloat) -> (ChatMessageBubbleContentProperties, CGSize?, CGFloat, (CGSize, ChatMessageBubbleContentPosition) -> (CGFloat, (CGFloat) -> (CGSize, (ListViewItemUpdateAnimation, Bool, ListViewItemApply?) -> Void))))] = []
@@ -1918,7 +1906,7 @@
         var bottomNodeMergeStatus: ChatMessageBubbleMergeStatus = mergedBottom.merged ? (incoming ? .Left : .Right) : .None(incoming ? .Incoming : .Outgoing)
         
         let hideReactions = item.message.isPeerBroadcastChannel && item.context.sharedContext.currentPtgSettings.with { $0.hideReactionsInChannels }
-        
+
         let bubbleReactions: ReactionsMessageAttribute
         if needReactions && !hideReactions {
             bubbleReactions = mergedMessageReactions(attributes: item.message.attributes) ?? ReactionsMessageAttribute(canViewList: false, reactions: [], recentPeers: [])
@@ -2077,7 +2065,7 @@
                     return size
                 })
             }
-            
+
             let framesAndPositions = innerFramesAndPositions.map { ($0.0.offsetBy(dx: layoutConstants.image.bubbleInsets.left, dy: layoutConstants.image.bubbleInsets.top), $0.1) }
             
             let size = CGSize(width: innerSize.width + layoutConstants.image.bubbleInsets.left + layoutConstants.image.bubbleInsets.right, height: innerSize.height + layoutConstants.image.bubbleInsets.top + layoutConstants.image.bubbleInsets.bottom)
@@ -2819,7 +2807,7 @@
         }
         
         let hideComments = item.message.isPeerBroadcastChannel && item.context.sharedContext.currentPtgSettings.with { $0.hideCommentsInChannels }
-        
+
         let disablesComments = !hasInstantVideo || hideComments
         
         return (layout, { animation, applyInfo, synchronousLoads in
@@ -5443,13 +5431,13 @@
     override public func contentFrame() -> CGRect {
         return self.backgroundNode.frame
     }
-    
+
     override public func makeContentSnapshot() -> (UIImage, CGRect)? {
         UIGraphicsBeginImageContextWithOptions(self.backgroundNode.view.bounds.size, false, 0.0)
         let context = UIGraphicsGetCurrentContext()!
-        
+
         context.translateBy(x: -self.backgroundNode.frame.minX, y: -self.backgroundNode.frame.minY)
-        
+
         context.translateBy(x: -self.mainContextSourceNode.contentNode.view.frame.minX, y: -self.mainContextSourceNode.contentNode.view.frame.minY)
         for subview in self.mainContextSourceNode.contentNode.view.subviews {
             if subview.isHidden || subview.alpha == 0.0 {
@@ -5465,11 +5453,11 @@
                         }
                     }
                 }
-                
+
                 if let targetPortalView, let sourceView = getPortalViewSourceView(targetPortalView) {
                     context.saveGState()
                     context.translateBy(x: subview.frame.minX, y: subview.frame.minY)
-                    
+
                     if let mask = subview.mask {
                         let maskImage = generateImage(subview.bounds.size, rotatedContext: { size, context in
                             context.clear(CGRect(origin: CGPoint(), size: size))
@@ -5481,20 +5469,20 @@
                             context.translateBy(x: subview.frame.midX, y: subview.frame.midY)
                             context.scaleBy(x: 1.0, y: -1.0)
                             context.translateBy(x: -subview.frame.midX, y: -subview.frame.midY)
-                            
+
                             context.clip(to: subview.bounds, mask: cgImage)
-                            
+
                             context.translateBy(x: subview.frame.midX, y: subview.frame.midY)
                             context.scaleBy(x: 1.0, y: -1.0)
                             context.translateBy(x: -subview.frame.midX, y: -subview.frame.midY)
                         }
                     }
-                    
+
                     let sourceLocalFrame = sourceView.convert(sourceView.bounds, to: subview)
                     for sourceSubview in sourceView.subviews {
                         sourceSubview.drawHierarchy(in: CGRect(origin: sourceLocalFrame.origin, size: sourceSubview.bounds.size), afterScreenUpdates: false)
                     }
-                    
+
                     context.resetClip()
                     context.restoreGState()
                 } else {
@@ -5504,14 +5492,14 @@
                 subview.drawHierarchy(in: subview.frame, afterScreenUpdates: false)
             }
         }
-        
+
         let image = UIGraphicsGetImageFromCurrentImageContext()
         UIGraphicsEndImageContext()
-        
+
         guard let image else {
             return nil
         }
-        
+
         return (image, self.backgroundNode.frame)
     }
 }