import PtgForeignAgentNoticeRemoval

import Foundation
import UIKit
import AsyncDisplayKit
import Display
import SwiftSignalKit
import Postbox
import TelegramCore
import TelegramPresentationData
import TelegramUIPreferences
import TextFormat
import AccountContext
import TemporaryCachedPeerDataManager
import LocalizedPeerData
import ContextUI
import TelegramUniversalVideoContent
import MosaicLayout
import TextSelectionNode
import PlatformRestrictionMatching
import Emoji
import PersistentStringHash
import GridMessageSelectionNode
import AppBundle
import Markdown
import WallpaperBackgroundNode
import ChatPresentationInterfaceState
import ChatMessageBackground
import AnimationCache
import MultiAnimationRenderer
import ComponentFlow
import EmojiStatusComponent
import ChatControllerInteraction
import ChatMessageForwardInfoNode
import ChatMessageDateAndStatusNode
import ChatMessageBubbleContentNode
import ChatHistoryEntry
import ChatMessageTextBubbleContentNode
import ChatMessageItemCommon
import ChatMessageReplyInfoNode
import ChatMessageCallBubbleContentNode
import ChatMessageInteractiveFileNode
import ChatMessageFileBubbleContentNode
import ChatMessageWebpageBubbleContentNode
import ChatMessagePollBubbleContentNode
import ChatMessageItem
import ChatMessageItemView
import ChatMessageSwipeToReplyNode
import ChatMessageSelectionNode
import ChatMessageDeliveryFailedNode
import ChatMessageShareButton
import ChatMessageThreadInfoNode
import ChatMessageActionButtonsNode
import ChatSwipeToReplyRecognizer
import ChatMessageReactionsFooterContentNode
import ChatMessageInstantVideoBubbleContentNode
import ChatMessageCommentFooterContentNode
import ChatMessageActionBubbleContentNode
import ChatMessageContactBubbleContentNode
import ChatMessageEventLogPreviousDescriptionContentNode
import ChatMessageEventLogPreviousLinkContentNode
import ChatMessageEventLogPreviousMessageContentNode
import ChatMessageGameBubbleContentNode
import ChatMessageInvoiceBubbleContentNode
import ChatMessageMapBubbleContentNode
import ChatMessageMediaBubbleContentNode
import ChatMessageProfilePhotoSuggestionContentNode
import ChatMessageRestrictedBubbleContentNode
import ChatMessageStoryMentionContentNode
import ChatMessageUnsupportedBubbleContentNode
import ChatMessageWallpaperBubbleContentNode
import ChatMessageGiftBubbleContentNode
import ChatMessageGiveawayBubbleContentNode

private struct BubbleItemAttributes {
    var isAttachment: Bool
    var neighborType: ChatMessageBubbleRelativePosition.NeighbourType
    var neighborSpacing: ChatMessageBubbleRelativePosition.NeighbourSpacing
}

private final class ChatMessageBubbleClippingNode: ASDisplayNode {
    override func hitTest(_ point: CGPoint, with event: UIEvent?) -> UIView? {
        let result = self.view.hitTest(point, with: event)
        if result === self.view {
            return nil
        } else {
            return result
        }
    }
}

private func contentNodeMessagesAndClassesForItem(_ item: ChatMessageItem) -> ([(Message, AnyClass, ChatMessageEntryAttributes, BubbleItemAttributes)], Bool, Bool) {
    var result: [(Message, AnyClass, ChatMessageEntryAttributes, BubbleItemAttributes)] = []
    var skipText = false
    var messageWithCaptionToAdd: (Message, ChatMessageEntryAttributes)?
    var isUnsupportedMedia = false
    var isStoryWithText = false
    var isAction = false
    
    var previousItemIsFile = false
    var hasFiles = false
    
    var needReactions = true
    
    var hasSeparateCommentsButton = false
    
    outer: for (message, itemAttributes) in item.content {
        for attribute in message.attributes {
            if let attribute = attribute as? RestrictedContentMessageAttribute, attribute.platformText(platform: "ios", contentSettings: item.context.currentContentSettings.with { $0 }) != nil {
                result.append((message, ChatMessageRestrictedBubbleContentNode.self, itemAttributes, BubbleItemAttributes(isAttachment: false, neighborType: .text, neighborSpacing: .default)))
                needReactions = false
                break outer
            }
        }
        
        var message_ = item.context.shouldSuppressForeignAgentNotice(in: message) ? removeForeignAgentNotice(message: message) : message
        
        if item.context.shouldHideChannelSignature(in: message) {
            message_ = removeChannelSignature(message: message_)
        }
        
        var messageText = message_.text

        var isFile = false
        inner: for media in message.media {
            if let _ = media as? TelegramMediaImage {
                if let forwardInfo = message.forwardInfo, forwardInfo.flags.contains(.isImported), messageText.isEmpty {
                    messageWithCaptionToAdd = (message, itemAttributes)
                }
                result.append((message, ChatMessageMediaBubbleContentNode.self, itemAttributes, BubbleItemAttributes(isAttachment: false, neighborType: .media, neighborSpacing: .default)))
            } else if let story = media as? TelegramMediaStory {
                if story.isMention {
                    if let storyItem = message.associatedStories[story.storyId], storyItem.data.isEmpty {
                        result.append((message, ChatMessageActionBubbleContentNode.self, itemAttributes, BubbleItemAttributes(isAttachment: false, neighborType: .text, neighborSpacing: .default)))
                    } else {
                        result.append((message, ChatMessageStoryMentionContentNode.self, itemAttributes, BubbleItemAttributes(isAttachment: false, neighborType: .text, neighborSpacing: .default)))
                    }
                } else {
                    var hideStory = false
                    if let peer = message.peers[story.storyId.peerId] as? TelegramChannel, peer.username == nil, peer.usernames.isEmpty {
                        switch peer.participationStatus {
                        case .member:
                            break
                        case .kicked, .left:
                            hideStory = true
                        }
                    }
                    
                    if !hideStory {
                        if let storyItem = message.associatedStories[story.storyId], storyItem.data.isEmpty {
                        } else {
                            result.append((message, ChatMessageMediaBubbleContentNode.self, itemAttributes, BubbleItemAttributes(isAttachment: false, neighborType: .media, neighborSpacing: .default)))
                        }
                        
                        if let storyItem = message.associatedStories[story.storyId], let storedItem = storyItem.get(Stories.StoredItem.self), case let .item(item) = storedItem {
                            if !item.text.isEmpty {
                                isStoryWithText = true
                            }
                        }
                    }
                }
            } else if let file = media as? TelegramMediaFile {
                let isVideo = file.isVideo || (file.isAnimated && file.dimensions != nil)
                if isVideo {
                    if file.isInstantVideo {
                        hasSeparateCommentsButton = true
                        result.append((message, ChatMessageInstantVideoBubbleContentNode.self, itemAttributes, BubbleItemAttributes(isAttachment: false, neighborType: .text, neighborSpacing: .default)))
                    } else {
                        if let forwardInfo = message.forwardInfo, forwardInfo.flags.contains(.isImported), messageText.isEmpty {
                            messageWithCaptionToAdd = (message, itemAttributes)
                        }
                        result.append((message, ChatMessageMediaBubbleContentNode.self, itemAttributes, BubbleItemAttributes(isAttachment: false, neighborType: .media, neighborSpacing: .default)))
                    }
                } else {
                    var neighborSpacing: ChatMessageBubbleRelativePosition.NeighbourSpacing = .default
                    if previousItemIsFile {
                        neighborSpacing = .overlap(file.isMusic ? 14.0 : 4.0)
                    }
                    isFile = true
                    hasFiles = true
                    result.append((message, ChatMessageFileBubbleContentNode.self, itemAttributes, BubbleItemAttributes(isAttachment: false, neighborType: .text, neighborSpacing: neighborSpacing)))
                    needReactions = false
                }
            } else if let action = media as? TelegramMediaAction {
                isAction = true
                if case .phoneCall = action.action {
                    result.append((message, ChatMessageCallBubbleContentNode.self, itemAttributes, BubbleItemAttributes(isAttachment: false, neighborType: .text, neighborSpacing: .default)))
                } else if case .giftPremium = action.action {
                    result.append((message, ChatMessageGiftBubbleContentNode.self, itemAttributes, BubbleItemAttributes(isAttachment: false, neighborType: .text, neighborSpacing: .default)))
                } else if case .suggestedProfilePhoto = action.action {
                    result.append((message, ChatMessageProfilePhotoSuggestionContentNode.self, itemAttributes, BubbleItemAttributes(isAttachment: false, neighborType: .text, neighborSpacing: .default)))
                } else if case .setChatWallpaper = action.action {
                    result.append((message, ChatMessageWallpaperBubbleContentNode.self, itemAttributes, BubbleItemAttributes(isAttachment: false, neighborType: .text, neighborSpacing: .default)))
                } else if case .giftCode = action.action {
                    result.append((message, ChatMessageGiftBubbleContentNode.self, itemAttributes, BubbleItemAttributes(isAttachment: false, neighborType: .text, neighborSpacing: .default)))
                } else {
                    result.append((message, ChatMessageActionBubbleContentNode.self, itemAttributes, BubbleItemAttributes(isAttachment: false, neighborType: .text, neighborSpacing: .default)))
                }
                needReactions = false
            } else if let _ = media as? TelegramMediaMap {
                result.append((message, ChatMessageMapBubbleContentNode.self, itemAttributes, BubbleItemAttributes(isAttachment: false, neighborType: .media, neighborSpacing: .default)))
            } else if let _ = media as? TelegramMediaGame {
                skipText = true
                result.append((message, ChatMessageGameBubbleContentNode.self, itemAttributes, BubbleItemAttributes(isAttachment: false, neighborType: .text, neighborSpacing: .default)))
                needReactions = false
                break inner
            } else if let invoice = media as? TelegramMediaInvoice {
                if let _ = invoice.extendedMedia {
                    result.append((message, ChatMessageMediaBubbleContentNode.self, itemAttributes, BubbleItemAttributes(isAttachment: false, neighborType: .media, neighborSpacing: .default)))
                } else {
                    skipText = true
                    result.append((message, ChatMessageInvoiceBubbleContentNode.self, itemAttributes, BubbleItemAttributes(isAttachment: false, neighborType: .text, neighborSpacing: .default)))
                }
                needReactions = false
                break inner
            } else if let _ = media as? TelegramMediaContact {
                result.append((message, ChatMessageContactBubbleContentNode.self, itemAttributes, BubbleItemAttributes(isAttachment: false, neighborType: .text, neighborSpacing: .default)))
                needReactions = false
            } else if let _ = media as? TelegramMediaExpiredContent {
                result.removeAll()
                result.append((message, ChatMessageActionBubbleContentNode.self, itemAttributes, BubbleItemAttributes(isAttachment: false, neighborType: .text, neighborSpacing: .default)))
                needReactions = false
                return (result, false, false)
            } else if let _ = media as? TelegramMediaPoll {
                result.append((message, ChatMessagePollBubbleContentNode.self, itemAttributes, BubbleItemAttributes(isAttachment: false, neighborType: .text, neighborSpacing: .default)))
                needReactions = false
            } else if let _ = media as? TelegramMediaGiveaway {
                result.append((message, ChatMessageGiveawayBubbleContentNode.self, itemAttributes, BubbleItemAttributes(isAttachment: false, neighborType: .text, neighborSpacing: .default)))
                needReactions = false
            } else if let _ = media as? TelegramMediaUnsupported {
                isUnsupportedMedia = true
                needReactions = false
            }
            previousItemIsFile = isFile
        }
        
        if let updatingMedia = itemAttributes.updatingMedia {
            messageText = updatingMedia.text
        }
        
        if !messageText.isEmpty || isUnsupportedMedia || isStoryWithText {
            if !skipText {
                if case .group = item.content, !isFile {
                    messageWithCaptionToAdd = (message, itemAttributes)
                    skipText = true
                } else {
                    result.append((message, ChatMessageTextBubbleContentNode.self, itemAttributes, BubbleItemAttributes(isAttachment: false, neighborType: .text, neighborSpacing: isFile ? .condensed : .default)))
                    needReactions = false
                }
            } else {
                if case .group = item.content {
                    messageWithCaptionToAdd = nil
                }
            }
        }
        
        inner: for media in message.media {
            if let webpage = media as? TelegramMediaWebpage {
                if case let .Loaded(content) = webpage.content {
                    if let story = content.story {
                        if let storyItem = message.associatedStories[story.storyId], !storyItem.data.isEmpty {
                        } else {
                            break inner
                        }
                    }
                    
                    if let attribute = message.attributes.first(where: { $0 is WebpagePreviewMessageAttribute }) as? WebpagePreviewMessageAttribute, attribute.leadingPreview {
                        result.insert((message, ChatMessageWebpageBubbleContentNode.self, itemAttributes, BubbleItemAttributes(isAttachment: false, neighborType: .text, neighborSpacing: .default)), at: 0)
                    } else {
                        result.append((message, ChatMessageWebpageBubbleContentNode.self, itemAttributes, BubbleItemAttributes(isAttachment: false, neighborType: .text, neighborSpacing: .default)))
                    }
                    needReactions = false
                }
                break inner
            }
        }

        if message.adAttribute != nil {
            result.removeAll()

            result.append((message, ChatMessageWebpageBubbleContentNode.self, itemAttributes, BubbleItemAttributes(isAttachment: false, neighborType: .text, neighborSpacing: .default)))
            needReactions = false
        }
        
        if isUnsupportedMedia {
            result.append((message, ChatMessageUnsupportedBubbleContentNode.self, itemAttributes, BubbleItemAttributes(isAttachment: false, neighborType: .text, neighborSpacing: .default)))
            needReactions = false
        }
    }
    
    if let (messageWithCaptionToAdd, itemAttributes) = messageWithCaptionToAdd {
        result.append((messageWithCaptionToAdd, ChatMessageTextBubbleContentNode.self, itemAttributes, BubbleItemAttributes(isAttachment: false, neighborType: .text, neighborSpacing: .default)))
        needReactions = false
    }
    
    if let additionalContent = item.additionalContent {
        switch additionalContent {
            case let .eventLogPreviousMessage(previousMessage):
                result.append((previousMessage, ChatMessageEventLogPreviousMessageContentNode.self, ChatMessageEntryAttributes(), BubbleItemAttributes(isAttachment: false, neighborType: .text, neighborSpacing: .default)))
                needReactions = false
            case let .eventLogPreviousDescription(previousMessage):
                result.append((previousMessage, ChatMessageEventLogPreviousDescriptionContentNode.self, ChatMessageEntryAttributes(), BubbleItemAttributes(isAttachment: false, neighborType: .text, neighborSpacing: .default)))
                needReactions = false
            case let .eventLogPreviousLink(previousMessage):
                result.append((previousMessage, ChatMessageEventLogPreviousLinkContentNode.self, ChatMessageEntryAttributes(), BubbleItemAttributes(isAttachment: false, neighborType: .text, neighborSpacing: .default)))
                needReactions = false
        }
    }
    
    let firstMessage = item.content.firstMessage
    
    let reactionsAreInline: Bool
    reactionsAreInline = shouldDisplayInlineDateReactions(message: firstMessage, isPremium: item.associatedData.isPremium, forceInline: item.associatedData.forceInlineReactions)
    if reactionsAreInline {
        needReactions = false
    }
    
    let hideComments = firstMessage.isPeerBroadcastChannel && item.context.sharedContext.currentPtgSettings.with { $0.hideCommentsInChannels }
    
    if !isAction && !hasSeparateCommentsButton && !Namespaces.Message.allScheduled.contains(firstMessage.id.namespace) && !hideComments {
        if hasCommentButton(item: item) {
            result.append((firstMessage, ChatMessageCommentFooterContentNode.self, ChatMessageEntryAttributes(), BubbleItemAttributes(isAttachment: true, neighborType: .footer, neighborSpacing: .default)))
        }
    }
    
    let hideReactions = firstMessage.isPeerBroadcastChannel && item.context.sharedContext.currentPtgSettings.with { $0.hideReactionsInChannels }
    
    if !hideReactions, !reactionsAreInline, let reactionsAttribute = mergedMessageReactions(attributes: firstMessage.attributes), !reactionsAttribute.reactions.isEmpty {
        if result.last?.1 == ChatMessageTextBubbleContentNode.self {
        } else {
            if result.last?.1 == ChatMessagePollBubbleContentNode.self ||
               result.last?.1 == ChatMessageContactBubbleContentNode.self ||
               result.last?.1 == ChatMessageGameBubbleContentNode.self ||
               result.last?.1 == ChatMessageInvoiceBubbleContentNode.self ||
               result.last?.1 == ChatMessageGiveawayBubbleContentNode.self {
                result.append((firstMessage, ChatMessageReactionsFooterContentNode.self, ChatMessageEntryAttributes(), BubbleItemAttributes(isAttachment: true, neighborType: .reactions, neighborSpacing: .default)))
                needReactions = false
            } else if result.last?.1 == ChatMessageCommentFooterContentNode.self {
                if result.count >= 2 {
                    if result[result.count - 2].1 == ChatMessagePollBubbleContentNode.self ||
                        result[result.count - 2].1 == ChatMessageContactBubbleContentNode.self ||
                        result[result.count - 2].1 == ChatMessageGiveawayBubbleContentNode.self {
                        result.insert((firstMessage, ChatMessageReactionsFooterContentNode.self, ChatMessageEntryAttributes(), BubbleItemAttributes(isAttachment: true, neighborType: .reactions, neighborSpacing: .default)), at: result.count - 1)
                    }
                }
            }
        }
    }
    
    var needSeparateContainers = false
    if case .group = item.content, hasFiles {
        needSeparateContainers = true
        needReactions = false
    }
    
    return (result, needSeparateContainers, needReactions)
}

private enum ContentNodeOperation {
    case remove(index: Int)
    case insert(index: Int, node: ChatMessageBubbleContentNode)
}

private func mapVisibility(_ visibility: ListViewItemNodeVisibility, boundsSize: CGSize, insets: UIEdgeInsets, to contentNode: ChatMessageBubbleContentNode) -> ListViewItemNodeVisibility {
    switch visibility {
    case .none:
        return .none
    case let .visible(fraction, subRect):
        var subRect = subRect
        subRect.origin.x = 0.0
        subRect.size.width = 10000.0
        
        subRect.origin.y = boundsSize.height - insets.bottom - (subRect.origin.y + subRect.height)
        
        let contentNodeFrame = contentNode.frame
        if contentNodeFrame.intersects(subRect) {
            let intersectionRect = contentNodeFrame.intersection(subRect)
            return .visible(fraction, intersectionRect.offsetBy(dx: 0.0, dy: -contentNodeFrame.minY))
        } else {
            return .visible(fraction, CGRect())
        }
    }
}

public class ChatMessageBubbleItemNode: ChatMessageItemView, ChatMessagePreviewItemNode {
    public class ContentContainer {
        public let contentMessageStableId: UInt32
        public let sourceNode: ContextExtractedContentContainingNode
        public let containerNode: ContextControllerSourceNode
        public var backgroundWallpaperNode: ChatMessageBubbleBackdrop?
        public var backgroundNode: ChatMessageBackground?
        public var selectionBackgroundNode: ASDisplayNode?
        
        private var currentParams: (size: CGSize, contentOrigin: CGPoint, presentationData: ChatPresentationData, graphics: PrincipalThemeEssentialGraphics, backgroundType: ChatMessageBackgroundType, presentationContext: ChatPresentationContext, mediaBox: MediaBox, messageSelection: Bool?, selectionInsets: UIEdgeInsets)?
        
        public init(contentMessageStableId: UInt32) {
            self.contentMessageStableId = contentMessageStableId
            
            self.sourceNode = ContextExtractedContentContainingNode()
            self.containerNode = ContextControllerSourceNode()
        }
        
        fileprivate var absoluteRect: (CGRect, CGSize)?
        fileprivate func updateAbsoluteRect(_ rect: CGRect, within containerSize: CGSize) {
            self.absoluteRect = (rect, containerSize)
            guard let backgroundWallpaperNode = self.backgroundWallpaperNode else {
                return
            }
            guard !self.sourceNode.isExtractedToContextPreview else {
                return
            }
            let mappedRect = CGRect(origin: CGPoint(x: rect.minX + backgroundWallpaperNode.frame.minX, y: rect.minY + backgroundWallpaperNode.frame.minY), size: rect.size)
            backgroundWallpaperNode.update(rect: mappedRect, within: containerSize)
        }
        
        fileprivate func applyAbsoluteOffset(value: CGPoint, animationCurve: ContainedViewLayoutTransitionCurve, duration: Double) {
            guard let backgroundWallpaperNode = self.backgroundWallpaperNode else {
                return
            }
            backgroundWallpaperNode.offset(value: value, animationCurve: animationCurve, duration: duration)
        }
        
        fileprivate func applyAbsoluteOffsetSpring(value: CGFloat, duration: Double, damping: CGFloat) {
            guard let backgroundWallpaperNode = self.backgroundWallpaperNode else {
                return
            }
            backgroundWallpaperNode.offsetSpring(value: value, duration: duration, damping: damping)
        }
        
        fileprivate func willUpdateIsExtractedToContextPreview(isExtractedToContextPreview: Bool, transition: ContainedViewLayoutTransition) {
            if isExtractedToContextPreview {
                var offset: CGFloat = 0.0
                var inset: CGFloat = 0.0
                var type: ChatMessageBackgroundType
                if let currentParams = self.currentParams, case .incoming = currentParams.backgroundType {
                    type = .incoming(.Extracted)
                    offset = -5.0
                    inset = 5.0
                } else {
                    type = .outgoing(.Extracted)
                    inset = 5.0
                }
                
                if let _ = self.backgroundNode {
                } else if let currentParams = self.currentParams {
                    let backgroundWallpaperNode = ChatMessageBubbleBackdrop()
                    backgroundWallpaperNode.alpha = 0.0
                    
                    let backgroundNode = ChatMessageBackground()
                    backgroundNode.alpha = 0.0
                                        
                    self.sourceNode.contentNode.insertSubnode(backgroundNode, at: 0)
                    self.sourceNode.contentNode.insertSubnode(backgroundWallpaperNode, at: 0)
                    
                    self.backgroundWallpaperNode = backgroundWallpaperNode
                    self.backgroundNode = backgroundNode
                    
                    transition.updateAlpha(node: backgroundNode, alpha: 1.0)
                    transition.updateAlpha(node: backgroundWallpaperNode, alpha: 1.0)
                    
                    backgroundNode.setType(type: type, highlighted: false, graphics: currentParams.graphics, maskMode: true, hasWallpaper: currentParams.presentationData.theme.wallpaper.hasWallpaper, transition: .immediate, backgroundNode: currentParams.presentationContext.backgroundNode)
                    backgroundWallpaperNode.setType(type: type, theme: currentParams.presentationData.theme, essentialGraphics: currentParams.graphics, maskMode: true, backgroundNode: currentParams.presentationContext.backgroundNode)
                }
                
                if let currentParams = self.currentParams {
                    let backgroundFrame = CGRect(x: currentParams.contentOrigin.x + offset, y: 0.0, width: currentParams.size.width + inset, height: currentParams.size.height)
                    self.backgroundNode?.updateLayout(size: backgroundFrame.size, transition: .immediate)
                    self.backgroundNode?.frame = backgroundFrame
                    self.backgroundWallpaperNode?.frame = backgroundFrame
                    
                    if let (rect, containerSize) = self.absoluteRect {
                        let mappedRect = CGRect(origin: CGPoint(x: rect.minX + backgroundFrame.minX, y: rect.minY + backgroundFrame.minY), size: rect.size)
                        self.backgroundWallpaperNode?.update(rect: mappedRect, within: containerSize)
                    }
                }
            } else {
                if let backgroundNode = self.backgroundNode {
                    self.backgroundNode = nil
                    transition.updateAlpha(node: backgroundNode, alpha: 0.0, completion: { [weak backgroundNode] _ in
                        backgroundNode?.removeFromSupernode()
                    })
                }
                if let backgroundWallpaperNode = self.backgroundWallpaperNode {
                    self.backgroundWallpaperNode = nil
                    transition.updateAlpha(node: backgroundWallpaperNode, alpha: 0.0, completion: { [weak backgroundWallpaperNode] _ in
                        backgroundWallpaperNode?.removeFromSupernode()
                    })
                }
            }
        }
        
        fileprivate func isExtractedToContextPreviewUpdated(_ isExtractedToContextPreview: Bool) {
        }
        
        fileprivate func update(size: CGSize, contentOrigin: CGPoint, selectionInsets: UIEdgeInsets, index: Int, presentationData: ChatPresentationData, graphics: PrincipalThemeEssentialGraphics, backgroundType: ChatMessageBackgroundType, presentationContext: ChatPresentationContext, mediaBox: MediaBox, messageSelection: Bool?) {
            self.currentParams = (size, contentOrigin, presentationData, graphics, backgroundType, presentationContext, mediaBox, messageSelection, selectionInsets)
            let bounds = CGRect(origin: CGPoint(), size: size)
            
            var incoming: Bool = false
            if case .incoming = backgroundType {
                incoming = true
            }
            
            let messageTheme = incoming ? presentationData.theme.theme.chat.message.incoming : presentationData.theme.theme.chat.message.outgoing
            
            if let messageSelection = messageSelection, messageSelection {
                if let _ = self.selectionBackgroundNode {
                } else {
                    let selectionBackgroundNode = ASDisplayNode()
                    self.containerNode.insertSubnode(selectionBackgroundNode, at: 0)
                    self.selectionBackgroundNode = selectionBackgroundNode
                }
                
                var selectionBackgroundFrame = bounds.offsetBy(dx: contentOrigin.x, dy: 0.0)
                if index == 0 && contentOrigin.y > 0.0 {
                    selectionBackgroundFrame.origin.y -= contentOrigin.y
                    selectionBackgroundFrame.size.height += contentOrigin.y
                }
                selectionBackgroundFrame = selectionBackgroundFrame.inset(by: selectionInsets)
                
                let bubbleColor = graphics.hasWallpaper ? messageTheme.bubble.withWallpaper.fill : messageTheme.bubble.withoutWallpaper.fill
                let selectionColor = bubbleColor[0].withAlphaComponent(1.0).mixedWith(messageTheme.accentTextColor.withAlphaComponent(1.0), alpha: 0.08)
                
                self.selectionBackgroundNode?.backgroundColor = selectionColor
                self.selectionBackgroundNode?.frame = selectionBackgroundFrame
            } else if let selectionBackgroundNode = self.selectionBackgroundNode {
                self.selectionBackgroundNode = nil
                selectionBackgroundNode.removeFromSupernode()
            }
        }
    }
     
    public let mainContextSourceNode: ContextExtractedContentContainingNode
    private let mainContainerNode: ContextControllerSourceNode
    private let backgroundWallpaperNode: ChatMessageBubbleBackdrop
    private let backgroundNode: ChatMessageBackground
    private var backgroundHighlightNode: ChatMessageBackground?
    private let shadowNode: ChatMessageShadowNode
    private var clippingNode: ChatMessageBubbleClippingNode
    
    override public var extractedBackgroundNode: ASDisplayNode? {
        return self.shadowNode
    }
    
    private var selectionNode: ChatMessageSelectionNode?
    private var deliveryFailedNode: ChatMessageDeliveryFailedNode?
    private var swipeToReplyNode: ChatMessageSwipeToReplyNode?
    private var swipeToReplyFeedback: HapticFeedback?
    
    private var nameNode: TextNode?
    private var nameButtonNode: HighlightTrackingButtonNode?
    private var nameHighlightNode: ASImageNode?
    private var viaMeasureNode: TextNode?
    
    private var adminBadgeNode: TextNode?
    private var credibilityIconView: ComponentHostView<Empty>?
    private var credibilityIconComponent: EmojiStatusComponent?
    private var credibilityIconContent: EmojiStatusComponent.Content?
    private var credibilityButtonNode: HighlightTrackingButtonNode?
    private var credibilityHighlightNode: ASImageNode?
    
    private var closeButtonNode: HighlightTrackingButtonNode?
    private var closeIconNode: ASImageNode?
    
    private var forwardInfoNode: ChatMessageForwardInfoNode?
    public var forwardInfoReferenceNode: ASDisplayNode? {
        return self.forwardInfoNode
    }
    
    private var threadInfoNode: ChatMessageThreadInfoNode?
    private var replyInfoNode: ChatMessageReplyInfoNode?
    
    private var contentContainersWrapperNode: ASDisplayNode
    private var contentContainers: [ContentContainer] = []
    public private(set) var contentNodes: [ChatMessageBubbleContentNode] = []
    private var mosaicStatusNode: ChatMessageDateAndStatusNode?
    private var actionButtonsNode: ChatMessageActionButtonsNode?
    private var reactionButtonsNode: ChatMessageReactionButtonsNode?
    
    private var shareButtonNode: ChatMessageShareButton?
    
    private let messageAccessibilityArea: AccessibilityAreaNode

    private var backgroundType: ChatMessageBackgroundType?
    
    private struct HighlightedState: Equatable {
        var quote: String?
    }
    private var highlightedState: HighlightedState?
    
    private var backgroundFrameTransition: (CGRect, CGRect)?
    
    private var currentSwipeToReplyTranslation: CGFloat = 0.0
    
    private var appliedItem: ChatMessageItem?
    private var appliedForwardInfo: (Peer?, String?)?
    private var disablesComments = true
    
    private var authorNameColor: UIColor?
    
    private var tapRecognizer: TapLongTapOrDoubleTapGestureRecognizer?
    
    private var replyRecognizer: ChatSwipeToReplyRecognizer?
    private var currentSwipeAction: ChatControllerInteractionSwipeAction?
    
    //private let debugNode: ASDisplayNode
    
    override public var visibility: ListViewItemNodeVisibility {
        didSet {
            if self.visibility != oldValue {
                for contentNode in self.contentNodes {
                    contentNode.visibility = mapVisibility(self.visibility, boundsSize: self.bounds.size, insets: self.insets, to: contentNode)
                }
                
                if let threadInfoNode = self.threadInfoNode {
                    threadInfoNode.visibility = self.visibility != .none
                }
                
                if let replyInfoNode = self.replyInfoNode {
                    replyInfoNode.visibility = self.visibility != .none
                }
                
                self.visibilityStatus = self.visibility != .none
            }
        }
    }
    
    private var visibilityStatus: Bool = false {
        didSet {
            if self.visibilityStatus != oldValue {
                if let credibilityIconView = self.credibilityIconView, let credibilityIconComponent = self.credibilityIconComponent {
                    let _ = credibilityIconView.update(
                        transition: .immediate,
                        component: AnyComponent(credibilityIconComponent.withVisibleForAnimations(self.visibilityStatus)),
                        environment: {},
                        containerSize: credibilityIconView.bounds.size
                    )
                }
            }
        }
    }
    
    required public init() {
        self.mainContextSourceNode = ContextExtractedContentContainingNode()
        self.mainContainerNode = ContextControllerSourceNode()
        self.backgroundWallpaperNode = ChatMessageBubbleBackdrop()
        self.contentContainersWrapperNode = ASDisplayNode()
        
        self.backgroundNode = ChatMessageBackground()
        self.backgroundNode.backdropNode = self.backgroundWallpaperNode
        self.shadowNode = ChatMessageShadowNode()

        self.clippingNode = ChatMessageBubbleClippingNode()
        self.clippingNode.clipsToBounds = false

        self.messageAccessibilityArea = AccessibilityAreaNode()
        
        //self.debugNode = ASDisplayNode()
        //self.debugNode.backgroundColor = .blue
        
        super.init(layerBacked: false)
        
        //self.addSubnode(self.debugNode)
        
        self.mainContainerNode.shouldBeginWithCustomActivationProcess = { [weak self] location in
            guard let strongSelf = self else {
                return .none
            }
            if !strongSelf.backgroundNode.frame.contains(location) {
                return .none
            }
            if strongSelf.selectionNode != nil {
                return .none
            }
            if let action = strongSelf.gestureRecognized(gesture: .tap, location: location, recognizer: nil) {
                if case let .action(action) = action, !action.contextMenuOnLongPress {
                    return .none
                }
            }
            if let action = strongSelf.gestureRecognized(gesture: .longTap, location: location, recognizer: nil) {
                switch action {
                case .action:
                    return .none
                case .optionalAction:
                    return .none
                case let .openContextMenu(openContextMenu):
                    if openContextMenu.selectAll || strongSelf.contentContainers.count < 2 {
                        if openContextMenu.disableDefaultPressAnimation {
                            return .customActivationProcess
                        } else {
                            return .default
                        }
                    } else {
                        return .none
                    }
                }
            }
            return .default
        }
        
        self.mainContainerNode.activated = { [weak self] gesture, location in
            guard let strongSelf = self, let item = strongSelf.item else {
                return
            }
            
            if let action = strongSelf.gestureRecognized(gesture: .longTap, location: location, recognizer: nil) {
                switch action {
                case .action, .optionalAction:
                    break
                case let .openContextMenu(openContextMenu):
                    var tapMessage = openContextMenu.tapMessage
                    if openContextMenu.selectAll, case let .group(messages) = item.content, tapMessage.text.isEmpty {
                        for message in messages {
                            if !message.0.text.isEmpty {
                                tapMessage = message.0
                                break
                            }
                        }
                    }
                    item.controllerInteraction.openMessageContextMenu(tapMessage, openContextMenu.selectAll, strongSelf, openContextMenu.subFrame, gesture, nil)
                }
            }
        }
        
        self.mainContainerNode.addSubnode(self.mainContextSourceNode)
        self.mainContainerNode.targetNodeForActivationProgress = self.mainContextSourceNode.contentNode
        self.addSubnode(self.mainContainerNode)
        
        self.mainContextSourceNode.contentNode.addSubnode(self.backgroundWallpaperNode)
        self.mainContextSourceNode.contentNode.addSubnode(self.backgroundNode)
        self.mainContextSourceNode.contentNode.addSubnode(self.clippingNode)
        self.clippingNode.addSubnode(self.contentContainersWrapperNode)
        self.addSubnode(self.messageAccessibilityArea)
        
        self.messageAccessibilityArea.activate = { [weak self] in
            guard let strongSelf = self, let accessibilityData = strongSelf.accessibilityData else {
                return false
            }
            
            for node in strongSelf.contentNodes {
                if node.accessibilityActivate() {
                    return true
                }
            }
            
            if let singleUrl = accessibilityData.singleUrl {
                strongSelf.item?.controllerInteraction.openUrl(ChatControllerInteraction.OpenUrl(url: singleUrl, concealed: false, external: false, message: strongSelf.item?.content.firstMessage))
                return true
            }
            
            return false
        }
        
        self.messageAccessibilityArea.focused = { [weak self] in
            self?.accessibilityElementDidBecomeFocused()
        }
        
        self.mainContextSourceNode.willUpdateIsExtractedToContextPreview = { [weak self] isExtractedToContextPreview, _ in
            guard let strongSelf = self, let _ = strongSelf.item else {
                return
            }
            for contentNode in strongSelf.contentNodes {
                contentNode.willUpdateIsExtractedToContextPreview(isExtractedToContextPreview)
            }
        }
        self.mainContextSourceNode.isExtractedToContextPreviewUpdated = { [weak self] isExtractedToContextPreview in
            guard let strongSelf = self else {
                return
            }
            strongSelf.backgroundWallpaperNode.setMaskMode(strongSelf.backgroundMaskMode)
            strongSelf.backgroundNode.setMaskMode(strongSelf.backgroundMaskMode)
            if !isExtractedToContextPreview, let (rect, size) = strongSelf.absoluteRect {
                strongSelf.updateAbsoluteRect(rect, within: size)
            }
            
            for contentNode in strongSelf.contentNodes {
                contentNode.updateIsExtractedToContextPreview(isExtractedToContextPreview)
            }
        }
        
        self.mainContextSourceNode.updateAbsoluteRect = { [weak self] rect, size in
            guard let strongSelf = self, strongSelf.mainContextSourceNode.isExtractedToContextPreview else {
                return
            }
            strongSelf.updateAbsoluteRectInternal(rect, within: size)
        }
        self.mainContextSourceNode.applyAbsoluteOffset = { [weak self] value, animationCurve, duration in
            guard let strongSelf = self, strongSelf.mainContextSourceNode.isExtractedToContextPreview else {
                return
            }
            strongSelf.applyAbsoluteOffsetInternal(value: value, animationCurve: animationCurve, duration: duration)
        }
        self.mainContextSourceNode.applyAbsoluteOffsetSpring = { [weak self] value, duration, damping in
            guard let strongSelf = self, strongSelf.mainContextSourceNode.isExtractedToContextPreview else {
                return
            }
            strongSelf.applyAbsoluteOffsetSpringInternal(value: value, duration: duration, damping: damping)
        }
    }
    
    required public init?(coder aDecoder: NSCoder) {
        fatalError("init(coder:) has not been implemented")
    }

    override public func cancelInsertionAnimations() {
        self.shadowNode.layer.removeAllAnimations()

        func process(node: ASDisplayNode) {
            if node === self.accessoryItemNode {
                return
            }

            if node !== self {
                switch node {
                case let node as ContextExtractedContentContainingNode:
                    process(node: node.contentNode)
                    return
                case _ as ContextControllerSourceNode, _ as ContextExtractedContentNode:
                    break
                default:
                    node.layer.removeAllAnimations()
                    node.layer.allowsGroupOpacity = false
                    return
                }
            }

            guard let subnodes = node.subnodes else {
                return
            }

            for subnode in subnodes {
                process(node: subnode)
            }
        }

        process(node: self)
    }
    
    override public func animateInsertion(_ currentTimestamp: Double, duration: Double, short: Bool) {
        super.animateInsertion(currentTimestamp, duration: duration, short: short)
        
        self.shadowNode.layer.animateAlpha(from: 0.0, to: 1.0, duration: 0.2)
        
        func process(node: ASDisplayNode) {
            if node === self.accessoryItemNode {
                return
            }
            
            if node !== self {
                switch node {
                case _ as ContextExtractedContentContainingNode, _ as ContextControllerSourceNode, _ as ContextExtractedContentNode:
                    break
                default:
                    node.layer.allowsGroupOpacity = true
                    node.layer.animateAlpha(from: 0.0, to: 1.0, duration: 0.2, completion: { [weak node] _ in
                        node?.layer.allowsGroupOpacity = false
                    })
                    return
                }
            }
            
            guard let subnodes = node.subnodes else {
                return
            }
            
            for subnode in subnodes {
                process(node: subnode)
            }
        }
        
        process(node: self)
    }
    
    override public func animateRemoved(_ currentTimestamp: Double, duration: Double) {
        super.animateRemoved(currentTimestamp, duration: duration)
        
        self.allowsGroupOpacity = true
        self.layer.animateAlpha(from: 1.0, to: 0.0, duration: 0.15, removeOnCompletion: false, completion: { [weak self] _ in
            self?.allowsGroupOpacity = false
        })
        self.shadowNode.layer.animateAlpha(from: 1.0, to: 0.0, duration: 0.15, removeOnCompletion: false)
        self.layer.animateScale(from: 1.0, to: 0.1, duration: 0.15, removeOnCompletion: false)
        self.layer.animatePosition(from: CGPoint(), to: CGPoint(x: self.bounds.width / 2.0 - self.backgroundNode.frame.midX, y: self.backgroundNode.frame.midY), duration: 0.15, timingFunction: CAMediaTimingFunctionName.easeInEaseOut.rawValue, removeOnCompletion: false, additive: true)
    }
    
    override public func animateAdded(_ currentTimestamp: Double, duration: Double) {
        super.animateAdded(currentTimestamp, duration: duration)
        
        if let subnodes = self.subnodes {
            for subnode in subnodes {
                let layer = subnode.layer
                layer.allowsGroupOpacity = true
                layer.animateAlpha(from: 0.0, to: 1.0, duration: 0.2, completion: { [weak layer] _ in
                    layer?.allowsGroupOpacity = false
                })
            }
        }
    }
    
    public func animateFromLoadingPlaceholder(delay: Double, transition: ContainedViewLayoutTransition) {
        guard let item = self.item else {
            return
        }
                        
        let incoming = item.message.effectivelyIncoming(item.context.account.peerId)
        transition.animatePositionAdditive(node: self, offset: CGPoint(x: incoming ? 30.0 : -30.0, y: -30.0), delay: delay)
        transition.animateTransformScale(node: self, from: CGPoint(x: 0.85, y: 0.85), delay: delay)
    }
    
    public final class AnimationTransitionTextInput {
        let backgroundView: UIView
        let contentView: UIView
        let sourceRect: CGRect
        let scrollOffset: CGFloat

        public init(backgroundView: UIView, contentView: UIView, sourceRect: CGRect, scrollOffset: CGFloat) {
            self.backgroundView = backgroundView
            self.contentView = contentView
            self.sourceRect = sourceRect
            self.scrollOffset = scrollOffset
        }
    }

    public func animateContentFromTextInputField(textInput: AnimationTransitionTextInput, transition: CombinedTransition) {
        let widthDifference = self.backgroundNode.frame.width - textInput.backgroundView.frame.width
        let heightDifference = self.backgroundNode.frame.height - textInput.backgroundView.frame.height

        if let type = self.backgroundNode.type {
            if case .none = type {
            } else {
                self.clippingNode.clipsToBounds = true
            }
        }
        transition.animateFrame(layer: self.clippingNode.layer, from: CGRect(origin: CGPoint(x: self.clippingNode.frame.minX, y: textInput.backgroundView.frame.minY), size: textInput.backgroundView.frame.size), completion: { [weak self] _ in
            guard let strongSelf = self else {
                return
            }
            strongSelf.clippingNode.clipsToBounds = false
        })

        transition.vertical.animateOffsetAdditive(layer: self.clippingNode.layer, offset: textInput.backgroundView.frame.minY - self.clippingNode.frame.minY)

        self.backgroundWallpaperNode.animateFrom(sourceView: textInput.backgroundView, transition: transition)
        self.backgroundNode.animateFrom(sourceView: textInput.backgroundView, transition: transition)

        for contentNode in self.contentNodes {
            if let contentNode = contentNode as? ChatMessageTextBubbleContentNode {
                let localSourceContentFrame = self.mainContextSourceNode.contentNode.view.convert(textInput.contentView.frame.offsetBy(dx: self.mainContextSourceNode.contentRect.minX, dy: self.mainContextSourceNode.contentRect.minY), to: contentNode.view)
                textInput.contentView.frame = localSourceContentFrame
                contentNode.animateFrom(sourceView: textInput.contentView, scrollOffset: textInput.scrollOffset, widthDifference: widthDifference, transition: transition)
            } else if let contentNode = contentNode as? ChatMessageWebpageBubbleContentNode {
                transition.vertical.animatePositionAdditive(node: contentNode, offset: CGPoint(x: 0.0, y: heightDifference))
            }
        }
    }
    
    public final class AnimationTransitionReplyPanel {
        public let titleNode: ASDisplayNode
        public let textNode: ASDisplayNode
        public let lineNode: ASDisplayNode
        public let imageNode: ASDisplayNode
        public let relativeSourceRect: CGRect
        public let relativeTargetRect: CGRect

        public init(titleNode: ASDisplayNode, textNode: ASDisplayNode, lineNode: ASDisplayNode, imageNode: ASDisplayNode, relativeSourceRect: CGRect, relativeTargetRect: CGRect) {
            self.titleNode = titleNode
            self.textNode = textNode
            self.lineNode = lineNode
            self.imageNode = imageNode
            self.relativeSourceRect = relativeSourceRect
            self.relativeTargetRect = relativeTargetRect
        }
    }

    public func animateReplyPanel(sourceReplyPanel: AnimationTransitionReplyPanel, transition: CombinedTransition) {
        if let replyInfoNode = self.replyInfoNode {
            let localRect = self.mainContextSourceNode.contentNode.view.convert(sourceReplyPanel.relativeSourceRect, to: replyInfoNode.view)
            let mappedPanel = ChatMessageReplyInfoNode.TransitionReplyPanel(
                titleNode: sourceReplyPanel.titleNode,
                textNode: sourceReplyPanel.textNode,
                lineNode: sourceReplyPanel.lineNode,
                imageNode: sourceReplyPanel.imageNode,
                relativeSourceRect: sourceReplyPanel.relativeSourceRect,
                relativeTargetRect: sourceReplyPanel.relativeTargetRect
            )
            let _ = replyInfoNode.animateFromInputPanel(sourceReplyPanel: mappedPanel, unclippedTransitionNode: self.mainContextSourceNode.contentNode, localRect: localRect, transition: transition)
        }
    }

    public func animateFromMicInput(micInputNode: UIView, transition: CombinedTransition) -> ContextExtractedContentContainingNode? {
        for contentNode in self.contentNodes {
            if let contentNode = contentNode as? ChatMessageFileBubbleContentNode {
                let statusContainerNode = contentNode.interactiveFileNode.statusContainerNode
                let scale = statusContainerNode.contentRect.height / 100.0
                micInputNode.transform = CGAffineTransform(scaleX: scale, y: scale)
                micInputNode.center = CGPoint(x: statusContainerNode.contentRect.midX, y: statusContainerNode.contentRect.midY)
                statusContainerNode.contentNode.view.addSubview(micInputNode)

                transition.horizontal.updateAlpha(layer: micInputNode.layer, alpha: 0.0, completion: { [weak micInputNode] _ in
                    micInputNode?.removeFromSuperview()
                })

                transition.horizontal.animateTransformScale(node: statusContainerNode.contentNode, from: 1.0 / scale)
                
                contentNode.interactiveFileNode.animateSent()

                return statusContainerNode
            }
        }
        return nil
    }

    public func animateContentFromMediaInput(snapshotView: UIView, transition: CombinedTransition) {
        self.mainContextSourceNode.contentNode.layer.animateAlpha(from: 0.0, to: 1.0, duration: 0.1)
    }
    
    public func animateContentFromGroupedMediaInput(transition: CombinedTransition) -> [CGRect] {
        self.mainContextSourceNode.contentNode.layer.animateAlpha(from: 0.0, to: 1.0, duration: 0.1)
        
        var rects: [CGRect] = []
        for contentNode in self.contentNodes {
            if let contentNode = contentNode as? ChatMessageMediaBubbleContentNode {
                rects.append(contentNode.frame.offsetBy(dx: -self.clippingNode.frame.minX, dy: 0.0))
            }
        }
        return rects
    }
    
    override public func didLoad() {
        super.didLoad()
        
        let recognizer = TapLongTapOrDoubleTapGestureRecognizer(target: self, action: #selector(self.tapLongTapOrDoubleTapGesture(_:)))
        recognizer.tapActionAtPoint = { [weak self] point in
            if let strongSelf = self {
                if let item = strongSelf.item, let subject = item.associatedData.subject, case let .messageOptions(_, _, info) = subject {
                    if case let .link(link) = info {
                        let options = Atomic<ChatControllerSubject.LinkOptions?>(value: nil)
                        link.options.start(next: { value in
                            let _ = options.swap(value)
                        }).dispose()
                        guard let options = options.with({ $0 }) else {
                            return .fail
                        }
                        if !options.hasAlternativeLinks {
                            return .fail
                        }
                        
                        for contentNode in strongSelf.contentNodes {
                            let contentNodePoint = strongSelf.view.convert(point, to: contentNode.view)
                            let tapAction = contentNode.tapActionAtPoint(contentNodePoint, gesture: .tap, isEstimating: true)
                            switch tapAction.content {
                            case .none:
                                break
                            case .ignore:
                                return .fail
                            case .url:
                                return .waitForSingleTap
                            default:
                                break
                            }
                        }
                    }
                    
                    return .fail
                }

                if let closeButtonNode = strongSelf.closeButtonNode {
                    if let _ = closeButtonNode.hitTest(strongSelf.view.convert(point, to: closeButtonNode.view), with: nil) {
                        return .fail
                    }
                }
                
                if let shareButtonNode = strongSelf.shareButtonNode, shareButtonNode.frame.contains(point) {
                    return .fail
                }
                
                if let actionButtonsNode = strongSelf.actionButtonsNode {
                    if let _ = actionButtonsNode.hitTest(strongSelf.view.convert(point, to: actionButtonsNode.view), with: nil) {
                        return .fail
                    }
                }
                
                if let reactionButtonsNode = strongSelf.reactionButtonsNode {
                    if let _ = reactionButtonsNode.hitTest(strongSelf.view.convert(point, to: reactionButtonsNode.view), with: nil) {
                        return .fail
                    }
                }
                
                if let nameButtonNode = strongSelf.nameButtonNode, nameButtonNode.frame.contains(point) {
                    return .fail
                }
                
                if let credibilityButtonNode = strongSelf.credibilityButtonNode, credibilityButtonNode.frame.contains(point) {
                    return .fail
                }
                                                
                if let nameNode = strongSelf.nameNode, nameNode.frame.contains(point) {
                    if let item = strongSelf.item {
                        for attribute in item.message.attributes {
                            if let _ = attribute as? InlineBotMessageAttribute {
                                return .waitForSingleTap
                            }
                        }
                    }
                }
                if let threadInfoNode = strongSelf.threadInfoNode, threadInfoNode.frame.contains(point) {
                    if let _ = threadInfoNode.hitTest(strongSelf.view.convert(point, to: threadInfoNode.view), with: nil) {
                        return .fail
                    }
                }
                if let replyInfoNode = strongSelf.replyInfoNode, replyInfoNode.frame.contains(point) {
                    return .waitForSingleTap
                }
                if let forwardInfoNode = strongSelf.forwardInfoNode, forwardInfoNode.frame.contains(point) {
                    if forwardInfoNode.hasAction(at: strongSelf.view.convert(point, to: forwardInfoNode.view)) {
                        return .fail
                    } else {
                        return .waitForSingleTap
                    }
                }
                for contentNode in strongSelf.contentNodes {
                    let contentNodePoint = strongSelf.view.convert(point, to: contentNode.view)
                    let tapAction = contentNode.tapActionAtPoint(contentNodePoint, gesture: .tap, isEstimating: true)
                    switch tapAction.content {
                        case .none:
                            if let _ = strongSelf.item?.controllerInteraction.tapMessage {
                                return .waitForSingleTap
                            }
                            break
                        case .ignore:
                            return .fail
                        case .url, .peerMention, .textMention, .botCommand, .hashtag, .instantPage, .wallpaper, .theme, .call, .openMessage, .timecode, .bankCard, .tooltip, .openPollResults, .copy, .largeEmoji, .customEmoji:
                            return .waitForSingleTap
                    }
                }
                if !strongSelf.backgroundNode.frame.contains(point) {
                    return .waitForDoubleTap
                }
            }
            
            return .waitForDoubleTap
        }
        recognizer.longTap = { [weak self] point, recognizer in
            guard let strongSelf = self else {
                return
            }

            if let action = strongSelf.gestureRecognized(gesture: .longTap, location: point, recognizer: recognizer) {
                switch action {
                case let .action(f):
                    f.action()
                    recognizer.cancel()
                case let .optionalAction(f):
                    f()
                    recognizer.cancel()
                case .openContextMenu:
                    break
                }
            }
        }
        recognizer.secondaryTap = { [weak self] point, recognizer in
            guard let strongSelf = self, let item = strongSelf.item else {
                return
            }

            if let action = strongSelf.gestureRecognized(gesture: .secondaryTap, location: point, recognizer: recognizer) {
                switch action {
                case .action, .optionalAction:
                    break
                case let .openContextMenu(openContextMenu):
                    item.controllerInteraction.openMessageContextMenu(openContextMenu.tapMessage, openContextMenu.selectAll, strongSelf, openContextMenu.subFrame, nil, point)
                }
            }
        }
        recognizer.highlight = { [weak self] point in
            if let strongSelf = self {
                if let replyInfoNode = strongSelf.replyInfoNode {
                    var translatedPoint: CGPoint?
                    let convertedNodeFrame = replyInfoNode.view.convert(replyInfoNode.bounds, to: strongSelf.view)
                    if let point = point, convertedNodeFrame.insetBy(dx: -4.0, dy: -4.0).contains(point) {
                        translatedPoint = strongSelf.view.convert(point, to: replyInfoNode.view)
                    }
                    replyInfoNode.updateTouchesAtPoint(translatedPoint)
                }
                for contentNode in strongSelf.contentNodes {
                    var translatedPoint: CGPoint?
                    let convertedNodeFrame = contentNode.view.convert(contentNode.bounds, to: strongSelf.view)
                    if let point = point, convertedNodeFrame.insetBy(dx: -4.0, dy: -4.0).contains(point) {
                        translatedPoint = strongSelf.view.convert(point, to: contentNode.view)
                    }
                    contentNode.updateTouchesAtPoint(translatedPoint)
                }
            }
        }
        self.tapRecognizer = recognizer
        self.view.addGestureRecognizer(recognizer)
        self.view.isExclusiveTouch = true

        let replyRecognizer = ChatSwipeToReplyRecognizer(target: self, action: #selector(self.swipeToReplyGesture(_:)))
        if let item = self.item {
            let _ = item
            replyRecognizer.allowBothDirections = false//!item.context.sharedContext.immediateExperimentalUISettings.unidirectionalSwipeToReply
            self.view.disablesInteractiveTransitionGestureRecognizer = false//!item.context.sharedContext.immediateExperimentalUISettings.unidirectionalSwipeToReply
        }
        replyRecognizer.shouldBegin = { [weak self] in
            if let strongSelf = self, let item = strongSelf.item {
                if strongSelf.selectionNode != nil {
                    return false
                }
                for media in item.content.firstMessage.media {
                    if let _ = media as? TelegramMediaExpiredContent {
                        return false
                    }
                    else if let media = media as? TelegramMediaAction {
                        if case .phoneCall(_, _, _, _) = media.action {
                        } else {
                            return false
                        }
                    }
                }
                
                if case let .replyThread(replyThreadMessage) = item.chatLocation, replyThreadMessage.isChannelPost, replyThreadMessage.messageId.peerId != item.content.firstMessage.id.peerId {
                    return false
                }
                
                let action = item.controllerInteraction.canSetupReply(item.message)
                strongSelf.currentSwipeAction = action
                if case .none = action {
                    return false
                } else {
                    return true
                }
            }
            return false
        }
        self.replyRecognizer = replyRecognizer
        self.view.addGestureRecognizer(replyRecognizer)
        
        if let item = self.item, let subject = item.associatedData.subject, case let .messageOptions(_, _, info) = subject {
            if case .link = info {
            } else {
                self.tapRecognizer?.isEnabled = false
            }
            self.replyRecognizer?.isEnabled = false
        }
    }
    
    override public func asyncLayout() -> (_ item: ChatMessageItem, _ params: ListViewItemLayoutParams, _ mergedTop: ChatMessageMerge, _ mergedBottom: ChatMessageMerge, _ dateHeaderAtBottom: Bool) -> (ListViewItemNodeLayout, (ListViewItemUpdateAnimation, ListViewItemApply, Bool) -> Void) {
        var currentContentClassesPropertiesAndLayouts: [(Message, AnyClass, Bool, (_ item: ChatMessageBubbleContentItem, _ layoutConstants: ChatMessageItemLayoutConstants, _ preparePosition: ChatMessageBubblePreparePosition, _ messageSelection: Bool?, _ constrainedSize: CGSize, _ avatarInset: CGFloat) -> (ChatMessageBubbleContentProperties, CGSize?, CGFloat, (CGSize, ChatMessageBubbleContentPosition) -> (CGFloat, (CGFloat) -> (CGSize, (ListViewItemUpdateAnimation, Bool, ListViewItemApply?) -> Void))))] = []
        for contentNode in self.contentNodes {
            if let message = contentNode.item?.message {
                currentContentClassesPropertiesAndLayouts.append((message, type(of: contentNode) as AnyClass, contentNode.supportsMosaic, contentNode.asyncLayoutContent()))
            } else {
                assertionFailure()
            }
        }
        
        let authorNameLayout = TextNode.asyncLayout(self.nameNode)
        let viaMeasureLayout = TextNode.asyncLayout(self.viaMeasureNode)
        let adminBadgeLayout = TextNode.asyncLayout(self.adminBadgeNode)
        let threadInfoLayout = ChatMessageThreadInfoNode.asyncLayout(self.threadInfoNode)
        let forwardInfoLayout = ChatMessageForwardInfoNode.asyncLayout(self.forwardInfoNode)
        let replyInfoLayout = ChatMessageReplyInfoNode.asyncLayout(self.replyInfoNode)
        let actionButtonsLayout = ChatMessageActionButtonsNode.asyncLayout(self.actionButtonsNode)
        let reactionButtonsLayout = ChatMessageReactionButtonsNode.asyncLayout(self.reactionButtonsNode)
        
        let mosaicStatusLayout = ChatMessageDateAndStatusNode.asyncLayout(self.mosaicStatusNode)
        
        let layoutConstants = self.layoutConstants
        
        let currentItem = self.appliedItem
        let currentForwardInfo = self.appliedForwardInfo
        
        let isSelected = self.selectionNode?.selected
        
        let weakSelf = Weak(self)
        
        return { item, params, mergedTop, mergedBottom, dateHeaderAtBottom in
            let layoutConstants = chatMessageItemLayoutConstants(layoutConstants, params: params, presentationData: item.presentationData)
            return ChatMessageBubbleItemNode.beginLayout(selfReference: weakSelf, item, params, mergedTop, mergedBottom, dateHeaderAtBottom,
                currentContentClassesPropertiesAndLayouts: currentContentClassesPropertiesAndLayouts,
                authorNameLayout: authorNameLayout,
                viaMeasureLayout: viaMeasureLayout,
                adminBadgeLayout: adminBadgeLayout,
                threadInfoLayout: threadInfoLayout,
                forwardInfoLayout: forwardInfoLayout,
                replyInfoLayout: replyInfoLayout,
                actionButtonsLayout: actionButtonsLayout,
                reactionButtonsLayout: reactionButtonsLayout,
                mosaicStatusLayout: mosaicStatusLayout,
                layoutConstants: layoutConstants,
                currentItem: currentItem,
                currentForwardInfo: currentForwardInfo,
                isSelected: isSelected
            )
        }
    }
    
    private static func beginLayout(selfReference: Weak<ChatMessageBubbleItemNode>, _ item: ChatMessageItem, _ params: ListViewItemLayoutParams, _ mergedTop: ChatMessageMerge, _ mergedBottom: ChatMessageMerge, _ dateHeaderAtBottom: Bool,
        currentContentClassesPropertiesAndLayouts: [(Message, AnyClass, Bool, (_ item: ChatMessageBubbleContentItem, _ layoutConstants: ChatMessageItemLayoutConstants, _ preparePosition: ChatMessageBubblePreparePosition, _ messageSelection: Bool?, _ constrainedSize: CGSize, _ avatarInset: CGFloat) -> (ChatMessageBubbleContentProperties, CGSize?, CGFloat, (CGSize, ChatMessageBubbleContentPosition) -> (CGFloat, (CGFloat) -> (CGSize, (ListViewItemUpdateAnimation, Bool, ListViewItemApply?) -> Void))))],
        authorNameLayout: (TextNodeLayoutArguments) -> (TextNodeLayout, () -> TextNode),
        viaMeasureLayout: (TextNodeLayoutArguments) -> (TextNodeLayout, () -> TextNode),
        adminBadgeLayout: (TextNodeLayoutArguments) -> (TextNodeLayout, () -> TextNode),
        threadInfoLayout: (ChatMessageThreadInfoNode.Arguments) -> (CGSize, (Bool) -> ChatMessageThreadInfoNode),
        forwardInfoLayout: (AccountContext, ChatPresentationData, PresentationStrings, ChatMessageForwardInfoType, Peer?, String?, String?, ChatMessageForwardInfoNode.StoryData?, CGSize) -> (CGSize, (CGFloat) -> ChatMessageForwardInfoNode),
        replyInfoLayout: (ChatMessageReplyInfoNode.Arguments) -> (CGSize, (CGSize, Bool, ListViewItemUpdateAnimation) -> ChatMessageReplyInfoNode),
        actionButtonsLayout: (AccountContext, ChatPresentationThemeData, PresentationChatBubbleCorners, PresentationStrings, WallpaperBackgroundNode?, ReplyMarkupMessageAttribute, Message, CGFloat) -> (minWidth: CGFloat, layout: (CGFloat) -> (CGSize, (ListViewItemUpdateAnimation) -> ChatMessageActionButtonsNode)),
        reactionButtonsLayout: (ChatMessageReactionButtonsNode.Arguments) -> (minWidth: CGFloat, layout: (CGFloat) -> (size: CGSize, apply: (ListViewItemUpdateAnimation) -> ChatMessageReactionButtonsNode)),
        mosaicStatusLayout: (ChatMessageDateAndStatusNode.Arguments) -> (CGFloat, (CGFloat) -> (CGSize, (ListViewItemUpdateAnimation) -> ChatMessageDateAndStatusNode)),
        layoutConstants: ChatMessageItemLayoutConstants,
        currentItem: ChatMessageItem?,
        currentForwardInfo: (Peer?, String?)?,
        isSelected: Bool?
    ) -> (ListViewItemNodeLayout, (ListViewItemUpdateAnimation, ListViewItemApply, Bool) -> Void) {
        let isPreview = item.presentationData.isPreview
        let accessibilityData = ChatMessageAccessibilityData(item: item, isSelected: isSelected)
        
        let fontSize = floor(item.presentationData.fontSize.baseDisplaySize * 14.0 / 17.0)
        let nameFont = Font.semibold(fontSize)

        let inlineBotPrefixFont = Font.regular(fontSize)
        
        let baseWidth = params.width - params.leftInset - params.rightInset
        
        let content = item.content
        let firstMessage = content.firstMessage
        let incoming = item.content.effectivelyIncoming(item.context.account.peerId, associatedData: item.associatedData)
        
        let messageTheme = incoming ? item.presentationData.theme.theme.chat.message.incoming : item.presentationData.theme.theme.chat.message.outgoing
        
        var sourceReference: SourceReferenceMessageAttribute?
        for attribute in item.content.firstMessage.attributes {
            if let attribute = attribute as? SourceReferenceMessageAttribute {
                sourceReference = attribute
                break
            }
        }
        
        var isCrosspostFromChannel = false
        if let _ = sourceReference {
            if !firstMessage.id.peerId.isRepliesOrSavedMessages(accountPeerId: item.context.account.peerId) {
                isCrosspostFromChannel = true
            }
        }
        
        var effectiveAuthor: Peer?
        var ignoreForward = false
        var displayAuthorInfo: Bool
        var ignoreNameHiding = false
        
        var avatarInset: CGFloat
        var hasAvatar = false
        
        var allowFullWidth = false
        let chatLocationPeerId: PeerId = item.chatLocation.peerId ?? item.content.firstMessage.id.peerId
                
        do {
            let peerId = chatLocationPeerId
            
            if let subject = item.associatedData.subject, case let .messageOptions(_, _, info) = subject, case .forward = info {
                displayAuthorInfo = false
            } else if item.message.id.peerId.isRepliesOrSavedMessages(accountPeerId: item.context.account.peerId) {
                if let forwardInfo = item.content.firstMessage.forwardInfo {
                    ignoreForward = true
                    effectiveAuthor = forwardInfo.author
                    if effectiveAuthor == nil, let authorSignature = forwardInfo.authorSignature  {
                        effectiveAuthor = TelegramUser(id: PeerId(namespace: Namespaces.Peer.Empty, id: PeerId.Id._internalFromInt64Value(Int64(authorSignature.persistentHashValue % 32))), accessHash: nil, firstName: authorSignature, lastName: nil, username: nil, phone: nil, photo: [], botInfo: nil, restrictionInfo: nil, flags: [], emojiStatus: nil, usernames: [], storiesHidden: nil, nameColor: nil, backgroundEmojiId: nil)
                    }
                }
                displayAuthorInfo = !mergedTop.merged && incoming && effectiveAuthor != nil
            } else if isCrosspostFromChannel, let sourceReference = sourceReference, let source = firstMessage.peers[sourceReference.messageId.peerId] {
                if firstMessage.forwardInfo?.author?.id == source.id {
                    ignoreForward = true
                }
                effectiveAuthor = source
                displayAuthorInfo = !mergedTop.merged && incoming && effectiveAuthor != nil
            } else if let forwardInfo = item.content.firstMessage.forwardInfo, forwardInfo.flags.contains(.isImported), let author = forwardInfo.author {
                ignoreForward = true
                effectiveAuthor = author
                displayAuthorInfo = !mergedTop.merged && incoming
            } else if let forwardInfo = item.content.firstMessage.forwardInfo, forwardInfo.flags.contains(.isImported), let authorSignature = forwardInfo.authorSignature {
                ignoreForward = true
                effectiveAuthor = TelegramUser(id: PeerId(namespace: Namespaces.Peer.Empty, id: PeerId.Id._internalFromInt64Value(Int64(authorSignature.persistentHashValue % 32))), accessHash: nil, firstName: authorSignature, lastName: nil, username: nil, phone: nil, photo: [], botInfo: nil, restrictionInfo: nil, flags: [], emojiStatus: nil, usernames: [], storiesHidden: nil, nameColor: nil, backgroundEmojiId: nil)
                displayAuthorInfo = !mergedTop.merged && incoming
            } else if let adAttribute = item.content.firstMessage.adAttribute, let author = item.content.firstMessage.author {
                ignoreForward = true
                effectiveAuthor = author
                displayAuthorInfo = !mergedTop.merged && incoming
                hasAvatar = adAttribute.displayAvatar
            } else {
                effectiveAuthor = firstMessage.author
                
                var allowAuthor = incoming
                
                if let author = firstMessage.author, author is TelegramChannel, !incoming {
                    allowAuthor = true
                    ignoreNameHiding = true
                }
                
                displayAuthorInfo = !mergedTop.merged && allowAuthor && peerId.isGroupOrChannel && effectiveAuthor != nil
                if let forwardInfo = firstMessage.forwardInfo, forwardInfo.psaType != nil {
                    displayAuthorInfo = false
                }
            }
        
            if !peerId.isRepliesOrSavedMessages(accountPeerId: item.context.account.peerId) {
                if peerId.isGroupOrChannel && effectiveAuthor != nil {
                    var isBroadcastChannel = false
                    if let peer = firstMessage.peers[firstMessage.id.peerId] as? TelegramChannel, case .broadcast = peer.info {
                        isBroadcastChannel = true
                        allowFullWidth = true
                    }
                    
                    if case let .replyThread(replyThreadMessage) = item.chatLocation, replyThreadMessage.isChannelPost, replyThreadMessage.effectiveTopId == firstMessage.id {
                        isBroadcastChannel = true
                    }
                    
                    if !isBroadcastChannel {
                        hasAvatar = incoming
                    } else if case .feed = item.chatLocation {
                        hasAvatar = true
                    }
                }
            } else if incoming {
                hasAvatar = true
            }
        }
        
        var isInstantVideo = false
        if let forwardInfo = item.content.firstMessage.forwardInfo, forwardInfo.source == nil, forwardInfo.author?.id.namespace == Namespaces.Peer.CloudUser {
            for media in item.content.firstMessage.media {
                if let file = media as? TelegramMediaFile {
                    if file.isMusic {
                        ignoreForward = true
                    } else if file.isInstantVideo {
                        isInstantVideo = true
                    }
                    break
                }
            }
        }
        
        avatarInset = hasAvatar ? layoutConstants.avatarDiameter : 0.0
        
        let isFailed = item.content.firstMessage.effectivelyFailed(timestamp: item.context.account.network.getApproximateRemoteTimestamp())
        
        var needsShareButton = false
        if case .pinnedMessages = item.associatedData.subject {
            needsShareButton = true
            for media in item.message.media {
                if let _ = media as? TelegramMediaExpiredContent {
                    needsShareButton = false
                    break
                }
            }
        } else if case let .replyThread(replyThreadMessage) = item.chatLocation, replyThreadMessage.effectiveTopId == item.message.id {
            needsShareButton = false
            allowFullWidth = true
        } else if isFailed || Namespaces.Message.allScheduled.contains(item.message.id.namespace) {
            needsShareButton = false
        } else if item.message.id.peerId == item.context.account.peerId {
            if let _ = sourceReference {
                needsShareButton = true
            }
        } else if item.message.id.peerId.isReplies {
            needsShareButton = false
        } else if incoming {
            if let _ = sourceReference {
                needsShareButton = true
            }
            
            if let peer = item.message.peers[item.message.id.peerId] {
                if let channel = peer as? TelegramChannel {
                    if case .broadcast = channel.info {
                        needsShareButton = true
                    }
                }
            }
            
            if let info = item.message.forwardInfo {
                if let author = info.author as? TelegramUser, let _ = author.botInfo, !item.message.media.isEmpty && !(item.message.media.first is TelegramMediaAction) {
                    needsShareButton = true
                } else if let author = info.author as? TelegramChannel, case .broadcast = author.info {
                    needsShareButton = true
                }
            }
            
            if !needsShareButton, let author = item.message.author as? TelegramUser, let _ = author.botInfo {
                if !item.message.media.isEmpty && !(item.message.media.first is TelegramMediaAction) {
                    needsShareButton = true
                } else if author.id == PeerId(namespace: Namespaces.Peer.CloudUser, id: PeerId.Id._internalFromInt64Value(92386307)) {
                    needsShareButton = true
                }
            }
            var mayHaveSeparateCommentsButton = false
            if !needsShareButton {
                loop: for media in item.message.media {
                    if media is TelegramMediaGame || media is TelegramMediaInvoice {
                        needsShareButton = true
                        break loop
                    } else if let media = media as? TelegramMediaWebpage, case .Loaded = media.content {
                        needsShareButton = true
                        break loop
                    }
                }
            } else {
                loop: for media in item.message.media {
                    if media is TelegramMediaAction {
                        needsShareButton = false
                        break loop
                    } else if let media = media as? TelegramMediaFile, media.isInstantVideo {
                        mayHaveSeparateCommentsButton = true
                        break loop
                    }
                }
            }
            
            if (item.associatedData.isCopyProtectionEnabled || item.message.isCopyProtected()) {
                if mayHaveSeparateCommentsButton && hasCommentButton(item: item) {
                } else {
                    needsShareButton = false
                }
            }
        }
        
        if isPreview {
            needsShareButton = false
        }
        let isAd = item.content.firstMessage.adAttribute != nil
        if isAd {
            needsShareButton = false
        }
        for attribute in item.content.firstMessage.attributes {
            if let attribute = attribute as? RestrictedContentMessageAttribute, attribute.platformText(platform: "ios", contentSettings: item.context.currentContentSettings.with { $0 }) != nil {
                needsShareButton = false
            }
        }
        
        if let subject = item.associatedData.subject, case .messageOptions = subject {
            needsShareButton = false
        }
                
        let (contentNodeMessagesAndClasses, needSeparateContainers, needReactions) = contentNodeMessagesAndClassesForItem(item)
        
        var hasGiveaway = false
        var hasInstantVideo = false
        for contentNodeItemValue in contentNodeMessagesAndClasses {
            let contentNodeItem = contentNodeItemValue as (message: Message, type: AnyClass, attributes: ChatMessageEntryAttributes, bubbleAttributes: BubbleItemAttributes)
            if contentNodeItem.type == ChatMessageGiveawayBubbleContentNode.self {
                hasGiveaway = true
                break
            }
            if contentNodeItem.type == ChatMessageInstantVideoBubbleContentNode.self, !contentNodeItem.bubbleAttributes.isAttachment {
                hasInstantVideo = true
                break
            }
        }
        
        let hideShareButton = item.message.isPeerBroadcastChannel && item.context.sharedContext.currentPtgSettings.with { (!hasInstantVideo || $0.hideCommentsInChannels) && $0.hideShareButtonInChannels }
        
        if hideShareButton {
            needsShareButton = false
        }
        
        var tmpWidth: CGFloat
        if allowFullWidth {
            tmpWidth = baseWidth
            if needsShareButton || isAd {
                tmpWidth -= 45.0
            } else {
                tmpWidth -= 4.0
            }
        } else {
            tmpWidth = layoutConstants.bubble.maximumWidthFill.widthFor(baseWidth)
            if (needsShareButton || isAd) && tmpWidth + 32.0 > baseWidth {
                tmpWidth = baseWidth - 32.0
            }
        }
        
        var deliveryFailedInset: CGFloat = 0.0
        if isFailed {
            deliveryFailedInset += 24.0
        }
        
        tmpWidth -= deliveryFailedInset
        
        var maximumContentWidth = floor(tmpWidth - layoutConstants.bubble.edgeInset * 3.0 - layoutConstants.bubble.contentInsets.left - layoutConstants.bubble.contentInsets.right - avatarInset)
        if needsShareButton {
            maximumContentWidth -= 10.0
        }
        
<<<<<<< HEAD
        if hasGiveaway {
            maximumContentWidth = 260.0
        }
        if hasInstantVideo {
            maximumContentWidth = baseWidth - 20.0
=======
        var hasInstantVideo = false
        for contentNodeItemValue in contentNodeMessagesAndClasses {
            let contentNodeItem = contentNodeItemValue as (message: Message, type: AnyClass, attributes: ChatMessageEntryAttributes, bubbleAttributes: BubbleItemAttributes)
            if contentNodeItem.type == ChatMessageGiveawayBubbleContentNode.self {
                maximumContentWidth = min(305.0, maximumContentWidth)
                break
            }
            if contentNodeItem.type == ChatMessageInstantVideoBubbleContentNode.self, !contentNodeItem.bubbleAttributes.isAttachment {
                maximumContentWidth = baseWidth - 20.0
                hasInstantVideo = true
                break
            }
>>>>>>> b77b6fb6
        }
        
        var contentPropertiesAndPrepareLayouts: [(Message, Bool, ChatMessageEntryAttributes, BubbleItemAttributes, (_ item: ChatMessageBubbleContentItem, _ layoutConstants: ChatMessageItemLayoutConstants, _ preparePosition: ChatMessageBubblePreparePosition, _ messageSelection: Bool?, _ constrainedSize: CGSize, _ avatarInset: CGFloat) -> (ChatMessageBubbleContentProperties, CGSize?, CGFloat, (CGSize, ChatMessageBubbleContentPosition) -> (CGFloat, (CGFloat) -> (CGSize, (ListViewItemUpdateAnimation, Bool, ListViewItemApply?) -> Void))))] = []
        var addedContentNodes: [(Message, Bool, ChatMessageBubbleContentNode)]?
        for contentNodeItemValue in contentNodeMessagesAndClasses {
            let contentNodeItem = contentNodeItemValue as (message: Message, type: AnyClass, attributes: ChatMessageEntryAttributes, bubbleAttributes: BubbleItemAttributes)

            var found = false
            for currentNodeItemValue in currentContentClassesPropertiesAndLayouts {
                let currentNodeItem = currentNodeItemValue as (message: Message, type: AnyClass, supportsMosaic: Bool, currentLayout: (ChatMessageBubbleContentItem, ChatMessageItemLayoutConstants, ChatMessageBubblePreparePosition, Bool?, CGSize, CGFloat) -> (ChatMessageBubbleContentProperties, CGSize?, CGFloat, (CGSize, ChatMessageBubbleContentPosition) -> (CGFloat, (CGFloat) -> (CGSize, (ListViewItemUpdateAnimation, Bool, ListViewItemApply?) -> Void))))

                if currentNodeItem.type == contentNodeItem.type && currentNodeItem.message.stableId == contentNodeItem.message.stableId {
                    contentPropertiesAndPrepareLayouts.append((contentNodeItem.message, currentNodeItem.supportsMosaic, contentNodeItem.attributes, contentNodeItem.bubbleAttributes, currentNodeItem.currentLayout))
                    found = true
                    break
                }
            }
            if !found {
                let contentNode = (contentNodeItem.type as! ChatMessageBubbleContentNode.Type).init()
                contentPropertiesAndPrepareLayouts.append((contentNodeItem.message, contentNode.supportsMosaic, contentNodeItem.attributes, contentNodeItem.bubbleAttributes, contentNode.asyncLayoutContent()))
                if addedContentNodes == nil {
                    addedContentNodes = []
                }
                addedContentNodes!.append((contentNodeItem.message, contentNodeItem.bubbleAttributes.isAttachment, contentNode))
            }
        }
        
        var authorNameString: String?
        var authorRank: CachedChannelAdminRank?
        var authorIsChannel: Bool = false
        switch content {
            case let .message(message, _, _, attributes, _):
                if let peer = message.peers[message.id.peerId] as? TelegramChannel {
                    if case .broadcast = peer.info {
                    } else {
                        if isCrosspostFromChannel, let sourceReference = sourceReference, let _ = firstMessage.peers[sourceReference.messageId.peerId] as? TelegramChannel {
                            authorIsChannel = true
                            authorRank = attributes.rank
                        } else {
                            authorRank = attributes.rank
                            if authorRank == nil && message.author?.id == peer.id {
                                authorRank = .admin
                            }
                        }
                    }
                } else {
                    if isCrosspostFromChannel, let _ = firstMessage.forwardInfo?.source as? TelegramChannel {
                        authorIsChannel = true
                    }
                    authorRank = attributes.rank
                }
            
                var enableAutoRank = false
                if case .admin = authorRank {
                } else if case .owner = authorRank {
                } else if authorRank == nil {
                    enableAutoRank = true
                }
                if enableAutoRank {
                    if let topicAuthorId = item.associatedData.topicAuthorId, topicAuthorId == message.author?.id {
                        authorRank = .custom(item.presentationData.strings.Chat_Message_TopicAuthorBadge)
                    }
                }
            case .group:
                break
        }
        
        var inlineBotNameString: String?
        var replyMessage: Message?
        var replyForward: QuotedReplyMessageAttribute?
        var replyQuote: (quote: EngineMessageReplyQuote, isQuote: Bool)?
        var replyStory: StoryId?
        var replyMarkup: ReplyMarkupMessageAttribute?
        var authorNameColor: UIColor?
        
        for attribute in firstMessage.attributes {
            if let attribute = attribute as? InlineBotMessageAttribute {
                if let peerId = attribute.peerId, let bot = firstMessage.peers[peerId] as? TelegramUser {
                    inlineBotNameString = bot.addressName
                } else {
                    inlineBotNameString = attribute.title
                }
            } else if let attribute = attribute as? ReplyMessageAttribute {
                if case let .replyThread(replyThreadMessage) = item.chatLocation, replyThreadMessage.messageId == attribute.messageId {
                } else {
                    replyMessage = firstMessage.associatedMessages[attribute.messageId]
                }
                replyQuote = attribute.quote.flatMap { ($0, attribute.isQuote) }
            } else if let attribute = attribute as? QuotedReplyMessageAttribute {
                replyForward = attribute
            } else if let attribute = attribute as? ReplyStoryAttribute {
                replyStory = attribute.storyId
            } else if let attribute = attribute as? ReplyMarkupMessageAttribute, attribute.flags.contains(.inline), !attribute.rows.isEmpty && !isPreview {
                var isExtendedMedia = false
                for media in firstMessage.media {
                    if let invoice = media as? TelegramMediaInvoice, let _ = invoice.extendedMedia {
                        isExtendedMedia = true
                        break
                    }
                }
                if isExtendedMedia {
                    var updatedRows: [ReplyMarkupRow] = []
                    for row in attribute.rows {
                        let updatedButtons = row.buttons.filter { button in
                            if case .payment = button.action {
                                return false
                            } else {
                                return true
                            }
                        }
                        if !updatedButtons.isEmpty {
                            updatedRows.append(ReplyMarkupRow(buttons: updatedButtons))
                        }
                    }
                    if !updatedRows.isEmpty {
                        replyMarkup = ReplyMarkupMessageAttribute(rows: updatedRows, flags: attribute.flags, placeholder: attribute.placeholder)
                    }
                } else {
                    replyMarkup = attribute
                }
            } else if let attribute = attribute as? AuthorSignatureMessageAttribute {
                if let chatPeer = firstMessage.peers[firstMessage.id.peerId] as? TelegramChannel, case .group = chatPeer.info, firstMessage.author is TelegramChannel, !attribute.signature.isEmpty {
                    authorRank = .custom(attribute.signature)
                }
            }
        }
        
        if firstMessage.isRestricted(platform: "ios", contentSettings: item.context.currentContentSettings.with { $0 }) {
            replyMarkup = nil
        }
        
        if let forwardInfo = firstMessage.forwardInfo, forwardInfo.psaType != nil {
            inlineBotNameString = nil
        }
        
        var contentPropertiesAndLayouts: [(CGSize?, ChatMessageBubbleContentProperties, ChatMessageBubblePreparePosition, BubbleItemAttributes, (CGSize, ChatMessageBubbleContentPosition) -> (CGFloat, (CGFloat) -> (CGSize, (ListViewItemUpdateAnimation, Bool, ListViewItemApply?) -> Void)), UInt32?, Bool?)] = []
        
        var backgroundHiding: ChatMessageBubbleContentBackgroundHiding?
        var hasSolidWallpaper = false
        switch item.presentationData.theme.wallpaper {
        case .color:
            hasSolidWallpaper = true
        case let .gradient(gradient):
            hasSolidWallpaper = gradient.colors.count <= 2
        default:
            break
        }
        var alignment: ChatMessageBubbleContentAlignment = .none
        
        var maximumNodeWidth = maximumContentWidth
        
        let contentNodeCount = contentPropertiesAndPrepareLayouts.count
        
        let read: Bool
        var isItemPinned = false
        var isItemEdited = false
        
        switch item.content {
            case let .message(message, value, _, attributes, _):
                read = value
                isItemPinned = message.tags.contains(.pinned)
                if attributes.isCentered {
                    alignment = .center
                }
            case let .group(messages):
                read = messages[0].1
                for message in messages {
                    if message.0.tags.contains(.pinned) {
                        isItemPinned = true
                    }
                    for attribute in message.0.attributes {
                        if let attribute = attribute as? EditedMessageAttribute {
                            isItemEdited = !attribute.isHidden
                            break
                        }
                    }
                }
        }
        
        if case .replyThread = item.chatLocation {
            isItemPinned = false
        }
        
        var mosaicStartIndex: Int?
        var mosaicRange: Range<Int>?
        for i in 0 ..< contentPropertiesAndPrepareLayouts.count {
            if contentPropertiesAndPrepareLayouts[i].1 {
                if mosaicStartIndex == nil {
                    mosaicStartIndex = i
                }
            } else if let mosaicStartIndexValue = mosaicStartIndex {
                if mosaicStartIndexValue < i - 1 {
                    mosaicRange = mosaicStartIndexValue ..< i
                }
                mosaicStartIndex = nil
            }
        }
        if let mosaicStartIndex = mosaicStartIndex {
            if mosaicStartIndex < contentPropertiesAndPrepareLayouts.count - 1 {
                mosaicRange = mosaicStartIndex ..< contentPropertiesAndPrepareLayouts.count
            }
        }
        
        var hidesHeaders = false
        var shareButtonOffset: CGPoint?
        var avatarOffset: CGFloat?
        var index = 0
        for (message, _, attributes, bubbleAttributes, prepareLayout) in contentPropertiesAndPrepareLayouts {
            let topPosition: ChatMessageBubbleRelativePosition
            let bottomPosition: ChatMessageBubbleRelativePosition
            
            var topBubbleAttributes = BubbleItemAttributes(isAttachment: false, neighborType: .text, neighborSpacing: .default)
            var bottomBubbleAttributes = BubbleItemAttributes(isAttachment: false, neighborType: .text, neighborSpacing: .default)
            if index != 0 {
                topBubbleAttributes = contentPropertiesAndPrepareLayouts[index - 1].3
            }
            if index != contentPropertiesAndPrepareLayouts.count - 1 {
                bottomBubbleAttributes = contentPropertiesAndPrepareLayouts[index + 1].3
            }
            
            topPosition = .Neighbour(topBubbleAttributes.isAttachment, topBubbleAttributes.neighborType, topBubbleAttributes.neighborSpacing)
            bottomPosition = .Neighbour(bottomBubbleAttributes.isAttachment, bottomBubbleAttributes.neighborType, bottomBubbleAttributes.neighborSpacing)
            
            let prepareContentPosition: ChatMessageBubblePreparePosition
            if let mosaicRange = mosaicRange, mosaicRange.contains(index) {
                prepareContentPosition = .mosaic(top: .None(.None(.Incoming)), bottom: index == (mosaicRange.upperBound - 1) ? bottomPosition : .None(.None(.Incoming)))
            } else {
                let refinedBottomPosition: ChatMessageBubbleRelativePosition
                if index == contentPropertiesAndPrepareLayouts.count - 1 {
                    refinedBottomPosition = .None(.Left)
                } else if index == contentPropertiesAndPrepareLayouts.count - 2 && contentPropertiesAndPrepareLayouts[contentPropertiesAndPrepareLayouts.count - 1].3.isAttachment {
                    refinedBottomPosition = .None(.Left)
                } else {
                    refinedBottomPosition = bottomPosition
                }
                prepareContentPosition = .linear(top: topPosition, bottom: refinedBottomPosition)
            }
            
            let contentItem = ChatMessageBubbleContentItem(context: item.context, controllerInteraction: item.controllerInteraction, message: message, topMessage: item.content.firstMessage, read: read, chatLocation: item.chatLocation, presentationData: item.presentationData, associatedData: item.associatedData, attributes: attributes, isItemPinned: isItemPinned, isItemEdited: isItemEdited)
            
            var itemSelection: Bool?
            switch content {
                case .message:
                    break
                case let .group(messages):
                    for (m, _, selection, _, _) in messages {
                        if m.id == message.id {
                            switch selection {
                                case .none:
                                    break
                                case let .selectable(selected):
                                    itemSelection = selected
                            }
                            break
                        }
                    }
            }
            
            let (properties, unboundSize, maxNodeWidth, nodeLayout) = prepareLayout(contentItem, layoutConstants, prepareContentPosition, itemSelection, CGSize(width: maximumContentWidth, height: CGFloat.greatestFiniteMagnitude), avatarInset)
            maximumNodeWidth = min(maximumNodeWidth, maxNodeWidth)
            
            if let offset = properties.shareButtonOffset {
                shareButtonOffset = offset
            }
            if properties.hidesHeaders {
                hidesHeaders = true
            }
            if let offset = properties.avatarOffset {
                avatarOffset = offset
                if !offset.isZero {
                    avatarInset = 0.0
                }
            }
            
            contentPropertiesAndLayouts.append((unboundSize, properties, prepareContentPosition, bubbleAttributes, nodeLayout, needSeparateContainers && !bubbleAttributes.isAttachment ? message.stableId : nil, itemSelection))
            
            switch properties.hidesBackground {
                case .never:
                    backgroundHiding = .never
                case .emptyWallpaper:
                    if backgroundHiding == nil {
                        backgroundHiding = properties.hidesBackground
                    }
                case .always:
                    backgroundHiding = .always
            }
            
            switch properties.forceAlignment {
                case .none:
                    break
                case .center:
                    alignment = .center
            }
            
            index += 1
        }
        
        let topNodeMergeStatus: ChatMessageBubbleMergeStatus = mergedTop.merged ? (incoming ? .Left : .Right) : .None(incoming ? .Incoming : .Outgoing)
        var bottomNodeMergeStatus: ChatMessageBubbleMergeStatus = mergedBottom.merged ? (incoming ? .Left : .Right) : .None(incoming ? .Incoming : .Outgoing)
        
        let hideReactions = item.message.isPeerBroadcastChannel && item.context.sharedContext.currentPtgSettings.with { $0.hideReactionsInChannels }
        
        let bubbleReactions: ReactionsMessageAttribute
        if needReactions && !hideReactions {
            bubbleReactions = mergedMessageReactions(attributes: item.message.attributes) ?? ReactionsMessageAttribute(canViewList: false, reactions: [], recentPeers: [])
        } else {
            bubbleReactions = ReactionsMessageAttribute(canViewList: false, reactions: [], recentPeers: [])
        }
        if !bubbleReactions.reactions.isEmpty {
            bottomNodeMergeStatus = .Both
        }
        
        var currentCredibilityIcon: EmojiStatusComponent.Content?
        
        var initialDisplayHeader = true
        if hidesHeaders {
            initialDisplayHeader = false
        } else if let backgroundHiding, case .always = backgroundHiding {
            initialDisplayHeader = false
        } else {
            var hasForwardLikeContent = false
            if firstMessage.forwardInfo != nil {
                hasForwardLikeContent = true
            } else if firstMessage.media.contains(where: { $0 is TelegramMediaStory }) {
                hasForwardLikeContent = true
            }
            
            if inlineBotNameString == nil && (ignoreForward || !hasForwardLikeContent) && replyMessage == nil && replyForward == nil && replyStory == nil {
                if let first = contentPropertiesAndLayouts.first, first.1.hidesSimpleAuthorHeader && !ignoreNameHiding {
                    if let author = firstMessage.author as? TelegramChannel, case .group = author.info, author.id == firstMessage.id.peerId, !incoming {
                    } else {
                        initialDisplayHeader = false
                    }
                }
            }
        }
        
        if let peer = firstMessage.peers[firstMessage.id.peerId] as? TelegramChannel, case .broadcast = peer.info, item.content.firstMessage.adAttribute == nil {
            let peer = (peer as Peer)
            let nameColors = peer.nameColor.flatMap { item.context.peerNameColors.get($0, dark: item.presentationData.theme.theme.overallDarkAppearance) }
            authorNameColor = nameColors?.main
        } else if let effectiveAuthor = effectiveAuthor {
            let nameColor = effectiveAuthor.nameColor ?? .blue
            let nameColors = item.context.peerNameColors.get(nameColor, dark: item.presentationData.theme.theme.overallDarkAppearance)
            let color: UIColor
            if incoming {
                color = nameColors.main
            } else {
                color = item.presentationData.theme.theme.chat.message.outgoing.accentTextColor
            }
            authorNameColor = color
        }
                
        if initialDisplayHeader && displayAuthorInfo {
            if let peer = firstMessage.peers[firstMessage.id.peerId] as? TelegramChannel, case .broadcast = peer.info, item.content.firstMessage.adAttribute == nil {
                authorNameString = EnginePeer(peer).displayTitle(strings: item.presentationData.strings, displayOrder: item.presentationData.nameDisplayOrder)
                
                let peer = (peer as Peer)
                let nameColors = peer.nameColor.flatMap { item.context.peerNameColors.get($0, dark: item.presentationData.theme.theme.overallDarkAppearance) }
                authorNameColor = nameColors?.main
            } else if let effectiveAuthor = effectiveAuthor {
                authorNameString = EnginePeer(effectiveAuthor).displayTitle(strings: item.presentationData.strings, displayOrder: item.presentationData.nameDisplayOrder)
                
                let nameColor = effectiveAuthor.nameColor ?? .blue
                let nameColors = item.context.peerNameColors.get(nameColor, dark: item.presentationData.theme.theme.overallDarkAppearance)
                let color: UIColor
                if incoming {
                    color = nameColors.main
                } else {
                    color = item.presentationData.theme.theme.chat.message.outgoing.accentTextColor
                }
                authorNameColor = color

                if case let .peer(peerId) = item.chatLocation, let authorPeerId = item.message.author?.id, authorPeerId == peerId {
                } else if effectiveAuthor.isScam {
                    currentCredibilityIcon = .text(color: incoming ? item.presentationData.theme.theme.chat.message.incoming.scamColor : item.presentationData.theme.theme.chat.message.outgoing.scamColor, string: item.presentationData.strings.Message_ScamAccount.uppercased())
                } else if effectiveAuthor.isFake {
                    currentCredibilityIcon = .text(color: incoming ? item.presentationData.theme.theme.chat.message.incoming.scamColor : item.presentationData.theme.theme.chat.message.outgoing.scamColor, string: item.presentationData.strings.Message_FakeAccount.uppercased())
                } else if let user = effectiveAuthor as? TelegramUser, let emojiStatus = user.emojiStatus {
                    currentCredibilityIcon = .animation(content: .customEmoji(fileId: emojiStatus.fileId), size: CGSize(width: 20.0, height: 20.0), placeholderColor: incoming ? item.presentationData.theme.theme.chat.message.incoming.mediaPlaceholderColor : item.presentationData.theme.theme.chat.message.outgoing.mediaPlaceholderColor, themeColor: color.withMultipliedAlpha(0.4), loopMode: .count(2))
                } else if effectiveAuthor.isVerified {
                    currentCredibilityIcon = .verified(fillColor: item.presentationData.theme.theme.list.itemCheckColors.fillColor, foregroundColor: item.presentationData.theme.theme.list.itemCheckColors.foregroundColor, sizeType: .compact)
                } else if effectiveAuthor.isPremium {
                    currentCredibilityIcon = .premium(color: color.withMultipliedAlpha(0.4))
                }
            }
            if let rawAuthorNameColor = authorNameColor {
                var dimColors = false
                switch item.presentationData.theme.theme.name {
                    case .builtin(.nightAccent), .builtin(.night):
                        dimColors = true
                    default:
                        break
                }
                if dimColors {
                    var hue: CGFloat = 0.0
                    var saturation: CGFloat = 0.0
                    var brightness: CGFloat = 0.0
                    rawAuthorNameColor.getHue(&hue, saturation: &saturation, brightness: &brightness, alpha: nil)
                    authorNameColor = UIColor(hue: hue, saturation: saturation * 0.7, brightness: min(1.0, brightness * 1.2), alpha: 1.0)
                }
            }
        }
        
        var displayHeader = false
        if initialDisplayHeader {
            if authorNameString != nil {
                displayHeader = true
            }
            if inlineBotNameString != nil {
                displayHeader = true
            }
            if firstMessage.forwardInfo != nil {
                displayHeader = true
            }
            if firstMessage.media.contains(where: { $0 is TelegramMediaStory }) {
                displayHeader = true
            }
            if replyMessage != nil || replyForward != nil || replyStory != nil {
                displayHeader = true
            }
            if !displayHeader, case .peer = item.chatLocation, let channel = item.message.peers[item.message.id.peerId] as? TelegramChannel, channel.flags.contains(.isForum), item.message.associatedThreadInfo != nil {
                displayHeader = true
            }
        }
        
        let firstNodeTopPosition: ChatMessageBubbleRelativePosition
        if displayHeader {
            firstNodeTopPosition = .Neighbour(false, .header, .default)
        } else {
            firstNodeTopPosition = .None(topNodeMergeStatus)
        }
        let lastNodeTopPosition: ChatMessageBubbleRelativePosition = .None(bottomNodeMergeStatus)
        
        var calculatedGroupFramesAndSize: ([(CGRect, MosaicItemPosition)], CGSize)?
        var mosaicStatusSizeAndApply: (CGSize, (ListViewItemUpdateAnimation) -> ChatMessageDateAndStatusNode)?
        
        if let mosaicRange = mosaicRange {
            var maxDimensions = layoutConstants.image.maxDimensions
            if item.message.isPeerBroadcastChannel, item.context.sharedContext.currentPtgSettings.with({ $0.useFullWidthInChannels }) {
                maxDimensions.width = maximumContentWidth
            }
            var maxSize = maxDimensions.fittedToWidthOrSmaller(maximumContentWidth - layoutConstants.image.bubbleInsets.left - layoutConstants.image.bubbleInsets.right)
            var (innerFramesAndPositions, innerSize) = chatMessageBubbleMosaicLayout(maxSize: maxSize, itemSizes: contentPropertiesAndLayouts[mosaicRange].map { item in
                guard let size = item.0, size.width > 0.0, size.height > 0 else {
                    return CGSize(width: 256.0, height: 256.0)
                }
                return size
            })
            
            if innerSize.height > maxSize.height, maxDimensions.width != layoutConstants.image.maxDimensions.width {
                maxDimensions.width = max(round(maxDimensions.width * maxSize.height / innerSize.height), layoutConstants.image.maxDimensions.width)
                maxSize = maxDimensions.fittedToWidthOrSmaller(maximumContentWidth - layoutConstants.image.bubbleInsets.left - layoutConstants.image.bubbleInsets.right)
                (innerFramesAndPositions, innerSize) = chatMessageBubbleMosaicLayout(maxSize: maxSize, itemSizes: contentPropertiesAndLayouts[mosaicRange].map { item in
                    guard let size = item.0, size.width > 0.0, size.height > 0 else {
                        return CGSize(width: 256.0, height: 256.0)
                    }
                    return size
                })
            }
            
            let framesAndPositions = innerFramesAndPositions.map { ($0.0.offsetBy(dx: layoutConstants.image.bubbleInsets.left, dy: layoutConstants.image.bubbleInsets.top), $0.1) }
            
            let size = CGSize(width: innerSize.width + layoutConstants.image.bubbleInsets.left + layoutConstants.image.bubbleInsets.right, height: innerSize.height + layoutConstants.image.bubbleInsets.top + layoutConstants.image.bubbleInsets.bottom)
            
            calculatedGroupFramesAndSize = (framesAndPositions, size)
            
            maximumNodeWidth = size.width
            
            if mosaicRange.upperBound == contentPropertiesAndLayouts.count || contentPropertiesAndLayouts[contentPropertiesAndLayouts.count - 1].3.isAttachment {
                let message = item.content.firstMessage
                
                var edited = false
                if item.content.firstMessageAttributes.updatingMedia != nil {
                    edited = true
                }
                var viewCount: Int?
                var dateReplies = 0
                var dateReactionsAndPeers = !hideReactions ? mergedMessageReactionsAndPeers(accountPeer: item.associatedData.accountPeer, message: message) : (reactions: [], peers: [])
                if message.isRestricted(platform: "ios", contentSettings: item.context.currentContentSettings.with { $0 }) {
                    dateReactionsAndPeers = ([], [])
                }
                for attribute in message.attributes {
                    if let attribute = attribute as? EditedMessageAttribute {
                        edited = !attribute.isHidden
                    } else if let attribute = attribute as? ViewCountMessageAttribute {
                        viewCount = attribute.count
                    } else if let attribute = attribute as? ReplyThreadMessageAttribute, case .peer = item.chatLocation {
                        if let channel = message.peers[message.id.peerId] as? TelegramChannel, case .group = channel.info {
                            dateReplies = Int(attribute.count)
                        }
                    }
                }
                
                let dateFormat: MessageTimestampStatusFormat
                if let subject = item.associatedData.subject, case let .messageOptions(_, _, info) = subject, case .forward = info {
                    dateFormat = .minimal
                } else {
                    dateFormat = .regular
                }
                let dateText = stringForMessageTimestampStatus(accountPeerId: item.context.account.peerId, message: message, dateTimeFormat: item.presentationData.dateTimeFormat, nameDisplayOrder: item.presentationData.nameDisplayOrder, strings: item.presentationData.strings, format: dateFormat, associatedData: item.associatedData)
                
                let statusType: ChatMessageDateAndStatusType
                if incoming {
                    statusType = .ImageIncoming
                } else {
                    if isFailed {
                        statusType = .ImageOutgoing(.Failed)
                    } else if (message.flags.isSending && !message.isSentOrAcknowledged) || item.content.firstMessageAttributes.updatingMedia != nil {
                        statusType = .ImageOutgoing(.Sending)
                    } else {
                        statusType = .ImageOutgoing(.Sent(read: item.read))
                    }
                }
                
                var isReplyThread = false
                if case .replyThread = item.chatLocation {
                    isReplyThread = true
                }
                
                let statusSuggestedWidthAndContinue = mosaicStatusLayout(ChatMessageDateAndStatusNode.Arguments(
                    context: item.context,
                    presentationData: item.presentationData,
                    edited: edited,
                    impressionCount: viewCount,
                    dateText: dateText,
                    type: statusType,
                    layoutInput: .standalone(reactionSettings: shouldDisplayInlineDateReactions(message: item.message, isPremium: item.associatedData.isPremium, forceInline: item.associatedData.forceInlineReactions) ? ChatMessageDateAndStatusNode.StandaloneReactionSettings() : nil),
                    constrainedSize: CGSize(width: 200.0, height: CGFloat.greatestFiniteMagnitude),
                    availableReactions: item.associatedData.availableReactions,
                    reactions: dateReactionsAndPeers.reactions,
                    reactionPeers: dateReactionsAndPeers.peers,
                    displayAllReactionPeers: item.message.id.peerId.namespace == Namespaces.Peer.CloudUser,
                    replyCount: dateReplies,
                    isPinned: message.tags.contains(.pinned) && !item.associatedData.isInPinnedListMode && !isReplyThread,
                    hasAutoremove: message.isSelfExpiring,
                    canViewReactionList: canViewMessageReactionList(message: message),
                    animationCache: item.controllerInteraction.presentationContext.animationCache,
                    animationRenderer: item.controllerInteraction.presentationContext.animationRenderer
                ))
                
                mosaicStatusSizeAndApply = statusSuggestedWidthAndContinue.1(statusSuggestedWidthAndContinue.0)
            }
        }
        
        var headerSize = CGSize()
        
        var nameNodeOriginY: CGFloat = 0.0
        var nameNodeSizeApply: (CGSize, () -> TextNode?) = (CGSize(), { nil })
        var adminNodeSizeApply: (CGSize, () -> TextNode?) = (CGSize(), { nil })
        var viaWidth: CGFloat = 0.0

        var threadInfoOriginY: CGFloat = 0.0
        var threadInfoSizeApply: (CGSize, (Bool) -> ChatMessageThreadInfoNode?) = (CGSize(), {  _ in nil })
        
        var replyInfoOriginY: CGFloat = 0.0
        var replyInfoSizeApply: (CGSize, (CGSize, Bool, ListViewItemUpdateAnimation) -> ChatMessageReplyInfoNode?) = (CGSize(), { _, _, _ in nil })
        
        var forwardInfoOriginY: CGFloat = 0.0
        var forwardInfoSizeApply: (CGSize, (CGFloat) -> ChatMessageForwardInfoNode?) = (CGSize(), { _ in nil })
        
        var forwardSource: Peer?
        var forwardAuthorSignature: String?
        
        if displayHeader {
            let bubbleWidthInsets: CGFloat = mosaicRange == nil ? layoutConstants.text.bubbleInsets.left + layoutConstants.text.bubbleInsets.right : 0.0
            if authorNameString != nil || inlineBotNameString != nil {
                if headerSize.height.isZero {
                    headerSize.height += 7.0
                }
                
                let inlineBotNameColor = messageTheme.accentTextColor
                
                let attributedString: NSAttributedString
                var adminBadgeString: NSAttributedString?
                if let authorRank = authorRank {
                    let string: String
                    switch authorRank {
                        case .owner:
                            string = item.presentationData.strings.Conversation_Owner
                        case .admin:
                            string = item.presentationData.strings.Conversation_Admin
                        case let .custom(rank):
                            string = rank.trimmingEmojis
                    }
                    adminBadgeString = NSAttributedString(string: " \(string)", font: inlineBotPrefixFont, textColor: messageTheme.secondaryTextColor)
                } else if authorIsChannel, case .peer = item.chatLocation {
                    adminBadgeString = NSAttributedString(string: " \(item.presentationData.strings.Channel_Status)", font: inlineBotPrefixFont, textColor: messageTheme.secondaryTextColor)
                }
                
                var viaSuffix: NSAttributedString?
                if let authorNameString = authorNameString, let authorNameColor = authorNameColor, let inlineBotNameString = inlineBotNameString {
                    let mutableString = NSMutableAttributedString(string: "\(authorNameString) ", attributes: [NSAttributedString.Key.font: nameFont, NSAttributedString.Key.foregroundColor: authorNameColor])
                    let bodyAttributes = MarkdownAttributeSet(font: nameFont, textColor: inlineBotNameColor)
                    let boldAttributes = MarkdownAttributeSet(font: inlineBotPrefixFont, textColor: inlineBotNameColor)
                    let botString = addAttributesToStringWithRanges(item.presentationData.strings.Conversation_MessageViaUser("@\(inlineBotNameString)")._tuple, body: bodyAttributes, argumentAttributes: [0: boldAttributes])
                    mutableString.append(botString)
                    attributedString = mutableString
                    viaSuffix = botString
                } else if let authorNameString = authorNameString, let authorNameColor = authorNameColor {
                    attributedString = NSAttributedString(string: authorNameString, font: nameFont, textColor: authorNameColor)
                } else if let inlineBotNameString = inlineBotNameString {
                    let bodyAttributes = MarkdownAttributeSet(font: inlineBotPrefixFont, textColor: inlineBotNameColor)
                    let boldAttributes = MarkdownAttributeSet(font: nameFont, textColor: inlineBotNameColor)
                    attributedString = addAttributesToStringWithRanges(item.presentationData.strings.Conversation_MessageViaUser("@\(inlineBotNameString)")._tuple, body: bodyAttributes, argumentAttributes: [0: boldAttributes])
                } else {
                    attributedString = NSAttributedString(string: "", font: nameFont, textColor: inlineBotNameColor)
                }
                
                var credibilityIconWidth: CGFloat = 0.0
                if let currentCredibilityIcon = currentCredibilityIcon {
                    credibilityIconWidth += 4.0
                    switch currentCredibilityIcon {
                    case let .text(_, string):
                        let textString = NSAttributedString(string: string, font: Font.bold(10.0), textColor: .black, paragraphAlignment: .center)
                        let stringRect = textString.boundingRect(with: CGSize(width: 100.0, height: 16.0), options: .usesLineFragmentOrigin, context: nil)
                        credibilityIconWidth += floor(stringRect.width) + 11.0
                    default:
                        credibilityIconWidth += 20.0
                    }
                }
                let adminBadgeSizeAndApply = adminBadgeLayout(TextNodeLayoutArguments(attributedString: adminBadgeString, backgroundColor: nil, maximumNumberOfLines: 1, truncationType: .end, constrainedSize: CGSize(width: max(0, maximumNodeWidth - layoutConstants.text.bubbleInsets.left - layoutConstants.text.bubbleInsets.right), height: CGFloat.greatestFiniteMagnitude), alignment: .natural, cutout: nil, insets: UIEdgeInsets()))
                adminNodeSizeApply = (adminBadgeSizeAndApply.0.size, {
                    return adminBadgeSizeAndApply.1()
                })
                
                let closeButtonWidth: CGFloat = item.message.adAttribute != nil ? 18.0 : 0.0
                
                let sizeAndApply = authorNameLayout(TextNodeLayoutArguments(attributedString: attributedString, backgroundColor: nil, maximumNumberOfLines: 1, truncationType: .end, constrainedSize: CGSize(width: max(0, maximumNodeWidth - layoutConstants.text.bubbleInsets.left - layoutConstants.text.bubbleInsets.right - credibilityIconWidth - adminBadgeSizeAndApply.0.size.width - closeButtonWidth), height: CGFloat.greatestFiniteMagnitude), alignment: .natural, cutout: nil, insets: UIEdgeInsets()))
                nameNodeSizeApply = (sizeAndApply.0.size, {
                    return sizeAndApply.1()
                })

                if let viaSuffix {
                    let (viaLayout, _) = viaMeasureLayout(TextNodeLayoutArguments(attributedString: viaSuffix, backgroundColor: nil, maximumNumberOfLines: 1, truncationType: .end, constrainedSize: CGSize(width: max(0, maximumNodeWidth - layoutConstants.text.bubbleInsets.left - layoutConstants.text.bubbleInsets.right - credibilityIconWidth - adminBadgeSizeAndApply.0.size.width - closeButtonWidth), height: CGFloat.greatestFiniteMagnitude), alignment: .natural, cutout: nil, insets: UIEdgeInsets()))
                    viaWidth = viaLayout.size.width + 3.0
                }
                
                nameNodeOriginY = headerSize.height
                headerSize.width = max(headerSize.width, nameNodeSizeApply.0.width + adminBadgeSizeAndApply.0.size.width + credibilityIconWidth + closeButtonWidth + bubbleWidthInsets)
                headerSize.height += nameNodeSizeApply.0.height
            }

            if !ignoreForward && !isInstantVideo, let forwardInfo = firstMessage.forwardInfo {
                if headerSize.height.isZero {
                    headerSize.height += 5.0
                }
                
                let forwardPsaType: String? = forwardInfo.psaType
                
                if let source = forwardInfo.source {
                    forwardSource = source
                    if let authorSignature = forwardInfo.authorSignature {
                        forwardAuthorSignature = authorSignature
                    } else if let forwardInfoAuthor = forwardInfo.author, forwardInfoAuthor.id != source.id {
                        forwardAuthorSignature = EnginePeer(forwardInfoAuthor).displayTitle(strings: item.presentationData.strings, displayOrder: item.presentationData.nameDisplayOrder)
                    } else {
                        forwardAuthorSignature = nil
                    }
                } else {
                    if let currentForwardInfo = currentForwardInfo, forwardInfo.author == nil && currentForwardInfo.0 != nil {
                        forwardSource = nil
                        forwardAuthorSignature = currentForwardInfo.0.flatMap(EnginePeer.init)?.displayTitle(strings: item.presentationData.strings, displayOrder: item.presentationData.nameDisplayOrder)
                    } else {
                        forwardSource = forwardInfo.author
                        forwardAuthorSignature = forwardInfo.authorSignature
                    }
                }
                let sizeAndApply = forwardInfoLayout(item.context, item.presentationData, item.presentationData.strings, .bubble(incoming: incoming), forwardSource, forwardAuthorSignature, forwardPsaType, nil, CGSize(width: maximumNodeWidth - layoutConstants.text.bubbleInsets.left - layoutConstants.text.bubbleInsets.right, height: CGFloat.greatestFiniteMagnitude))
                forwardInfoSizeApply = (sizeAndApply.0, { width in sizeAndApply.1(width) })
                
                forwardInfoOriginY = headerSize.height
                headerSize.width = max(headerSize.width, forwardInfoSizeApply.0.width + bubbleWidthInsets)
                headerSize.height += forwardInfoSizeApply.0.height
            } else if let storyMedia = firstMessage.media.first(where: { $0 is TelegramMediaStory }) as? TelegramMediaStory {
                let _ = storyMedia
                if headerSize.height.isZero {
                    headerSize.height += 5.0
                }
                
                forwardSource = firstMessage.peers[storyMedia.storyId.peerId]
                
                var storyType: ChatMessageForwardInfoNode.StoryType = .regular
                if let storyItem = firstMessage.associatedStories[storyMedia.storyId], storyItem.data.isEmpty {
                    storyType = .expired
                }
                if let peer = firstMessage.peers[storyMedia.storyId.peerId] as? TelegramChannel, peer.username == nil, peer.usernames.isEmpty {
                    switch peer.participationStatus {
                    case .member:
                        break
                    case .kicked, .left:
                        storyType = .unavailable
                    }
                }
                
                let sizeAndApply = forwardInfoLayout(item.context, item.presentationData, item.presentationData.strings, .bubble(incoming: incoming), forwardSource, nil, nil, ChatMessageForwardInfoNode.StoryData(storyType: storyType), CGSize(width: maximumNodeWidth - layoutConstants.text.bubbleInsets.left - layoutConstants.text.bubbleInsets.right, height: CGFloat.greatestFiniteMagnitude))
                forwardInfoSizeApply = (sizeAndApply.0, { width in sizeAndApply.1(width) })
                
                if storyType != .regular {
                    headerSize.height += 6.0
                }
                
                forwardInfoOriginY = headerSize.height
                headerSize.width = max(headerSize.width, forwardInfoSizeApply.0.width + bubbleWidthInsets)
                headerSize.height += forwardInfoSizeApply.0.height
                
                if storyType != .regular {
                    headerSize.height += 16.0
                }
            }
                        
            var hasReply = replyMessage != nil || replyForward != nil || replyStory != nil
            if !isInstantVideo, case let .peer(peerId) = item.chatLocation, (peerId == replyMessage?.id.peerId || item.message.threadId == 1), let channel = item.message.peers[item.message.id.peerId] as? TelegramChannel, channel.flags.contains(.isForum), item.message.associatedThreadInfo != nil {
                if let threadId = item.message.threadId, let replyMessage = replyMessage, Int64(replyMessage.id.id) == threadId {
                    hasReply = false
                }
                    
                if !mergedTop.merged {
                    if headerSize.height.isZero {
                        headerSize.height += 14.0
                    } else {
                        headerSize.height += 5.0
                    }
                    let sizeAndApply = threadInfoLayout(ChatMessageThreadInfoNode.Arguments(
                        presentationData: item.presentationData,
                        strings: item.presentationData.strings,
                        context: item.context,
                        controllerInteraction: item.controllerInteraction,
                        type: .bubble(incoming: incoming),
                        threadId: item.message.threadId ?? 1,
                        parentMessage: item.message,
                        constrainedSize: CGSize(width: maximumNodeWidth - layoutConstants.text.bubbleInsets.left - layoutConstants.text.bubbleInsets.right, height: CGFloat.greatestFiniteMagnitude),
                        animationCache: item.controllerInteraction.presentationContext.animationCache,
                        animationRenderer: item.controllerInteraction.presentationContext.animationRenderer
                    ))
                    threadInfoSizeApply = (sizeAndApply.0, { synchronousLoads in sizeAndApply.1(synchronousLoads) })
                    
                    threadInfoOriginY = headerSize.height
                    headerSize.width = max(headerSize.width, threadInfoSizeApply.0.width + bubbleWidthInsets)
                    headerSize.height += threadInfoSizeApply.0.height + 5.0
                }
            }
            
            if !isInstantVideo, hasReply, (replyMessage != nil || replyForward != nil || replyStory != nil) {
                if headerSize.height.isZero {
                    headerSize.height += 11.0
                } else {
                    headerSize.height += 2.0
                }
                let sizeAndApply = replyInfoLayout(ChatMessageReplyInfoNode.Arguments(
                    presentationData: item.presentationData,
                    strings: item.presentationData.strings,
                    context: item.context,
                    type: .bubble(incoming: incoming),
                    message: replyMessage,
                    replyForward: replyForward,
                    quote: replyQuote,
                    story: replyStory,
                    parentMessage: item.message,
                    constrainedSize: CGSize(width: maximumNodeWidth - layoutConstants.text.bubbleInsets.left - layoutConstants.text.bubbleInsets.right - 6.0, height: CGFloat.greatestFiniteMagnitude),
                    animationCache: item.controllerInteraction.presentationContext.animationCache,
                    animationRenderer: item.controllerInteraction.presentationContext.animationRenderer,
                    associatedData: item.associatedData
                ))
                replyInfoSizeApply = (sizeAndApply.0, { realSize, synchronousLoads, animation in sizeAndApply.1(realSize, synchronousLoads, animation) })
                
                replyInfoOriginY = headerSize.height
                headerSize.width = max(headerSize.width, replyInfoSizeApply.0.width + bubbleWidthInsets)
                headerSize.height += replyInfoSizeApply.0.height + 7.0
                
                if !headerSize.height.isZero {
                    headerSize.height -= 7.0
                }
            } else {
                if !headerSize.height.isZero {
                    headerSize.height -= 5.0
                }
            }
        }
        
        let hideBackground: Bool
        if let backgroundHiding {
            switch backgroundHiding {
                case .never:
                    hideBackground = false
                case .emptyWallpaper:
                    hideBackground = hasSolidWallpaper && !displayHeader
                case .always:
                    hideBackground = true
            }
        } else {
            hideBackground = false
        }
        
        var removedContentNodeIndices: [Int]?
        findRemoved: for i in 0 ..< currentContentClassesPropertiesAndLayouts.count {
            let currentMessage = currentContentClassesPropertiesAndLayouts[i].0
            let currentClass: AnyClass = currentContentClassesPropertiesAndLayouts[i].1
            for contentItemValue in contentNodeMessagesAndClasses {
                let contentItem = contentItemValue as (message: Message, type: AnyClass, ChatMessageEntryAttributes, BubbleItemAttributes)

                if currentClass == contentItem.type && currentMessage.stableId == contentItem.message.stableId {
                    continue findRemoved
                }
            }
            if removedContentNodeIndices == nil {
                removedContentNodeIndices = [i]
            } else {
                removedContentNodeIndices!.append(i)
            }
        }
        
        var updatedContentNodeOrder = false
        if currentContentClassesPropertiesAndLayouts.count == contentNodeMessagesAndClasses.count {
            for i in 0 ..< currentContentClassesPropertiesAndLayouts.count {
                let currentClass: AnyClass = currentContentClassesPropertiesAndLayouts[i].1
                let contentItem = contentNodeMessagesAndClasses[i] as (message: Message, type: AnyClass, ChatMessageEntryAttributes, BubbleItemAttributes)
                if currentClass != contentItem.type {
                    updatedContentNodeOrder = true
                    break
                }
            }
        }
        
        var contentNodePropertiesAndFinalize: [(ChatMessageBubbleContentProperties, ChatMessageBubbleContentPosition?, (CGFloat) -> (CGSize, (ListViewItemUpdateAnimation, Bool, ListViewItemApply?) -> Void), UInt32?, Bool?)] = []
        
        var maxContentWidth: CGFloat = headerSize.width
        
        var actionButtonsFinalize: ((CGFloat) -> (CGSize, (_ animation: ListViewItemUpdateAnimation) -> ChatMessageActionButtonsNode))?
        if let replyMarkup = replyMarkup {
            let (minWidth, buttonsLayout) = actionButtonsLayout(item.context, item.presentationData.theme, item.presentationData.chatBubbleCorners, item.presentationData.strings, item.controllerInteraction.presentationContext.backgroundNode, replyMarkup, item.message, maximumNodeWidth)
            maxContentWidth = max(maxContentWidth, minWidth)
            actionButtonsFinalize = buttonsLayout
        }
        
        var reactionButtonsFinalize: ((CGFloat) -> (CGSize, (_ animation: ListViewItemUpdateAnimation) -> ChatMessageReactionButtonsNode))?
        if !bubbleReactions.reactions.isEmpty {
            var maximumNodeWidth = maximumNodeWidth
            if hasInstantVideo {
                maximumNodeWidth = min(309, baseWidth - 84)
            }
            let (minWidth, buttonsLayout) = reactionButtonsLayout(ChatMessageReactionButtonsNode.Arguments(
                context: item.context,
                presentationData: item.presentationData,
                presentationContext: item.controllerInteraction.presentationContext,
                availableReactions: item.associatedData.availableReactions,
                reactions: bubbleReactions,
                message: item.message,
                accountPeer: item.associatedData.accountPeer,
                isIncoming: incoming,
                constrainedWidth: maximumNodeWidth
            ))
            maxContentWidth = max(maxContentWidth, minWidth)
            reactionButtonsFinalize = buttonsLayout
        }
        
        for i in 0 ..< contentPropertiesAndLayouts.count {
            let (_, contentNodeProperties, preparePosition, _, contentNodeLayout, contentGroupId, itemSelection) = contentPropertiesAndLayouts[i]
            
            if let mosaicRange = mosaicRange, mosaicRange.contains(i), let (framesAndPositions, size) = calculatedGroupFramesAndSize {
                let mosaicIndex = i - mosaicRange.lowerBound
                
                let position = framesAndPositions[mosaicIndex].1
                
                let topLeft: ChatMessageBubbleContentMosaicNeighbor
                let topRight: ChatMessageBubbleContentMosaicNeighbor
                let bottomLeft: ChatMessageBubbleContentMosaicNeighbor
                let bottomRight: ChatMessageBubbleContentMosaicNeighbor
                
                switch firstNodeTopPosition {
                    case .Neighbour:
                        topLeft = .merged
                        topRight = .merged
                    case .BubbleNeighbour:
                        topLeft = .mergedBubble
                        topRight = .mergedBubble
                    case let .None(status):
                        if position.contains(.top) && position.contains(.left) {
                            switch status {
                            case .Left, .Both:
                                topLeft = .mergedBubble
                            case .Right:
                                topLeft = .none(tail: false)
                            case .None:
                                topLeft = .none(tail: false)
                            }
                        } else {
                            topLeft = .merged
                        }
                        
                        if position.contains(.top) && position.contains(.right) {
                            switch status {
                            case .Left:
                                topRight = .none(tail: false)
                            case .Right, .Both:
                                topRight = .mergedBubble
                            case .None:
                                topRight = .none(tail: false)
                            }
                        } else {
                            topRight = .merged
                        }
                }
                
                let lastMosaicBottomPosition: ChatMessageBubbleRelativePosition
                if mosaicRange.upperBound - 1 == contentNodeCount - 1 {
                    lastMosaicBottomPosition = lastNodeTopPosition
                } else {
                    lastMosaicBottomPosition = .Neighbour(false, .text, .default)
                }
                
                if position.contains(.bottom), case .Neighbour = lastMosaicBottomPosition {
                    bottomLeft = .merged
                    bottomRight = .merged
                } else {
                    var switchValue = lastNodeTopPosition
                    if !"".isEmpty {
                        switchValue = .BubbleNeighbour
                    }

                    switch switchValue {
                        case .Neighbour:
                            bottomLeft = .merged
                            bottomRight = .merged
                        case .BubbleNeighbour:
                            bottomLeft = .mergedBubble
                            bottomRight = .mergedBubble
                        case let .None(status):
                            if position.contains(.bottom) && position.contains(.left) {
                                switch status {
                                case .Left, .Both:
                                    bottomLeft = .mergedBubble
                                case .Right:
                                    bottomLeft = .none(tail: false)
                                case let .None(tailStatus):
                                    if case .Incoming = tailStatus {
                                        bottomLeft = .none(tail: true)
                                    } else {
                                        bottomLeft = .none(tail: false)
                                    }
                                }
                            } else {
                                bottomLeft = .merged
                            }
                            
                            if position.contains(.bottom) && position.contains(.right) {
                                switch status {
                                case .Left:
                                    bottomRight = .none(tail: false)
                                case .Right, .Both:
                                    bottomRight = .mergedBubble
                                case let .None(tailStatus):
                                    if case .Outgoing = tailStatus {
                                        bottomRight = .none(tail: true)
                                    } else {
                                        bottomRight = .none(tail: false)
                                    }
                                }
                            } else {
                                bottomRight = .merged
                            }
                    }
                }
                
                let (_, contentNodeFinalize) = contentNodeLayout(framesAndPositions[mosaicIndex].0.size, .mosaic(position: ChatMessageBubbleContentMosaicPosition(topLeft: topLeft, topRight: topRight, bottomLeft: bottomLeft, bottomRight: bottomRight), wide: position.isWide))
                
                contentNodePropertiesAndFinalize.append((contentNodeProperties, nil, contentNodeFinalize, contentGroupId, itemSelection))
                
                maxContentWidth = max(maxContentWidth, size.width)
            } else {
                let contentPosition: ChatMessageBubbleContentPosition
                switch preparePosition {
                    case .linear:
                        let topPosition: ChatMessageBubbleRelativePosition
                        let bottomPosition: ChatMessageBubbleRelativePosition
                        
                        var topBubbleAttributes = BubbleItemAttributes(isAttachment: false, neighborType: .text, neighborSpacing: .default)
                        var bottomBubbleAttributes = BubbleItemAttributes(isAttachment: false, neighborType: .text, neighborSpacing: .default)
                        if i != 0 {
                            topBubbleAttributes = contentPropertiesAndLayouts[i - 1].3
                        }
                        if i != contentPropertiesAndLayouts.count - 1 {
                            bottomBubbleAttributes = contentPropertiesAndLayouts[i + 1].3
                        }

                        if i == 0 {
                            topPosition = firstNodeTopPosition
                        } else {
                            topPosition = .Neighbour(topBubbleAttributes.isAttachment, topBubbleAttributes.neighborType, topBubbleAttributes.neighborSpacing)
                        }
                        
                        if i == contentNodeCount - 1 {
                            bottomPosition = lastNodeTopPosition
                        } else {
                            bottomPosition = .Neighbour(bottomBubbleAttributes.isAttachment, bottomBubbleAttributes.neighborType, bottomBubbleAttributes.neighborSpacing)
                        }
                    
                        contentPosition = .linear(top: topPosition, bottom: bottomPosition)
                    case .mosaic:
                        assertionFailure()
                        contentPosition = .linear(top: .Neighbour(false, .text, .default), bottom: .Neighbour(false, .text, .default))
                }
                let (contentNodeWidth, contentNodeFinalize) = contentNodeLayout(CGSize(width: maximumNodeWidth, height: CGFloat.greatestFiniteMagnitude), contentPosition)
                #if DEBUG
                if contentNodeWidth > maximumNodeWidth {
                    print("contentNodeWidth \(contentNodeWidth) > \(maximumNodeWidth)")
                }
                #endif
                
                if contentNodeProperties.isDetached {
                    
                } else {
                    maxContentWidth = max(maxContentWidth, contentNodeWidth)
                }
                
                contentNodePropertiesAndFinalize.append((contentNodeProperties, contentPosition, contentNodeFinalize, contentGroupId, itemSelection))
            }
        }
        
        var contentSize = CGSize(width: maxContentWidth, height: 0.0)
        var contentNodeFramesPropertiesAndApply: [(CGRect, ChatMessageBubbleContentProperties, Bool, (ListViewItemUpdateAnimation, Bool, ListViewItemApply?) -> Void)] = []
        var contentContainerNodeFrames: [(UInt32, CGRect, Bool?, CGFloat)] = []
        var currentContainerGroupId: UInt32?
        var currentItemSelection: Bool?
        
        var contentNodesHeight: CGFloat = 0.0
        var totalContentNodesHeight: CGFloat = 0.0
        var currentContainerGroupOverlap: CGFloat = 0.0
        var detachedContentNodesHeight: CGFloat = 0.0
        
        var mosaicStatusOrigin: CGPoint?
        for i in 0 ..< contentNodePropertiesAndFinalize.count {
            let (properties, position, finalize, contentGroupId, itemSelection) = contentNodePropertiesAndFinalize[i]
            
            if let position = position, case let .linear(top, bottom) = position {
                if case let .Neighbour(_, _, spacing) = top, case let .overlap(overlap) = spacing {
                    currentContainerGroupOverlap = overlap
                }
                if case let .Neighbour(_, _, spacing) = bottom, case let .overlap(overlap) = spacing {
                    currentContainerGroupOverlap = overlap
                }
            }
            
            if let mosaicRange = mosaicRange, mosaicRange.contains(i), let (framesAndPositions, size) = calculatedGroupFramesAndSize {
                let mosaicIndex = i - mosaicRange.lowerBound
                
                if mosaicIndex == 0 {
                    if !headerSize.height.isZero {
                        contentNodesHeight += 7.0
                        totalContentNodesHeight += 7.0
                    }
                }
                
                let (_, apply) = finalize(maxContentWidth)
                let contentNodeFrame = framesAndPositions[mosaicIndex].0.offsetBy(dx: 0.0, dy: contentNodesHeight)
                contentNodeFramesPropertiesAndApply.append((contentNodeFrame, properties, true, apply))
                
                if mosaicIndex == mosaicRange.upperBound - 1 {
                    contentNodesHeight += size.height
                    totalContentNodesHeight += size.height
                    
                    mosaicStatusOrigin = contentNodeFrame.bottomRight
                }
            } else {
                if i == 0 && !headerSize.height.isZero {
                    if contentGroupId == nil {
                        contentNodesHeight += properties.headerSpacing
                    }
                    totalContentNodesHeight += properties.headerSpacing
                }
                                
                if currentContainerGroupId != contentGroupId {
                    if let containerGroupId = currentContainerGroupId {
                        var overlapOffset: CGFloat = 0.0
                        if !contentContainerNodeFrames.isEmpty {
                            overlapOffset = currentContainerGroupOverlap
                        }
                        contentContainerNodeFrames.append((containerGroupId, CGRect(x: 0.0, y: headerSize.height + totalContentNodesHeight - contentNodesHeight - overlapOffset, width: maxContentWidth, height: contentNodesHeight), currentItemSelection, currentContainerGroupOverlap))
                        if !overlapOffset.isZero {
                            totalContentNodesHeight -= currentContainerGroupOverlap
                        }
                        if contentGroupId == nil {
                            totalContentNodesHeight += 3.0
                        }
                    }
                    contentNodesHeight = contentGroupId == nil ? totalContentNodesHeight : 0.0
                    currentContainerGroupId = contentGroupId
                    currentItemSelection = itemSelection
                }
                
                let contentNodeOriginY = contentNodesHeight - detachedContentNodesHeight
                let (size, apply) = finalize(maxContentWidth)
                contentNodeFramesPropertiesAndApply.append((CGRect(origin: CGPoint(x: 0.0, y: contentNodeOriginY), size: size), properties, contentGroupId == nil, apply))
                
                contentNodesHeight += size.height
                totalContentNodesHeight += size.height
                
                if properties.isDetached {
                    detachedContentNodesHeight += size.height
                }
            }
        }
        
        if let containerGroupId = currentContainerGroupId {
            var overlapOffset: CGFloat = 0.0
            if !contentContainerNodeFrames.isEmpty {
                overlapOffset = currentContainerGroupOverlap
            }
            contentContainerNodeFrames.append((containerGroupId, CGRect(x: 0.0, y: headerSize.height + totalContentNodesHeight - contentNodesHeight - overlapOffset, width: maxContentWidth, height: contentNodesHeight), currentItemSelection, currentContainerGroupOverlap))
            if !overlapOffset.isZero {
                totalContentNodesHeight -= currentContainerGroupOverlap
            }
        }
        
        contentSize.height += totalContentNodesHeight
        
        var actionButtonsSizeAndApply: (CGSize, (ListViewItemUpdateAnimation) -> ChatMessageActionButtonsNode)?
        if let actionButtonsFinalize = actionButtonsFinalize {
            actionButtonsSizeAndApply = actionButtonsFinalize(maxContentWidth)
        }
        
        var reactionButtonsSizeAndApply: (CGSize, (ListViewItemUpdateAnimation) -> ChatMessageReactionButtonsNode)?
        if let reactionButtonsFinalize = reactionButtonsFinalize {
            var maxContentWidth = maxContentWidth
            if hasInstantVideo {
                maxContentWidth = min(310, baseWidth - 84.0)
            }
            reactionButtonsSizeAndApply = reactionButtonsFinalize(maxContentWidth)
        }
                
        let minimalContentSize: CGSize
        if hideBackground {
            minimalContentSize = CGSize(width: 1.0, height: 1.0)
        } else {
            minimalContentSize = layoutConstants.bubble.minimumSize
        }
        let calculatedBubbleHeight = headerSize.height + contentSize.height + layoutConstants.bubble.contentInsets.top + layoutConstants.bubble.contentInsets.bottom
        let layoutBubbleSize = CGSize(width: max(contentSize.width, headerSize.width) + layoutConstants.bubble.contentInsets.left + layoutConstants.bubble.contentInsets.right, height: max(minimalContentSize.height, calculatedBubbleHeight - detachedContentNodesHeight))
        var contentVerticalOffset: CGFloat = 0.0
        if minimalContentSize.height > calculatedBubbleHeight + 2.0 {
            contentVerticalOffset = floorToScreenPixels((minimalContentSize.height - calculatedBubbleHeight) / 2.0)
        }
        
        let availableWidth = params.width - params.leftInset - params.rightInset
        let backgroundFrame: CGRect
        let contentOrigin: CGPoint
        let contentUpperRightCorner: CGPoint
        switch alignment {
            case .none:
                backgroundFrame = CGRect(origin: CGPoint(x: incoming ? (params.leftInset + layoutConstants.bubble.edgeInset + avatarInset) : (params.width - params.rightInset - layoutBubbleSize.width - layoutConstants.bubble.edgeInset - deliveryFailedInset), y: detachedContentNodesHeight), size: layoutBubbleSize)
                contentOrigin = CGPoint(x: backgroundFrame.origin.x + (incoming ? layoutConstants.bubble.contentInsets.left : layoutConstants.bubble.contentInsets.right), y: backgroundFrame.origin.y + layoutConstants.bubble.contentInsets.top + headerSize.height + contentVerticalOffset)
                contentUpperRightCorner = CGPoint(x: backgroundFrame.maxX - (incoming ? layoutConstants.bubble.contentInsets.right : layoutConstants.bubble.contentInsets.left), y: backgroundFrame.origin.y + layoutConstants.bubble.contentInsets.top + headerSize.height)
            case .center:
                backgroundFrame = CGRect(origin: CGPoint(x: params.leftInset + floor((availableWidth - layoutBubbleSize.width) / 2.0), y: detachedContentNodesHeight), size: layoutBubbleSize)
                let contentOriginX: CGFloat
                if !hideBackground {
                    contentOriginX = (incoming ? layoutConstants.bubble.contentInsets.left : layoutConstants.bubble.contentInsets.right)
                } else {
                    contentOriginX = floor(layoutConstants.bubble.contentInsets.right + layoutConstants.bubble.contentInsets.left) / 2.0
                }
                contentOrigin = CGPoint(x: backgroundFrame.minX + contentOriginX, y: backgroundFrame.minY + layoutConstants.bubble.contentInsets.top + headerSize.height + contentVerticalOffset)
                contentUpperRightCorner = CGPoint(x: backgroundFrame.maxX - (incoming ? layoutConstants.bubble.contentInsets.right : layoutConstants.bubble.contentInsets.left), y: backgroundFrame.origin.y + layoutConstants.bubble.contentInsets.top + headerSize.height)
        }
        
        let bubbleContentWidth = maxContentWidth - layoutConstants.bubble.edgeInset * 2.0 - (layoutConstants.bubble.contentInsets.right + layoutConstants.bubble.contentInsets.left)

        var layoutSize = CGSize(width: params.width, height: layoutBubbleSize.height + detachedContentNodesHeight)
        if let reactionButtonsSizeAndApply = reactionButtonsSizeAndApply {
            layoutSize.height += 4.0 + reactionButtonsSizeAndApply.0.height
        }
        if let actionButtonsSizeAndApply = actionButtonsSizeAndApply {
            layoutSize.height += 1.0 + actionButtonsSizeAndApply.0.height
        }
        
        var layoutInsets = UIEdgeInsets(top: mergedTop.merged ? layoutConstants.bubble.mergedSpacing : layoutConstants.bubble.defaultSpacing, left: 0.0, bottom: mergedBottom.merged ? layoutConstants.bubble.mergedSpacing : layoutConstants.bubble.defaultSpacing, right: 0.0)
        if dateHeaderAtBottom {
            layoutInsets.top += layoutConstants.timestampHeaderHeight
        }
        if isAd {
            layoutInsets.top += 4.0
        }
        
        let layout = ListViewItemNodeLayout(contentSize: layoutSize, insets: layoutInsets)
        
        let graphics = PresentationResourcesChat.principalGraphics(theme: item.presentationData.theme.theme, wallpaper: item.presentationData.theme.wallpaper, bubbleCorners: item.presentationData.chatBubbleCorners)
        
        var updatedMergedTop = mergedBottom
        var updatedMergedBottom = mergedTop
        if mosaicRange == nil {
            if contentNodePropertiesAndFinalize.first?.0.forceFullCorners ?? false {
                updatedMergedTop = .semanticallyMerged
            }
            if headerSize.height.isZero && contentNodePropertiesAndFinalize.first?.0.forceFullCorners ?? false {
                updatedMergedBottom = .none
            }
            if actionButtonsSizeAndApply != nil || reactionButtonsSizeAndApply != nil {
                updatedMergedTop = .fullyMerged
            }
        }
        
        let hideComments = item.message.isPeerBroadcastChannel && item.context.sharedContext.currentPtgSettings.with { $0.hideCommentsInChannels }
        
        let disablesComments = !hasInstantVideo || hideComments
        
        return (layout, { animation, applyInfo, synchronousLoads in
            return ChatMessageBubbleItemNode.applyLayout(selfReference: selfReference, animation, synchronousLoads,
                params: params,
                applyInfo: applyInfo,
                layout: layout,
                item: item,
                forwardSource: forwardSource,
                forwardAuthorSignature: forwardAuthorSignature,
                accessibilityData: accessibilityData,
                actionButtonsSizeAndApply: actionButtonsSizeAndApply,
                reactionButtonsSizeAndApply: reactionButtonsSizeAndApply,
                updatedMergedTop: updatedMergedTop,
                updatedMergedBottom: updatedMergedBottom,
                hideBackground: hideBackground,
                incoming: incoming,
                graphics: graphics,
                presentationContext: item.controllerInteraction.presentationContext,
                bubbleContentWidth: bubbleContentWidth,
                backgroundFrame: backgroundFrame,
                deliveryFailedInset: deliveryFailedInset,
                nameNodeSizeApply: nameNodeSizeApply,
                viaWidth: viaWidth,
                contentOrigin: contentOrigin,
                nameNodeOriginY: nameNodeOriginY,
                authorNameColor: authorNameColor,
                layoutConstants: layoutConstants,
                currentCredibilityIcon: currentCredibilityIcon,
                adminNodeSizeApply: adminNodeSizeApply,
                contentUpperRightCorner: contentUpperRightCorner,
                threadInfoSizeApply: threadInfoSizeApply,
                threadInfoOriginY: threadInfoOriginY,
                forwardInfoSizeApply: forwardInfoSizeApply,
                forwardInfoOriginY: forwardInfoOriginY,
                replyInfoSizeApply: replyInfoSizeApply,
                replyInfoOriginY: replyInfoOriginY,
                removedContentNodeIndices: removedContentNodeIndices,
                updatedContentNodeOrder: updatedContentNodeOrder,
                addedContentNodes: addedContentNodes,
                contentNodeMessagesAndClasses: contentNodeMessagesAndClasses,
                contentNodeFramesPropertiesAndApply: contentNodeFramesPropertiesAndApply,
                contentContainerNodeFrames: contentContainerNodeFrames,
                mosaicStatusOrigin: mosaicStatusOrigin,
                mosaicStatusSizeAndApply: mosaicStatusSizeAndApply,
                needsShareButton: needsShareButton,
                shareButtonOffset: shareButtonOffset,
                avatarOffset: avatarOffset,
                hidesHeaders: hidesHeaders,
                disablesComments: disablesComments
            )
        })
    }
    
    private static func applyLayout(selfReference: Weak<ChatMessageBubbleItemNode>,
        _ animation: ListViewItemUpdateAnimation,
        _ synchronousLoads: Bool,
        params: ListViewItemLayoutParams,
        applyInfo: ListViewItemApply,
        layout: ListViewItemNodeLayout,
        item: ChatMessageItem,
        forwardSource: Peer?,
        forwardAuthorSignature: String?,
        accessibilityData: ChatMessageAccessibilityData,
        actionButtonsSizeAndApply: (CGSize, (ListViewItemUpdateAnimation) -> ChatMessageActionButtonsNode)?,
        reactionButtonsSizeAndApply: (CGSize, (ListViewItemUpdateAnimation) -> ChatMessageReactionButtonsNode)?,
        updatedMergedTop: ChatMessageMerge,
        updatedMergedBottom: ChatMessageMerge,
        hideBackground: Bool,
        incoming: Bool,
        graphics: PrincipalThemeEssentialGraphics,
        presentationContext: ChatPresentationContext,
        bubbleContentWidth: CGFloat,
        backgroundFrame: CGRect,
        deliveryFailedInset: CGFloat,
        nameNodeSizeApply: (CGSize, () -> TextNode?),
        viaWidth: CGFloat,
        contentOrigin: CGPoint,
        nameNodeOriginY: CGFloat,
        authorNameColor: UIColor?,
        layoutConstants: ChatMessageItemLayoutConstants,
        currentCredibilityIcon: EmojiStatusComponent.Content?,
        adminNodeSizeApply: (CGSize, () -> TextNode?),
        contentUpperRightCorner: CGPoint,
        threadInfoSizeApply: (CGSize, (Bool) -> ChatMessageThreadInfoNode?),
        threadInfoOriginY: CGFloat,
        forwardInfoSizeApply: (CGSize, (CGFloat) -> ChatMessageForwardInfoNode?),
        forwardInfoOriginY: CGFloat,
        replyInfoSizeApply: (CGSize, (CGSize, Bool, ListViewItemUpdateAnimation) -> ChatMessageReplyInfoNode?),
        replyInfoOriginY: CGFloat,
        removedContentNodeIndices: [Int]?,
        updatedContentNodeOrder: Bool,
        addedContentNodes: [(Message, Bool, ChatMessageBubbleContentNode)]?,
        contentNodeMessagesAndClasses: [(Message, AnyClass, ChatMessageEntryAttributes, BubbleItemAttributes)],
        contentNodeFramesPropertiesAndApply: [(CGRect, ChatMessageBubbleContentProperties, Bool, (ListViewItemUpdateAnimation, Bool, ListViewItemApply?) -> Void)],
        contentContainerNodeFrames: [(UInt32, CGRect, Bool?, CGFloat)],
        mosaicStatusOrigin: CGPoint?,
        mosaicStatusSizeAndApply: (CGSize, (ListViewItemUpdateAnimation) -> ChatMessageDateAndStatusNode)?,
        needsShareButton: Bool,
        shareButtonOffset: CGPoint?,
        avatarOffset: CGFloat?,
        hidesHeaders: Bool,
        disablesComments: Bool
    ) -> Void {
        guard let strongSelf = selfReference.value else {
            return
        }
        
        let themeUpdated = strongSelf.appliedItem?.presentationData.theme.theme !== item.presentationData.theme.theme
        let previousContextFrame = strongSelf.mainContainerNode.frame
        strongSelf.mainContainerNode.frame = CGRect(origin: CGPoint(), size: layout.contentSize)
        strongSelf.mainContextSourceNode.frame = CGRect(origin: CGPoint(), size: layout.contentSize)
        strongSelf.mainContextSourceNode.contentNode.frame = CGRect(origin: CGPoint(), size: layout.contentSize)
        strongSelf.contentContainersWrapperNode.frame = CGRect(origin: CGPoint(), size: layout.contentSize)
        
        strongSelf.appliedItem = item
        strongSelf.appliedForwardInfo = (forwardSource, forwardAuthorSignature)
        strongSelf.updateAccessibilityData(accessibilityData)
        strongSelf.disablesComments = disablesComments
        
        strongSelf.authorNameColor = authorNameColor
        
        strongSelf.replyRecognizer?.allowBothDirections = false//!item.context.sharedContext.immediateExperimentalUISettings.unidirectionalSwipeToReply
        strongSelf.view.disablesInteractiveTransitionGestureRecognizer = false//!item.context.sharedContext.immediateExperimentalUISettings.unidirectionalSwipeToReply
        
        var animation = animation
        if strongSelf.mainContextSourceNode.isExtractedToContextPreview {
            animation = .System(duration: 0.25, transition: ControlledTransition(duration: 0.25, curve: .easeInOut, interactive: false))
        }
        
        var legacyTransition: ContainedViewLayoutTransition = .immediate
        var useDisplayLinkAnimations = false
        if case let .System(duration, _) = animation {
            legacyTransition = .animated(duration: duration, curve: .spring)
            
            if let subject = item.associatedData.subject, case .messageOptions = subject, !"".isEmpty {
                useDisplayLinkAnimations = true
            }
        }
        
        var forceBackgroundSide = false
        if actionButtonsSizeAndApply != nil || reactionButtonsSizeAndApply != nil {
            forceBackgroundSide = true
        } else if case .semanticallyMerged = updatedMergedTop {
            forceBackgroundSide = true
        }
        let mergeType = ChatMessageBackgroundMergeType(top: updatedMergedTop == .fullyMerged, bottom: updatedMergedBottom == .fullyMerged, side: forceBackgroundSide)
        let backgroundType: ChatMessageBackgroundType
        if hideBackground {
            backgroundType = .none
        } else if !incoming {
            backgroundType = .outgoing(mergeType)
        } else {
            backgroundType = .incoming(mergeType)
        }
        let hasWallpaper = item.presentationData.theme.wallpaper.hasWallpaper
        if item.presentationData.theme.theme.forceSync {
            legacyTransition = .immediate
        }
        strongSelf.backgroundNode.setType(type: backgroundType, highlighted: false, graphics: graphics, maskMode: strongSelf.backgroundMaskMode, hasWallpaper: hasWallpaper, transition: legacyTransition, backgroundNode: presentationContext.backgroundNode)
        strongSelf.backgroundWallpaperNode.setType(type: backgroundType, theme: item.presentationData.theme, essentialGraphics: graphics, maskMode: strongSelf.backgroundMaskMode, backgroundNode: presentationContext.backgroundNode)
        strongSelf.shadowNode.setType(type: backgroundType, hasWallpaper: hasWallpaper, graphics: graphics)
        
        strongSelf.backgroundType = backgroundType
        
        strongSelf.backgroundNode.backgroundFrame = backgroundFrame
        
        if let avatarOffset = avatarOffset {
            strongSelf.updateAttachedAvatarNodeOffset(offset: avatarOffset, transition: .animated(duration: 0.3, curve: .spring))
        }
        
        let isFailed = item.content.firstMessage.effectivelyFailed(timestamp: item.context.account.network.getApproximateRemoteTimestamp())
        if isFailed {
            let deliveryFailedNode: ChatMessageDeliveryFailedNode
            var isAppearing = false
            if let current = strongSelf.deliveryFailedNode {
                deliveryFailedNode = current
            } else {
                isAppearing = true
                deliveryFailedNode = ChatMessageDeliveryFailedNode(tapped: { [weak strongSelf] in
                    if let item = strongSelf?.item {
                        item.controllerInteraction.requestRedeliveryOfFailedMessages(item.content.firstMessage.id)
                    }
                })
                strongSelf.deliveryFailedNode = deliveryFailedNode
                strongSelf.insertSubnode(deliveryFailedNode, belowSubnode: strongSelf.messageAccessibilityArea)
            }
            let deliveryFailedSize = deliveryFailedNode.updateLayout(theme: item.presentationData.theme.theme)
            let deliveryFailedFrame = CGRect(origin: CGPoint(x: backgroundFrame.maxX + deliveryFailedInset - deliveryFailedSize.width, y: backgroundFrame.maxY - deliveryFailedSize.height), size: deliveryFailedSize)
            if isAppearing {
                deliveryFailedNode.frame = deliveryFailedFrame
                legacyTransition.animatePositionAdditive(node: deliveryFailedNode, offset: CGPoint(x: deliveryFailedInset, y: 0.0))
            } else {
                animation.animator.updateFrame(layer: deliveryFailedNode.layer, frame: deliveryFailedFrame, completion: nil)
            }
        } else if let deliveryFailedNode = strongSelf.deliveryFailedNode {
            strongSelf.deliveryFailedNode = nil
            animation.animator.updateAlpha(layer: deliveryFailedNode.layer, alpha: 0.0, completion: nil)
            animation.animator.updateFrame(layer: deliveryFailedNode.layer, frame: deliveryFailedNode.frame.offsetBy(dx: 24.0, dy: 0.0), completion: { [weak deliveryFailedNode] _ in
                deliveryFailedNode?.removeFromSupernode()
            })
        }
        
        if let nameNode = nameNodeSizeApply.1() {
            strongSelf.nameNode = nameNode
            nameNode.displaysAsynchronously = !item.presentationData.isPreview && !item.presentationData.theme.theme.forceSync
            
            //let previousNameNodeFrame = nameNode.frame
            let nameNodeFrame = CGRect(origin: CGPoint(x: contentOrigin.x + layoutConstants.text.bubbleInsets.left, y: layoutConstants.bubble.contentInsets.top + nameNodeOriginY), size: nameNodeSizeApply.0)
            if nameNode.supernode == nil {
                if !nameNode.isNodeLoaded {
                    nameNode.isUserInteractionEnabled = false
                }
                strongSelf.clippingNode.addSubnode(nameNode)
                nameNode.frame = nameNodeFrame
                
                if animation.isAnimated {
                    nameNode.layer.animateAlpha(from: 0.0, to: 1.0, duration: 0.2)
                }
            } else {
                animation.animator.updateFrame(layer: nameNode.layer, frame: nameNodeFrame, completion: nil)
            }
            
            let nameButtonNode: HighlightTrackingButtonNode
            let nameHighlightNode: ASImageNode
            if let currentButton = strongSelf.nameButtonNode, let currentHighlight = strongSelf.nameHighlightNode {
                nameButtonNode = currentButton
                nameHighlightNode = currentHighlight
            } else {
                nameHighlightNode = ASImageNode()
                nameHighlightNode.alpha = 0.0
                nameHighlightNode.displaysAsynchronously = false
                nameHighlightNode.isUserInteractionEnabled = false
                strongSelf.clippingNode.addSubnode(nameHighlightNode)
                strongSelf.nameHighlightNode = nameHighlightNode
                
                nameButtonNode = HighlightTrackingButtonNode()
                nameButtonNode.highligthedChanged = { [weak nameHighlightNode] highlighted in
                    guard let nameHighlightNode else {
                        return
                    }
                    if highlighted {
                        nameHighlightNode.layer.removeAnimation(forKey: "opacity")
                        nameHighlightNode.alpha = 1.0
                    } else {
                        nameHighlightNode.alpha = 0.0
                        nameHighlightNode.layer.animateAlpha(from: 1.0, to: 0.0, duration: 0.2)
                    }
                }
                nameButtonNode.addTarget(strongSelf, action: #selector(strongSelf.nameButtonPressed), forControlEvents: .touchUpInside)
                strongSelf.clippingNode.addSubnode(nameButtonNode)
                strongSelf.nameButtonNode = nameButtonNode
            }
            var nameHiglightFrame = nameNodeFrame
            nameHiglightFrame.size.width -= viaWidth
            nameHighlightNode.frame = nameHiglightFrame.insetBy(dx: -2.0, dy: -1.0)
            nameButtonNode.frame = nameHiglightFrame.insetBy(dx: -2.0, dy: -3.0)
            
            let nameColor = authorNameColor ?? item.presentationData.theme.theme.chat.message.outgoing.accentTextColor
            if themeUpdated {
                nameHighlightNode.image = generateFilledRoundedRectImage(size: CGSize(width: 8.0, height: 8.0), cornerRadius: 4.0, color: nameColor.withAlphaComponent(0.1))?.stretchableImage(withLeftCapWidth: 4, topCapHeight: 4)
            }
            
            if let currentCredibilityIcon = currentCredibilityIcon {
                let credibilityIconView: ComponentHostView<Empty>
                if let current = strongSelf.credibilityIconView {
                    credibilityIconView = current
                } else {
                    credibilityIconView = ComponentHostView<Empty>()
                    credibilityIconView.isUserInteractionEnabled = false
                    strongSelf.credibilityIconView = credibilityIconView
                    strongSelf.clippingNode.view.addSubview(credibilityIconView)
                    
                    if animation.isAnimated {
                        credibilityIconView.layer.animateAlpha(from: 0.0, to: 1.0, duration: 0.2)
                    }
                }
                
                let credibilityIconComponent = EmojiStatusComponent(
                    context: item.context,
                    animationCache: item.context.animationCache,
                    animationRenderer: item.context.animationRenderer,
                    content: currentCredibilityIcon,
                    isVisibleForAnimations: strongSelf.visibilityStatus,
                    action: nil
                )
                strongSelf.credibilityIconComponent = credibilityIconComponent
                strongSelf.credibilityIconContent = currentCredibilityIcon
                
                let credibilityIconSize = credibilityIconView.update(
                    transition: .immediate,
                    component: AnyComponent(credibilityIconComponent),
                    environment: {},
                    containerSize: CGSize(width: 20.0, height: 20.0)
                )
                
                let credibilityIconFrame = CGRect(origin: CGPoint(x: nameNode.frame.maxX + 3.0, y: nameNode.frame.minY + floor((nameNode.bounds.height - credibilityIconSize.height) / 2.0)), size: credibilityIconSize)
                credibilityIconView.frame = credibilityIconFrame
                
                let credibilityButtonNode: HighlightTrackingButtonNode
                let credibilityHighlightNode: ASImageNode
                if let currentButton = strongSelf.credibilityButtonNode, let currentHighlight = strongSelf.credibilityHighlightNode {
                    credibilityButtonNode = currentButton
                    credibilityHighlightNode = currentHighlight
                } else {
                    credibilityHighlightNode = ASImageNode()
                    credibilityHighlightNode.alpha = 0.0
                    credibilityHighlightNode.displaysAsynchronously = false
                    credibilityHighlightNode.isUserInteractionEnabled = false
                    strongSelf.clippingNode.addSubnode(credibilityHighlightNode)
                    strongSelf.credibilityHighlightNode = credibilityHighlightNode
                    
                    credibilityButtonNode = HighlightTrackingButtonNode()
                    credibilityButtonNode.highligthedChanged = { [weak credibilityHighlightNode] highlighted in
                        guard let credibilityHighlightNode else {
                            return
                        }
                        if highlighted {
                            credibilityHighlightNode.layer.removeAnimation(forKey: "opacity")
                            credibilityHighlightNode.alpha = 1.0
                        } else {
                            credibilityHighlightNode.alpha = 0.0
                            credibilityHighlightNode.layer.animateAlpha(from: 1.0, to: 0.0, duration: 0.2)
                        }
                    }
                    credibilityButtonNode.addTarget(strongSelf, action: #selector(strongSelf.credibilityButtonPressed), forControlEvents: .touchUpInside)
                    strongSelf.clippingNode.addSubnode(credibilityButtonNode)
                    strongSelf.credibilityButtonNode = credibilityButtonNode
                }
                credibilityHighlightNode.frame = credibilityIconFrame.insetBy(dx: -1.0, dy: -1.0)
                credibilityButtonNode.frame = credibilityIconFrame.insetBy(dx: -2.0, dy: -3.0)
                
                if themeUpdated {
                    credibilityHighlightNode.image = generateFilledRoundedRectImage(size: CGSize(width: 8.0, height: 8.0), cornerRadius: 4.0, color: nameColor.withAlphaComponent(0.1))?.stretchableImage(withLeftCapWidth: 4, topCapHeight: 4)
                }
            } else {
                strongSelf.credibilityIconView?.removeFromSuperview()
                strongSelf.credibilityIconView = nil
                strongSelf.credibilityIconContent = nil
            }
            
            if let adminBadgeNode = adminNodeSizeApply.1() {
                strongSelf.adminBadgeNode = adminBadgeNode
                let adminBadgeFrame = CGRect(origin: CGPoint(x: contentUpperRightCorner.x - layoutConstants.text.bubbleInsets.left - adminNodeSizeApply.0.width, y: layoutConstants.bubble.contentInsets.top + nameNodeOriginY), size: adminNodeSizeApply.0)
                if adminBadgeNode.supernode == nil {
                    if !adminBadgeNode.isNodeLoaded {
                        adminBadgeNode.isUserInteractionEnabled = false
                    }
                    strongSelf.clippingNode.addSubnode(adminBadgeNode)
                    adminBadgeNode.frame = adminBadgeFrame
                    
                    if animation.isAnimated {
                        adminBadgeNode.layer.animateAlpha(from: 0.0, to: 1.0, duration: 0.2)
                    }
                } else {
                    //let previousAdminBadgeFrame = adminBadgeNode.frame
                    animation.animator.updateFrame(layer: adminBadgeNode.layer, frame: adminBadgeFrame, completion: nil)
                }
            } else {
                strongSelf.adminBadgeNode?.removeFromSupernode()
                strongSelf.adminBadgeNode = nil
            }
            
            if let _ = item.message.adAttribute {
                let buttonNode: HighlightTrackingButtonNode
                let iconNode: ASImageNode
                if let currentButton = strongSelf.closeButtonNode, let currentIcon = strongSelf.closeIconNode {
                    buttonNode = currentButton
                    iconNode = currentIcon
                } else {
                    buttonNode = HighlightTrackingButtonNode()
                    iconNode = ASImageNode()
                    iconNode.displaysAsynchronously = false
                    iconNode.isUserInteractionEnabled = false
                    
                    buttonNode.addTarget(strongSelf, action: #selector(strongSelf.closeButtonPressed), forControlEvents: .touchUpInside)
                    buttonNode.highligthedChanged = { [weak iconNode] highlighted in
                        guard let iconNode else {
                            return
                        }
                        if highlighted {
                            iconNode.layer.removeAnimation(forKey: "opacity")
                            iconNode.alpha = 0.4
                        } else {
                            iconNode.alpha = 1.0
                            iconNode.layer.animateAlpha(from: 0.4, to: 1.0, duration: 0.2)
                        }
                    }
                    
                    strongSelf.clippingNode.addSubnode(buttonNode)
                    strongSelf.clippingNode.addSubnode(iconNode)
                    
                    strongSelf.closeButtonNode = buttonNode
                    strongSelf.closeIconNode = iconNode
                }
                               
                iconNode.image = PresentationResourcesChat.chatBubbleCloseIcon(item.presentationData.theme.theme)
                
                let closeButtonSize = CGSize(width: 32.0, height: 32.0)
                let closeIconSize = CGSize(width: 12.0, height: 12.0)
                let closeButtonFrame = CGRect(origin: CGPoint(x: contentUpperRightCorner.x - closeButtonSize.width, y: layoutConstants.bubble.contentInsets.top), size: closeButtonSize)
                let closeButtonIconFrame = CGRect(origin: CGPoint(x: contentUpperRightCorner.x - layoutConstants.text.bubbleInsets.left - closeIconSize.width + 1.0, y: layoutConstants.bubble.contentInsets.top + nameNodeOriginY + 2.0), size: closeIconSize)
                
                animation.animator.updateFrame(layer: buttonNode.layer, frame: closeButtonFrame, completion: nil)
                animation.animator.updateFrame(layer: iconNode.layer, frame: closeButtonIconFrame, completion: nil)
            } else {
                strongSelf.closeButtonNode?.removeFromSupernode()
                strongSelf.closeButtonNode = nil
                strongSelf.closeIconNode?.removeFromSupernode()
                strongSelf.closeIconNode = nil
            }
        } else {
            if animation.isAnimated {
                if let nameNode = strongSelf.nameNode {
                    strongSelf.nameNode = nil
                    nameNode.layer.animateAlpha(from: 1.0, to: 0.0, duration: 0.1, removeOnCompletion: false, completion: { [weak nameNode] _ in
                        nameNode?.removeFromSupernode()
                    })
                }
                if let adminBadgeNode = strongSelf.adminBadgeNode {
                    strongSelf.adminBadgeNode = nil
                    adminBadgeNode.layer.animateAlpha(from: 1.0, to: 0.0, duration: 0.1, removeOnCompletion: false, completion: { [weak adminBadgeNode] _ in
                        adminBadgeNode?.removeFromSupernode()
                    })
                }
                if let credibilityIconView = strongSelf.credibilityIconView {
                    strongSelf.credibilityIconView = nil
                    credibilityIconView.layer.animateAlpha(from: 1.0, to: 0.0, duration: 0.1, removeOnCompletion: false, completion: { [weak credibilityIconView] _ in
                        credibilityIconView?.removeFromSuperview()
                    })
                }
            } else {
                strongSelf.nameNode?.removeFromSupernode()
                strongSelf.nameNode = nil
                strongSelf.adminBadgeNode?.removeFromSupernode()
                strongSelf.adminBadgeNode = nil
                strongSelf.credibilityIconView?.removeFromSuperview()
                strongSelf.credibilityIconView = nil
                strongSelf.nameButtonNode?.removeFromSupernode()
                strongSelf.nameButtonNode = nil
                strongSelf.nameHighlightNode?.removeFromSupernode()
                strongSelf.nameHighlightNode = nil
                strongSelf.credibilityButtonNode?.removeFromSupernode()
                strongSelf.credibilityButtonNode = nil
                strongSelf.credibilityHighlightNode?.removeFromSupernode()
                strongSelf.credibilityHighlightNode = nil
            }
        }
        
        let beginAt = applyInfo.timestamp ?? CACurrentMediaTime()
    
        let timingFunction = kCAMediaTimingFunctionSpring        
        if let forwardInfoNode = forwardInfoSizeApply.1(bubbleContentWidth) {
            strongSelf.forwardInfoNode = forwardInfoNode
            var animateFrame = true
            if forwardInfoNode.supernode == nil {
                strongSelf.clippingNode.addSubnode(forwardInfoNode)
                animateFrame = false
                forwardInfoNode.openPsa = { [weak strongSelf] type, sourceNode in
                    guard let strongSelf = strongSelf, let item = strongSelf.item else {
                        return
                    }
                    item.controllerInteraction.displayPsa(type, sourceNode)
                }
                
                if animation.isAnimated {
                    forwardInfoNode.layer.animateAlpha(from: 0.0, to: 1.0, duration: 0.2)
                }
            }
            let previousForwardInfoNodeFrame = forwardInfoNode.frame
            let forwardInfoFrame = CGRect(origin: CGPoint(x: contentOrigin.x + layoutConstants.text.bubbleInsets.left, y: layoutConstants.bubble.contentInsets.top + forwardInfoOriginY), size: CGSize(width: bubbleContentWidth, height: forwardInfoSizeApply.0.height))
            if case let .System(duration, _) = animation {
                if animateFrame {
                    if useDisplayLinkAnimations {
                        let animation = ListViewAnimation(from: previousForwardInfoNodeFrame, to: forwardInfoFrame, duration: duration * UIView.animationDurationFactor(), curve: strongSelf.preferredAnimationCurve, beginAt: beginAt, update: { _, frame in
                            forwardInfoNode.frame = frame
                        })
                        strongSelf.setAnimationForKey("forwardFrame", animation: animation)
                    } else {
                        forwardInfoNode.frame = forwardInfoFrame
                        forwardInfoNode.layer.animateFrame(from: previousForwardInfoNodeFrame, to: forwardInfoFrame, duration: duration, timingFunction: timingFunction)
                    }
                } else {
                    forwardInfoNode.frame = forwardInfoFrame
                }
            } else {
                forwardInfoNode.frame = forwardInfoFrame
            }
        } else {
            if animation.isAnimated {
                if let forwardInfoNode = strongSelf.forwardInfoNode {
                    strongSelf.forwardInfoNode = nil
                    forwardInfoNode.layer.animateAlpha(from: 1.0, to: 0.0, duration: 0.1, removeOnCompletion: false, completion: { [weak forwardInfoNode] _ in
                        forwardInfoNode?.removeFromSupernode()
                    })
                }
            } else {
                strongSelf.forwardInfoNode?.removeFromSupernode()
                strongSelf.forwardInfoNode = nil
            }
        }
        
        if let threadInfoNode = threadInfoSizeApply.1(synchronousLoads) {
            strongSelf.threadInfoNode = threadInfoNode
            var animateFrame = true
            if threadInfoNode.supernode == nil {
                strongSelf.clippingNode.addSubnode(threadInfoNode)
                animateFrame = false
                
                threadInfoNode.visibility = strongSelf.visibility != .none
                
                if animation.isAnimated {
                    threadInfoNode.layer.animateAlpha(from: 0.0, to: 1.0, duration: 0.2)
                }
            }
            let previousThreadInfoNodeFrame = threadInfoNode.frame
            threadInfoNode.frame = CGRect(origin: CGPoint(x: contentOrigin.x + layoutConstants.text.bubbleInsets.left, y: layoutConstants.bubble.contentInsets.top + threadInfoOriginY), size: threadInfoSizeApply.0)
            if case let .System(duration, _) = animation {
                if animateFrame {
                    threadInfoNode.layer.animateFrame(from: previousThreadInfoNodeFrame, to: threadInfoNode.frame, duration: duration, timingFunction: timingFunction)
                }
            }
        } else {
            if animation.isAnimated {
                if let threadInfoNode = strongSelf.threadInfoNode {
                    strongSelf.threadInfoNode = nil
                    threadInfoNode.layer.animateAlpha(from: 1.0, to: 0.0, duration: 0.1, removeOnCompletion: false, completion: { [weak threadInfoNode] _ in
                        threadInfoNode?.removeFromSupernode()
                    })
                }
            } else {
                strongSelf.threadInfoNode?.removeFromSupernode()
                strongSelf.threadInfoNode = nil
            }
        }
        
        let replyInfoFrame = CGRect(origin: CGPoint(x: contentOrigin.x + layoutConstants.text.bubbleInsets.left, y: layoutConstants.bubble.contentInsets.top + replyInfoOriginY), size: CGSize(width: backgroundFrame.width - layoutConstants.text.bubbleInsets.left - layoutConstants.text.bubbleInsets.right - 6.0, height: replyInfoSizeApply.0.height))
        if let replyInfoNode = replyInfoSizeApply.1(replyInfoFrame.size, synchronousLoads, animation) {
            strongSelf.replyInfoNode = replyInfoNode
            var animateFrame = true
            if replyInfoNode.supernode == nil {
                strongSelf.clippingNode.addSubnode(replyInfoNode)
                animateFrame = false
                
                replyInfoNode.visibility = strongSelf.visibility != .none
                
                if animation.isAnimated {
                    replyInfoNode.layer.animateAlpha(from: 0.0, to: 1.0, duration: 0.2)
                }
            }
            let previousReplyInfoNodeFrame = replyInfoNode.frame
            replyInfoNode.frame = replyInfoFrame
            if case let .System(duration, _) = animation {
                if animateFrame {
                    replyInfoNode.layer.animateFrame(from: previousReplyInfoNodeFrame, to: replyInfoNode.frame, duration: duration, timingFunction: timingFunction)
                }
            }
        } else {
            if animation.isAnimated {
                if let replyInfoNode = strongSelf.replyInfoNode {
                    strongSelf.replyInfoNode = nil
                    replyInfoNode.layer.animateAlpha(from: 1.0, to: 0.0, duration: 0.1, removeOnCompletion: false, completion: { [weak replyInfoNode] _ in
                        replyInfoNode?.removeFromSupernode()
                    })
                }
            } else {
                strongSelf.replyInfoNode?.removeFromSupernode()
                strongSelf.replyInfoNode = nil
            }
        }
        
        var incomingOffset: CGFloat = 0.0
        switch backgroundType {
        case .incoming:
            incomingOffset = 5.0
        default:
            break
        }
        
        var index = 0
        var hasSelection = false
        for (stableId, relativeFrame, itemSelection, groupOverlap) in contentContainerNodeFrames {
            if let itemSelection = itemSelection, itemSelection {
                hasSelection = true
            }
            var contentContainer: ContentContainer? = strongSelf.contentContainers.first(where: { $0.contentMessageStableId == stableId })
            
            let previousContextFrame = contentContainer?.containerNode.frame
            let previousContextContentFrame = contentContainer?.sourceNode.contentRect
            
            if contentContainer == nil {
                let container = ContentContainer(contentMessageStableId: stableId)
                let contextSourceNode = container.sourceNode
                let containerNode = container.containerNode
                
                container.containerNode.shouldBegin = { [weak strongSelf, weak containerNode] location in
                    guard let strongSelf = strongSelf, let strongContainerNode = containerNode else {
                        return false
                    }
                    
                    if strongSelf.contentContainers.count < 2 {
                        return false
                    }
                    
                    let location = location.offsetBy(dx: 0.0, dy: strongContainerNode.frame.minY)
                    if !strongSelf.backgroundNode.frame.contains(location) {
                        return false
                    }
                    if strongSelf.selectionNode != nil {
                        return false
                    }
                    if let action = strongSelf.gestureRecognized(gesture: .tap, location: location, recognizer: nil) {
                        if case .action = action {
                            return false
                        }
                    }
                    if let action = strongSelf.gestureRecognized(gesture: .longTap, location: location, recognizer: nil) {
                        switch action {
                        case .action, .optionalAction:
                            return false
                        case let .openContextMenu(openContextMenu):
                            return !openContextMenu.selectAll
                        }
                    }
                    return true
                }
                containerNode.activated = { [weak strongSelf, weak containerNode] gesture, location in
                    guard let strongSelf = strongSelf, let strongContainerNode = containerNode else {
                        return
                    }
                    
                    let location = location.offsetBy(dx: 0.0, dy: strongContainerNode.frame.minY)
                    strongSelf.mainContainerNode.activated?(gesture, location)
                }
            
                containerNode.addSubnode(contextSourceNode)
                containerNode.targetNodeForActivationProgress = contextSourceNode.contentNode
                strongSelf.contentContainersWrapperNode.addSubnode(containerNode)
                
                contextSourceNode.willUpdateIsExtractedToContextPreview = { [weak strongSelf, weak container, weak contextSourceNode] isExtractedToContextPreview, transition in
                    guard let strongSelf = strongSelf, let strongContextSourceNode = contextSourceNode else {
                        return
                    }
                    container?.willUpdateIsExtractedToContextPreview(isExtractedToContextPreview: isExtractedToContextPreview, transition: transition)
                    for contentNode in strongSelf.contentNodes {
                        if contentNode.supernode === strongContextSourceNode.contentNode {
                            contentNode.willUpdateIsExtractedToContextPreview(isExtractedToContextPreview)
                        }
                    }
                }
                contextSourceNode.isExtractedToContextPreviewUpdated = { [weak strongSelf, weak container, weak contextSourceNode] isExtractedToContextPreview in
                    guard let strongSelf = strongSelf, let strongContextSourceNode = contextSourceNode else {
                        return
                    }
                    
                    container?.isExtractedToContextPreviewUpdated(isExtractedToContextPreview)

                    if !isExtractedToContextPreview, let (rect, size) = container?.absoluteRect {
                        container?.updateAbsoluteRect(rect, within: size)
                    }
                    
                    for contentNode in strongSelf.contentNodes {
                        if contentNode.supernode === strongContextSourceNode.contentNode {
                            contentNode.updateIsExtractedToContextPreview(isExtractedToContextPreview)
                        }
                    }
                }
                
                contextSourceNode.updateAbsoluteRect = { [weak strongSelf, weak container, weak contextSourceNode] rect, size in
                    guard let _ = strongSelf, let strongContextSourceNode = contextSourceNode, strongContextSourceNode.isExtractedToContextPreview else {
                        return
                    }
                    container?.updateAbsoluteRect(relativeFrame.offsetBy(dx: rect.minX, dy: rect.minY), within: size)
                }
                contextSourceNode.applyAbsoluteOffset = { [weak strongSelf, weak container, weak contextSourceNode] value, animationCurve, duration in
                    guard let _ = strongSelf, let strongContextSourceNode = contextSourceNode, strongContextSourceNode.isExtractedToContextPreview else {
                        return
                    }
                    container?.applyAbsoluteOffset(value: value, animationCurve: animationCurve, duration: duration)
                }
                contextSourceNode.applyAbsoluteOffsetSpring = { [weak strongSelf, weak container, weak contextSourceNode] value, duration, damping in
                    guard let _ = strongSelf, let strongContextSourceNode = contextSourceNode, strongContextSourceNode.isExtractedToContextPreview else {
                        return
                    }
                    container?.applyAbsoluteOffsetSpring(value: value, duration: duration, damping: damping)
                }
                
                strongSelf.contentContainers.append(container)
                contentContainer = container
            }
            
            let containerFrame = CGRect(origin: relativeFrame.origin, size: CGSize(width: params.width, height: relativeFrame.size.height))
            contentContainer?.sourceNode.frame = CGRect(origin: CGPoint(), size: containerFrame.size)
            contentContainer?.sourceNode.contentNode.frame = CGRect(origin: CGPoint(), size: containerFrame.size)
            
            contentContainer?.containerNode.frame = containerFrame
            
            contentContainer?.sourceNode.contentRect = CGRect(origin: CGPoint(x: backgroundFrame.minX + incomingOffset, y: 0.0), size: relativeFrame.size)
            contentContainer?.containerNode.targetNodeForActivationProgressContentRect = CGRect(origin: CGPoint(x: backgroundFrame.minX + incomingOffset, y: 0.0), size: relativeFrame.size)
            
            if previousContextFrame?.size != contentContainer?.containerNode.bounds.size || previousContextContentFrame != contentContainer?.sourceNode.contentRect {
                contentContainer?.sourceNode.layoutUpdated?(relativeFrame.size, animation)
            }
            
            var selectionInsets = UIEdgeInsets()
            if index == 0 {
                selectionInsets.bottom = groupOverlap / 2.0
            } else if index == contentContainerNodeFrames.count - 1 {
                selectionInsets.top = groupOverlap / 2.0
            } else {
                selectionInsets.top = groupOverlap / 2.0
                selectionInsets.bottom = groupOverlap / 2.0
            }
            
            contentContainer?.update(size: relativeFrame.size, contentOrigin: contentOrigin, selectionInsets: selectionInsets, index: index, presentationData: item.presentationData, graphics: graphics, backgroundType: backgroundType, presentationContext: item.controllerInteraction.presentationContext, mediaBox: item.context.account.postbox.mediaBox, messageSelection: itemSelection)
                        
            index += 1
        }
        
        if hasSelection {
            var currentMaskView: UIImageView?
            if let maskView = strongSelf.contentContainersWrapperNode.view.mask as? UIImageView {
                currentMaskView = maskView
            } else {
                currentMaskView = UIImageView()
                strongSelf.contentContainersWrapperNode.view.mask = currentMaskView
            }
            
            currentMaskView?.frame = CGRect(origin: CGPoint(x: backgroundFrame.minX, y: 0.0), size: backgroundFrame.size).insetBy(dx: -1.0, dy: -1.0)
            currentMaskView?.image = bubbleMaskForType(backgroundType, graphics: graphics)
        } else {
            strongSelf.contentContainersWrapperNode.view.mask = nil
        }
        
        var animateTextAndWebpagePositionSwap: Bool?
        var bottomStatusNodeAnimationSourcePosition: CGPoint?
        
        if removedContentNodeIndices?.count ?? 0 != 0 || addedContentNodes?.count ?? 0 != 0 || updatedContentNodeOrder {
            var updatedContentNodes = strongSelf.contentNodes
            
            if let removedContentNodeIndices = removedContentNodeIndices {
                for index in removedContentNodeIndices.reversed() {
                    if index >= 0 && index < updatedContentNodes.count {
                        let node = updatedContentNodes[index]
                        if animation.isAnimated {
                            node.animateRemovalFromBubble(0.2, completion: { [weak node] in
                                node?.removeFromSupernode()
                            })
                        } else {
                            node.removeFromSupernode()
                        }
                        let _ = updatedContentNodes.remove(at: index)
                    }
                }
            }
            
            if let addedContentNodes = addedContentNodes {
                for (contentNodeMessage, isAttachment, contentNode) in addedContentNodes {
                    updatedContentNodes.append(contentNode)
                    
                    let contextSourceNode: ContextExtractedContentContainingNode
                    let containerSupernode: ASDisplayNode
                    if isAttachment {
                        contextSourceNode = strongSelf.mainContextSourceNode
                        containerSupernode = strongSelf.clippingNode
                    } else {
                        contextSourceNode = strongSelf.contentContainers.first(where: { $0.contentMessageStableId == contentNodeMessage.stableId })?.sourceNode ?? strongSelf.mainContextSourceNode
                        containerSupernode = strongSelf.contentContainers.first(where: { $0.contentMessageStableId == contentNodeMessage.stableId })?.sourceNode.contentNode ?? strongSelf.clippingNode
                    }
                    
                    #if DEBUG && false
                    contentNode.layer.borderColor = UIColor(white: 0.0, alpha: 0.2).cgColor
                    contentNode.layer.borderWidth = 1.0
                    #endif
                    
                    containerSupernode.addSubnode(contentNode)
                    
                    contentNode.itemNode = strongSelf
                    contentNode.bubbleBackgroundNode = strongSelf.backgroundNode
                    contentNode.bubbleBackdropNode = strongSelf.backgroundWallpaperNode
                    contentNode.updateIsTextSelectionActive = { [weak contextSourceNode] value in
                        contextSourceNode?.updateDistractionFreeMode?(value)
                    }
                    contentNode.updateIsExtractedToContextPreview(contextSourceNode.isExtractedToContextPreview)
                }
            }
            
            var sortedContentNodes: [ChatMessageBubbleContentNode] = []
            outer: for contentItemValue in contentNodeMessagesAndClasses {
                let contentItem = contentItemValue as (message: Message, type: AnyClass, ChatMessageEntryAttributes, BubbleItemAttributes)

                if let addedContentNodes = addedContentNodes {
                    for (contentNodeMessage, _, contentNode) in addedContentNodes {
                        if type(of: contentNode) == contentItem.type && contentNodeMessage.stableId == contentItem.message.stableId {
                            sortedContentNodes.append(contentNode)
                            continue outer
                        }
                    }
                }
                for contentNode in updatedContentNodes {
                    if type(of: contentNode) == contentItem.type && contentNode.item?.message.stableId == contentItem.message.stableId {
                        sortedContentNodes.append(contentNode)
                        continue outer
                    }
                }
            }
            
            assert(sortedContentNodes.count == updatedContentNodes.count)
            
            if animation.isAnimated, let fromTextIndex = strongSelf.contentNodes.firstIndex(where: { $0 is ChatMessageTextBubbleContentNode }), let fromWebpageIndex = strongSelf.contentNodes.firstIndex(where: { $0 is ChatMessageWebpageBubbleContentNode }) {
                if let toTextIndex = sortedContentNodes.firstIndex(where: { $0 is ChatMessageTextBubbleContentNode }), let toWebpageIndex = sortedContentNodes.firstIndex(where: { $0 is ChatMessageWebpageBubbleContentNode }) {
                    if fromTextIndex == toWebpageIndex && fromWebpageIndex == toTextIndex {
                        animateTextAndWebpagePositionSwap = fromTextIndex < toTextIndex
                        
                        if let textNode = strongSelf.contentNodes[fromTextIndex] as? ChatMessageTextBubbleContentNode, let webpageNode = strongSelf.contentNodes[fromWebpageIndex] as? ChatMessageWebpageBubbleContentNode {
                            if fromTextIndex > toTextIndex {
                                if let statusNode = textNode.statusNode, let contentSuperview = textNode.view.superview, statusNode.view.isDescendant(of: contentSuperview) {
                                    bottomStatusNodeAnimationSourcePosition = statusNode.view.convert(CGPoint(x: statusNode.bounds.width, y: statusNode.bounds.height), to: contentSuperview)
                                }
                            } else {
                                if let statusNode = webpageNode.contentNode.statusNode, let contentSuperview = webpageNode.view.superview, statusNode.view.isDescendant(of: contentSuperview) {
                                    bottomStatusNodeAnimationSourcePosition = statusNode.view.convert(CGPoint(x: statusNode.bounds.width, y: statusNode.bounds.height), to: contentSuperview)
                                }
                            }
                        }
                    }
                }
            }
            
            strongSelf.contentNodes = sortedContentNodes
        }
        
        var shouldClipOnTransitions = true
        var contentNodeIndex = 0
        for (relativeFrame, properties, useContentOrigin, apply) in contentNodeFramesPropertiesAndApply {
            apply(animation, synchronousLoads, applyInfo)
            
            if contentNodeIndex >= strongSelf.contentNodes.count {
                break
            }
            
            let contentNode = strongSelf.contentNodes[contentNodeIndex]
            
            if contentNode.disablesClipping {
                shouldClipOnTransitions = false
            }
            
            var effectiveContentOriginX = contentOrigin.x
            var effectiveContentOriginY = useContentOrigin ? contentOrigin.y : 0.0
            if properties.isDetached {
                effectiveContentOriginX = floorToScreenPixels((layout.size.width - relativeFrame.width) / 2.0)
                effectiveContentOriginY = 0.0
            }
            
            let contentNodeFrame = relativeFrame.offsetBy(dx: effectiveContentOriginX, dy: effectiveContentOriginY)
            let previousContentNodeFrame = contentNode.frame
            
            if case let .System(duration, _) = animation {
                var animateFrame = false
                var animateAlpha = false
                if let addedContentNodes = addedContentNodes {
                    if !addedContentNodes.contains(where: { $0.2 === contentNode }) {
                        animateFrame = true
                    } else {
                        animateAlpha = true
                    }
                } else {
                    animateFrame = true
                }
                
                if animateFrame {
                    if useDisplayLinkAnimations {
                        let animation = ListViewAnimation(from: previousContentNodeFrame, to: contentNodeFrame, duration: duration * UIView.animationDurationFactor(), curve: strongSelf.preferredAnimationCurve, beginAt: beginAt, update: { _, frame in
                            contentNode.frame = frame
                        })
                        strongSelf.setAnimationForKey("contentNode\(contentNodeIndex)Frame", animation: animation)
                    } else {
                        var useExpensiveSnapshot = false
                        if case .messageOptions = item.associatedData.subject {
                            useExpensiveSnapshot = true
                        }
                        
                        if let animateTextAndWebpagePositionSwap, let contentNode = contentNode as? ChatMessageTextBubbleContentNode, let snapshotView = useExpensiveSnapshot ? contentNode.view.snapshotView(afterScreenUpdates: false) :  contentNode.layer.snapshotContentTreeAsView() {
                            let clippingView = UIView()
                            clippingView.clipsToBounds = true
                            clippingView.frame = contentNode.frame
                            
                            clippingView.addSubview(snapshotView)
                            snapshotView.frame = CGRect(origin: CGPoint(), size: contentNode.bounds.size)
                            
                            contentNode.view.superview?.insertSubview(clippingView, belowSubview: contentNode.view)
                            
                            animation.animator.updateAlpha(layer: clippingView.layer, alpha: 0.0, completion: { [weak clippingView] _ in
                                clippingView?.removeFromSuperview()
                            })
                            
                            let positionOffset: CGFloat = animateTextAndWebpagePositionSwap ? -1.0 : 1.0
                            
                            animation.animator.updatePosition(layer: snapshotView.layer, position: CGPoint(x: snapshotView.center.x, y: snapshotView.center.y + positionOffset * contentNode.frame.height), completion: nil)
                            
                            contentNode.frame = contentNodeFrame
                            
                            if let statusNode = contentNode.statusNode, let contentSuperview = contentNode.view.superview, statusNode.view.isDescendant(of: contentSuperview), let bottomStatusNodeAnimationSourcePosition {
                                let localSourcePosition = statusNode.view.convert(bottomStatusNodeAnimationSourcePosition, from: contentSuperview)
                                let offset = CGPoint(x: statusNode.bounds.width - localSourcePosition.x, y: statusNode.bounds.height - localSourcePosition.y)
                                animation.animator.animatePosition(layer: statusNode.layer, from: statusNode.layer.position.offsetBy(dx: -offset.x, dy: -offset.y), to: statusNode.layer.position, completion: nil)
                            }
                            
                            contentNode.animateClippingTransition(offset: positionOffset * contentNodeFrame.height, animation: animation)
                            
                            contentNode.alpha = 0.0
                            animation.animator.updateAlpha(layer: contentNode.layer, alpha: 1.0, completion: nil)
                        } else if animateTextAndWebpagePositionSwap != nil, let contentNode = contentNode as? ChatMessageWebpageBubbleContentNode {
                            if let statusNode = contentNode.contentNode.statusNode, let contentSuperview = contentNode.view.superview, statusNode.view.isDescendant(of: contentSuperview), let bottomStatusNodeAnimationSourcePosition {
                                let localSourcePosition = statusNode.view.convert(bottomStatusNodeAnimationSourcePosition, from: contentSuperview)
                                let offset = CGPoint(x: statusNode.bounds.width - localSourcePosition.x, y: statusNode.bounds.height - localSourcePosition.y)
                                animation.animator.animatePosition(layer: statusNode.layer, from: statusNode.layer.position.offsetBy(dx: -offset.x, dy: -offset.y), to: statusNode.layer.position, completion: nil)
                            }
                            
                            animation.animator.updateFrame(layer: contentNode.layer, frame: contentNodeFrame, completion: nil)
                        } else {
                            animation.animator.updateFrame(layer: contentNode.layer, frame: contentNodeFrame, completion: nil)
                        }
                    }
                } else if animateAlpha {
                    contentNode.frame = contentNodeFrame
                    contentNode.animateInsertionIntoBubble(duration)
                    var previousAlignedContentNodeFrame = contentNodeFrame
                    previousAlignedContentNodeFrame.origin.x += backgroundFrame.size.width - strongSelf.backgroundNode.frame.size.width
                    contentNode.layer.animateFrame(from: previousAlignedContentNodeFrame, to: contentNodeFrame, duration: duration, timingFunction: timingFunction)
                } else {
                    contentNode.frame = contentNodeFrame
                }
            } else {
                contentNode.frame = contentNodeFrame
            }
            
            contentNode.visibility = mapVisibility(strongSelf.visibility, boundsSize: layout.contentSize, insets: strongSelf.insets, to: contentNode)
            
            contentNodeIndex += 1
        }
        
        if let mosaicStatusOrigin = mosaicStatusOrigin, let (size, apply) = mosaicStatusSizeAndApply {
            var statusNodeAnimation = animation
            if strongSelf.mosaicStatusNode == nil {
                statusNodeAnimation = .None
            }
            let mosaicStatusNode = apply(statusNodeAnimation)
            if mosaicStatusNode !== strongSelf.mosaicStatusNode {
                strongSelf.mosaicStatusNode?.removeFromSupernode()
                strongSelf.mosaicStatusNode = mosaicStatusNode
                strongSelf.clippingNode.addSubnode(mosaicStatusNode)
            }
            let absoluteOrigin = mosaicStatusOrigin.offsetBy(dx: contentOrigin.x, dy: contentOrigin.y)
            statusNodeAnimation.animator.updateFrame(layer: mosaicStatusNode.layer, frame: CGRect(origin: CGPoint(x: absoluteOrigin.x - layoutConstants.image.statusInsets.right - size.width, y: absoluteOrigin.y - layoutConstants.image.statusInsets.bottom - size.height), size: size), completion: nil)
        } else if let mosaicStatusNode = strongSelf.mosaicStatusNode {
            strongSelf.mosaicStatusNode = nil
            mosaicStatusNode.removeFromSupernode()
        }

        if needsShareButton {
            if strongSelf.shareButtonNode == nil {
                let shareButtonNode = ChatMessageShareButton()
                strongSelf.shareButtonNode = shareButtonNode
                strongSelf.insertSubnode(shareButtonNode, belowSubnode: strongSelf.messageAccessibilityArea)
                shareButtonNode.addTarget(strongSelf, action: #selector(strongSelf.shareButtonPressed), forControlEvents: .touchUpInside)
            }
        } else if let shareButtonNode = strongSelf.shareButtonNode {
            strongSelf.shareButtonNode = nil
            shareButtonNode.removeFromSupernode()
        }
        
        let offset: CGFloat = params.leftInset + (incoming ? 42.0 : 0.0)
        let selectionFrame = CGRect(origin: CGPoint(x: -offset, y: 0.0), size: CGSize(width: params.width, height: layout.contentSize.height))
        strongSelf.selectionNode?.frame = selectionFrame
        strongSelf.selectionNode?.updateLayout(size: selectionFrame.size, leftInset: params.leftInset)
        
        var reactionButtonsOffset: CGFloat = 0.0
        
        if let actionButtonsSizeAndApply = actionButtonsSizeAndApply {
            let actionButtonsNode = actionButtonsSizeAndApply.1(animation)
            let actionButtonsFrame = CGRect(origin: CGPoint(x: backgroundFrame.minX + (incoming ? layoutConstants.bubble.contentInsets.left : layoutConstants.bubble.contentInsets.right), y: backgroundFrame.maxY), size: actionButtonsSizeAndApply.0)
            if actionButtonsNode !== strongSelf.actionButtonsNode {
                strongSelf.actionButtonsNode = actionButtonsNode
                actionButtonsNode.buttonPressed = { [weak strongSelf] button in
                    if let strongSelf = strongSelf {
                        strongSelf.performMessageButtonAction(button: button)
                    }
                }
                actionButtonsNode.buttonLongTapped = { [weak strongSelf] button in
                    if let strongSelf = strongSelf {
                        strongSelf.presentMessageButtonContextMenu(button: button)
                    }
                }
                strongSelf.insertSubnode(actionButtonsNode, belowSubnode: strongSelf.messageAccessibilityArea)
                actionButtonsNode.frame = actionButtonsFrame
            } else {
                animation.animator.updateFrame(layer: actionButtonsNode.layer, frame: actionButtonsFrame, completion: nil)
            }
            
            reactionButtonsOffset += actionButtonsSizeAndApply.0.height
        } else if let actionButtonsNode = strongSelf.actionButtonsNode {
            actionButtonsNode.removeFromSupernode()
            strongSelf.actionButtonsNode = nil
        }
        
        if let reactionButtonsSizeAndApply = reactionButtonsSizeAndApply {
            let reactionButtonsNode = reactionButtonsSizeAndApply.1(animation)
            var reactionButtonsFrame = CGRect(origin: CGPoint(x: backgroundFrame.minX + (incoming ? layoutConstants.bubble.contentInsets.left : layoutConstants.bubble.contentInsets.right), y: backgroundFrame.maxY + reactionButtonsOffset + 4.0), size: reactionButtonsSizeAndApply.0)
            if !disablesComments && !incoming {
                reactionButtonsFrame.origin.x = backgroundFrame.maxX - reactionButtonsSizeAndApply.0.width - layoutConstants.bubble.contentInsets.left
            }
            
            if reactionButtonsNode !== strongSelf.reactionButtonsNode {
                strongSelf.reactionButtonsNode = reactionButtonsNode
                reactionButtonsNode.reactionSelected = { [weak strongSelf] value in
                    guard let strongSelf = strongSelf, let item = strongSelf.item else {
                        return
                    }
                    item.controllerInteraction.updateMessageReaction(item.message, .reaction(value))
                }
                reactionButtonsNode.openReactionPreview = { [weak strongSelf] gesture, sourceNode, value in
                    guard let strongSelf = strongSelf, let item = strongSelf.item else {
                        gesture?.cancel()
                        return
                    }
                    
                    item.controllerInteraction.openMessageReactionContextMenu(item.message, sourceNode, gesture, value)
                }
                reactionButtonsNode.frame = reactionButtonsFrame
                strongSelf.addSubnode(reactionButtonsNode)
                if animation.isAnimated {
                    reactionButtonsNode.animateIn(animation: animation)
                }
                
                if let (rect, containerSize) = strongSelf.absoluteRect {
                    var rect = rect
                    rect.origin.y = containerSize.height - rect.maxY + strongSelf.insets.top
                    
                    var reactionButtonsNodeFrame = reactionButtonsFrame
                    reactionButtonsNodeFrame.origin.x += rect.minX
                    reactionButtonsNodeFrame.origin.y += rect.minY
                    
                    reactionButtonsNode.update(rect: rect, within: containerSize, transition: .immediate)
                }
            } else {
                animation.animator.updateFrame(layer: reactionButtonsNode.layer, frame: reactionButtonsFrame, completion: nil)
                
                if let (rect, containerSize) = strongSelf.absoluteRect {
                    var rect = rect
                    rect.origin.y = containerSize.height - rect.maxY + strongSelf.insets.top
                    
                    var reactionButtonsNodeFrame = reactionButtonsFrame
                    reactionButtonsNodeFrame.origin.x += rect.minX
                    reactionButtonsNodeFrame.origin.y += rect.minY
                    
                    reactionButtonsNode.update(rect: rect, within: containerSize, transition: animation.transition)
                }
            }
        } else if let reactionButtonsNode = strongSelf.reactionButtonsNode {
            strongSelf.reactionButtonsNode = nil
            if animation.isAnimated {
                reactionButtonsNode.animateOut(animation: animation, completion: { [weak reactionButtonsNode] in
                    reactionButtonsNode?.removeFromSupernode()
                })
            } else {
                reactionButtonsNode.removeFromSupernode()
            }
        }
        
        var isCurrentlyPlayingMedia = false
        if item.associatedData.currentlyPlayingMessageId == item.message.index {
            isCurrentlyPlayingMedia = true
        }
        
        if case let .System(duration, _) = animation/*, !strongSelf.mainContextSourceNode.isExtractedToContextPreview*/ {
            if !strongSelf.backgroundNode.frame.equalTo(backgroundFrame) {
                if useDisplayLinkAnimations {
                    strongSelf.clippingNode.clipsToBounds = shouldClipOnTransitions
                    let backgroundAnimation = ListViewAnimation(from: strongSelf.backgroundNode.frame, to: backgroundFrame, duration: duration * UIView.animationDurationFactor(), curve: strongSelf.preferredAnimationCurve, beginAt: beginAt, update: { [weak strongSelf] _, frame in
                        if let strongSelf = strongSelf {
                            strongSelf.backgroundNode.frame = frame
                            if let backgroundHighlightNode = strongSelf.backgroundHighlightNode {
                                backgroundHighlightNode.frame = frame
                                backgroundHighlightNode.updateLayout(size: frame.size, transition: .immediate)
                            }
                            strongSelf.clippingNode.position = CGPoint(x: frame.midX, y: frame.midY)
                            strongSelf.clippingNode.bounds = CGRect(origin:  CGPoint(x: frame.minX, y: frame.minY), size: frame.size)
                            
                            strongSelf.backgroundNode.updateLayout(size: frame.size, transition: .immediate)
                            strongSelf.backgroundWallpaperNode.updateFrame(frame, transition: .immediate)
                            strongSelf.shadowNode.updateLayout(backgroundFrame: frame, transition: .immediate)
                        }
                    }, completed: { [weak strongSelf] _ in
                        guard let strongSelf else {
                            return
                        }
                        strongSelf.clippingNode.clipsToBounds = false
                    })
                    strongSelf.setAnimationForKey("backgroundNodeFrame", animation: backgroundAnimation)
                } else {
                    animation.animator.updateFrame(layer: strongSelf.backgroundNode.layer, frame: backgroundFrame, completion: nil)
                    if let backgroundHighlightNode = strongSelf.backgroundHighlightNode {
                        animation.animator.updateFrame(layer: backgroundHighlightNode.layer, frame: backgroundFrame, completion: nil)
                        backgroundHighlightNode.updateLayout(size: backgroundFrame.size, transition: animation)
                    }
                    animation.animator.updatePosition(layer: strongSelf.clippingNode.layer, position: backgroundFrame.center, completion: nil)
                    strongSelf.clippingNode.clipsToBounds = shouldClipOnTransitions
                    animation.animator.updateBounds(layer: strongSelf.clippingNode.layer, bounds: CGRect(origin: CGPoint(x: backgroundFrame.minX, y: backgroundFrame.minY), size: backgroundFrame.size), completion: { [weak strongSelf] _ in
                        strongSelf?.clippingNode.clipsToBounds = false
                    })

                    strongSelf.backgroundNode.updateLayout(size: backgroundFrame.size, transition: animation)
                    animation.animator.updateFrame(layer: strongSelf.backgroundWallpaperNode.layer, frame: backgroundFrame, completion: nil)
                    strongSelf.shadowNode.updateLayout(backgroundFrame: backgroundFrame, animator: animation.animator)
                    strongSelf.backgroundWallpaperNode.updateFrame(backgroundFrame, animator: animation.animator)
                }
                
                if let _ = strongSelf.backgroundNode.type {
                    if !strongSelf.mainContextSourceNode.isExtractedToContextPreview {
                        if let (rect, size) = strongSelf.absoluteRect {
                            strongSelf.updateAbsoluteRect(rect, within: size)
                        }
                    }
                }
                strongSelf.messageAccessibilityArea.frame = backgroundFrame
            }
            if let shareButtonNode = strongSelf.shareButtonNode {
                let currentBackgroundFrame = strongSelf.backgroundNode.frame
                let buttonSize = shareButtonNode.update(presentationData: item.presentationData, controllerInteraction: item.controllerInteraction, chatLocation: item.chatLocation, subject: item.associatedData.subject, message: item.message, account: item.context.account, disableComments: disablesComments)
                
                
                var buttonFrame = CGRect(origin: CGPoint(x: !incoming ? currentBackgroundFrame.minX - buttonSize.width : currentBackgroundFrame.maxX + 8.0, y: currentBackgroundFrame.maxY - buttonSize.width - 1.0), size: buttonSize)
                if let shareButtonOffset = shareButtonOffset {
                    buttonFrame.origin.x = shareButtonOffset.x
                    buttonFrame.origin.y = buttonFrame.origin.y + shareButtonOffset.y - (buttonSize.height - 30.0)
                } else if !disablesComments {
                    buttonFrame.origin.y = buttonFrame.origin.y - (buttonSize.height - 30.0)
                }
                
                animation.animator.updateFrame(layer: shareButtonNode.layer, frame: buttonFrame, completion: nil)
                animation.animator.updateAlpha(layer: shareButtonNode.layer, alpha: isCurrentlyPlayingMedia ? 0.0 : 1.0, completion: nil)

            }
        } else {
            /*if let _ = strongSelf.backgroundFrameTransition {
                strongSelf.animateFrameTransition(1.0, backgroundFrame.size.height)
                strongSelf.backgroundFrameTransition = nil
            }*/
            strongSelf.messageAccessibilityArea.frame = backgroundFrame
            if let shareButtonNode = strongSelf.shareButtonNode {
                let buttonSize = shareButtonNode.update(presentationData: item.presentationData, controllerInteraction: item.controllerInteraction, chatLocation: item.chatLocation, subject: item.associatedData.subject, message: item.message, account: item.context.account, disableComments: disablesComments)
                
                var buttonFrame = CGRect(origin: CGPoint(x: !incoming ? backgroundFrame.minX - buttonSize.width - 8.0 : backgroundFrame.maxX + 8.0, y: backgroundFrame.maxY - buttonSize.width - 1.0), size: buttonSize)
                if let shareButtonOffset = shareButtonOffset {
                    if incoming {
                        buttonFrame.origin.x = shareButtonOffset.x
                    }
                    buttonFrame.origin.y = buttonFrame.origin.y + shareButtonOffset.y - (buttonSize.height - 30.0)
                } else if !disablesComments {
                    buttonFrame.origin.y = buttonFrame.origin.y - (buttonSize.height - 30.0)
                }
                shareButtonNode.frame = buttonFrame
                shareButtonNode.alpha = isCurrentlyPlayingMedia ? 0.0 : 1.0
            }
            
            if case .System = animation, strongSelf.mainContextSourceNode.isExtractedToContextPreview {
                legacyTransition.updateFrame(node: strongSelf.backgroundNode, frame: backgroundFrame)
                if let backgroundHighlightNode = strongSelf.backgroundHighlightNode {
                    legacyTransition.updateFrame(node: backgroundHighlightNode, frame: backgroundFrame, completion: nil)
                    backgroundHighlightNode.updateLayout(size: backgroundFrame.size, transition: legacyTransition)
                }

                legacyTransition.updateFrame(node: strongSelf.clippingNode, frame: backgroundFrame)
                legacyTransition.updateBounds(node: strongSelf.clippingNode, bounds: CGRect(origin: CGPoint(x: backgroundFrame.minX, y: backgroundFrame.minY), size: backgroundFrame.size))

                strongSelf.backgroundNode.updateLayout(size: backgroundFrame.size, transition: legacyTransition)
                strongSelf.backgroundWallpaperNode.updateFrame(backgroundFrame, transition: legacyTransition)
                strongSelf.shadowNode.updateLayout(backgroundFrame: backgroundFrame, transition: legacyTransition)
            } else {
                strongSelf.backgroundNode.frame = backgroundFrame
                if let backgroundHighlightNode = strongSelf.backgroundHighlightNode {
                    backgroundHighlightNode.frame = backgroundFrame
                    backgroundHighlightNode.updateLayout(size: backgroundFrame.size, transition: .immediate)
                }
                
                strongSelf.clippingNode.frame = backgroundFrame
                strongSelf.clippingNode.bounds = CGRect(origin: CGPoint(x: backgroundFrame.minX, y: backgroundFrame.minY), size: backgroundFrame.size)
                strongSelf.backgroundNode.updateLayout(size: backgroundFrame.size, transition: .immediate)
                strongSelf.backgroundWallpaperNode.frame = backgroundFrame
                strongSelf.shadowNode.updateLayout(backgroundFrame: backgroundFrame, transition: .immediate)
            }
            if let (rect, size) = strongSelf.absoluteRect {
                strongSelf.updateAbsoluteRect(rect, within: size)
            }
        }
        
        let previousContextContentFrame = strongSelf.mainContextSourceNode.contentRect
        strongSelf.mainContextSourceNode.contentRect = backgroundFrame.offsetBy(dx: incomingOffset, dy: 0.0)
        strongSelf.mainContainerNode.targetNodeForActivationProgressContentRect = strongSelf.mainContextSourceNode.contentRect
        
        if previousContextFrame.size != strongSelf.mainContextSourceNode.bounds.size || previousContextContentFrame != strongSelf.mainContextSourceNode.contentRect {
            strongSelf.mainContextSourceNode.layoutUpdated?(strongSelf.mainContextSourceNode.bounds.size, animation)
        }
        
        if let subject = item.associatedData.subject, case let .messageOptions(_, _, info) = subject {
            if case .link = info {
            } else {
                strongSelf.tapRecognizer?.isEnabled = false
            }
            strongSelf.replyRecognizer?.isEnabled = false
            strongSelf.mainContainerNode.isGestureEnabled = false
            for contentContainer in strongSelf.contentContainers {
                contentContainer.containerNode.isGestureEnabled = false
            }
        }
        
        strongSelf.updateSearchTextHighlightState()
        
        if let (_, f) = strongSelf.awaitingAppliedReaction {
            strongSelf.awaitingAppliedReaction = nil
            
            f()
        }
    }
    
    override public func updateAccessibilityData(_ accessibilityData: ChatMessageAccessibilityData) {
        super.updateAccessibilityData(accessibilityData)
        
        self.messageAccessibilityArea.accessibilityLabel = accessibilityData.label
        self.messageAccessibilityArea.accessibilityValue = accessibilityData.value
        self.messageAccessibilityArea.accessibilityHint = accessibilityData.hint
        self.messageAccessibilityArea.accessibilityTraits = accessibilityData.traits
        if let customActions = accessibilityData.customActions {
            self.messageAccessibilityArea.accessibilityCustomActions = customActions.map({ action -> UIAccessibilityCustomAction in
                return ChatMessageAccessibilityCustomAction(name: action.name, target: self, selector: #selector(self.performLocalAccessibilityCustomAction(_:)), action: action.action)
            })
        } else {
            self.messageAccessibilityArea.accessibilityCustomActions = nil
        }
    }
    
    @objc private func performLocalAccessibilityCustomAction(_ action: UIAccessibilityCustomAction) {
        if let action = action as? ChatMessageAccessibilityCustomAction {
            switch action.action {
                case .reply:
                    if let item = self.item {
                        item.controllerInteraction.setupReply(item.message.id)
                    }
                case .options:
                    if let item = self.item {
                        var subFrame = self.backgroundNode.frame
                        if case .group = item.content {
                            for contentNode in self.contentNodes {
                                if contentNode.item?.message.stableId == item.message.stableId {
                                    subFrame = contentNode.frame.insetBy(dx: 0.0, dy: -4.0)
                                    break
                                }
                            }
                        }
                        item.controllerInteraction.openMessageContextMenu(item.message, false, self, subFrame, nil, nil)
                    }
            }
        }
    }
    
    override public func shouldAnimateHorizontalFrameTransition() -> Bool {
        return false
    }
    
    override public func animateFrameTransition(_ progress: CGFloat, _ currentValue: CGFloat) {
        super.animateFrameTransition(progress, currentValue)
    }
    
    @objc private func tapLongTapOrDoubleTapGesture(_ recognizer: TapLongTapOrDoubleTapGestureRecognizer) {
        switch recognizer.state {
        case .ended:
            if let (gesture, location) = recognizer.lastRecognizedGestureAndLocation, let item = self.item {
                if let action = self.gestureRecognized(gesture: gesture, location: location, recognizer: nil) {
                    if case .doubleTap = gesture {
                        self.mainContainerNode.cancelGesture()
                    }
                    switch action {
                    case let .action(f):
                        f.action()
                    case let .optionalAction(f):
                        f()
                    case let .openContextMenu(openContextMenu):
                        if canAddMessageReactions(message: openContextMenu.tapMessage) {
                            item.controllerInteraction.updateMessageReaction(openContextMenu.tapMessage, .default)
                        } else {
                            item.controllerInteraction.openMessageContextMenu(openContextMenu.tapMessage, openContextMenu.selectAll, self, openContextMenu.subFrame, nil, nil)
                        }
                    }
                } else if case .tap = gesture {
                    item.controllerInteraction.clickThroughMessage()
                } else if case .doubleTap = gesture {
                    if canAddMessageReactions(message: item.message) {
                        item.controllerInteraction.updateMessageReaction(item.message, .default)
                    }
                }
            }
        default:
            break
        }
    }
    
    private func gestureRecognized(gesture: TapLongTapOrDoubleTapGesture, location: CGPoint, recognizer: TapLongTapOrDoubleTapGestureRecognizer?) -> InternalBubbleTapAction? {
        var mediaMessage: Message?
        var forceOpen = false
        if let item = self.item {
            if case .group = item.content {
                var message: Message? = item.content.firstMessage
                loop: for contentNode in self.contentNodes {
                    if !(contentNode is ChatMessageTextBubbleContentNode) {
                        continue loop
                    }
                    let convertedNodeFrame = contentNode.view.convert(contentNode.bounds, to: self.view).insetBy(dx: 0.0, dy: -10.0)
                    if !convertedNodeFrame.contains(location) {
                        continue loop
                    }
                    if contentNode is ChatMessageEventLogPreviousMessageContentNode {
                    } else {
                        message = contentNode.item?.message
                    }
                }
                if let message {
                    for media in message.media {
                        if let file = media as? TelegramMediaFile, file.duration != nil {
                            mediaMessage = message
                        }
                    }
                }
            } else {
                for media in item.message.media {
                    if let file = media as? TelegramMediaFile, file.duration != nil {
                        mediaMessage = item.message
                    }
                }
            }
            if mediaMessage == nil {
                for attribute in item.message.attributes {
                    if let attribute = attribute as? ReplyMessageAttribute {
                        if let replyMessage = item.message.associatedMessages[attribute.messageId] {
                            for media in replyMessage.media {
                                if let file = media as? TelegramMediaFile, file.duration != nil {
                                    mediaMessage = replyMessage
                                    forceOpen = true
                                    break
                                }
                                if let webpage = media as? TelegramMediaWebpage, case let .Loaded(content) = webpage.content, webEmbedType(content: content).supportsSeeking {
                                    mediaMessage = replyMessage
                                    forceOpen = true
                                    break
                                }
                            }
                        }
                    }
                }
            }
            if mediaMessage == nil {
                mediaMessage = item.message
            }
        }
        
        switch gesture {
            case .tap:
                if let nameNode = self.nameNode, nameNode.frame.contains(location) {
                    if let item = self.item {
                        for attribute in item.message.attributes {
                            if let attribute = attribute as? InlineBotMessageAttribute {
                                var botAddressName: String?
                                if let peerId = attribute.peerId, let botPeer = item.message.peers[peerId], let addressName = botPeer.addressName {
                                    botAddressName = addressName
                                } else {
                                    botAddressName = attribute.title
                                }
                                
                                if let peerId = attribute.peerId {
                                    if let botPeer = item.message.peers[peerId] as? TelegramUser, let inlinePlaceholder = botPeer.botInfo?.inlinePlaceholder, !inlinePlaceholder.isEmpty {
                                        return .optionalAction({
                                            if let botAddressName = botAddressName {
                                                item.controllerInteraction.updateInputState { textInputState in
                                                    return ChatTextInputState(inputText: NSAttributedString(string: "@" + botAddressName + " "))
                                                }
                                                item.controllerInteraction.updateInputMode { _ in
                                                    return .text
                                                }
                                            }
                                        })
                                    } else {
                                        return .optionalAction({
                                            if let peer = item.message.peers[peerId] {
                                                item.controllerInteraction.openPeer(EnginePeer(peer), .chat(textInputState: nil, subject: nil, peekData: nil), nil, .default)
                                            }
                                        })
                                    }
                                }
                            }
                        }
                    }
                } else if let replyInfoNode = self.replyInfoNode, self.item?.controllerInteraction.tapMessage == nil, replyInfoNode.frame.contains(location) {
                    if let item = self.item {
                        for attribute in item.message.attributes {
                            if let attribute = attribute as? ReplyMessageAttribute {
                                if let threadId = item.message.threadId, makeThreadIdMessageId(peerId: item.message.id.peerId, threadId: threadId) == attribute.messageId, let quotedReply = item.message.attributes.first(where: { $0 is QuotedReplyMessageAttribute }) as? QuotedReplyMessageAttribute {
                                    return .action(InternalBubbleTapAction.Action({ [weak self, weak replyInfoNode] in
                                        guard let self, let item = self.item, let replyInfoNode else {
                                            return
                                        }
                                        if attribute.isQuote, !replyInfoNode.isQuoteExpanded {
                                            replyInfoNode.isQuoteExpanded = true
                                            item.controllerInteraction.requestMessageUpdate(item.message.id, false)
                                            return
                                        }
                                        item.controllerInteraction.attemptedNavigationToPrivateQuote(quotedReply.peerId.flatMap { item.message.peers[$0] })
                                    }, contextMenuOnLongPress: true))
                                }
                                
                                return .action(InternalBubbleTapAction.Action({ [weak self] in
                                    guard let self else {
                                        return
                                    }
                                    var progress: Promise<Bool>?
                                    if let replyInfoNode = self.replyInfoNode {
                                        progress = replyInfoNode.makeProgress()
                                    }
                                    item.controllerInteraction.navigateToMessage(item.message.id, attribute.messageId, NavigateToMessageParams(timestamp: nil, quote: attribute.isQuote ? attribute.quote?.text : nil, progress: progress))
                                }, contextMenuOnLongPress: true))
                            } else if let attribute = attribute as? ReplyStoryAttribute {
                                return .action(InternalBubbleTapAction.Action({
                                    item.controllerInteraction.navigateToStory(item.message, attribute.storyId)
                                }, contextMenuOnLongPress: true))
                            } else if let attribute = attribute as? QuotedReplyMessageAttribute {
                                return .action(InternalBubbleTapAction.Action({ [weak self, weak replyInfoNode] in
                                    guard let self, let item = self.item, let replyInfoNode else {
                                        return
                                    }
                                    if attribute.isQuote, !replyInfoNode.isQuoteExpanded {
                                        replyInfoNode.isQuoteExpanded = true
                                        item.controllerInteraction.requestMessageUpdate(item.message.id, false)
                                        return
                                    }
                                    
                                    item.controllerInteraction.attemptedNavigationToPrivateQuote(attribute.peerId.flatMap { item.message.peers[$0] })
                                }, contextMenuOnLongPress: true))
                            }
                        }
                    }
                } else if let threadInfoNode = self.threadInfoNode, self.item?.controllerInteraction.tapMessage == nil, threadInfoNode.frame.contains(location) {
                    if let item = self.item {
                        for attribute in item.message.attributes {
                            if let attribute = attribute as? ReplyMessageAttribute, let threadId = attribute.threadMessageId {
                                return .optionalAction({
                                    item.controllerInteraction.navigateToThreadMessage(item.message.id.peerId, Int64(clamping: threadId.id), item.message.id)
                                })
                            }
                        }
                    }
                }
                if let forwardInfoNode = self.forwardInfoNode, forwardInfoNode.frame.contains(location) {
                    if let item = self.item, let forwardInfo = item.message.forwardInfo {
                        let performAction: () -> Void = {
                            if let sourceMessageId = forwardInfo.sourceMessageId {
                                if let channel = forwardInfo.author as? TelegramChannel, channel.addressName == nil {
                                    if case let .broadcast(info) = channel.info, info.flags.contains(.hasDiscussionGroup) {
                                    } else if case .member = channel.participationStatus {
                                    } else if !item.message.id.peerId.isReplies {
                                        item.controllerInteraction.displayMessageTooltip(item.message.id, item.presentationData.strings.Conversation_PrivateChannelTooltip, forwardInfoNode, nil)
                                        return
                                    }
                                }
                                item.controllerInteraction.navigateToMessage(item.message.id, sourceMessageId, NavigateToMessageParams(timestamp: nil, quote: nil))
                            } else if let peer = forwardInfo.source ?? forwardInfo.author {
                                item.controllerInteraction.openPeer(EnginePeer(peer), peer is TelegramUser ? .info : .chat(textInputState: nil, subject: nil, peekData: nil), nil, .default)
                            } else if let _ = forwardInfo.authorSignature {
                                item.controllerInteraction.displayMessageTooltip(item.message.id, item.presentationData.strings.Conversation_ForwardAuthorHiddenTooltip, forwardInfoNode, nil)
                            }
                        }
                        
                        if forwardInfoNode.hasAction(at: self.view.convert(location, to: forwardInfoNode.view)) {
                            return .action(InternalBubbleTapAction.Action {})
                        } else {
                            return .optionalAction(performAction)
                        }
                    } else if let item = self.item, let story = item.message.media.first(where: { $0 is TelegramMediaStory }) as? TelegramMediaStory {
                        if let storyItem = item.message.associatedStories[story.storyId] {
                            if storyItem.data.isEmpty {
                                return .action(InternalBubbleTapAction.Action {
                                    item.controllerInteraction.navigateToStory(item.message, story.storyId)
                                })
                            } else {
                                if let peer = item.message.peers[story.storyId.peerId] {
                                    return .action(InternalBubbleTapAction.Action {
                                        item.controllerInteraction.openPeer(EnginePeer(peer), peer is TelegramUser ? .info : .chat(textInputState: nil, subject: nil, peekData: nil), nil, .default)
                                    })
                                }
                            }
                        }
                    }
                }
                loop: for contentNode in self.contentNodes {
                    let convertedLocation = self.view.convert(location, to: contentNode.view)

                    let tapAction = contentNode.tapActionAtPoint(convertedLocation, gesture: gesture, isEstimating: false)
                    switch tapAction.content {
                    case .none:
                        if let item = self.item, self.backgroundNode.frame.contains(CGPoint(x: self.frame.width - location.x, y: location.y)), let tapMessage = self.item?.controllerInteraction.tapMessage {
                            return .action(InternalBubbleTapAction.Action {
                                tapMessage(item.message)
                            })
                        }
                    case .ignore:
                        if let item = self.item, self.backgroundNode.frame.contains(CGPoint(x: self.frame.width - location.x, y: location.y)), let tapMessage = self.item?.controllerInteraction.tapMessage {
                            return .action(InternalBubbleTapAction.Action {
                                tapMessage(item.message)
                            })
                        } else {
                            return .action(InternalBubbleTapAction.Action {
                            })
                        }
                    case let .url(url):
                        if case .longTap = gesture, !tapAction.hasLongTapAction, let item = self.item {
                            let tapMessage = item.content.firstMessage
                            var subFrame = self.backgroundNode.frame
                            if case .group = item.content {
                                for contentNode in self.contentNodes {
                                    if contentNode.item?.message.stableId == tapMessage.stableId {
                                        subFrame = contentNode.frame.insetBy(dx: 0.0, dy: -4.0)
                                        break
                                    }
                                }
                            }
                            return .openContextMenu(InternalBubbleTapAction.OpenContextMenu(tapMessage: tapMessage, selectAll: false, subFrame: subFrame, disableDefaultPressAnimation: true))
                        } else {
                            return .action(InternalBubbleTapAction.Action({ [weak self] in
                                guard let self, let item = self.item else {
                                    return
                                }
                                item.controllerInteraction.openUrl(ChatControllerInteraction.OpenUrl(url: url.url, concealed: url.concealed, message: item.content.firstMessage, allowInlineWebpageResolution: url.allowInlineWebpageResolution, progress: tapAction.activate?()))
                            }, contextMenuOnLongPress: !tapAction.hasLongTapAction))
                        }
                    case let .peerMention(peerId, _, openProfile):
                        return .action(InternalBubbleTapAction.Action { [weak self] in
                            if let item = self?.item {
                                let _ = (item.context.engine.data.get(TelegramEngine.EngineData.Item.Peer.Peer(id: peerId))
                                |> deliverOnMainQueue).startStandalone(next: { peer in
                                    if let self = self, let item = self.item, let peer = peer {
                                        item.controllerInteraction.openPeer(peer, openProfile ? .info : .chat(textInputState: nil, subject: nil, peekData: nil), nil, .default)
                                    }
                                })
                            }
                        })
                    case let .textMention(name):
                        return .action(InternalBubbleTapAction.Action {
                            self.item?.controllerInteraction.openPeerMention(name, tapAction.activate?())
                        })
                    case let .botCommand(command):
                        if let item = self.item {
                            return .action(InternalBubbleTapAction.Action {
                                item.controllerInteraction.sendBotCommand(item.message.id, command)
                            })
                        }
                    case let .hashtag(peerName, hashtag):
                        return .action(InternalBubbleTapAction.Action {
                            self.item?.controllerInteraction.openHashtag(peerName, hashtag)
                        })
                    case .instantPage:
                        if let item = self.item {
                            return .optionalAction({
                                item.controllerInteraction.openInstantPage(item.message, item.associatedData)
                            })
                        }
                    case .wallpaper:
                        if let item = self.item {
                            return .action(InternalBubbleTapAction.Action {
                                item.controllerInteraction.openWallpaper(item.message)
                            })
                        }
                    case .theme:
                        if let item = self.item {
                            return .action(InternalBubbleTapAction.Action {
                                item.controllerInteraction.openTheme(item.message)
                            })
                        }
                    case let .call(peerId, isVideo):
                        return .optionalAction({
                            self.item?.controllerInteraction.callPeer(peerId, isVideo)
                        })
                    case .openMessage:
                        if let item = self.item {
                            if let type = self.backgroundNode.type, case .none = type {
                                return .optionalAction({
                                    let _ = item.controllerInteraction.openMessage(item.message, OpenMessageParams(mode: .default))
                                })
                            } else {
                                return .action(InternalBubbleTapAction.Action {
                                    let _ = item.controllerInteraction.openMessage(item.message, OpenMessageParams(mode: .default))
                                })
                            }
                        }
                    case let .timecode(timecode, _):
                        if let item = self.item, let mediaMessage = mediaMessage {
                            return .action(InternalBubbleTapAction.Action {
                                item.controllerInteraction.seekToTimecode(mediaMessage, timecode, forceOpen)
                            })
                        }
                    case let .bankCard(number):
                        if let item = self.item {
                            return .action(InternalBubbleTapAction.Action {
                                item.controllerInteraction.longTap(.bankCard(number), item.message)
                            })
                        }
                    case let .tooltip(text, node, rect):
                        if let item = self.item {
                            return .optionalAction({
                                let _ = item.controllerInteraction.displayMessageTooltip(item.message.id, text, node, rect)
                            })
                        }
                    case let .openPollResults(option):
                        if let item = self.item {
                            return .optionalAction({
                                item.controllerInteraction.openMessagePollResults(item.message.id, option)
                            })
                        }
                    case let .copy(text):
                        if let item = self.item {
                            return .optionalAction({
                                item.controllerInteraction.copyText(text)
                            })
                        }
                    case let .largeEmoji(emoji, fitz, file):
                        if let item = self.item {
                            return .optionalAction({
                                item.controllerInteraction.openLargeEmojiInfo(emoji, fitz, file)
                            })
                        }
                    case let .customEmoji(file):
                        if let item = self.item {
                            return .optionalAction({
                                item.controllerInteraction.displayEmojiPackTooltip(file, item.message)
                            })
                        }
                    }
                }
                return nil
            case .longTap, .doubleTap, .secondaryTap:
                if let item = self.item, self.backgroundNode.frame.contains(location) {
                    let message = item.message
                    
                    if let threadInfoNode = self.threadInfoNode, self.item?.controllerInteraction.tapMessage == nil, threadInfoNode.frame.contains(location) {
                        return .action(InternalBubbleTapAction.Action {})
                    }
                    if let replyInfoNode = self.replyInfoNode, self.item?.controllerInteraction.tapMessage == nil, replyInfoNode.frame.contains(location) {
                        return .openContextMenu(InternalBubbleTapAction.OpenContextMenu(tapMessage: item.content.firstMessage, selectAll: false, subFrame: self.backgroundNode.frame, disableDefaultPressAnimation: true))
                    }
                    
                    var tapMessage: Message? = item.content.firstMessage
                    var selectAll = true
                    var hasFiles = false
                    var disableDefaultPressAnimation = false
                    loop: for contentNode in self.contentNodes {
                        let convertedLocation = self.view.convert(location, to: contentNode.view)
                        
                        if contentNode is ChatMessageFileBubbleContentNode {
                            hasFiles = true
                        }
                        
                        let convertedNodeFrame = contentNode.view.convert(contentNode.bounds, to: self.view)
                        if !convertedNodeFrame.contains(location) {
                            continue loop
                        } else if contentNode is ChatMessageMediaBubbleContentNode {
                            selectAll = false
                        } else if contentNode is ChatMessageFileBubbleContentNode {
                            selectAll = false
                        } else if contentNode is ChatMessageTextBubbleContentNode, hasFiles {
                            selectAll = false
                        }
                        if contentNode is ChatMessageEventLogPreviousMessageContentNode {
                        } else {
                            tapMessage = contentNode.item?.message
                        }
                        let tapAction = contentNode.tapActionAtPoint(convertedLocation, gesture: gesture, isEstimating: false)
                        switch tapAction.content {
                        case .none, .ignore:
                            break
                        case let .url(url):
                            if tapAction.hasLongTapAction {
                                return .action(InternalBubbleTapAction.Action({
                                    item.controllerInteraction.longTap(.url(url.url), message)
                                }, contextMenuOnLongPress: false))
                            } else {
                                disableDefaultPressAnimation = true
                            }
                        case let .peerMention(peerId, mention, _):
                            return .action(InternalBubbleTapAction.Action {
                                item.controllerInteraction.longTap(.peerMention(peerId, mention), message)
                            })
                        case let .textMention(name):
                            return .action(InternalBubbleTapAction.Action {
                                item.controllerInteraction.longTap(.mention(name), message)
                            })
                        case let .botCommand(command):
                            return .action(InternalBubbleTapAction.Action {
                                item.controllerInteraction.longTap(.command(command), message)
                            })
                        case let .hashtag(_, hashtag):
                            return .action(InternalBubbleTapAction.Action {
                                item.controllerInteraction.longTap(.hashtag(hashtag), message)
                            })
                        case .instantPage:
                            break
                        case .wallpaper:
                            break
                        case .theme:
                            break
                        case .call:
                            break
                        case .openMessage:
                            break
                        case let .timecode(timecode, text):
                            if let mediaMessage = mediaMessage {
                                return .action(InternalBubbleTapAction.Action {
                                    item.controllerInteraction.longTap(.timecode(timecode, text), mediaMessage)
                                })
                            }
                        case let .bankCard(number):
                            return .action(InternalBubbleTapAction.Action {
                                item.controllerInteraction.longTap(.bankCard(number), message)
                            })
                        case .tooltip:
                            break
                        case .openPollResults:
                            break
                        case .copy:
                            break
                        case .largeEmoji:
                            break
                        case .customEmoji:
                            break
                        }
                    }
                    if let tapMessage = tapMessage {
                        var subFrame = self.backgroundNode.frame
                        if case .group = item.content {
                            for contentNode in self.contentNodes {
                                if contentNode.item?.message.stableId == tapMessage.stableId {
                                    subFrame = contentNode.frame.insetBy(dx: 0.0, dy: -4.0)
                                    break
                                }
                            }
                        }
                        return .openContextMenu(InternalBubbleTapAction.OpenContextMenu(tapMessage: tapMessage, selectAll: selectAll, subFrame: subFrame, disableDefaultPressAnimation: disableDefaultPressAnimation))
                    }
                }
            default:
                break
        }
        return nil
    }
    
    private func traceSelectionNodes(parent: ASDisplayNode, point: CGPoint) -> ASDisplayNode? {
        if let parent = parent as? FileMessageSelectionNode, parent.bounds.contains(point) {
            return parent
        } else if let parent = parent as? GridMessageSelectionNode, parent.bounds.contains(point) {
            return parent
        } else if let parentSubnodes = parent.subnodes {
            for subnode in parentSubnodes {
                if let result = traceSelectionNodes(parent: subnode, point: point.offsetBy(dx: -subnode.frame.minX + subnode.bounds.minX, dy: -subnode.frame.minY + subnode.bounds.minY)) {
                    return result
                }
            }
        }
        return nil
    }
    
    override public func hitTest(_ point: CGPoint, with event: UIEvent?) -> UIView? {
        if !self.bounds.contains(point) {
            return nil
        }
        
        if self.mainContextSourceNode.isExtractedToContextPreview {
            if let result = super.hitTest(point, with: event) as? TextSelectionNodeView {
                return result
            }
            return nil
        }

        if let threadInfoNode = self.threadInfoNode, let result = threadInfoNode.hitTest(self.view.convert(point, to: threadInfoNode.view), with: event) {
            return result
        }
        
        if let nameButtonNode = self.nameButtonNode, nameButtonNode.frame.contains(point) {
            return nameButtonNode.view
        }
        
        if let credibilityButtonNode = self.credibilityButtonNode, credibilityButtonNode.frame.contains(point) {
            return credibilityButtonNode.view
        }
        
        if let shareButtonNode = self.shareButtonNode, shareButtonNode.frame.contains(point) {
            return shareButtonNode.view
        }
        
        if let selectionNode = self.selectionNode {
            if let result = self.traceSelectionNodes(parent: self, point: point.offsetBy(dx: -42.0, dy: 0.0)) {
                return result.view
            }
            
            var selectionNodeFrame = selectionNode.frame
            selectionNodeFrame.origin.x -= 42.0
            selectionNodeFrame.size.width += 42.0 * 2.0
            if selectionNodeFrame.contains(point) {
                return selectionNode.view
            } else {
                return nil
            }
        }
        
        if !self.backgroundNode.frame.contains(point) {
            if let actionButtonsNode = self.actionButtonsNode, let result = actionButtonsNode.hitTest(self.view.convert(point, to: actionButtonsNode.view), with: event) {
                return result
            }
        }
        
        for contentNode in self.contentNodes {
            if let result = contentNode.hitTest(self.view.convert(point, to: contentNode.view), with: event) {
                return result
            }
        }
                
        return super.hitTest(point, with: event)
    }
    
    override public func transitionNode(id: MessageId, media: Media, adjustRect: Bool) -> (ASDisplayNode, CGRect, () -> (UIView?, UIView?))? {
        for contentNode in self.contentNodes {
            if let result = contentNode.transitionNode(messageId: id, media: media, adjustRect: adjustRect) {
                if self.contentNodes.count == 1 && self.contentNodes.first is ChatMessageMediaBubbleContentNode && self.nameNode == nil && self.adminBadgeNode == nil && self.forwardInfoNode == nil && self.replyInfoNode == nil {
                    return (result.0, result.1, { [weak self] in
                        guard let strongSelf = self, let resultView = result.2().0 else {
                            return (nil, nil)
                        }
                        if strongSelf.backgroundNode.supernode != nil, let backgroundView = strongSelf.backgroundNode.view.snapshotContentTree(unhide: true) {
                            let backgroundContainer = UIView()
                            
                            let backdropView = strongSelf.backgroundWallpaperNode.view.snapshotContentTree(unhide: true)
                            if let backdropView = backdropView {
                                let backdropFrame = strongSelf.backgroundWallpaperNode.layer.convert(strongSelf.backgroundWallpaperNode.bounds, to: strongSelf.backgroundNode.layer)
                                backdropView.frame = backdropFrame
                            }
                            
                            if let backdropView = backdropView {
                                backgroundContainer.addSubview(backdropView)
                            }
                            
                            backgroundContainer.addSubview(backgroundView)
                            
                            let backgroundFrame = strongSelf.backgroundNode.layer.convert(strongSelf.backgroundNode.bounds, to: result.0.layer)
                            backgroundView.frame = CGRect(origin: CGPoint(), size: backgroundFrame.size)
                            backgroundContainer.frame = backgroundFrame
                            let viewWithBackground = UIView()
                            viewWithBackground.addSubview(backgroundContainer)
                            viewWithBackground.frame = resultView.frame
                            resultView.frame = CGRect(origin: CGPoint(), size: resultView.frame.size)
                            viewWithBackground.addSubview(resultView)
                            return (viewWithBackground, backgroundContainer)
                        }
                        return (resultView, nil)
                    })
                }
                return result
            }
        }
        return nil
    }
    
    override public func updateHiddenMedia() {
        var hasHiddenMosaicStatus = false
        var hasHiddenBackground = false
        if let item = self.item {
            for contentNode in self.contentNodes {
                if let contentItem = contentNode.item {
                    if contentNode.updateHiddenMedia(item.controllerInteraction.hiddenMedia[contentItem.message.id]) {
                        if self.contentNodes.count == 1 && self.contentNodes.first is ChatMessageMediaBubbleContentNode && self.nameNode == nil && self.adminBadgeNode == nil && self.forwardInfoNode == nil && self.replyInfoNode == nil {
                            hasHiddenBackground = true
                        }
                        if let mosaicStatusNode = self.mosaicStatusNode, mosaicStatusNode.frame.intersects(contentNode.frame) {
                            hasHiddenMosaicStatus = true
                        }
                    }
                }
            }
        }
        
        if let mosaicStatusNode = self.mosaicStatusNode {
            if mosaicStatusNode.alpha.isZero != hasHiddenMosaicStatus {
                if hasHiddenMosaicStatus {
                    mosaicStatusNode.alpha = 0.0
                } else {
                    mosaicStatusNode.alpha = 1.0
                    mosaicStatusNode.layer.animateAlpha(from: 0.0, to: 1.0, duration: 0.2)
                }
            }
        }
        
        self.backgroundNode.isHidden = hasHiddenBackground
        self.backgroundWallpaperNode.isHidden = hasHiddenBackground
    }
    
    override public func updateAutomaticMediaDownloadSettings() {
        if let item = self.item {
            for contentNode in self.contentNodes {
                contentNode.updateAutomaticMediaDownloadSettings(item.controllerInteraction.automaticMediaDownloadSettings)
            }
        }
    }
    
    override public func playMediaWithSound() -> ((Double?) -> Void, Bool, Bool, Bool, ASDisplayNode?)? {
        for contentNode in self.contentNodes {
            if let playMediaWithSound = contentNode.playMediaWithSound() {
                return playMediaWithSound
            }
        }
        return nil
    }
    
    override public func updateSelectionState(animated: Bool) {
        guard let item = self.item else {
            return
        }
        
        let wasSelected = self.selectionNode?.selected
        
        var canHaveSelection = true
        switch item.content {
            case let .message(message, _, _, _, _):
                for media in message.media {
                    if let action = media as? TelegramMediaAction {
                        if case .phoneCall = action.action {
                        } else {
                            canHaveSelection = false
                            break
                        }
                    } else if media is TelegramMediaExpiredContent {
                        canHaveSelection = false
                    }
                }
                if message.adAttribute != nil {
                    canHaveSelection = false
                }
            default:
                break
        }
        if case let .replyThread(replyThreadMessage) = item.chatLocation, replyThreadMessage.effectiveTopId == item.message.id {
            canHaveSelection = false
        }
        
        if let selectionState = item.controllerInteraction.selectionState, canHaveSelection {
            var selected = false
            let incoming = item.content.effectivelyIncoming(item.context.account.peerId, associatedData: item.associatedData)
            
            switch item.content {
                case let .message(message, _, _, _, _):
                    selected = selectionState.selectedIds.contains(message.id)
                case let .group(messages: messages):
                    var allSelected = !messages.isEmpty
                    for (message, _, _, _, _) in messages {
                        if !selectionState.selectedIds.contains(message.id) {
                            allSelected = false
                            break
                        }
                    }
                    selected = allSelected
            }
            
            let offset: CGFloat = incoming ? 42.0 : 0.0
            
            if let selectionNode = self.selectionNode {
                selectionNode.updateSelected(selected, animated: animated)
                let selectionFrame = CGRect(origin: CGPoint(x: -offset, y: 0.0), size: CGSize(width: self.contentSize.width, height: self.contentSize.height))
                selectionNode.frame = selectionFrame
                selectionNode.updateLayout(size: selectionFrame.size, leftInset: self.safeInsets.left)
                self.subnodeTransform = CATransform3DMakeTranslation(offset, 0.0, 0.0);
            } else {
                let selectionNode = ChatMessageSelectionNode(wallpaper: item.presentationData.theme.wallpaper, theme: item.presentationData.theme.theme, toggle: { [weak self] value in
                    if let strongSelf = self, let item = strongSelf.item {
                        switch item.content {
                            case let .message(message, _, _, _, _):
                            item.controllerInteraction.toggleMessagesSelection([message.id], value)
                            case let .group(messages):
                                item.controllerInteraction.toggleMessagesSelection(messages.map { $0.0.id }, value)
                        }
                    }
                })
                
                let selectionFrame = CGRect(origin: CGPoint(x: -offset, y: 0.0), size: CGSize(width: self.contentSize.width, height: self.contentSize.height))
                selectionNode.frame = selectionFrame
                selectionNode.updateLayout(size: selectionFrame.size, leftInset: self.safeInsets.left)
                self.insertSubnode(selectionNode, belowSubnode: self.messageAccessibilityArea)
                self.selectionNode = selectionNode
                selectionNode.updateSelected(selected, animated: false)
                let previousSubnodeTransform = self.subnodeTransform
                self.subnodeTransform = CATransform3DMakeTranslation(offset, 0.0, 0.0);
                if animated {
                    selectionNode.layer.animateAlpha(from: 0.0, to: 1.0, duration: 0.2)
                    self.layer.animate(from: NSValue(caTransform3D: previousSubnodeTransform), to: NSValue(caTransform3D: self.subnodeTransform), keyPath: "sublayerTransform", timingFunction: CAMediaTimingFunctionName.easeOut.rawValue, duration: 0.2)
                    
                    if !incoming {
                        let position = selectionNode.layer.position
                        selectionNode.layer.animatePosition(from: CGPoint(x: position.x - 42.0, y: position.y), to: position, duration: 0.2, timingFunction: CAMediaTimingFunctionName.easeOut.rawValue)
                    }
                }
            }
        } else {
            if let selectionNode = self.selectionNode {
                self.selectionNode = nil
                let previousSubnodeTransform = self.subnodeTransform
                self.subnodeTransform = CATransform3DIdentity
                if animated {
                    self.layer.animate(from: NSValue(caTransform3D: previousSubnodeTransform), to: NSValue(caTransform3D: self.subnodeTransform), keyPath: "sublayerTransform", timingFunction: CAMediaTimingFunctionName.easeOut.rawValue, duration: 0.2, completion: { [weak selectionNode]_ in
                        selectionNode?.removeFromSupernode()
                    })
                    selectionNode.layer.animateAlpha(from: 1.0, to: 0.0, duration: 0.2, removeOnCompletion: false)
                    if CGFloat(0.0).isLessThanOrEqualTo(selectionNode.frame.origin.x) {
                        let position = selectionNode.layer.position
                        selectionNode.layer.animatePosition(from: position, to: CGPoint(x: position.x - 42.0, y: position.y), duration: 0.2, timingFunction: CAMediaTimingFunctionName.easeOut.rawValue, removeOnCompletion: false)
                    }
                } else {
                    selectionNode.removeFromSupernode()
                }
            }
        }
        
        let isSelected = self.selectionNode?.selected
        if wasSelected != isSelected {
            self.updateAccessibilityData(ChatMessageAccessibilityData(item: item, isSelected: isSelected))
        }
    }
    
    override public func updateSearchTextHighlightState() {
        for contentNode in self.contentNodes {
            contentNode.updateSearchTextHighlightState(text: self.item?.controllerInteraction.searchTextHighightState?.0, messages: self.item?.controllerInteraction.searchTextHighightState?.1)
        }
    }
    
    override public func updateHighlightedState(animated: Bool) {
        super.updateHighlightedState(animated: animated)
        
        guard let item = self.item, let _ = self.backgroundType else {
            return
        }
        
        var highlightedState: HighlightedState?
        
        for contentNode in self.contentNodes {
            let _ = contentNode.updateHighlightedState(animated: animated)
        }
        
        if let highlightedStateValue = item.controllerInteraction.highlightedState {
            for (message, _) in item.content {
                if highlightedStateValue.messageStableId == message.stableId {
                    highlightedState = HighlightedState(quote: highlightedStateValue.quote)
                    break
                }
            }
        }
        
        if self.highlightedState != highlightedState {
            self.highlightedState = highlightedState
            
            for contentNode in self.contentNodes {
                if let contentNode = contentNode as? ChatMessageTextBubbleContentNode {
                    contentNode.updateQuoteTextHighlightState(text: nil, color: .clear, animated: true)
                }
            }
            
            if let backgroundType = self.backgroundType {
                let graphics = PresentationResourcesChat.principalGraphics(theme: item.presentationData.theme.theme, wallpaper: item.presentationData.theme.wallpaper, bubbleCorners: item.presentationData.chatBubbleCorners)
                
                if self.highlightedState != nil, !(self.backgroundNode.layer.mask is SimpleLayer) {
                    let backgroundHighlightNode: ChatMessageBackground
                    if let current = self.backgroundHighlightNode {
                        backgroundHighlightNode = current
                    } else {
                        backgroundHighlightNode = ChatMessageBackground()
                        self.mainContextSourceNode.contentNode.insertSubnode(backgroundHighlightNode, aboveSubnode: self.backgroundNode)
                        self.backgroundHighlightNode = backgroundHighlightNode
                        
                        let hasWallpaper = item.presentationData.theme.wallpaper.hasWallpaper
                        let incoming: PresentationThemeBubbleColorComponents = !hasWallpaper ? item.presentationData.theme.theme.chat.message.incoming.bubble.withoutWallpaper : item.presentationData.theme.theme.chat.message.incoming.bubble.withWallpaper
                        let outgoing: PresentationThemeBubbleColorComponents = !hasWallpaper ? item.presentationData.theme.theme.chat.message.outgoing.bubble.withoutWallpaper : item.presentationData.theme.theme.chat.message.outgoing.bubble.withWallpaper
                        
                        let highlightColor: UIColor
                        if item.message.effectivelyIncoming(item.context.account.peerId) {
                            if let authorNameColor = self.authorNameColor {
                                highlightColor = authorNameColor.withMultipliedAlpha(0.2)
                            } else {
                                highlightColor = incoming.highlightedFill
                            }
                        } else {
                            if let authorNameColor = self.authorNameColor {
                                highlightColor = authorNameColor.withMultipliedAlpha(0.2)
                            } else {
                                highlightColor = outgoing.highlightedFill
                            }
                        }
                        
                        backgroundHighlightNode.customHighlightColor = highlightColor
                        backgroundHighlightNode.setType(type: backgroundType, highlighted: true, graphics: graphics, maskMode: true, hasWallpaper: true, transition: .immediate, backgroundNode: nil)
                        
                        backgroundHighlightNode.frame = self.backgroundNode.frame
                        backgroundHighlightNode.updateLayout(size: backgroundHighlightNode.frame.size, transition: .immediate)
                        
                        if highlightedState?.quote != nil {
                            Queue.mainQueue().after(0.3, { [weak self] in
                                guard let self, let item = self.item, let backgroundHighlightNode = self.backgroundHighlightNode else {
                                    return
                                }
                                
                                if let highlightedState = self.highlightedState, let quote = highlightedState.quote {
                                    let transition: ContainedViewLayoutTransition = .animated(duration: 0.4, curve: .spring)
                                    
                                    var quoteFrame: CGRect?
                                    for contentNode in self.contentNodes {
                                        if let contentNode = contentNode as? ChatMessageTextBubbleContentNode {
                                            contentNode.updateQuoteTextHighlightState(text: quote, color: highlightColor, animated: false)
                                            var sourceFrame = backgroundHighlightNode.view.convert(backgroundHighlightNode.bounds, to: contentNode.view)
                                            if item.message.effectivelyIncoming(item.context.account.peerId) {
                                                sourceFrame.origin.x += 6.0
                                                sourceFrame.size.width -= 6.0
                                            } else {
                                                sourceFrame.size.width -= 6.0
                                            }
                                            
                                            if let localFrame = contentNode.animateQuoteTextHighlightIn(sourceFrame: sourceFrame, transition: transition) {
                                                if self.contentNodes[0] !== contentNode && self.contentNodes[0].supernode === contentNode.supernode {
                                                    contentNode.supernode?.insertSubnode(contentNode, belowSubnode: self.contentNodes[0])
                                                }
                                                
                                                quoteFrame = contentNode.view.convert(localFrame, to: backgroundHighlightNode.view.superview)
                                            }
                                            break
                                        }
                                    }
                                    
                                    if let quoteFrame {
                                        self.backgroundHighlightNode = nil
                                        
                                        backgroundHighlightNode.updateLayout(size: quoteFrame.size, transition: transition)
                                        transition.updateFrame(node: backgroundHighlightNode, frame: quoteFrame)
                                        backgroundHighlightNode.layer.animateAlpha(from: 1.0, to: 0.0, duration: 0.1, delay: 0.05, removeOnCompletion: false, completion: { [weak backgroundHighlightNode] _ in
                                            backgroundHighlightNode?.removeFromSupernode()
                                        })
                                    }
                                }
                            })
                        }
                    }
                } else {
                    if let backgroundHighlightNode = self.backgroundHighlightNode {
                        self.backgroundHighlightNode = nil
                        if animated {
                            backgroundHighlightNode.layer.animateAlpha(from: 1.0, to: 0.0, duration: 0.3, removeOnCompletion: false, completion: { [weak backgroundHighlightNode] _ in
                                backgroundHighlightNode?.removeFromSupernode()
                            })
                        } else {
                            backgroundHighlightNode.removeFromSupernode()
                        }
                    }
                }
            }
        }
    }
    
    @objc private func shareButtonPressed() {
        if let item = self.item {
            if case .pinnedMessages = item.associatedData.subject {
                item.controllerInteraction.navigateToMessageStandalone(item.content.firstMessage.id)
            } else if item.content.firstMessage.id.peerId.isRepliesOrSavedMessages(accountPeerId: item.context.account.peerId) {
                for attribute in item.content.firstMessage.attributes {
                    if let attribute = attribute as? SourceReferenceMessageAttribute {
                        item.controllerInteraction.navigateToMessage(item.content.firstMessage.id, attribute.messageId, NavigateToMessageParams(timestamp: nil, quote: nil))
                        break
                    }
                }
            } else {
                if !self.disablesComments {
                    if let channel = item.message.peers[item.message.id.peerId] as? TelegramChannel, case .broadcast = channel.info {
                        for attribute in item.message.attributes {
                            if let _ = attribute as? ReplyThreadMessageAttribute {
                                item.controllerInteraction.openMessageReplies(item.message.id, true, false)
                                return
                            }
                        }
                    }
                }
                item.controllerInteraction.openMessageShareMenu(item.message.id)
            }
        }
    }
    
    @objc private func closeButtonPressed() {
        if let item = self.item {
            item.controllerInteraction.openNoAdsDemo()
        }
    }
    
    @objc private func nameButtonPressed() {
        if let item = self.item, let peer = item.message.author {
            let messageReference = MessageReference(item.message)
            if let channel = peer as? TelegramChannel, case .broadcast = channel.info {
                item.controllerInteraction.openPeer(EnginePeer(peer), .chat(textInputState: nil, subject: nil, peekData: nil), messageReference, .default)
            } else {
                item.controllerInteraction.openPeer(EnginePeer(peer), .info, messageReference, .groupParticipant(storyStats: nil, avatarHeaderNode: nil))
            }
        }
    }
    
    @objc private func credibilityButtonPressed() {
        if let item = self.item, let credibilityIconView = self.credibilityIconView, let iconContent = self.credibilityIconContent, let peer = item.message.author {
            var emojiFileId: Int64?
            if case let .animation(content, _, _, _, _) = iconContent {
                emojiFileId = content.fileId.id
            }
            
            item.controllerInteraction.openPremiumStatusInfo(peer.id, credibilityIconView, emojiFileId, peer.nameColor ?? .blue)
        }
    }
    
    private var playedSwipeToReplyHaptic = false
    @objc private func swipeToReplyGesture(_ recognizer: ChatSwipeToReplyRecognizer) {
        var offset: CGFloat = 0.0
        var leftOffset: CGFloat = 0.0
        var swipeOffset: CGFloat = 45.0
        if let item = self.item, item.content.effectivelyIncoming(item.context.account.peerId, associatedData: item.associatedData) {
            offset = -24.0
            leftOffset = -10.0
        } else {
            offset = 10.0
            leftOffset = -10.0
            swipeOffset = 60.0
        }
        
        switch recognizer.state {
            case .began:
                self.playedSwipeToReplyHaptic = false
                self.currentSwipeToReplyTranslation = 0.0
                if self.swipeToReplyFeedback == nil {
                    self.swipeToReplyFeedback = HapticFeedback()
                    self.swipeToReplyFeedback?.prepareImpact()
                }
                self.item?.controllerInteraction.cancelInteractiveKeyboardGestures()
            case .changed:
                var translation = recognizer.translation(in: self.view)
                func rubberBandingOffset(offset: CGFloat, bandingStart: CGFloat) -> CGFloat {
                    let bandedOffset = offset - bandingStart
                    if offset < bandingStart {
                        return offset
                    }
                    let range: CGFloat = 100.0
                    let coefficient: CGFloat = 0.4
                    return bandingStart + (1.0 - (1.0 / ((bandedOffset * coefficient / range) + 1.0))) * range
                }
            
                if translation.x < 0.0 {
                    translation.x = max(-180.0, min(0.0, -rubberBandingOffset(offset: abs(translation.x), bandingStart: swipeOffset)))
                } else {
                    if recognizer.allowBothDirections {
                        translation.x = -max(-180.0, min(0.0, -rubberBandingOffset(offset: abs(translation.x), bandingStart: swipeOffset)))
                    } else {
                        translation.x = 0.0
                    }
                }
            
                if let item = self.item, self.swipeToReplyNode == nil {
                    let swipeToReplyNode = ChatMessageSwipeToReplyNode(fillColor: selectDateFillStaticColor(theme: item.presentationData.theme.theme, wallpaper: item.presentationData.theme.wallpaper), enableBlur: item.controllerInteraction.enableFullTranslucency && dateFillNeedsBlur(theme: item.presentationData.theme.theme, wallpaper: item.presentationData.theme.wallpaper), foregroundColor: bubbleVariableColor(variableColor: item.presentationData.theme.theme.chat.message.shareButtonForegroundColor, wallpaper: item.presentationData.theme.wallpaper), backgroundNode: item.controllerInteraction.presentationContext.backgroundNode, action: ChatMessageSwipeToReplyNode.Action(self.currentSwipeAction))
                    self.swipeToReplyNode = swipeToReplyNode
                    self.insertSubnode(swipeToReplyNode, at: 0)
                }
            
                self.currentSwipeToReplyTranslation = translation.x
                var bounds = self.bounds
                bounds.origin.x = -translation.x
                self.bounds = bounds
                var shadowBounds = self.shadowNode.bounds
                shadowBounds.origin.x = -translation.x
                self.shadowNode.bounds = shadowBounds

                self.updateAttachedAvatarNodeOffset(offset: translation.x, transition: .immediate)
            
                if let swipeToReplyNode = self.swipeToReplyNode {
                    if translation.x < 0.0 {
                        swipeToReplyNode.bounds = CGRect(origin: .zero, size: CGSize(width: 33.0, height: 33.0))
                        swipeToReplyNode.position = CGPoint(x: bounds.size.width + offset + 33.0 * 0.5, y: self.contentSize.height / 2.0)
                    } else {
                        swipeToReplyNode.bounds = CGRect(origin: .zero, size: CGSize(width: 33.0, height: 33.0))
                        swipeToReplyNode.position = CGPoint(x: leftOffset - 33.0 * 0.5, y: self.contentSize.height / 2.0)
                    }

                    if let (rect, containerSize) = self.absoluteRect {
                        let mappedRect = CGRect(origin: CGPoint(x: rect.minX + swipeToReplyNode.frame.minX, y: rect.minY + swipeToReplyNode.frame.minY), size: swipeToReplyNode.frame.size)
                        swipeToReplyNode.updateAbsoluteRect(mappedRect, within: containerSize)
                    }
                    
                    let progress = abs(translation.x) / swipeOffset
                    swipeToReplyNode.updateProgress(progress)
                    
                    if progress > 1.0 - .ulpOfOne && !self.playedSwipeToReplyHaptic {
                        self.playedSwipeToReplyHaptic = true
                        self.swipeToReplyFeedback?.impact(.heavy)
                    }
                }
            case .cancelled, .ended:
                self.swipeToReplyFeedback = nil
                
                let translation = recognizer.translation(in: self.view)
                let gestureRecognized: Bool
                if recognizer.allowBothDirections {
                    gestureRecognized = abs(translation.x) > swipeOffset
                } else {
                    gestureRecognized = translation.x < -swipeOffset
                }
                if case .ended = recognizer.state, gestureRecognized {
                    if let item = self.item {
                        if let currentSwipeAction = currentSwipeAction {
                            switch currentSwipeAction {
                            case .none:
                                break
                            case .reply:
                                item.controllerInteraction.setupReply(item.message.id)
                            }
                        }
                    }
                }
                var bounds = self.bounds
                let previousBounds = bounds
                bounds.origin.x = 0.0
                self.bounds = bounds
                var shadowBounds = self.shadowNode.bounds
                let previousShadowBounds = shadowBounds
                shadowBounds.origin.x = 0.0
                self.shadowNode.bounds = shadowBounds
                self.layer.animateBounds(from: previousBounds, to: bounds, duration: 0.3, timingFunction: kCAMediaTimingFunctionSpring)

                self.updateAttachedAvatarNodeOffset(offset: 0.0, transition: .animated(duration: 0.3, curve: .spring))

                self.shadowNode.layer.animateBounds(from: previousShadowBounds, to: shadowBounds, duration: 0.3, timingFunction: kCAMediaTimingFunctionSpring)
                if let swipeToReplyNode = self.swipeToReplyNode {
                    self.swipeToReplyNode = nil
                    swipeToReplyNode.layer.animateAlpha(from: 1.0, to: 0.0, duration: 0.3, removeOnCompletion: false, completion: { [weak swipeToReplyNode] _ in
                        swipeToReplyNode?.removeFromSupernode()
                    })
                    swipeToReplyNode.layer.animateScale(from: 1.0, to: 0.2, duration: 0.3, timingFunction: kCAMediaTimingFunctionSpring, removeOnCompletion: false)
                }
            default:
                break
        }
    }
    
    private var absoluteRect: (CGRect, CGSize)?
    
    override public func updateAbsoluteRect(_ rect: CGRect, within containerSize: CGSize) {
        self.absoluteRect = (rect, containerSize)
        guard !self.mainContextSourceNode.isExtractedToContextPreview else {
            return
        }
        var rect = rect
        rect.origin.y = containerSize.height - rect.maxY + self.insets.top
        self.updateAbsoluteRectInternal(rect, within: containerSize)
    }
    
    private func updateAbsoluteRectInternal(_ rect: CGRect, within containerSize: CGSize) {
        var backgroundWallpaperFrame = self.backgroundWallpaperNode.frame
        backgroundWallpaperFrame.origin.x += rect.minX
        backgroundWallpaperFrame.origin.y += rect.minY
        self.backgroundWallpaperNode.update(rect: backgroundWallpaperFrame, within: containerSize)
        for contentNode in self.contentNodes {
            contentNode.updateAbsoluteRect(CGRect(origin: CGPoint(x: rect.minX + contentNode.frame.minX, y: rect.minY + contentNode.frame.minY), size: rect.size), within: containerSize)
        }
        
        for container in self.contentContainers {
            var containerFrame = self.mainContainerNode.frame
            containerFrame.origin.x += rect.minX
            containerFrame.origin.y += rect.minY
            container.updateAbsoluteRect(containerFrame, within: containerSize)
        }
        
        if let shareButtonNode = self.shareButtonNode {
            var shareButtonNodeFrame = shareButtonNode.frame
            shareButtonNodeFrame.origin.x += rect.minX
            shareButtonNodeFrame.origin.y += rect.minY
            
            shareButtonNode.updateAbsoluteRect(shareButtonNodeFrame, within: containerSize)
        }
        
        if let actionButtonsNode = self.actionButtonsNode {
            var actionButtonsNodeFrame = actionButtonsNode.frame
            actionButtonsNodeFrame.origin.x += rect.minX
            actionButtonsNodeFrame.origin.y += rect.minY
            
            actionButtonsNode.updateAbsoluteRect(actionButtonsNodeFrame, within: containerSize)
        }
        
        if let reactionButtonsNode = self.reactionButtonsNode {
            var reactionButtonsNodeFrame = reactionButtonsNode.frame
            reactionButtonsNodeFrame.origin.x += rect.minX
            reactionButtonsNodeFrame.origin.y += rect.minY
            
            reactionButtonsNode.update(rect: rect, within: containerSize, transition: .immediate)
        }
    }
    
    override public func applyAbsoluteOffset(value: CGPoint, animationCurve: ContainedViewLayoutTransitionCurve, duration: Double) {
        if !self.mainContextSourceNode.isExtractedToContextPreview {
            self.applyAbsoluteOffsetInternal(value: CGPoint(x: -value.x, y: -value.y), animationCurve: animationCurve, duration: duration)
        }
    }
    
    private func applyAbsoluteOffsetInternal(value: CGPoint, animationCurve: ContainedViewLayoutTransitionCurve, duration: Double) {
        self.backgroundWallpaperNode.offset(value: value, animationCurve: animationCurve, duration: duration)

        for contentNode in self.contentNodes {
            contentNode.applyAbsoluteOffset(value: value, animationCurve: animationCurve, duration: duration)
        }
        
        if let reactionButtonsNode = self.reactionButtonsNode {
            reactionButtonsNode.offset(value: value, animationCurve: animationCurve, duration: duration)
        }
    }
    
    private func applyAbsoluteOffsetSpringInternal(value: CGFloat, duration: Double, damping: CGFloat) {
        self.backgroundWallpaperNode.offsetSpring(value: value, duration: duration, damping: damping)

        for contentNode in self.contentNodes {
            contentNode.applyAbsoluteOffsetSpring(value: value, duration: duration, damping: damping)
        }
        
        if let reactionButtonsNode = self.reactionButtonsNode {
            reactionButtonsNode.offsetSpring(value: value, duration: duration, damping: damping)
        }
    }
    
    override public func getMessageContextSourceNode(stableId: UInt32?) -> ContextExtractedContentContainingNode? {
        if self.contentContainers.count > 1 {
            return self.contentContainers.first(where: { $0.contentMessageStableId == stableId })?.sourceNode ?? self.mainContextSourceNode
        } else {
            return self.mainContextSourceNode
        }
    }
    
    override public func addAccessoryItemNode(_ accessoryItemNode: ListViewAccessoryItemNode) {
        self.mainContextSourceNode.contentNode.addSubnode(accessoryItemNode)
    }
    
    private var backgroundMaskMode: Bool {
        let hasWallpaper = self.item?.presentationData.theme.wallpaper.hasWallpaper ?? false
        let isPreview = self.item?.presentationData.isPreview ?? false
        return self.mainContextSourceNode.isExtractedToContextPreview || hasWallpaper || isPreview || !self.disablesComments
    }
    
    override public func openMessageContextMenu() {
        guard let item = self.item else {
            return
        }
        let subFrame = self.backgroundNode.frame
        item.controllerInteraction.openMessageContextMenu(item.message, true, self, subFrame, nil, nil)
    }
    
    override public func targetReactionView(value: MessageReaction.Reaction) -> UIView? {
        if let result = self.reactionButtonsNode?.reactionTargetView(value: value) {
            return result
        }
        for contentNode in self.contentNodes {
            if let result = contentNode.reactionTargetView(value: value) {
                return result
            }
        }
        if let mosaicStatusNode = self.mosaicStatusNode, let result = mosaicStatusNode.reactionView(value: value) {
            return result
        }
        return nil
    }
    
    override public func targetForStoryTransition(id: StoryId) -> UIView? {
        guard let item = self.item else {
            return nil
        }
        for contentNode in self.contentNodes {
            if let value = contentNode.targetForStoryTransition(id: id) {
                return value
            }
        }
        for attribute in item.message.attributes {
            if let attribute = attribute as? ReplyStoryAttribute {
                if attribute.storyId == id {
                    if let replyInfoNode = self.replyInfoNode {
                        return replyInfoNode.mediaTransitionView()
                    }
                }
            }
        }
        return nil
    }
    
    override public func unreadMessageRangeUpdated() {
        for contentNode in self.contentNodes {
            contentNode.unreadMessageRangeUpdated()
        }
    }
    
    public func animateQuizInvalidOptionSelected() {
        if let supernode = self.supernode, let subnodes = supernode.subnodes {
            for i in 0 ..< subnodes.count {
                if subnodes[i] === self {
                    break
                }
            }
        }
        
        let duration: Double = 0.5
        let minScale: CGFloat = -0.03
        let scaleAnimation0 = self.layer.makeAnimation(from: 0.0 as NSNumber, to: minScale as NSNumber, keyPath: "transform.scale", timingFunction: CAMediaTimingFunctionName.linear.rawValue, duration: duration / 2.0, removeOnCompletion: false, additive: true, completion: { [weak self] _ in
            guard let strongSelf = self else {
                return
            }
            let scaleAnimation1 = strongSelf.layer.makeAnimation(from: minScale as NSNumber, to: 0.0 as NSNumber, keyPath: "transform.scale", timingFunction: CAMediaTimingFunctionName.linear.rawValue, duration: duration / 2.0, additive: true)
            strongSelf.layer.add(scaleAnimation1, forKey: "quizInvalidScale")
        })
        self.layer.add(scaleAnimation0, forKey: "quizInvalidScale")
        
        let k = Float(UIView.animationDurationFactor())
        var speed: Float = 1.0
        if k != 0 && k != 1 {
            speed = Float(1.0) / k
        }
        
        let count = 4
                
        let animation = CAKeyframeAnimation(keyPath: "transform.rotation.z")
        var values: [CGFloat] = []
        values.append(0.0)
        let rotationAmplitude: CGFloat = CGFloat.pi / 180.0 * 3.0
        for i in 0 ..< count {
            let sign: CGFloat = (i % 2 == 0) ? 1.0 : -1.0
            let amplitude: CGFloat = rotationAmplitude
            values.append(amplitude * sign)
        }
        values.append(0.0)
        animation.values = values.map { ($0 as NSNumber) as AnyObject }
        var keyTimes: [NSNumber] = []
        for i in 0 ..< values.count {
            if i == 0 {
                keyTimes.append(0.0)
            } else if i == values.count - 1 {
                keyTimes.append(1.0)
            } else {
                keyTimes.append((Double(i) / Double(values.count - 1)) as NSNumber)
            }
        }
        animation.keyTimes = keyTimes
        animation.speed = speed
        animation.duration = duration
        animation.isAdditive = true
        
        self.layer.add(animation, forKey: "quizInvalidRotation")
    }
    
    public func updatePsaTooltipMessageState(animated: Bool) {
        guard let item = self.item else {
            return
        }
        if let forwardInfoNode = self.forwardInfoNode {
            forwardInfoNode.updatePsaButtonDisplay(isVisible: item.controllerInteraction.currentPsaMessageWithTooltip != item.message.id, animated: animated)
        }
    }
    
    override public func getStatusNode() -> ASDisplayNode? {
        for contentNode in self.contentNodes {
            if let statusNode = contentNode.getStatusNode() {
                return statusNode
            }
        }
        if let statusNode = self.mosaicStatusNode {
            return statusNode
        }
        return nil
    }
    
    public func getQuoteRect(quote: String) -> CGRect? {
        for contentNode in self.contentNodes {
            if let contentNode = contentNode as? ChatMessageTextBubbleContentNode {
                if let result = contentNode.getQuoteRect(quote: quote) {
                    return contentNode.view.convert(result, to: self.view)
                }
            }
        }
        return nil
    }
    
    public func hasExpandedAudioTranscription() -> Bool {
        for contentNode in self.contentNodes {
            if let contentNode = contentNode as? ChatMessageFileBubbleContentNode {
                return contentNode.interactiveFileNode.hasExpandedAudioTranscription
            } else if let contentNode = contentNode as? ChatMessageInstantVideoBubbleContentNode {
                return contentNode.hasExpandedAudioTranscription
            }
        }
        return false
    }
    
    override public func contentFrame() -> CGRect {
        return self.backgroundNode.frame
    }
}<|MERGE_RESOLUTION|>--- conflicted
+++ resolved
@@ -1589,26 +1589,11 @@
             maximumContentWidth -= 10.0
         }
         
-<<<<<<< HEAD
         if hasGiveaway {
-            maximumContentWidth = 260.0
+            maximumContentWidth = min(305.0, maximumContentWidth)
         }
         if hasInstantVideo {
             maximumContentWidth = baseWidth - 20.0
-=======
-        var hasInstantVideo = false
-        for contentNodeItemValue in contentNodeMessagesAndClasses {
-            let contentNodeItem = contentNodeItemValue as (message: Message, type: AnyClass, attributes: ChatMessageEntryAttributes, bubbleAttributes: BubbleItemAttributes)
-            if contentNodeItem.type == ChatMessageGiveawayBubbleContentNode.self {
-                maximumContentWidth = min(305.0, maximumContentWidth)
-                break
-            }
-            if contentNodeItem.type == ChatMessageInstantVideoBubbleContentNode.self, !contentNodeItem.bubbleAttributes.isAttachment {
-                maximumContentWidth = baseWidth - 20.0
-                hasInstantVideo = true
-                break
-            }
->>>>>>> b77b6fb6
         }
         
         var contentPropertiesAndPrepareLayouts: [(Message, Bool, ChatMessageEntryAttributes, BubbleItemAttributes, (_ item: ChatMessageBubbleContentItem, _ layoutConstants: ChatMessageItemLayoutConstants, _ preparePosition: ChatMessageBubblePreparePosition, _ messageSelection: Bool?, _ constrainedSize: CGSize, _ avatarInset: CGFloat) -> (ChatMessageBubbleContentProperties, CGSize?, CGFloat, (CGSize, ChatMessageBubbleContentPosition) -> (CGFloat, (CGFloat) -> (CGSize, (ListViewItemUpdateAnimation, Bool, ListViewItemApply?) -> Void))))] = []
