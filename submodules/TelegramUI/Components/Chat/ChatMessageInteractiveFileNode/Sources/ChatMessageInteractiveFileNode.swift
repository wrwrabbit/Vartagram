--- conflicted
+++ resolved
@@ -893,12 +893,8 @@
                 var updatedAudioTranscriptionState: AudioTranscriptionButtonComponent.TranscriptionState?
                 
                 var displayTranscribe = false
-<<<<<<< HEAD
                 var displayingTranscribeDueToLocalTranscription = false
-                if arguments.message.id.peerId.namespace != Namespaces.Peer.SecretChat && !arguments.presentationData.isPreview {
-=======
                 if arguments.message.id.peerId.namespace != Namespaces.Peer.SecretChat && !isViewOnceMessage && !arguments.presentationData.isPreview {
->>>>>>> 3fb85da5
                     let premiumConfiguration = PremiumConfiguration.with(appConfiguration: arguments.context.currentAppConfiguration.with { $0 })
                     if shouldUseAppleImplementation(arguments: arguments, premiumConfiguration: premiumConfiguration, audioDuration: audioDuration) {
                         displayTranscribe = true
