import PresentationDataUtils
import NaturalLanguage

import Foundation
import UIKit
import AsyncDisplayKit
import Postbox
import SwiftSignalKit
import Display
import TelegramCore
import UniversalMediaPlayer
import TelegramPresentationData
import AccountContext
import PhotoResources
import TelegramStringFormatting
import RadialStatusNode
import SemanticStatusNode
import FileMediaResourceStatus
import CheckNode
import MusicAlbumArtResources
import AudioBlob
import ContextUI
import ChatPresentationInterfaceState
import ComponentFlow
import AudioTranscriptionButtonComponent
import AudioWaveformComponent
import ShimmerEffect
import ConvertOpusToAAC
import LocalAudioTranscription
import TextSelectionNode
import AudioTranscriptionPendingIndicatorComponent
import UndoUI
import TelegramNotices
import ChatControllerInteraction
import ChatMessageDateAndStatusNode
import ChatHistoryEntry
import ChatMessageItemCommon
import TelegramStringFormatting

private struct FetchControls {
    let fetch: (Bool) -> Void
    let cancel: () -> Void
}

private func messageHasCompleteTransription(_ message: Message) -> Bool {
    if let result = transcribedText(message: message), case let .success(_, isPending) = result, !isPending {
        return true
    } else {
        return false
    }
}

private func shouldUseAppleImplementation(arguments: ChatMessageInteractiveFileNode.Arguments, premiumConfiguration: PremiumConfiguration, audioDuration: Int32) -> Bool {
    if !arguments.context.sharedContext.immediateExperimentalUISettings.localTranscription {
        return false
    }
    
    let preferAppleVoiceToText = arguments.context.sharedContext.currentPtgSettings.with { $0.preferAppleVoiceToText }
    
    if arguments.associatedData.isPremium {
        return preferAppleVoiceToText
    }
    
    if premiumConfiguration.audioTransciptionTrialCount > 0 && arguments.incoming && audioDuration < premiumConfiguration.audioTransciptionTrialMaxDuration {
        let currentTime = Int32(Date().timeIntervalSince1970)
        if let cooldownUntilTime = arguments.associatedData.audioTranscriptionTrial.cooldownUntilTime, cooldownUntilTime > currentTime {
            return true
        } else {
            return preferAppleVoiceToText
        }
    }
    
    return true
}

public final class ChatMessageInteractiveFileNode: ASDisplayNode {
    public final class Arguments {
        public let context: AccountContext
        public let presentationData: ChatPresentationData
        public let customTintColor: UIColor?
        public let message: Message
        public let topMessage: Message
        public let associatedData: ChatMessageItemAssociatedData
        public let chatLocation: ChatLocation
        public let attributes: ChatMessageEntryAttributes
        public let isPinned: Bool
        public let forcedIsEdited: Bool
        public let file: TelegramMediaFile
        public let automaticDownload: Bool
        public let incoming: Bool
        public let isRecentActions: Bool
        public let forcedResourceStatus: FileMediaResourceStatus?
        public let dateAndStatusType: ChatMessageDateAndStatusType?
        public let displayReactions: Bool
        public let messageSelection: Bool?
        public let isAttachedContentBlock: Bool
        public let layoutConstants: ChatMessageItemLayoutConstants
        public let constrainedSize: CGSize
        public let controllerInteraction: ChatControllerInteraction
        
        public init(
            context: AccountContext,
            presentationData: ChatPresentationData,
            customTintColor: UIColor?,
            message: Message,
            topMessage: Message,
            associatedData: ChatMessageItemAssociatedData,
            chatLocation: ChatLocation,
            attributes: ChatMessageEntryAttributes,
            isPinned: Bool,
            forcedIsEdited: Bool,
            file: TelegramMediaFile,
            automaticDownload: Bool,
            incoming: Bool,
            isRecentActions: Bool,
            forcedResourceStatus: FileMediaResourceStatus?,
            dateAndStatusType: ChatMessageDateAndStatusType?,
            displayReactions: Bool,
            messageSelection: Bool?,
            isAttachedContentBlock: Bool,
            layoutConstants: ChatMessageItemLayoutConstants,
            constrainedSize: CGSize,
            controllerInteraction: ChatControllerInteraction
        ) {
            self.context = context
            self.presentationData = presentationData
            self.customTintColor = customTintColor
            self.message = message
            self.topMessage = topMessage
            self.associatedData = associatedData
            self.chatLocation = chatLocation
            self.attributes = attributes
            self.isPinned = isPinned
            self.forcedIsEdited = forcedIsEdited
            self.file = file
            self.automaticDownload = automaticDownload
            self.incoming = incoming
            self.isRecentActions = isRecentActions
            self.forcedResourceStatus = forcedResourceStatus
            self.dateAndStatusType = dateAndStatusType
            self.displayReactions = displayReactions
            self.messageSelection = messageSelection
            self.isAttachedContentBlock = isAttachedContentBlock
            self.layoutConstants = layoutConstants
            self.constrainedSize = constrainedSize
            self.controllerInteraction = controllerInteraction
        }
    }
    
    private var selectionNode: FileMessageSelectionNode?
    
    private let titleNode: TextNode
    private let descriptionNode: TextNode
    private let descriptionMeasuringNode: TextNode
    public let fetchingTextNode: ImmediateTextNode
    public let fetchingCompactTextNode: ImmediateTextNode
    
    public var waveformView: ComponentHostView<Empty>?
    
    public var audioTranscriptionButton: ComponentHostView<Empty>?
    private var transcriptionPendingIndicator: ComponentHostView<Empty>?
    public let textNode: TextNode
    public let textClippingNode: ASDisplayNode
    private var textSelectionNode: TextSelectionNode?
    
    public var updateIsTextSelectionActive: ((Bool) -> Void)?
    
    public let dateAndStatusNode: ChatMessageDateAndStatusNode
    private let consumableContentNode: ASImageNode
    
    private var iconNode: TransformImageNode?
    public let statusContainerNode: ContextExtractedContentContainingNode
    public var statusNode: SemanticStatusNode?
    private var playbackAudioLevelNode: VoiceBlobNode?
    private var streamingStatusNode: SemanticStatusNode?
    private var tapRecognizer: UITapGestureRecognizer?
    
    private let statusDisposable = MetaDisposable()
    private let playbackStatusDisposable = MetaDisposable()
    private let playbackStatus = Promise<MediaPlayerStatus>()
    
    private let audioLevelEventsDisposable = MetaDisposable()
    
    private var playerUpdateTimer: SwiftSignalKit.Timer?
    private var playerStatus: MediaPlayerStatus? {
        didSet {
            if self.playerStatus != oldValue {
                if let playerStatus = playerStatus, case .playing = playerStatus.status {
                    self.ensureHasTimer()
                } else {
                    self.stopTimer()
                }
                self.updateStatus(animated: true)
            }
        }
    }
    
    private var inputAudioLevel: CGFloat = 0.0
    private var currentAudioLevel: CGFloat = 0.0
    
    public var visibility: Bool = false {
        didSet {
            guard self.visibility != oldValue else { return }
            
            if !self.visibility {
                self.playbackAudioLevelNode?.stopAnimating()
            }
        }
    }
    
    private let fetchControls = Atomic<FetchControls?>(value: nil)
    private var resourceStatus: FileMediaResourceStatus?
    private var actualFetchStatus: MediaResourceStatus?
    private let fetchDisposable = MetaDisposable()
    
    public var toggleSelection: (Bool) -> Void = { _ in }
    public var activateLocalContent: () -> Void = { }
    public var requestUpdateLayout: (Bool) -> Void = { _ in }
    public var displayImportedTooltip: (ASDisplayNode) -> Void = { _ in }
    
    public var updateTranscriptionExpanded: ((AudioTranscriptionButtonComponent.TranscriptionState) -> Void)?
    
    private var context: AccountContext?
    private var message: Message?
    private var arguments: Arguments?
    private var presentationData: ChatPresentationData?
    private var file: TelegramMediaFile?
    private var progressFrame: CGRect?
    private var streamingCacheStatusFrame: CGRect?
    private var fileIconImage: UIImage?
    
    public var audioTranscriptionState: AudioTranscriptionButtonComponent.TranscriptionState = .collapsed
    public var forcedAudioTranscriptionText: TranscribedText?
    private var transcribeDisposable: Disposable?
    public var hasExpandedAudioTranscription: Bool {
        if case .expanded = audioTranscriptionState {
            return true
        } else {
            return false
        }
    }
    private var isWaitingForCollapse: Bool = false
    
    private var hapticFeedback: HapticFeedback?
    
    override public init() {
        self.titleNode = TextNode()
        self.titleNode.displaysAsynchronously = false
        self.titleNode.isUserInteractionEnabled = false
        
        self.descriptionNode = TextNode()
        self.descriptionNode.displaysAsynchronously = false
        self.descriptionNode.isUserInteractionEnabled = false
        
        self.descriptionMeasuringNode = TextNode()
        
        self.fetchingTextNode = ImmediateTextNode()
        self.fetchingTextNode.displaysAsynchronously = false
        self.fetchingTextNode.isUserInteractionEnabled = false
        self.fetchingTextNode.maximumNumberOfLines = 1
        self.fetchingTextNode.contentMode = .left
        self.fetchingTextNode.contentsScale = UIScreenScale
        self.fetchingTextNode.isHidden = true
        
        self.fetchingCompactTextNode = ImmediateTextNode()
        self.fetchingCompactTextNode.displaysAsynchronously = false
        self.fetchingCompactTextNode.isUserInteractionEnabled = false
        self.fetchingCompactTextNode.maximumNumberOfLines = 1
        self.fetchingCompactTextNode.contentMode = .left
        self.fetchingCompactTextNode.contentsScale = UIScreenScale
        self.fetchingCompactTextNode.isHidden = true
        
        /*self.waveformNode = AudioWaveformNode()
        self.waveformNode.isLayerBacked = true
        self.waveformForegroundNode = AudioWaveformNode()
        self.waveformForegroundNode.isLayerBacked = true*/
        
        self.textNode = TextNode()
        self.textNode.displaysAsynchronously = false
        self.textNode.isUserInteractionEnabled = false
        
        self.textClippingNode = ASDisplayNode()
        self.textClippingNode.clipsToBounds = true
        self.textClippingNode.addSubnode(self.textNode)
        
        self.dateAndStatusNode = ChatMessageDateAndStatusNode()
        
        self.consumableContentNode = ASImageNode()

        self.statusContainerNode = ContextExtractedContentContainingNode()
        
        super.init()
        
        self.addSubnode(self.titleNode)
        self.addSubnode(self.descriptionNode)
        self.addSubnode(self.fetchingTextNode)
        self.addSubnode(self.fetchingCompactTextNode)
        self.addSubnode(self.statusContainerNode)
    }
    
    deinit {
        self.statusDisposable.dispose()
        self.playbackStatusDisposable.dispose()
        self.fetchDisposable.dispose()
        self.audioLevelEventsDisposable.dispose()
        self.transcribeDisposable?.dispose()
    }
    
    override public func didLoad() {
        let tapRecognizer = UITapGestureRecognizer(target: self, action: #selector(self.fileTap(_:)))
        self.view.addGestureRecognizer(tapRecognizer)
        self.tapRecognizer = tapRecognizer
    }
    
    @objc private func cacheProgressPressed() {
        guard let resourceStatus = self.resourceStatus else {
            return
        }
        switch resourceStatus.fetchStatus {
            case .Fetching:
                if let cancel = self.fetchControls.with({ return $0?.cancel }) {
                    cancel()
                }
            case .Remote, .Paused:
                if let fetch = self.fetchControls.with({ return $0?.fetch }) {
                    fetch(true)
                }
            case .Local:
                break
        }
    }
    
    @objc private func progressPressed() {
        if let resourceStatus = self.resourceStatus {
            switch resourceStatus.mediaStatus {
            case let .fetchStatus(fetchStatus):
                if let context = self.context, let message = self.message, message.flags.isSending {
                    let _ = context.engine.messages.deleteMessagesInteractively(messageIds: [message.id], type: .forEveryone).startStandalone()
                } else {
                    switch fetchStatus {
                    case .Fetching:
                        if let cancel = self.fetchControls.with({ return $0?.cancel }) {
                            cancel()
                        }
                    case .Remote, .Paused:
                        if let fetch = self.fetchControls.with({ return $0?.fetch }) {
                            fetch(true)
                        }
                    case .Local:
                        self.activateLocalContent()
                    }
                }
            case .playbackStatus:
                if let context = self.context, let message = self.message, let type = peerMessageMediaPlayerType(EngineMessage(message)) {
                    context.sharedContext.mediaManager.playlistControl(.playback(.togglePlayPause), type: type)
                }
            }
        }
    }
    
    @objc private func fileTap(_ recognizer: UITapGestureRecognizer) {
        if case .ended = recognizer.state {
            if let streamingCacheStatusFrame = self.streamingCacheStatusFrame, streamingCacheStatusFrame.contains(recognizer.location(in: self.view)) {
                self.cacheProgressPressed()
            } else {
                self.progressPressed()
            }
        }
    }
    
    private func detectLanguage() -> Signal<String?, NoError> {
        guard let context = self.context, let message = self.message else {
            return .single(nil)
        }
        
        // checking previous text messages to detect language
        // prefer to analyze messages of the same author, fallback to others
        // if message is forwarded, messages analyzed in source chat
        
        let messageId: MessageId
        let author: PeerId?
        
        if let source = message.attributes.first(where: { $0 is SourceReferenceMessageAttribute }) as? SourceReferenceMessageAttribute {
            messageId = source.messageId
            author = message.forwardInfo?.author?.id
        } else {
            messageId = message.id
            author = message.author?.id
        }
        
        return context.account.postbox.transaction { transaction -> String? in
            if #available(iOS 12.0, *) {
                let recognizer = NLLanguageRecognizer()
                var authorProcessedTextLength = 0
                var nonAuthorStrings: [String] = []
                var nonAuthorTextLength = 0
                
                transaction.scanMessages(peerId: messageId.peerId, namespace: messageId.namespace, fromId: messageId, includeFrom: true, limit: 100) { message in
                    var messageText = message.text
                    if let textEntities = message.textEntitiesAttribute?.entities, !textEntities.isEmpty {
                        var lowerBound = messageText.count
                        for entity in textEntities.sorted(by: { $0.range.upperBound > $1.range.upperBound }) {
                            switch entity.type {
                            case .Mention, .Hashtag, .BotCommand, .Url, .Email, .Code, .PhoneNumber, .BankCard, .CustomEmoji:
                                let l = min(entity.range.lowerBound, lowerBound)
                                let u = min(entity.range.upperBound, lowerBound)
                                if l < u, let range = Range(NSMakeRange(l, u - l), in: messageText) {
                                    messageText.removeSubrange(range)
                                    lowerBound = l
                                }
                            default:
                                break
                            }
                        }
                    }
                    if !messageText.isEmpty {
                        if let voiceAuthor = author, let msgAuthor = message.forwardInfo?.author?.id ?? message.author?.id, voiceAuthor == msgAuthor {
                            if authorProcessedTextLength < 200 {
                                recognizer.processString(messageText)
                                authorProcessedTextLength += messageText.count
                                if authorProcessedTextLength >= 50 {
                                    let hypotheses = recognizer.languageHypotheses(withMaximum: 1)
                                    if let dominant = hypotheses.first, dominant.value >= 0.95 {
                                        return false
                                    }
                                }
                            }
                        } else if message.forwardInfo == nil { // ignore forwarded messages
                            if nonAuthorTextLength < 200 {
                                nonAuthorStrings.append(messageText)
                                nonAuthorTextLength += messageText.count
                            }
                        }
                        if authorProcessedTextLength >= 200 && nonAuthorTextLength >= 200 {
                            return false
                        }
                    }
                    return true
                }
                
                var hypotheses = recognizer.languageHypotheses(withMaximum: 1)
                if let dominant = hypotheses.first, dominant.value >= 0.8 {
                    return dominant.key.rawValue
                }
                
                recognizer.reset()
                for string in nonAuthorStrings {
                    recognizer.processString(string)
                }
                
                hypotheses = recognizer.languageHypotheses(withMaximum: 1)
                if let dominant = hypotheses.first, dominant.value >= 0.8 {
                    return dominant.key.rawValue
                }
            }
            
            return nil
        }
    }
    
    private func transcribe(audioDuration: Int32) {
        guard let arguments = self.arguments, let context = self.context, let message = self.message else {
            return
        }
        
        if !context.isPremium, case .inProgress = self.audioTranscriptionState {
            return
        }
        
        let presentationData = context.sharedContext.currentPresentationData.with { $0 }
        let premiumConfiguration = PremiumConfiguration.with(appConfiguration: arguments.context.currentAppConfiguration.with { $0 })
        
        let transcriptionText = self.forcedAudioTranscriptionText ?? transcribedText(message: message)
        if transcriptionText == nil {
            if premiumConfiguration.audioTransciptionTrialCount > 0, !context.sharedContext.immediateExperimentalUISettings.localTranscription {
                if !arguments.associatedData.isPremium {
                    if self.presentAudioTranscriptionTooltip(finished: false) {
                        return
                    }
                }
            } else {
                guard arguments.associatedData.isPremium || context.sharedContext.immediateExperimentalUISettings.localTranscription else {
                    if self.hapticFeedback == nil {
                        self.hapticFeedback = HapticFeedback()
                    }
                    self.hapticFeedback?.impact(.medium)
                    
                    let tipController = UndoOverlayController(presentationData: presentationData, content: .universal(animation: "anim_voiceToText", scale: 0.065, colors: [:], title: nil, text: presentationData.strings.Message_AudioTranscription_SubscribeToPremium, customUndoText: presentationData.strings.Message_AudioTranscription_SubscribeToPremiumAction, timeout: nil), elevatedLayout: false, position: .top, animateInAsReplacement: false, action: { action in
                        if case .undo = action {
                            var replaceImpl: ((ViewController) -> Void)?
                            let controller = context.sharedContext.makePremiumDemoController(context: context, subject: .voiceToText, action: {
                                let controller = context.sharedContext.makePremiumIntroController(context: context, source: .settings, forceDark: false, dismissed: nil)
                                replaceImpl?(controller)
                            })
                            replaceImpl = { [weak controller] c in
                                controller?.replace(with: c)
                            }
                            arguments.controllerInteraction.navigationController()?.pushViewController(controller, animated: true)
                            
                            let _ = ApplicationSpecificNotice.incrementAudioTranscriptionSuggestion(accountManager: context.sharedContext.accountManager).startStandalone()
                        }
                        return false })
                    arguments.controllerInteraction.presentControllerInCurrent(tipController, nil)
                    return
                }
            }
        }
        
        var shouldBeginTranscription = false
        var shouldExpandNow = false
        
        if case .expanded = self.audioTranscriptionState {
            shouldExpandNow = true
        } else {
            if let result = transcribedText(message: message) {
                shouldExpandNow = true
                
                if case let .success(_, isPending) = result {
                    shouldBeginTranscription = isPending
                } else {
                    shouldBeginTranscription = true
                }
            } else {
                shouldBeginTranscription = true
            }
        }
        
        if shouldBeginTranscription {
            if self.transcribeDisposable == nil {
                self.audioTranscriptionState = .inProgress
                self.requestUpdateLayout(true)
                
                if shouldUseAppleImplementation(arguments: arguments, premiumConfiguration: premiumConfiguration, audioDuration: audioDuration) {
                    let appLocale = presentationData.strings.baseLanguageCode
                    
                    let signal: Signal<LocallyTranscribedAudio?, NoError> = context.engine.data.get(TelegramEngine.EngineData.Item.Messages.Message(id: message.id))
                    |> mapToSignal { message -> Signal<String?, NoError> in
                        guard let message = message else {
                            return .single(nil)
                        }
                        guard let file = message.media.first(where: { $0 is TelegramMediaFile }) as? TelegramMediaFile else {
                            return .single(nil)
                        }
                        return context.account.postbox.mediaBox.resourceData(id: file.resource.id)
                        |> take(1)
                        |> mapToSignal { data -> Signal<String?, NoError> in
                            if !data.complete {
                                return .single(nil)
                            }
                            return .single(data.path)
                        }
                    }
                    |> mapToSignal { [weak self] result -> Signal<(String?, String?), NoError> in
                        guard let result = result, let strongSelf = self else {
                            return .single((nil, nil))
                        }
                        return combineLatest(convertOpusToAAC(sourcePath: result, allocateTempFile: {
                            return TempBox.shared.tempFile(fileName: "audio.m4a").path
                        }), strongSelf.detectLanguage())
                    }
                    |> mapToSignal { result, detectedLanguage -> Signal<LocallyTranscribedAudio?, NoError> in
                        guard let result = result else {
                            return .single(nil)
                        }
                        let locale: String
                        if let lang = detectedLanguage, speechRecognitionSupported(languageCode: lang) {
                            locale = lang
                        } else {
                            locale = appLocale
                        }
                        return transcribeAudio(path: result, locale: locale, audioDuration: audioDuration)
                        |> `catch` { [weak self] error in
                            let error = error as NSError
                            if error.domain == "kLSRErrorDomain" && error.code == 201 {
                                // Siri and Dictation are disabled
                                self?.arguments?.controllerInteraction.presentController(textAlertController(context: context, title: nil, text: presentationData.strings.SiriAndDictationAreDisabledAlert, actions: [TextAlertAction(type: .defaultAction, title: presentationData.strings.Common_OK, action: {})]), nil)
                            }
                            return .single(nil)
                        }
                    }
                    
                    self.transcribeDisposable = (signal
                    |> deliverOnMainQueue).startStrict(next: { [weak self] result in
                        guard let strongSelf = self, let arguments = strongSelf.arguments else {
                            return
                        }
                        
                        if let result = result {
                            let _ = arguments.context.engine.messages.storeLocallyTranscribedAudio(messageId: arguments.message.id, text: result.text, isFinal: result.isFinal, error: nil).startStandalone()
                        } else {
                            strongSelf.audioTranscriptionState = .collapsed
                            strongSelf.requestUpdateLayout(true)
                        }
                    }, completed: { [weak self] in
                        guard let strongSelf = self else {
                            return
                        }
                        strongSelf.transcribeDisposable?.dispose()
                        strongSelf.transcribeDisposable = nil
                    })
                } else {
                    self.transcribeDisposable = (context.engine.messages.transcribeAudio(messageId: message.id)
                    |> deliverOnMainQueue).startStrict(next: { [weak self] result in
                        guard let strongSelf = self else {
                            return
                        }
                        strongSelf.transcribeDisposable?.dispose()
                        strongSelf.transcribeDisposable = nil
                        
                        if let arguments = strongSelf.arguments, !arguments.associatedData.isPremium {
                            Queue.mainQueue().after(0.1, {
                                let _ = strongSelf.presentAudioTranscriptionTooltip(finished: true)
                            })
                        }
                    })
                }
            }
        }
        
        if shouldExpandNow {
            switch self.audioTranscriptionState {
            case .expanded:
                self.audioTranscriptionState = .collapsed
                self.isWaitingForCollapse = true
                self.requestUpdateLayout(true)
                self.updateTranscriptionExpanded?(self.audioTranscriptionState)
            case .collapsed:
                self.audioTranscriptionState = .inProgress
                self.requestUpdateLayout(true)
            default:
                break
            }
        }
    }
    
    private func presentAudioTranscriptionTooltip(finished: Bool) -> Bool {
        guard let arguments = self.arguments, !arguments.associatedData.isPremium else {
            return false
        }
        
        let presentationData = arguments.context.sharedContext.currentPresentationData.with { $0 }
        var text: String?
        var timeout: Double = 5.0
        
        let currentTime = Int32(Date().timeIntervalSince1970)
        if let cooldownUntilTime = arguments.associatedData.audioTranscriptionTrial.cooldownUntilTime, cooldownUntilTime > currentTime {
            let premiumConfiguration = PremiumConfiguration.with(appConfiguration: arguments.context.currentAppConfiguration.with { $0 })
            
            let time = stringForMediumDate(timestamp: cooldownUntilTime, strings: arguments.presentationData.strings, dateTimeFormat: arguments.presentationData.dateTimeFormat)
            let usedString = arguments.presentationData.strings.Conversation_FreeTranscriptionCooldownTooltip(premiumConfiguration.audioTransciptionTrialCount)
            let waitString = arguments.presentationData.strings.Conversation_FreeTranscriptionWaitOrSubscribe(time).string
            let fullString = "\(usedString) \(waitString)"
            text = fullString
            
            if self.hapticFeedback == nil {
                self.hapticFeedback = HapticFeedback()
            }
            self.hapticFeedback?.impact(.medium)
            timeout = 7.0
        } else if finished {
            let remainingCount = arguments.associatedData.audioTranscriptionTrial.remainingCount
            text = arguments.presentationData.strings.Conversation_FreeTranscriptionLimitTooltip(remainingCount)
        }
        
        guard let text else {
            return false
        }
        let context = arguments.context
        let tipController = UndoOverlayController(presentationData: presentationData, content: .universal(animation: "Transcribe", scale: 0.06, colors: [:], title: nil, text: text, customUndoText: nil, timeout: timeout), elevatedLayout: false, position: .top, animateInAsReplacement: false, action: { action in
            if case .info = action {
                var replaceImpl: ((ViewController) -> Void)?
                let controller = context.sharedContext.makePremiumDemoController(context: context, subject: .voiceToText, action: {
                    let controller = context.sharedContext.makePremiumIntroController(context: context, source: .settings, forceDark: false, dismissed: nil)
                    replaceImpl?(controller)
                })
                replaceImpl = { [weak controller] c in
                    controller?.replace(with: c)
                }
                arguments.controllerInteraction.navigationController()?.pushViewController(controller, animated: true)
                return true
            }
            return false
        })
        arguments.controllerInteraction.presentControllerInCurrent(tipController, nil)
        return true
    }
    
    public func asyncLayout() -> (Arguments) -> (CGFloat, (CGSize) -> (CGFloat, (CGFloat) -> (CGSize, (Bool, ListViewItemUpdateAnimation, ListViewItemApply?) -> Void))) {
        let currentFile = self.file
        
        let titleAsyncLayout = TextNode.asyncLayout(self.titleNode)
        let descriptionAsyncLayout = TextNode.asyncLayout(self.descriptionNode)
        let descriptionMeasuringAsyncLayout = TextNode.asyncLayout(self.descriptionMeasuringNode)
        let textAsyncLayout = TextNode.asyncLayout(self.textNode)
        let statusLayout = self.dateAndStatusNode.asyncLayout()
        
        let currentMessage = self.message
        let audioTranscriptionState = self.audioTranscriptionState
        let forcedAudioTranscriptionText = self.forcedAudioTranscriptionText
        
        return { arguments in
            return (CGFloat.greatestFiniteMagnitude, { constrainedSize in
                let titleFont = Font.regular(floor(arguments.presentationData.fontSize.baseDisplaySize * 16.0 / 17.0))
                let descriptionFont = Font.with(size: floor(arguments.presentationData.fontSize.baseDisplaySize * 13.0 / 17.0), design: .regular, weight: .regular, traits: [.monospacedNumbers])
                let durationFont = Font.regular(floor(arguments.presentationData.fontSize.baseDisplaySize * 11.0 / 17.0))
                
                var updateImageSignal: Signal<(TransformImageArguments) -> DrawingContext?, NoError>?
                var updatedStatusSignal: Signal<(FileMediaResourceStatus, MediaResourceStatus?), NoError>?
                var updatedAudioLevelEventsSignal: Signal<Float, NoError>?
                var updatedPlaybackStatusSignal: Signal<MediaPlayerStatus, NoError>?
                var updatedFetchControls: FetchControls?
                
                var mediaUpdated = false
                if let currentFile = currentFile {
                    mediaUpdated = arguments.file != currentFile
                } else {
                    mediaUpdated = true
                }
                
                var statusUpdated = mediaUpdated
                if currentMessage?.id != arguments.message.id || currentMessage?.flags != arguments.message.flags {
                    statusUpdated = true
                }
                
                let hasThumbnail = (!arguments.file.previewRepresentations.isEmpty || arguments.file.immediateThumbnailData != nil) && !arguments.file.isMusic && !arguments.file.isVoice && !arguments.file.isInstantVideo
                
                if mediaUpdated {
                    if largestImageRepresentation(arguments.file.previewRepresentations) != nil || arguments.file.immediateThumbnailData != nil {
                        updateImageSignal = chatMessageImageFile(account: arguments.context.account, userLocation: .peer(arguments.message.id.peerId), fileReference: .message(message: MessageReference(arguments.message), media: arguments.file), thumbnail: true)
                    }
                    
                    updatedFetchControls = FetchControls(fetch: { [weak self] userInitiated in
                        if let strongSelf = self {
                            strongSelf.fetchDisposable.set(messageMediaFileInteractiveFetched(context: arguments.context, message: arguments.message, file: arguments.file, userInitiated: userInitiated).startStrict())
                        }
                    }, cancel: {
                        messageMediaFileCancelInteractiveFetch(context: arguments.context, messageId: arguments.message.id, file: arguments.file)
                    })
                }
                
                if statusUpdated {
                    if arguments.message.flags.isSending {
                        updatedStatusSignal = combineLatest(messageFileMediaResourceStatus(context: arguments.context, file: arguments.file, message: EngineMessage(arguments.message), isRecentActions: arguments.isRecentActions), messageMediaFileStatus(context: arguments.context, messageId: arguments.message.id, file: arguments.file))
                        |> map { resourceStatus, actualFetchStatus -> (FileMediaResourceStatus, MediaResourceStatus?) in
                            return (resourceStatus, actualFetchStatus)
                        }
                        updatedAudioLevelEventsSignal = messageFileMediaPlaybackAudioLevelEvents(context: arguments.context, file: arguments.file, message: EngineMessage(arguments.message), isRecentActions: arguments.isRecentActions, isGlobalSearch: false, isDownloadList: false)
                    } else {
                        updatedStatusSignal = messageFileMediaResourceStatus(context: arguments.context, file: arguments.file, message: EngineMessage(arguments.message), isRecentActions: arguments.isRecentActions)
                        |> map { resourceStatus -> (FileMediaResourceStatus, MediaResourceStatus?) in
                            return (resourceStatus, nil)
                        }
                        updatedAudioLevelEventsSignal = messageFileMediaPlaybackAudioLevelEvents(context: arguments.context, file: arguments.file, message: EngineMessage(arguments.message), isRecentActions: arguments.isRecentActions, isGlobalSearch: false, isDownloadList: false)
                    }
                    updatedPlaybackStatusSignal = messageFileMediaPlaybackStatus(context: arguments.context, file: arguments.file, message: EngineMessage(arguments.message), isRecentActions: arguments.isRecentActions, isGlobalSearch: false, isDownloadList: false)
                }
                                
                var isAudio = false
                var audioWaveform: AudioWaveform?
                var isVoice = false
                var audioDuration: Int32 = 0
                var isConsumed: Bool?
                
                var consumableContentIcon: UIImage?
                for attribute in arguments.message.attributes {
                    if let attribute = attribute as? ConsumableContentMessageAttribute {
                        if !attribute.consumed {
                            if arguments.incoming {
                                consumableContentIcon = PresentationResourcesChat.chatBubbleConsumableContentIncomingIcon(arguments.presentationData.theme.theme)
                            } else {
                                consumableContentIcon = PresentationResourcesChat.chatBubbleConsumableContentOutgoingIcon(arguments.presentationData.theme.theme)
                            }
                        }
                        isConsumed = attribute.consumed
                        break
                    }
                }
                                
                var candidateTitleString: NSAttributedString?
                var candidateDescriptionString: NSAttributedString?
                
                let messageTheme = arguments.incoming ? arguments.presentationData.theme.theme.chat.message.incoming : arguments.presentationData.theme.theme.chat.message.outgoing
                let isInstantVideo = arguments.file.isInstantVideo
                for attribute in arguments.file.attributes {
                    if case let .Video(videoDuration, _, flags, _) = attribute, flags.contains(.instantRoundVideo) {
                        isAudio = true
                        isVoice = true
                        
                        let durationString = stringForDuration(Int32(videoDuration))
                        candidateDescriptionString = NSAttributedString(string: durationString, font: durationFont, textColor: messageTheme.fileDurationColor)
                    }
                    if case let .Audio(voice, duration, title, performer, waveform) = attribute {
                        isAudio = true
                        
                        let voice = voice || isInstantVideo
                        
                        if let forcedResourceStatus = arguments.forcedResourceStatus, statusUpdated {
                            updatedStatusSignal = .single((forcedResourceStatus, nil))
                        } else if let currentUpdatedStatusSignal = updatedStatusSignal {
                            updatedStatusSignal = currentUpdatedStatusSignal
                            |> map { status, _ in
                                switch status.mediaStatus {
                                    case let .fetchStatus(fetchStatus):
                                        if !voice && !arguments.message.flags.isSending {
                                            return (FileMediaResourceStatus(mediaStatus: .fetchStatus(.Local), fetchStatus: status.fetchStatus), nil)
                                        } else {
                                            return (FileMediaResourceStatus(mediaStatus: .fetchStatus(fetchStatus), fetchStatus: status.fetchStatus), nil)
                                        }
                                    case .playbackStatus:
                                        return (status, nil)
                                }
                            }
                        }
                        
                        audioDuration = Int32(duration)
                        if voice {
                            isVoice = true
                            let durationString = stringForDuration(audioDuration)
                            candidateDescriptionString = NSAttributedString(string: durationString, font: durationFont, textColor: messageTheme.fileDurationColor)
                            if let waveform = waveform {
                                audioWaveform = AudioWaveform(bitstream: waveform, bitsPerSample: 5)
                            }
                        } else {
                            candidateTitleString = NSAttributedString(string: title ?? (arguments.file.fileName ?? "Unknown Track"), font: titleFont, textColor: arguments.customTintColor ?? messageTheme.fileTitleColor)
                            let descriptionText: String
                            if let performer = performer {
                                descriptionText = performer.trimmingTrailingSpaces()
                            } else if let size = arguments.file.size, size > 0 && size != .max {
                                descriptionText = dataSizeString(size, formatting: DataSizeStringFormatting(chatPresentationData: arguments.presentationData))
                            } else {
                                descriptionText = ""
                            }
                            candidateDescriptionString = NSAttributedString(string: descriptionText, font: descriptionFont, textColor: messageTheme.fileDescriptionColor)
                        }
                    }
                }
                
                if isInstantVideo && audioWaveform == nil {
                    let waveformBase64 = "DAAOAAkACQAGAAwADwAMABAADQAPABsAGAALAA0AGAAfABoAHgATABgAGQAYABQADAAVABEAHwANAA0ACQAWABkACQAOAAwACQAfAAAAGQAVAAAAEwATAAAACAAfAAAAHAAAABwAHwAAABcAGQAAABQADgAAABQAHwAAAB8AHwAAAAwADwAAAB8AEwAAABoAFwAAAB8AFAAAAAAAHwAAAAAAHgAAAAAAHwAAAAAAHwAAAAAAHwAAAAAAHwAAAAAAHwAAAAAAAAA="
                    audioWaveform = AudioWaveform(bitstream: Data(base64Encoded: waveformBase64)!, bitsPerSample: 5)
                }
                                
                var titleString: NSAttributedString?
                var descriptionString: NSAttributedString?
                
                if let candidateTitleString = candidateTitleString {
                    titleString = candidateTitleString
                } else if !isVoice {
                    titleString = NSAttributedString(string: arguments.file.fileName ?? "File", font: titleFont, textColor: arguments.customTintColor ?? messageTheme.fileTitleColor)
                }
                
                if let candidateDescriptionString = candidateDescriptionString {
                    descriptionString = candidateDescriptionString
                } else if !isVoice {
                    let descriptionText: String
                    if let size = arguments.file.size, size > 0 && size != .max {
                        descriptionText = dataSizeString(size, formatting: DataSizeStringFormatting(chatPresentationData: arguments.presentationData))
                    } else {
                        descriptionText = ""
                    }
                    descriptionString = NSAttributedString(string: descriptionText, font: descriptionFont, textColor: messageTheme.fileDescriptionColor)
                }
                
                var textConstrainedSize = CGSize(width: constrainedSize.width - 44.0 - 8.0, height: constrainedSize.height)
                if hasThumbnail {
                    textConstrainedSize.width -= 80.0
                }
                
                let streamingProgressDiameter: CGFloat = 20.0
                
                let (titleLayout, titleApply) = titleAsyncLayout(TextNodeLayoutArguments(attributedString: titleString, backgroundColor: nil, maximumNumberOfLines: hasThumbnail ? 2 : 1, truncationType: .middle, constrainedSize: textConstrainedSize, alignment: .natural, cutout: nil, insets: UIEdgeInsets()))
                let (descriptionLayout, descriptionApply) = descriptionAsyncLayout(TextNodeLayoutArguments(attributedString: descriptionString, backgroundColor: nil, maximumNumberOfLines: 1, truncationType: .middle, constrainedSize: textConstrainedSize, alignment: .natural, cutout: nil, insets: UIEdgeInsets()))
                
                let fileSizeString: String
                if let _ = arguments.file.size {
                    fileSizeString = "000.0 MB"
                } else {
                    fileSizeString = ""
                }
                let (descriptionMeasuringLayout, descriptionMeasuringApply) = descriptionMeasuringAsyncLayout(TextNodeLayoutArguments(attributedString: NSAttributedString(string: "\(fileSizeString) / \(fileSizeString)", font: descriptionFont, textColor: .black), backgroundColor: nil, maximumNumberOfLines: 1, truncationType: .middle, constrainedSize: textConstrainedSize, alignment: .natural, cutout: nil, insets: UIEdgeInsets()))
                
                let descriptionMaxWidth = max(descriptionLayout.size.width, descriptionMeasuringLayout.size.width)
                let textFont = arguments.presentationData.messageFont
                var textString: NSAttributedString?
                var updatedAudioTranscriptionState: AudioTranscriptionButtonComponent.TranscriptionState?
                
                var displayTranscribe = false
<<<<<<< HEAD
                var displayingTranscribeDueToLocalTranscription = false
                if arguments.message.id.peerId.namespace != Namespaces.Peer.SecretChat {
=======
                if arguments.message.id.peerId.namespace != Namespaces.Peer.SecretChat && !arguments.presentationData.isPreview {
>>>>>>> 6795603c
                    let premiumConfiguration = PremiumConfiguration.with(appConfiguration: arguments.context.currentAppConfiguration.with { $0 })
                    if shouldUseAppleImplementation(arguments: arguments, premiumConfiguration: premiumConfiguration, audioDuration: audioDuration) {
                        displayTranscribe = true
                        displayingTranscribeDueToLocalTranscription = true
                    } else if arguments.associatedData.isPremium {
                        displayTranscribe = true
                    } else if premiumConfiguration.audioTransciptionTrialCount > 0 {
                        if arguments.incoming {
                            if audioDuration < premiumConfiguration.audioTransciptionTrialMaxDuration {
                                displayTranscribe = true
                            }
                        }
                    } else if arguments.associatedData.alwaysDisplayTranscribeButton.canBeDisplayed {
                        if audioDuration >= 60 {
                            displayTranscribe = true
                        } else if arguments.incoming && isConsumed == false && arguments.associatedData.alwaysDisplayTranscribeButton.displayForNotConsumed {
                            displayTranscribe = true
                        }
                    }
                }
                
                let transcribedText = forcedAudioTranscriptionText ?? transcribedText(message: arguments.message)
                
                switch audioTranscriptionState {
                case .inProgress:
                    if transcribedText != nil {
                        updatedAudioTranscriptionState = .expanded
                    }
                default:
                    break
                }
                
                let currentTime = Int32(Date().timeIntervalSince1970)
                if transcribedText == nil, let cooldownUntilTime = arguments.associatedData.audioTranscriptionTrial.cooldownUntilTime, cooldownUntilTime > currentTime, !arguments.context.sharedContext.immediateExperimentalUISettings.localTranscription {
                    updatedAudioTranscriptionState = .locked
                }
                
                let effectiveAudioTranscriptionState = updatedAudioTranscriptionState ?? audioTranscriptionState
                
                var displayTrailingAnimatedDots = false
                
                if let transcribedText = transcribedText, case .expanded = effectiveAudioTranscriptionState {
                    switch transcribedText {
                    case let .success(text, isPending):
                        textString = NSAttributedString(string: text, font: textFont, textColor: messageTheme.primaryTextColor)
                        
                        /*#if DEBUG
                        var isPending = isPending
                        if "".isEmpty {
                            isPending = true
                        }
                        #endif*/
                        
                        if isPending {
                            let modifiedString = NSMutableAttributedString(attributedString: textString!)
                            modifiedString.append(NSAttributedString(string: "...", font: textFont, textColor: .clear))
                            displayTrailingAnimatedDots = true
                            textString = modifiedString
                        }
                    case let .error(error):
                        let errorTextFont = Font.regular(floor(arguments.presentationData.fontSize.baseDisplaySize * 15.0 / 17.0))
                        let errorText: String
                        switch error {
                        case .generic:
                            errorText = arguments.presentationData.strings.Message_AudioTranscription_ErrorEmpty
                        case .tooLong:
                            errorText = arguments.presentationData.strings.Message_AudioTranscription_ErrorTooLong
                        }
                        textString = NSAttributedString(string: errorText, font: errorTextFont, textColor: messageTheme.secondaryTextColor)
                    }
                } else {
                    textString = nil
                }
                
                let horizontalInset: CGFloat = (arguments.layoutConstants.bubble.edgeInset + arguments.layoutConstants.bubble.borderInset) * 2.0
                let inlineTextConstrainedSize = CGSize(width: constrainedSize.width, height: constrainedSize.height)
                let (textLayout, textApply) = textAsyncLayout(TextNodeLayoutArguments(attributedString: textString, backgroundColor: nil, maximumNumberOfLines: 0, truncationType: .end, constrainedSize: CGSize(width: inlineTextConstrainedSize.width - horizontalInset, height: .greatestFiniteMagnitude), alignment: .natural, cutout: nil, insets: UIEdgeInsets()))
                
                let minVoiceWidth: CGFloat = 120.0
                let maxVoiceWidth = constrainedSize.width - 36.0
                let maxVoiceLength: CGFloat = 30.0
                let minVoiceLength: CGFloat = 2.0
                
                let progressDiameter: CGFloat = 44.0
                
                var iconFrame: CGRect?
                let progressFrame: CGRect
                let controlAreaWidth: CGFloat
                
                if hasThumbnail {
                    let currentIconFrame: CGRect
                    if arguments.isAttachedContentBlock {
                        currentIconFrame = CGRect(origin: CGPoint(x: 0.0, y: 0.0), size: CGSize(width: 59.0, height: 59.0))
                        controlAreaWidth = 71.0
                    } else {
                        currentIconFrame = CGRect(origin: CGPoint(x: -1.0, y: -7.0), size: CGSize(width: 74.0, height: 74.0))
                        controlAreaWidth = 86.0
                    }
                    iconFrame = currentIconFrame
                    progressFrame = CGRect(
                        origin: CGPoint(
                            x: currentIconFrame.minX + floor((currentIconFrame.size.width - progressDiameter) / 2.0),
                            y: currentIconFrame.minY + floor((currentIconFrame.size.height - progressDiameter) / 2.0)
                        ),
                        size: CGSize(width: progressDiameter, height: progressDiameter)
                    )
                } else {
                    if arguments.isAttachedContentBlock {
                        progressFrame = CGRect(
                            origin: CGPoint(x: 3.0, y: 0.0),
                            size: CGSize(width: progressDiameter, height: progressDiameter)
                        )
                        controlAreaWidth = progressFrame.maxX + 8.0
                    } else {
                        progressFrame = CGRect(
                            origin: CGPoint(x: 3.0, y: isVoice ? -3.0 : 0.0),
                            size: CGSize(width: progressDiameter, height: progressDiameter)
                        )
                        controlAreaWidth = progressFrame.maxX + 8.0
                    }
                }
                
                var statusSuggestedWidthAndContinue: (CGFloat, (CGFloat) -> (CGSize, (ListViewItemUpdateAnimation) -> Void))?
                if let statusType = arguments.dateAndStatusType {
                    let hideReactions = arguments.topMessage.isPeerBroadcastChannel && arguments.context.sharedContext.currentPtgSettings.with { $0.hideReactionsInChannels }
                    
                    var edited = false
                    if arguments.attributes.updatingMedia != nil {
                        edited = true
                    }
                    var viewCount: Int?
                    var dateReplies = 0
<<<<<<< HEAD
                    var dateReactionsAndPeers = !hideReactions ? mergedMessageReactionsAndPeers(accountPeer: arguments.associatedData.accountPeer, message: arguments.topMessage) : (reactions: [], peers: [])
                    if arguments.topMessage.isRestricted(platform: "ios", contentSettings: arguments.context.currentContentSettings.with { $0 }) {
=======
                    var dateReactionsAndPeers = mergedMessageReactionsAndPeers(accountPeer: arguments.associatedData.accountPeer, message: arguments.topMessage)
                    if arguments.topMessage.isRestricted(platform: "ios", contentSettings: arguments.context.currentContentSettings.with { $0 }) || arguments.presentationData.isPreview {
>>>>>>> 6795603c
                        dateReactionsAndPeers = ([], [])
                    }
                    for attribute in arguments.message.attributes {
                        if let attribute = attribute as? EditedMessageAttribute {
                            edited = !attribute.isHidden
                        } else if let attribute = attribute as? ViewCountMessageAttribute {
                            viewCount = attribute.count
                        } else if let attribute = attribute as? ReplyThreadMessageAttribute, case .peer = arguments.chatLocation {
                            if let channel = arguments.message.peers[arguments.message.id.peerId] as? TelegramChannel, case .group = channel.info {
                                dateReplies = Int(attribute.count)
                            }
                        }
                    }
                    if arguments.forcedIsEdited {
                        edited = true
                    }
                    
                    let dateFormat: MessageTimestampStatusFormat
                    if arguments.presentationData.isPreview {
                        dateFormat = .full
                    } else {
                        dateFormat = .regular
                    }
                    let dateText = stringForMessageTimestampStatus(accountPeerId: arguments.context.account.peerId, message: arguments.message, dateTimeFormat: arguments.presentationData.dateTimeFormat, nameDisplayOrder: arguments.presentationData.nameDisplayOrder, strings: arguments.presentationData.strings, format: dateFormat, associatedData: arguments.associatedData)
                    
                    let displayReactionsInline = shouldDisplayInlineDateReactions(message: arguments.message, isPremium: arguments.associatedData.isPremium, forceInline: arguments.associatedData.forceInlineReactions)
                    var reactionSettings: ChatMessageDateAndStatusNode.TrailingReactionSettings?
                    
                    if displayReactionsInline || arguments.displayReactions {
                        reactionSettings = ChatMessageDateAndStatusNode.TrailingReactionSettings(displayInline: displayReactionsInline, preferAdditionalInset: !displayReactionsInline)
                    }
                    
                    let statusLayoutInput: ChatMessageDateAndStatusNode.LayoutInput
                    if let _ = textString {
                        statusLayoutInput = .trailingContent(contentWidth: textLayout.hasRTL ? 1000.0 : textLayout.trailingLineWidth, reactionSettings: reactionSettings)
                    } else {
                        statusLayoutInput = .trailingContent(contentWidth: iconFrame == nil ? 1000.0 : controlAreaWidth, reactionSettings: reactionSettings)
                    }
                    
                    statusSuggestedWidthAndContinue = statusLayout(ChatMessageDateAndStatusNode.Arguments(
                        context: arguments.context,
                        presentationData: arguments.presentationData,
                        edited: edited && !arguments.presentationData.isPreview,
                        impressionCount: !arguments.presentationData.isPreview ? viewCount : nil,
                        dateText: dateText,
                        type: statusType,
                        layoutInput: statusLayoutInput,
                        constrainedSize: constrainedSize,
                        availableReactions: arguments.associatedData.availableReactions,
                        reactions: dateReactionsAndPeers.reactions,
                        reactionPeers: dateReactionsAndPeers.peers,
                        displayAllReactionPeers: arguments.message.id.peerId.namespace == Namespaces.Peer.CloudUser,
                        replyCount: dateReplies,
                        isPinned: arguments.isPinned && !arguments.associatedData.isInPinnedListMode,
                        hasAutoremove: arguments.message.isSelfExpiring,
                        canViewReactionList: canViewMessageReactionList(message: arguments.message),
                        animationCache: arguments.controllerInteraction.presentationContext.animationCache,
                        animationRenderer: arguments.controllerInteraction.presentationContext.animationRenderer
                    ))
                }
                
                var minLayoutWidth: CGFloat
                if hasThumbnail {
                    minLayoutWidth = max(titleLayout.size.width, descriptionMaxWidth) + 86.0
                } else if isVoice {
                    let descriptionAndStatusWidth = descriptionLayout.size.width
                    
                    let calcDuration = max(minVoiceLength, min(maxVoiceLength, CGFloat(audioDuration)))
                    minLayoutWidth = minVoiceWidth + (maxVoiceWidth - minVoiceWidth) * (calcDuration - minVoiceLength) / (maxVoiceLength - minVoiceLength)
                    if displayTranscribe {
                        minLayoutWidth += 30.0 + 8.0
                    }
                    minLayoutWidth = max(descriptionAndStatusWidth + 56, minLayoutWidth)
                } else {
                    minLayoutWidth = max(titleLayout.size.width, descriptionMaxWidth) + 44.0 + 8.0
                }
                
                var statusHeightAddition: CGFloat = 0.0
                if let statusSuggestedWidthAndContinue = statusSuggestedWidthAndContinue {
                    if statusSuggestedWidthAndContinue.0 > minLayoutWidth {
                        statusHeightAddition = 6.0
                    }
                    minLayoutWidth = max(minLayoutWidth, statusSuggestedWidthAndContinue.0)
                }
                
                minLayoutWidth = max(minLayoutWidth, textLayout.size.width + horizontalInset)
                                
                let fileIconImage: UIImage?
                if hasThumbnail {
                    fileIconImage = nil
                } else {
                    let principalGraphics = PresentationResourcesChat.principalGraphics(theme: arguments.presentationData.theme.theme, wallpaper: arguments.presentationData.theme.wallpaper, bubbleCorners: arguments.presentationData.chatBubbleCorners)
                    
                    fileIconImage = arguments.incoming ? principalGraphics.radialIndicatorFileIconIncoming : principalGraphics.radialIndicatorFileIconOutgoing
                }
                
                return (minLayoutWidth, { boundingWidth in
                    let titleAndDescriptionHeight = titleLayout.size.height - 1.0 + descriptionLayout.size.height
                    
                    let normHeight: CGFloat
                    if hasThumbnail {
                        if arguments.isAttachedContentBlock {
                            normHeight = 58.0
                        } else {
                            normHeight = 64.0
                        }
                    } else {
                        normHeight = 44.0
                    }
                    let titleFrame = CGRect(origin: CGPoint(x: controlAreaWidth, y: floor((normHeight - titleAndDescriptionHeight) / 2.0)), size: titleLayout.size)
                    
                    let descriptionFrame: CGRect
                    if isVoice {
                        descriptionFrame = CGRect(origin: CGPoint(x: 56.0, y: 22.0), size: descriptionLayout.size)
                    } else {
                        descriptionFrame = CGRect(origin: CGPoint(x: titleFrame.minX, y: titleFrame.maxY - 1.0), size: descriptionLayout.size)
                    }
                    
                    var fittedLayoutSize: CGSize
                    if hasThumbnail {
                        let textSizes = titleFrame.union(descriptionFrame).size
                        fittedLayoutSize = CGSize(width: textSizes.width + controlAreaWidth, height: 59.0)
                    } else if isVoice {
                        fittedLayoutSize = CGSize(width: minLayoutWidth, height: 38.0)
                    } else {
                        let unionSize = titleFrame.union(descriptionFrame).union(progressFrame).size
                        fittedLayoutSize = CGSize(width: unionSize.width, height: unionSize.height)
                    }
                    
                    if textString != nil {
                        fittedLayoutSize.width = max(fittedLayoutSize.width + horizontalInset, textLayout.size.width)
                        fittedLayoutSize.height += textLayout.size.height + 5.0
                    }
                    
                    var statusSizeAndApply: (CGSize, (ListViewItemUpdateAnimation) -> Void)?
                    if let statusSuggestedWidthAndContinue = statusSuggestedWidthAndContinue {
                        statusSizeAndApply = statusSuggestedWidthAndContinue.1(boundingWidth)
                    }
                    var statusOffset: CGFloat = 0.0
                    if let statusSizeAndApply = statusSizeAndApply {
                        fittedLayoutSize.width = max(fittedLayoutSize.width, statusSizeAndApply.0.width)
                        fittedLayoutSize.height += statusSizeAndApply.0.height
                        if textString == nil {
                            if !statusSizeAndApply.0.height.isZero && iconFrame == nil {
                                statusOffset = -10.0
                                fittedLayoutSize.height += statusOffset
                            }
                            fittedLayoutSize.height += statusHeightAddition
                        }
                    }
                    
                    let streamingCacheStatusFrame: CGRect
                    if (isAudio && !isVoice) || arguments.file.previewRepresentations.isEmpty {
                        streamingCacheStatusFrame = CGRect(origin: CGPoint(x: progressFrame.maxX - streamingProgressDiameter + 2.0, y: progressFrame.maxY - streamingProgressDiameter + 2.0), size: CGSize(width: streamingProgressDiameter, height: streamingProgressDiameter))
                    } else {
                        streamingCacheStatusFrame = CGRect()
                    }
                    
                    // need to get file status first time (before self.resourceStatus is set), to know whether to show transcribe button; don't show button if local transcription to be used but file is not downloaded.
                    let maybeFetchVoiceStatus: (@escaping (Bool, ListViewItemUpdateAnimation, ListViewItemApply?, EngineMediaResource.FetchStatus?) -> Void) -> ((Bool, ListViewItemUpdateAnimation, ListViewItemApply?) -> Void) = { f in
                        return { [weak self] synchronousLoads, animation, info in
                            if displayingTranscribeDueToLocalTranscription && !messageHasCompleteTransription(arguments.message) && self?.resourceStatus == nil && arguments.forcedResourceStatus == nil {
                                let _ = (messageMediaFileStatus(context: arguments.context, messageId: arguments.message.id, file: arguments.file)
                                |> take(1)
                                |> deliverOnMainQueue).start(next: { fetchStatus in
                                    f(synchronousLoads, animation, info, EngineMediaResource.FetchStatus(fetchStatus))
                                })
                            } else {
                                f(synchronousLoads, animation, info, arguments.forcedResourceStatus?.fetchStatus)
                            }
                        }
                    }

                    return (fittedLayoutSize, maybeFetchVoiceStatus({ [weak self] synchronousLoads, animation, info, voiceFetchStatusFirstTime in
                        if let strongSelf = self {
                            strongSelf.context = arguments.context
                            strongSelf.presentationData = arguments.presentationData
                            strongSelf.message = arguments.message
                            strongSelf.arguments = arguments
                            strongSelf.file = arguments.file
                            
                            let _ = titleApply()
                            let _ = descriptionApply()
                            let _ = descriptionMeasuringApply()
                            
                            strongSelf.titleNode.frame = titleFrame
                            strongSelf.descriptionNode.frame = descriptionFrame
                            strongSelf.descriptionMeasuringNode.frame = CGRect(origin: CGPoint(), size: descriptionMeasuringLayout.size)
                            
                            if let updatedAudioTranscriptionState = updatedAudioTranscriptionState {
                                strongSelf.audioTranscriptionState = updatedAudioTranscriptionState
                            }
                                
                                /*switch updatedAudioTranscriptionState {
                                case .expanded:
                                    info?.setInvertOffsetDirection()
                                default:
                                    break
                                }
                            } else if strongSelf.isWaitingForCollapse {
                                strongSelf.isWaitingForCollapse = false
                                info?.setInvertOffsetDirection()
                            }*/
                            
                            info?.setInvertOffsetDirection()
                            
                            if let consumableContentIcon = consumableContentIcon {
                                if strongSelf.consumableContentNode.supernode == nil {
                                    strongSelf.addSubnode(strongSelf.consumableContentNode)
                                }
                                if strongSelf.consumableContentNode.image !== consumableContentIcon {
                                    strongSelf.consumableContentNode.image = consumableContentIcon
                                }
                                strongSelf.consumableContentNode.frame = CGRect(origin: CGPoint(x: descriptionFrame.maxX + 5.0, y: descriptionFrame.minY + 5.0), size: consumableContentIcon.size)
                            } else if strongSelf.consumableContentNode.supernode != nil {
                                strongSelf.consumableContentNode.removeFromSupernode()
                            }
                            
                            let statusReferenceFrame: CGRect
                            if let iconFrame = iconFrame {
                                statusReferenceFrame = iconFrame
                            } else {
                                statusReferenceFrame = progressFrame.offsetBy(dx: 0.0, dy: 8.0)
                            }
                            
                            if textString == nil, strongSelf.textNode.supernode != nil, animation.isAnimated {
                                if let snapshotView = strongSelf.textNode.view.snapshotContentTree() {
                                    snapshotView.frame = strongSelf.textNode.frame
                                    strongSelf.textClippingNode.view.insertSubview(snapshotView, aboveSubview: strongSelf.textNode.view)
                                    
                                    snapshotView.layer.animateAlpha(from: 1.0, to: 0.0, duration: 0.2, removeOnCompletion: false, completion: { [weak snapshotView] _ in
                                        snapshotView?.removeFromSuperview()
                                    })
                                }
                            }
                            
                            let _ = textApply()
                            let textFrame = CGRect(origin: CGPoint(x: arguments.layoutConstants.text.bubbleInsets.left - arguments.layoutConstants.file.bubbleInsets.left, y: statusReferenceFrame.maxY + 1.0), size: textLayout.size)
                            let textClippingFrame = CGRect(origin: textFrame.origin, size: CGSize(width: textFrame.width, height: textFrame.height + 8.0))
                            if textString != nil {
                                if strongSelf.textClippingNode.supernode == nil {
                                    strongSelf.textClippingNode.frame = textClippingFrame
                                    strongSelf.textNode.frame = CGRect(origin: CGPoint(), size: textFrame.size)
                                    
                                    strongSelf.addSubnode(strongSelf.textClippingNode)
                                    if animation.isAnimated {
                                        strongSelf.textNode.layer.animateAlpha(from: 0.0, to: 1.0, duration: 0.2)
                                        
                                        strongSelf.textClippingNode.frame = CGRect(origin: textClippingFrame.origin, size: CGSize(width: textClippingFrame.width, height: 0.0))
                                        animation.animator.updateFrame(layer: strongSelf.textClippingNode.layer, frame: textClippingFrame, completion: nil)
                                        
                                        if let maskImage = generateGradientImage(size: CGSize(width: 8.0, height: 10.0), colors: [UIColor.black, UIColor.black, UIColor.clear], locations: [0.0, 0.1, 1.0], direction: .vertical) {
                                            let maskView = UIImageView(image: maskImage.stretchableImage(withLeftCapWidth: 0, topCapHeight: 1))
                                            strongSelf.textClippingNode.view.mask = maskView
                                            
                                            maskView.frame = CGRect(origin: CGPoint(), size: CGSize(width: textClippingFrame.width, height: maskImage.size.height))
                                            animation.animator.updateFrame(layer: maskView.layer, frame: CGRect(origin: CGPoint(), size: textClippingFrame.size), completion: { [weak maskView] _ in
                                                maskView?.removeFromSuperview()
                                                guard let strongSelf = self else {
                                                    return
                                                }
                                                strongSelf.textClippingNode.view.mask = nil
                                            })
                                        }
                                    }
                                } else if animation.isAnimated && strongSelf.textClippingNode.bounds.size.height != textClippingFrame.size.height {
                                    if let maskImage = generateGradientImage(size: CGSize(width: 8.0, height: 10.0), colors: [UIColor.black, UIColor.black, UIColor.clear], locations: [0.0, 0.1, 1.0], direction: .vertical) {
                                        let maskView = UIImageView(image: maskImage.stretchableImage(withLeftCapWidth: 0, topCapHeight: 1))
                                        strongSelf.textClippingNode.view.mask = maskView
                                        
                                        maskView.frame = CGRect(origin: CGPoint(), size: CGSize(width: strongSelf.textClippingNode.bounds.width, height: strongSelf.textClippingNode.bounds.height))
                                        animation.animator.updateFrame(layer: maskView.layer, frame: CGRect(origin: CGPoint(), size: textClippingFrame.size), completion: { [weak maskView] _ in
                                            maskView?.removeFromSuperview()
                                            guard let strongSelf = self else {
                                                return
                                            }
                                            strongSelf.textClippingNode.view.mask = nil
                                        })
                                        
                                        animation.animator.updateFrame(layer: strongSelf.textClippingNode.layer, frame: textClippingFrame, completion: nil)
                                        strongSelf.textNode.frame = CGRect(origin: CGPoint(), size: textFrame.size)
                                    } else {
                                        strongSelf.textClippingNode.frame = textClippingFrame
                                        strongSelf.textNode.frame = CGRect(origin: CGPoint(), size: textFrame.size)
                                    }
                                } else {
                                    strongSelf.textClippingNode.frame = textClippingFrame
                                    strongSelf.textNode.frame = CGRect(origin: CGPoint(), size: textFrame.size)
                                }
                            } else {
                                if strongSelf.textClippingNode.supernode != nil {
                                    if animation.isAnimated {
                                        if let maskImage = generateGradientImage(size: CGSize(width: 8.0, height: 10.0), colors: [UIColor.black, UIColor.black, UIColor.clear], locations: [0.0, 0.1, 1.0], direction: .vertical) {
                                            let maskView = UIImageView(image: maskImage.stretchableImage(withLeftCapWidth: 0, topCapHeight: 1))
                                            maskView.frame = CGRect(origin: CGPoint(), size: strongSelf.textClippingNode.bounds.size)
                                            
                                            strongSelf.textClippingNode.view.mask = maskView
                                            
                                            animation.animator.updateFrame(layer: maskView.layer, frame: CGRect(origin: CGPoint(), size: CGSize(width: strongSelf.textClippingNode.bounds.width, height: maskImage.size.height)), completion: { [weak maskView] _ in
                                                maskView?.removeFromSuperview()
                                                guard let strongSelf = self else {
                                                    return
                                                }
                                                strongSelf.textClippingNode.view.mask = nil
                                            })
                                        }
                                        
                                        animation.animator.updateFrame(layer: strongSelf.textClippingNode.layer, frame: CGRect(origin: strongSelf.textClippingNode.frame.origin, size: CGSize(width: strongSelf.textClippingNode.bounds.width, height: 0.0)), completion: nil)
                                        
                                        strongSelf.textNode.layer.animateAlpha(from: 1.0, to: 0.0, duration: 0.2, removeOnCompletion: false, completion: { completed in
                                            guard let strongSelf = self, completed else {
                                                return
                                            }
                                            
                                            strongSelf.textClippingNode.removeFromSupernode()
                                            strongSelf.textNode.layer.removeAllAnimations()
                                        })
                                    } else {
                                        strongSelf.textClippingNode.removeFromSupernode()
                                    }
                                }
                            }
                            
                            if displayTrailingAnimatedDots {
                                let transcriptionPendingIndicator: ComponentHostView<Empty>
                                if let current = strongSelf.transcriptionPendingIndicator {
                                    transcriptionPendingIndicator = current
                                } else {
                                    transcriptionPendingIndicator = ComponentHostView<Empty>()
                                    strongSelf.transcriptionPendingIndicator = transcriptionPendingIndicator
                                    strongSelf.textClippingNode.view.addSubview(transcriptionPendingIndicator)
                                }
                                
                                let indicatorComponent: AnyComponent<Empty>
                                indicatorComponent = AnyComponent(AudioTranscriptionPendingLottieIndicatorComponent(color: messageTheme.primaryTextColor, font: textFont))
                                //indicatorComponent = AnyComponent(AudioTranscriptionPendingIndicatorComponent(color: messageTheme.primaryTextColor, font: textFont))
                                
                                let indicatorSize = transcriptionPendingIndicator.update(
                                    transition: .immediate,
                                    component: indicatorComponent,
                                    environment: {},
                                    containerSize: CGSize(width: 100.0, height: 100.0)
                                )
                                
                                transcriptionPendingIndicator.frame = CGRect(origin: CGPoint(x: strongSelf.textNode.frame.minX + textLayout.trailingLineWidth - indicatorSize.width + 1.0, y: strongSelf.textNode.frame.maxY - indicatorSize.height - 6.0), size: indicatorSize)
                            } else {
                                if let transcriptionPendingIndicator = strongSelf.transcriptionPendingIndicator {
                                    strongSelf.transcriptionPendingIndicator = nil
                                    transcriptionPendingIndicator.removeFromSuperview()
                                }
                            }
                            
                            if let textSelectionNode = strongSelf.textSelectionNode {
                                let shouldUpdateLayout = textSelectionNode.frame.size != textFrame.size
                                textSelectionNode.frame = CGRect(origin: CGPoint(), size: textFrame.size)
                                textSelectionNode.highlightAreaNode.frame = CGRect(origin: CGPoint(), size: textFrame.size)
                                if shouldUpdateLayout {
                                    textSelectionNode.updateLayout()
                                }
                            }
                            
                            if let statusSizeAndApply = statusSizeAndApply {
                                let statusFrame: CGRect
                                if textString != nil {
                                    statusFrame = CGRect(origin: CGPoint(x: fittedLayoutSize.width - 6.0 - statusSizeAndApply.0.width, y: textFrame.maxY + 4.0), size: statusSizeAndApply.0)
                                } else {
                                    statusFrame = CGRect(origin: CGPoint(x: statusReferenceFrame.minX, y: statusReferenceFrame.maxY + statusOffset + statusHeightAddition), size: statusSizeAndApply.0)
                                }
                                if strongSelf.dateAndStatusNode.supernode == nil {
                                    strongSelf.dateAndStatusNode.frame = statusFrame
                                    strongSelf.addSubnode(strongSelf.dateAndStatusNode)
                                } else {
                                    animation.animator.updateFrame(layer: strongSelf.dateAndStatusNode.layer, frame: statusFrame, completion: nil)
                                }
                                statusSizeAndApply.1(animation)
                            } else if strongSelf.dateAndStatusNode.supernode != nil {
                                strongSelf.dateAndStatusNode.removeFromSupernode()
                            }
                            
                            if isVoice {
                                var scrubbingFrame = CGRect(origin: CGPoint(x: 57.0, y: 1.0), size: CGSize(width: boundingWidth - 60.0, height: 18.0))
                                
                                if displayingTranscribeDueToLocalTranscription {
                                    displayTranscribe = messageHasCompleteTransription(arguments.message) || (strongSelf.resourceStatus?.fetchStatus ?? voiceFetchStatusFirstTime) == .Local
                                }
                                
                                if displayTranscribe {
                                    scrubbingFrame.size.width -= 30.0 + 4.0
                                }
                                
                                let waveformView: ComponentHostView<Empty>
                                let waveformTransition: Transition
                                if let current = strongSelf.waveformView {
                                    waveformView = current
                                    switch animation.transition {
                                    case .immediate:
                                        waveformTransition = .immediate
                                    case let .animated(duration, _):
                                        waveformTransition = .easeInOut(duration: duration)
                                    }
                                } else {
                                    waveformView = ComponentHostView<Empty>()
                                    strongSelf.waveformView = waveformView
                                    strongSelf.view.addSubview(waveformView)
                                    waveformTransition = .immediate
                                }
                                
                                let waveformColor: UIColor
                                if arguments.incoming {
                                    if consumableContentIcon != nil {
                                        waveformColor = messageTheme.mediaActiveControlColor
                                    } else {
                                        waveformColor = messageTheme.mediaInactiveControlColor
                                    }
                                } else {
                                    waveformColor = messageTheme.mediaInactiveControlColor
                                }
                                
                                var isTranscriptionInProgress = false
                                if case .inProgress = effectiveAudioTranscriptionState {
                                    isTranscriptionInProgress = true
                                }
                                
                                let _ = waveformView.update(
                                    transition: waveformTransition.withUserData(ComponentHostViewSkipSettingFrame()),
                                    component: AnyComponent(AudioWaveformComponent(
                                        backgroundColor: isTranscriptionInProgress ? messageTheme.mediaInactiveControlColor : waveformColor,
                                        foregroundColor: messageTheme.mediaActiveControlColor,
                                        shimmerColor: isTranscriptionInProgress ? messageTheme.mediaActiveControlColor : nil,
                                        style: .bottom,
                                        samples: audioWaveform?.samples ?? Data(),
                                        peak: audioWaveform?.peak ?? 0,
                                        status: strongSelf.playbackStatus.get(),
                                        seek: { timestamp in
                                            if let strongSelf = self, let context = strongSelf.context, let message = strongSelf.message, let type = peerMessageMediaPlayerType(EngineMessage(message)) {
                                                context.sharedContext.mediaManager.playlistControl(.seek(timestamp), type: type)
                                            }
                                        },
                                        updateIsSeeking: nil
                                    )),
                                    environment: {},
                                    containerSize: scrubbingFrame.size
                                )
                                
                                animation.animator.updateFrame(layer: waveformView.layer, frame: scrubbingFrame, completion: nil)
                                animation.animator.updateFrame(layer: waveformView.componentView!.layer, frame: CGRect(origin: CGPoint(), size: scrubbingFrame.size), completion: nil)
                                
                                if displayTranscribe {
                                    var added = false
                                    let audioTranscriptionButton: ComponentHostView<Empty>
                                    if let current = strongSelf.audioTranscriptionButton {
                                        audioTranscriptionButton = current
                                    } else {
                                        audioTranscriptionButton = ComponentHostView<Empty>()
                                        strongSelf.audioTranscriptionButton = audioTranscriptionButton
                                        strongSelf.view.addSubview(audioTranscriptionButton)
                                        added = true
                                    }
                                    let audioTranscriptionButtonSize = audioTranscriptionButton.update(
                                        transition: animation.isAnimated ? .easeInOut(duration: 0.3) : .immediate,
                                        component: AnyComponent(AudioTranscriptionButtonComponent(
                                            theme: .bubble(arguments.incoming ? arguments.presentationData.theme.theme.chat.message.incoming : arguments.presentationData.theme.theme.chat.message.outgoing),
                                            transcriptionState: effectiveAudioTranscriptionState,
                                            pressed: {
                                                guard let strongSelf = self else {
                                                    return
                                                }
                                                strongSelf.transcribe(audioDuration: audioDuration)
                                            }
                                        )),
                                        environment: {},
                                        containerSize: CGSize(width: 30.0, height: 30.0)
                                    )
                                    
                                    let audioTranscriptionButtonFrame = CGRect(origin: CGPoint(x: boundingWidth - 30.0 + 3.0, y: -6.0), size: audioTranscriptionButtonSize)
                                    if added {
                                        audioTranscriptionButton.layer.frame = audioTranscriptionButtonFrame
                                        audioTranscriptionButton.layer.animateAlpha(from: 0.0, to: 1.0, duration: 0.2)
                                    } else {
                                        animation.animator.updateFrame(layer: audioTranscriptionButton.layer, frame: audioTranscriptionButtonFrame, completion: nil)
                                    }
                                } else {
                                    if let audioTranscriptionButton = strongSelf.audioTranscriptionButton {
                                        strongSelf.audioTranscriptionButton = nil
                                        audioTranscriptionButton.removeFromSuperview()
                                    }
                                }
                            } else {
                                if let waveformView = strongSelf.waveformView {
                                    strongSelf.waveformView = nil
                                    waveformView.removeFromSuperview()
                                }
                                if let audioTranscriptionButton = strongSelf.audioTranscriptionButton {
                                    strongSelf.audioTranscriptionButton = nil
                                    audioTranscriptionButton.removeFromSuperview()
                                }
                            }
                            
                            if let iconFrame = iconFrame {
                                let iconNode: TransformImageNode
                                if let current = strongSelf.iconNode {
                                    iconNode = current
                                } else {
                                    iconNode = TransformImageNode()
                                    strongSelf.iconNode = iconNode
                                    strongSelf.insertSubnode(iconNode, at: 0)
                                    let arguments = TransformImageArguments(corners: ImageCorners(radius: 8.0), imageSize: CGSize(width: 74.0, height: 74.0), boundingSize: CGSize(width: 74.0, height: 74.0), intrinsicInsets: UIEdgeInsets(), emptyColor: messageTheme.mediaPlaceholderColor)
                                    let apply = iconNode.asyncLayout()(arguments)
                                    apply()
                                }
                                if let updateImageSignal = updateImageSignal {
                                    iconNode.setSignal(updateImageSignal)
                                }
                                iconNode.frame = iconFrame
                            } else if let iconNode = strongSelf.iconNode {
                                iconNode.removeFromSupernode()
                                strongSelf.iconNode = nil
                            }
                            
                            if let streamingStatusNode = strongSelf.streamingStatusNode {
                                streamingStatusNode.frame = streamingCacheStatusFrame
                            }
                            
                            if var updatedStatusSignal = updatedStatusSignal {
                                if strongSelf.file?.isInstantVideo == true {
                                    updatedStatusSignal = updatedStatusSignal
                                    |> mapToThrottled { next -> Signal<(FileMediaResourceStatus, MediaResourceStatus?), NoError> in
                                        return .single(next) |> then(.complete() |> delay(0.1, queue: Queue.concurrentDefaultQueue()))
                                    }
                                }
                                strongSelf.statusDisposable.set((updatedStatusSignal |> deliverOnMainQueue).startStrict(next: { [weak strongSelf] status, actualFetchStatus in
                                    displayLinkDispatcher.dispatch {
                                        if let strongSelf = strongSelf {
                                            let firstTime = strongSelf.resourceStatus == nil
                                            strongSelf.resourceStatus = status
                                            strongSelf.actualFetchStatus = actualFetchStatus
                                            strongSelf.updateStatus(animated: !synchronousLoads || !firstTime)
                                            // update layout to show transcribe button after voice message was downloaded
                                            if !firstTime && displayingTranscribeDueToLocalTranscription && !messageHasCompleteTransription(arguments.message) && status.fetchStatus == .Local {
                                                strongSelf.requestUpdateLayout(true)
                                            }
                                        }
                                    }
                                }))
                            }
                            
                            if let updatedAudioLevelEventsSignal = updatedAudioLevelEventsSignal {
                                strongSelf.audioLevelEventsDisposable.set((updatedAudioLevelEventsSignal
                                |> deliverOnMainQueue).startStrict(next: { value in
                                    guard let strongSelf = self else {
                                        return
                                    }
                                    strongSelf.inputAudioLevel = CGFloat(value)
                                    strongSelf.playbackAudioLevelNode?.updateLevel(CGFloat(value))
                                }))
                            }
                            
                            if let updatedPlaybackStatusSignal = updatedPlaybackStatusSignal {
                                strongSelf.playbackStatus.set(updatedPlaybackStatusSignal)
                                strongSelf.playbackStatusDisposable.set((updatedPlaybackStatusSignal |> deliverOnMainQueue).startStrict(next: { [weak strongSelf] status in
                                    displayLinkDispatcher.dispatch {
                                        if let strongSelf = strongSelf {
                                            strongSelf.playerStatus = status
                                        }
                                    }
                                }))
                            }
                                                        
                            strongSelf.statusNode?.displaysAsynchronously = !arguments.presentationData.isPreview
                            strongSelf.statusNode?.frame = CGRect(origin: CGPoint(), size: progressFrame.size)

                            strongSelf.statusContainerNode.frame = progressFrame
                            strongSelf.statusContainerNode.contentRect = CGRect(origin: CGPoint(), size: progressFrame.size)
                            strongSelf.statusContainerNode.contentNode.frame = CGRect(origin: CGPoint(), size: progressFrame.size)

                            strongSelf.playbackAudioLevelNode?.frame = progressFrame.insetBy(dx: -12.0, dy: -12.0)
                            strongSelf.progressFrame = progressFrame
                            strongSelf.streamingCacheStatusFrame = streamingCacheStatusFrame
                            strongSelf.fileIconImage = fileIconImage

                            if let updatedFetchControls = updatedFetchControls {
                                let _ = strongSelf.fetchControls.swap(updatedFetchControls)
                                if arguments.automaticDownload {
                                    updatedFetchControls.fetch(false)
                                }
                            }
                            
                            let isAnimated = !synchronousLoads
                            let transition: ContainedViewLayoutTransition = isAnimated ? .animated(duration: 0.2, curve: .spring) : .immediate
                            if let selection = arguments.messageSelection {
                                if let streamingStatusNode = strongSelf.streamingStatusNode {
                                    transition.updateAlpha(node: streamingStatusNode, alpha: 0.0)
                                    transition.updateTransformScale(node: streamingStatusNode, scale: 0.2)
                                }
                                let selectionFrame = CGRect(origin: CGPoint(), size: fittedLayoutSize)
                                if let selectionNode = strongSelf.selectionNode {
                                    selectionNode.frame = selectionFrame
                                    selectionNode.updateSelected(selection, animated: isAnimated)
                                } else {
                                    let type: FileMessageSelectionNode.NodeType
                                    if arguments.file.isVoice {
                                        type = .voice
                                    } else if arguments.file.isMusic || arguments.file.previewRepresentations.isEmpty {
                                        type = .file
                                    } else {
                                        type = .media
                                    }
                                    let selectionNode = FileMessageSelectionNode(theme: arguments.presentationData.theme.theme, incoming: arguments.incoming, type: type, toggle: { [weak self] value in
                                        self?.toggleSelection(value)
                                    })
                                    strongSelf.selectionNode = selectionNode
                                    strongSelf.addSubnode(selectionNode)
                                    selectionNode.frame = selectionFrame
                                    selectionNode.updateSelected(selection, animated: false)
                                    if isAnimated {
                                        selectionNode.animateIn()
                                    }
                                }
                            } else {
                                if let streamingStatusNode = strongSelf.streamingStatusNode {
                                    transition.updateAlpha(node: streamingStatusNode, alpha: 1.0)
                                    transition.updateTransformScale(node: streamingStatusNode, scale: 1.0)
                                }
                                if let selectionNode = strongSelf.selectionNode {
                                    strongSelf.selectionNode = nil
                                    if isAnimated {
                                        selectionNode.animateOut(completion: { [weak selectionNode] in
                                            selectionNode?.removeFromSupernode()
                                        })
                                    } else {
                                        selectionNode.removeFromSupernode()
                                    }
                                }
                            }
                            
                            strongSelf.updateStatus(animated: isAnimated)
                            
                            if let forwardInfo = arguments.message.forwardInfo, forwardInfo.flags.contains(.isImported) {
                                strongSelf.dateAndStatusNode.pressed = {
                                    guard let strongSelf = self else {
                                        return
                                    }
                                    strongSelf.displayImportedTooltip(strongSelf.dateAndStatusNode)
                                }
                            } else {
                                strongSelf.dateAndStatusNode.pressed = nil
                            }
                        }
                    }))
                })
            })
        }
    }
    
    private func updateStatus(animated: Bool) {
        guard let resourceStatus = self.resourceStatus else {
            return
        }
        guard let message = self.message else {
            return
        }
        guard let context = self.context else {
            return
        }
        guard let presentationData = self.presentationData else {
            return
        }
        guard let progressFrame = self.progressFrame, let streamingCacheStatusFrame = self.streamingCacheStatusFrame else {
            return
        }
        guard let file = self.file else {
            return
        }
        guard let arguments = self.arguments else {
            return
        }
        let incoming = message.effectivelyIncoming(context.account.peerId)
        let messageTheme = incoming ? presentationData.theme.theme.chat.message.incoming : presentationData.theme.theme.chat.message.outgoing
        
        var isAudio = false
        var isVoice = false
        var audioDuration: Int32?
        for attribute in file.attributes {
            if case let .Video(duration, _, flags, _) = attribute, flags.contains(.instantRoundVideo) {
                isAudio = true
                isVoice = true
                audioDuration = Int32(duration)
            } else if case let .Audio(voice, duration, _, _, _) = attribute {
                isAudio = true
                if voice {
                    isVoice = true
                    audioDuration = Int32(duration)
                }
            }
        }
        
        var state: SemanticStatusNodeState
        var streamingState: SemanticStatusNodeState = .none
        
        let isSending = message.flags.isSending
        
        var downloadingStrings: (String, String, UIFont)?
        
        if !isAudio {
            var fetchStatus: MediaResourceStatus?
            if let actualFetchStatus = self.actualFetchStatus, message.forwardInfo != nil {
                fetchStatus = actualFetchStatus
            } else if case let .fetchStatus(status) = resourceStatus.mediaStatus {
                fetchStatus = status._asStatus()
            }

            if let fetchStatus = fetchStatus {
                switch fetchStatus {
                    case let .Fetching(_, progress):
                        if let size = file.size, size > 0 && size != .max {
                            let progress = max(0.0, min(1.0, progress))
                            let compactString = dataSizeString(Int(Float(size) * progress), forceDecimal: true, formatting: DataSizeStringFormatting(chatPresentationData: presentationData))
                            let descriptionFont = Font.with(size: floor(presentationData.fontSize.baseDisplaySize * 13.0 / 17.0), design: .regular, weight: .regular, traits: [.monospacedNumbers])
                            downloadingStrings = ("\(compactString) / \(dataSizeString(size, forceDecimal: true, formatting: DataSizeStringFormatting(chatPresentationData: presentationData)))", compactString, descriptionFont)
                        }
                    default:
                        break
                }
            }
        } else if isVoice {
            if let playerStatus = self.playerStatus {
                var playerPosition: Int32?
                var playerDuration: Int32 = 0
                if !playerStatus.generationTimestamp.isZero, case .playing = playerStatus.status {
                    playerPosition = Int32(playerStatus.timestamp + (CACurrentMediaTime() - playerStatus.generationTimestamp))
                } else {
                    playerPosition = Int32(playerStatus.timestamp)
                }
                playerDuration = Int32(playerStatus.duration)
                
                let durationString = stringForDuration(playerDuration > 0 ? playerDuration : (audioDuration ?? 0), position: playerPosition)
                let durationFont = Font.regular(floor(presentationData.fontSize.baseDisplaySize * 11.0 / 17.0))
                downloadingStrings = (durationString, durationString, durationFont)
            }
        }
        
        switch resourceStatus.mediaStatus {
            case var .fetchStatus(fetchStatus):
                if self.message?.forwardInfo != nil {
                    fetchStatus = resourceStatus.fetchStatus
                }
                (self.waveformView?.componentView as? AudioWaveformComponent.View)?.enableScrubbing = false
                //self.waveformScrubbingNode?.enableScrubbing = false
            
                switch fetchStatus {
                    case let .Fetching(_, progress):
                        let adjustedProgress = max(progress, 0.027)
                        var wasCheck = false
                        if let statusNode = self.statusNode, case .check = statusNode.state {
                            wasCheck = true
                        }
                        
                        if isAudio && !isVoice && !isSending {
                            state = .play
                        } else {
                            if message.groupingKey != nil, adjustedProgress.isEqual(to: 1.0), (message.flags.contains(.Unsent) || wasCheck) {
                                state = .check(appearance: nil)
                            } else {
                                state = .progress(value: CGFloat(adjustedProgress), cancelEnabled: true, appearance: nil)
                            }
                        }
                    case .Local:
                        if isAudio  {
                            state = .play
                        } else if let fileIconImage = self.fileIconImage {
                            state = .customIcon(fileIconImage)
                        } else {
                            state = .none
                        }
                    case .Remote, .Paused:
                        if isAudio && !isVoice {
                            state = .play
                        } else {
                            state = .download
                        }
                }
            case let .playbackStatus(playbackStatus):
                (self.waveformView?.componentView as? AudioWaveformComponent.View)?.enableScrubbing = true
                //self.waveformScrubbingNode?.enableScrubbing = true
            
                switch playbackStatus {
                    case .playing:
                        state = .pause
                    case .paused:
                        state = .play
                }
        }
        
        if isAudio && !isVoice && !isSending && state != .pause {
            switch resourceStatus.fetchStatus {
                case let .Fetching(_, progress):
                    let adjustedProgress = max(progress, 0.027)
                    streamingState = .progress(value: CGFloat(adjustedProgress), cancelEnabled: true, appearance: .init(inset: 1.0, lineWidth: 2.0))
                case .Local:
                    streamingState = .none
                case .Remote, .Paused:
                    streamingState = .download
            }
        } else {
            streamingState = .none
        }
        
        if isSending {
            streamingState = .none
            
            if case .progress = state {
            } else if case .check = state {
            } else {
                let adjustedProgress: CGFloat = 0.027
                state = .progress(value: CGFloat(adjustedProgress), cancelEnabled: true, appearance: .init(inset: 1.0, lineWidth: 2.0))
            }
        }
        
        let backgroundNodeColor: UIColor
        let foregroundNodeColor: UIColor
        if self.iconNode != nil {
            backgroundNodeColor = presentationData.theme.theme.chat.message.mediaOverlayControlColors.fillColor
            foregroundNodeColor = .white
        } else {
            backgroundNodeColor = arguments.customTintColor ?? messageTheme.mediaActiveControlColor
            if incoming && messageTheme.mediaActiveControlColor.rgb != 0xffffff {
                foregroundNodeColor = .white
            } else {
                foregroundNodeColor = .clear
            }
        }

        if state != .none && self.statusNode == nil {
            var image: Signal<(TransformImageArguments) -> DrawingContext?, NoError>? = nil
                        
            if file.isMusic || file.isInstantVideo {
                if file.fileName?.lowercased().hasSuffix(".ogg") == true {
                } else {
                    var title: String?
                    var performer: String?
                    
                    for attribute in file.attributes {
                        if case let .Audio(_, _, titleValue, performerValue, _) = attribute {
                            title = titleValue
                            performer = performerValue
                            break
                        }
                    }
                    
                    image = playerAlbumArt(postbox: context.account.postbox, engine: context.engine, fileReference: .message(message: MessageReference(message), media: file), albumArt: .init(thumbnailResource: ExternalMusicAlbumArtResource(file: .message(message: MessageReference(message), media: file), title: title ?? "", performer: performer ?? "", isThumbnail: true), fullSizeResource: ExternalMusicAlbumArtResource(file: .message(message: MessageReference(message), media: file), title: title ?? "", performer: performer ?? "", isThumbnail: false)), thumbnail: true, overlayColor: UIColor(white: 0.0, alpha: 0.3), drawPlaceholderWhenEmpty: false, attemptSynchronously: !animated)
                }
            }
            let statusNode = SemanticStatusNode(backgroundNodeColor: backgroundNodeColor, foregroundNodeColor: foregroundNodeColor, image: image, overlayForegroundNodeColor: presentationData.theme.theme.chat.message.mediaOverlayControlColors.foregroundColor)
            if presentationData.isPreview {
                statusNode.displaysAsynchronously = false
            }
            self.statusNode = statusNode

            self.statusContainerNode.contentNode.insertSubnode(statusNode, at: 0)
            self.statusContainerNode.frame = progressFrame
            self.statusContainerNode.contentRect = CGRect(origin: CGPoint(), size: progressFrame.size)
            self.statusContainerNode.contentNode.frame = CGRect(origin: CGPoint(), size: progressFrame.size)
            statusNode.frame = CGRect(origin: CGPoint(), size: progressFrame.size)
        } else if let statusNode = self.statusNode {
            statusNode.backgroundNodeColor = backgroundNodeColor
        }
        
        let effectsEnabled = self.context?.sharedContext.energyUsageSettings.fullTranslucency ?? true
        if case .pause = state, isVoice, self.playbackAudioLevelNode == nil, effectsEnabled {
            let blobFrame = progressFrame.insetBy(dx: -12.0, dy: -12.0)
            let playbackAudioLevelNode = VoiceBlobNode(
                maxLevel: 0.3,
                smallBlobRange: (0, 0),
                mediumBlobRange: (0.7, 0.8),
                bigBlobRange: (0.8, 0.9)
            )
            playbackAudioLevelNode.isUserInteractionEnabled = false
            playbackAudioLevelNode.frame = blobFrame
            self.playbackAudioLevelNode = playbackAudioLevelNode
            self.insertSubnode(playbackAudioLevelNode, belowSubnode: self.statusContainerNode)
            
            let maskRect = CGRect(origin: .zero, size: blobFrame.size)
            let playbackMaskLayer = CAShapeLayer()
            playbackMaskLayer.frame = maskRect
            playbackMaskLayer.fillRule = .evenOdd
            let maskPath = UIBezierPath()
            maskPath.append(UIBezierPath(roundedRect: maskRect.insetBy(dx: 12, dy: 12), cornerRadius: 22))
            maskPath.append(UIBezierPath(rect: maskRect))
            playbackMaskLayer.path = maskPath.cgPath
            playbackAudioLevelNode.layer.mask = playbackMaskLayer
        }
        self.playbackAudioLevelNode?.setColor(arguments.customTintColor ?? messageTheme.mediaActiveControlColor)
        
        if streamingState != .none && self.streamingStatusNode == nil {
            let streamingStatusNode = SemanticStatusNode(backgroundNodeColor: backgroundNodeColor, foregroundNodeColor: foregroundNodeColor)
            self.streamingStatusNode = streamingStatusNode
            streamingStatusNode.frame = streamingCacheStatusFrame
            self.addSubnode(streamingStatusNode)
        } else if let streamingStatusNode = self.streamingStatusNode {
            streamingStatusNode.backgroundNodeColor = backgroundNodeColor
        }
        
        if let statusNode = self.statusNode {
            if state == .none {
                self.statusNode = nil
                if animated {
                    statusNode.layer.animateScale(from: 1.0, to: 0.1, duration: 0.2, removeOnCompletion: false)
                    statusNode.layer.animateAlpha(from: 1.0, to: 0.0, duration: 0.2, removeOnCompletion: false)
                }
            }
            statusNode.transitionToState(state, animated: animated, synchronous: presentationData.theme.theme.preview, completion: { [weak statusNode] in
                if state == .none {
                    statusNode?.removeFromSupernode()
                }
            })
            
            switch state {
            case .pause:
                self.playbackAudioLevelNode?.startAnimating()
            default:
                self.playbackAudioLevelNode?.stopAnimating()
            }
        }
        
        if let streamingStatusNode = self.streamingStatusNode {
            if streamingState == .none {
                self.streamingStatusNode = nil
                streamingStatusNode.layer.animateAlpha(from: 1.0, to: 0.0, duration: 0.2, removeOnCompletion: false, completion: { [weak streamingStatusNode] _ in
                    if streamingState == .none {
                        streamingStatusNode?.removeFromSupernode()
                    }
                })
            } else {
                streamingStatusNode.transitionToState(streamingState)
            }
        }
        
        var cutoutFrame = streamingCacheStatusFrame.insetBy(dx: -(1.0 + UIScreenPixel), dy: -(1.0 + UIScreenPixel)).offsetBy(dx: progressFrame.minX - 6.0, dy: progressFrame.minY)
        if file.isVoice {
            cutoutFrame.origin.y += 6.0
        }
        
        if (streamingState == .none && self.selectionNode == nil) || presentationData.isPreview {
            self.statusNode?.setCutout(nil, animated: animated)
        } else if let statusNode = self.statusNode, (self.iconNode?.isHidden ?? true) {
            statusNode.setCutout(cutoutFrame, animated: true)
        }
        
        if let (expandedString, compactString, font) = downloadingStrings {
            self.fetchingTextNode.attributedText = NSAttributedString(string: expandedString, font: font, textColor: messageTheme.fileDurationColor)
            self.fetchingCompactTextNode.attributedText = NSAttributedString(string: compactString, font: font, textColor: messageTheme.fileDurationColor)
        } else {
            self.fetchingTextNode.attributedText = nil
            self.fetchingCompactTextNode.attributedText = nil
        }
        
        let maxFetchingStatusWidth = max(self.titleNode.frame.width, self.descriptionMeasuringNode.frame.width) + 2.0
        let fetchingInfo = self.fetchingTextNode.updateLayoutInfo(CGSize(width: maxFetchingStatusWidth, height: CGFloat.greatestFiniteMagnitude))
        let fetchingCompactSize = self.fetchingCompactTextNode.updateLayout(CGSize(width: maxFetchingStatusWidth, height: CGFloat.greatestFiniteMagnitude))
        
        if downloadingStrings != nil {
            self.descriptionNode.isHidden = true
            if fetchingInfo.truncated {
                self.fetchingTextNode.isHidden = true
                self.fetchingCompactTextNode.isHidden = false
            } else {
                self.fetchingTextNode.isHidden = false
                self.fetchingCompactTextNode.isHidden = true
            }
        } else {
            self.descriptionNode.isHidden = false
            self.fetchingTextNode.isHidden = true
            self.fetchingCompactTextNode.isHidden = true
        }
        
        self.fetchingTextNode.frame = CGRect(origin: self.descriptionNode.frame.origin, size: fetchingInfo.size)
        self.fetchingCompactTextNode.frame = CGRect(origin: self.descriptionNode.frame.origin, size: fetchingCompactSize)
    }
    
    public typealias Apply = (Bool, ListViewItemUpdateAnimation, ListViewItemApply?) -> ChatMessageInteractiveFileNode
    public typealias FinalizeLayout = (CGFloat) -> (CGSize, Apply)
    public typealias ContinueLayout = (CGSize) -> (CGFloat, FinalizeLayout)
    public typealias AsyncLayout = (Arguments) -> (CGFloat, ContinueLayout)
    public static func asyncLayout(_ node: ChatMessageInteractiveFileNode?) -> AsyncLayout {
        let currentAsyncLayout = node?.asyncLayout()
        
        return { arguments in
            var fileNode: ChatMessageInteractiveFileNode
            var fileLayout: (Arguments) -> (CGFloat, (CGSize) -> (CGFloat, (CGFloat) -> (CGSize, (Bool, ListViewItemUpdateAnimation, ListViewItemApply?) -> Void)))
            
            if let node = node, let currentAsyncLayout = currentAsyncLayout {
                fileNode = node
                fileLayout = currentAsyncLayout
            } else {
                fileNode = ChatMessageInteractiveFileNode()
                fileLayout = fileNode.asyncLayout()
            }
            
            let (initialWidth, continueLayout) = fileLayout(arguments)
            
            return (initialWidth, { constrainedSize in
                let (finalWidth, finalLayout) = continueLayout(constrainedSize)
                
                return (finalWidth, { boundingWidth in
                    let (finalSize, apply) = finalLayout(boundingWidth)
                    
                    return (finalSize, { synchronousLoads, animation, applyInfo in
                        apply(synchronousLoads, animation, applyInfo)
                        return fileNode
                    })
                })
            })
        }
    }
    
    public func willUpdateIsExtractedToContextPreview(_ value: Bool) {
        if !value {
            if let textSelectionNode = self.textSelectionNode {
                self.textSelectionNode = nil
                textSelectionNode.highlightAreaNode.layer.animateAlpha(from: 1.0, to: 0.0, duration: 0.2, removeOnCompletion: false)
                textSelectionNode.layer.animateAlpha(from: 1.0, to: 0.0, duration: 0.2, removeOnCompletion: false, completion: { [weak textSelectionNode] _ in
                    textSelectionNode?.highlightAreaNode.removeFromSupernode()
                    textSelectionNode?.removeFromSupernode()
                })
            }
        }
    }
    
    public func updateIsExtractedToContextPreview(_ value: Bool) {
        if value {
            if self.textSelectionNode == nil, self.textClippingNode.supernode != nil, let item = self.arguments, !item.associatedData.isCopyProtectionEnabled && !item.message.isCopyProtected(), let rootNode = item.controllerInteraction.chatControllerNode() {
                let selectionColor: UIColor
                let knobColor: UIColor
                if item.message.effectivelyIncoming(item.context.account.peerId) {
                    selectionColor = item.presentationData.theme.theme.chat.message.incoming.textSelectionColor
                    knobColor = item.presentationData.theme.theme.chat.message.incoming.textSelectionKnobColor
                } else {
                    selectionColor = item.presentationData.theme.theme.chat.message.outgoing.textSelectionColor
                    knobColor = item.presentationData.theme.theme.chat.message.outgoing.textSelectionKnobColor
                }
                
                let textSelectionNode = TextSelectionNode(theme: TextSelectionTheme(selection: selectionColor, knob: knobColor, isDark: item.presentationData.theme.theme.overallDarkAppearance), strings: item.presentationData.strings, textNode: self.textNode, updateIsActive: { [weak self] value in
                    self?.updateIsTextSelectionActive?(value)
                }, present: { [weak self] c, a in
                    self?.arguments?.controllerInteraction.presentGlobalOverlayController(c, a)
                }, rootNode: { [weak rootNode] in
                    return rootNode
                }, performAction: { [weak self] text, action in
                    guard let strongSelf = self, let item = strongSelf.arguments else {
                        return
                    }
                    item.controllerInteraction.performTextSelectionAction(item.message, true, text, action)
                })
                textSelectionNode.enableQuote = false
                self.textSelectionNode = textSelectionNode
                self.textClippingNode.addSubnode(textSelectionNode)
                self.textClippingNode.insertSubnode(textSelectionNode.highlightAreaNode, belowSubnode: self.textNode)
                textSelectionNode.frame = self.textNode.frame
                textSelectionNode.highlightAreaNode.frame = self.textNode.frame
            }
        } else {
            if let textSelectionNode = self.textSelectionNode {
                self.textSelectionNode = nil
                self.updateIsTextSelectionActive?(false)
                textSelectionNode.highlightAreaNode.layer.animateAlpha(from: 1.0, to: 0.0, duration: 0.2, removeOnCompletion: false)
                textSelectionNode.layer.animateAlpha(from: 1.0, to: 0.0, duration: 0.2, removeOnCompletion: false, completion: { [weak textSelectionNode] _ in
                    textSelectionNode?.highlightAreaNode.removeFromSupernode()
                    textSelectionNode?.removeFromSupernode()
                })
            }
        }
    }
    
    public func transitionNode(media: Media) -> (ASDisplayNode, CGRect, () -> (UIView?, UIView?))? {
        if let iconNode = self.iconNode, let file = self.file, file.isEqual(to: media) {
            return (iconNode, iconNode.bounds, { [weak iconNode] in
                return (iconNode?.view.snapshotContentTree(unhide: true), nil)
            })
        } else {
            return nil
        }
    }
    
    public func updateHiddenMedia(_ media: [Media]?) -> Bool {
        var isHidden = false
        if let file = self.file, let media = media {
            for m in media {
                if file.isEqual(to: m) {
                    isHidden = true
                    break
                }
            }
        }
        self.iconNode?.isHidden = isHidden
        return isHidden
    }
    
    private func ensureHasTimer() {
        if self.playerUpdateTimer == nil {
            let timer = SwiftSignalKit.Timer(timeout: 0.5, repeat: true, completion: { [weak self] in
                self?.updateStatus(animated: true)
            }, queue: Queue.mainQueue())
            self.playerUpdateTimer = timer
            timer.start()
        }
    }
    
    private func stopTimer() {
        self.playerUpdateTimer?.invalidate()
        self.playerUpdateTimer = nil
    }
    
    override public func hitTest(_ point: CGPoint, with event: UIEvent?) -> UIView? {
        if self.dateAndStatusNode.supernode != nil {
            if let result = self.dateAndStatusNode.hitTest(self.view.convert(point, to: self.dateAndStatusNode.view), with: event) {
                return result
            }
            if !self.dateAndStatusNode.frame.height.isZero {
                if self.dateAndStatusNode.frame.contains(point) {
                    return nil
                }
            }
        }
        if let audioTranscriptionButton = self.audioTranscriptionButton {
            if let result = audioTranscriptionButton.hitTest(self.view.convert(point, to: self.audioTranscriptionButton), with: event) {
                return result
            }
        }
        return super.hitTest(point, with: event)
    }
    
    public func hasTapAction(at point: CGPoint) -> Bool {
        if let _ = self.dateAndStatusNode.hitTest(self.view.convert(point, to: self.dateAndStatusNode.view), with: nil) {
            return true
        }
        return false
    }
    
    public func animateSent() {
        if let view = self.waveformView?.componentView as? AudioWaveformComponent.View {
            view.animateIn()
        }
    }
}


public final class FileMessageSelectionNode: ASDisplayNode {
    public enum NodeType {
        case media
        case file
        case voice
    }
    private let toggle: (Bool) -> Void
    
    private var selected = false
    private let checkNode: CheckNode
    private let type: NodeType
    
    public init(theme: PresentationTheme, incoming: Bool, type: NodeType, toggle: @escaping (Bool) -> Void) {
        self.type = type
        self.toggle = toggle
        self.checkNode = CheckNode(theme: type != .media ? CheckNodeTheme(backgroundColor: theme.list.itemCheckColors.fillColor, strokeColor: theme.list.itemCheckColors.foregroundColor, borderColor: incoming ? theme.chat.message.incoming.mediaPlaceholderColor : theme.chat.message.outgoing.mediaPlaceholderColor, overlayBorder: false, hasInset: false, hasShadow: false) : CheckNodeTheme(theme: theme, style: .overlay))
        self.checkNode.isUserInteractionEnabled = false
        
        super.init()
        
        self.addSubnode(self.checkNode)
    }
    
    override public func didLoad() {
        super.didLoad()
        
        self.view.addGestureRecognizer(UITapGestureRecognizer(target: self, action: #selector(self.tapGesture(_:))))
    }
    
    public func animateIn() {
        self.checkNode.layer.animateAlpha(from: 0.0, to: 1.0, duration: 0.5, timingFunction: kCAMediaTimingFunctionSpring)
        self.checkNode.layer.animateScale(from: 0.2, to: 1.0, duration: 0.5, timingFunction: kCAMediaTimingFunctionSpring)
    }
    
    public func animateOut(completion: @escaping () -> Void) {
        self.checkNode.layer.animateAlpha(from: 1.0, to: 0.0, duration: 0.3, timingFunction: kCAMediaTimingFunctionSpring, removeOnCompletion: false)
        self.checkNode.layer.animateScale(from: 1.0, to: 0.2, duration: 0.3, timingFunction: kCAMediaTimingFunctionSpring, removeOnCompletion: false, completion: { _ in
            completion()
        })
    }
    
    public func updateSelected(_ selected: Bool, animated: Bool) {
        if self.selected != selected {
            self.selected = selected
            self.checkNode.setSelected(selected, animated: animated)
        }
    }
    
    @objc private func tapGesture(_ recognizer: UITapGestureRecognizer) {
        if case .ended = recognizer.state {
            self.toggle(!self.selected)
        }
    }
    
    override public func layout() {
        super.layout()
        
        let checkSize: CGSize
        let checkOrigin: CGPoint
        switch self.type {
            case .media:
                checkSize = CGSize(width: 28.0, height: 28.0)
                checkOrigin = CGPoint(x: 41.0, y: -3.0)
            case .file:
                checkSize = CGSize(width: 20.0, height: 20.0)
                checkOrigin = CGPoint(x: 29.0, y: 26.0)
            case .voice:
                checkSize = CGSize(width: 20.0, height: 20.0)
                checkOrigin = CGPoint(x: 29.0, y: 23.0)
        }
        self.checkNode.frame = CGRect(origin: checkOrigin, size: checkSize)
    }
}
<|MERGE_RESOLUTION|>--- conflicted
+++ resolved
@@ -885,12 +885,8 @@
                 var updatedAudioTranscriptionState: AudioTranscriptionButtonComponent.TranscriptionState?
                 
                 var displayTranscribe = false
-<<<<<<< HEAD
                 var displayingTranscribeDueToLocalTranscription = false
-                if arguments.message.id.peerId.namespace != Namespaces.Peer.SecretChat {
-=======
                 if arguments.message.id.peerId.namespace != Namespaces.Peer.SecretChat && !arguments.presentationData.isPreview {
->>>>>>> 6795603c
                     let premiumConfiguration = PremiumConfiguration.with(appConfiguration: arguments.context.currentAppConfiguration.with { $0 })
                     if shouldUseAppleImplementation(arguments: arguments, premiumConfiguration: premiumConfiguration, audioDuration: audioDuration) {
                         displayTranscribe = true
@@ -1023,13 +1019,8 @@
                     }
                     var viewCount: Int?
                     var dateReplies = 0
-<<<<<<< HEAD
                     var dateReactionsAndPeers = !hideReactions ? mergedMessageReactionsAndPeers(accountPeer: arguments.associatedData.accountPeer, message: arguments.topMessage) : (reactions: [], peers: [])
-                    if arguments.topMessage.isRestricted(platform: "ios", contentSettings: arguments.context.currentContentSettings.with { $0 }) {
-=======
-                    var dateReactionsAndPeers = mergedMessageReactionsAndPeers(accountPeer: arguments.associatedData.accountPeer, message: arguments.topMessage)
                     if arguments.topMessage.isRestricted(platform: "ios", contentSettings: arguments.context.currentContentSettings.with { $0 }) || arguments.presentationData.isPreview {
->>>>>>> 6795603c
                         dateReactionsAndPeers = ([], [])
                     }
                     for attribute in arguments.message.attributes {
