--- conflicted
+++ resolved
@@ -345,138 +345,24 @@
         }
     }
     
-<<<<<<< HEAD
-    private func detectLanguage() -> Signal<String?, NoError> {
-        guard let context = self.context, let message = self.message else {
-            return .single(nil)
-        }
-        
-        // checking previous text messages to detect language
-        // prefer to analyze messages of the same author, fallback to others
-        // if message is forwarded, messages analyzed in source chat
-        
-        let messageId: MessageId
-        let author: PeerId?
-        
-        if let source = message.attributes.first(where: { $0 is SourceReferenceMessageAttribute }) as? SourceReferenceMessageAttribute {
-            messageId = source.messageId
-            author = message.forwardInfo?.author?.id
-        } else {
-            messageId = message.id
-            author = message.author?.id
-        }
-        
-        return context.account.postbox.transaction { transaction -> String? in
-            if #available(iOS 12.0, *) {
-                let recognizer = NLLanguageRecognizer()
-                var authorProcessedTextLength = 0
-                var nonAuthorStrings: [String] = []
-                var nonAuthorTextLength = 0
-                
-                transaction.scanMessages(peerId: messageId.peerId, namespace: messageId.namespace, fromId: messageId, includeFrom: true, limit: 100) { message in
-                    var messageText = message.text
-                    if let textEntities = message.textEntitiesAttribute?.entities, !textEntities.isEmpty {
-                        var lowerBound = messageText.count
-                        for entity in textEntities.sorted(by: { $0.range.upperBound > $1.range.upperBound }) {
-                            switch entity.type {
-                            case .Mention, .Hashtag, .BotCommand, .Url, .Email, .Code, .PhoneNumber, .BankCard, .CustomEmoji:
-                                let l = min(entity.range.lowerBound, lowerBound)
-                                let u = min(entity.range.upperBound, lowerBound)
-                                if l < u, let range = Range(NSMakeRange(l, u - l), in: messageText) {
-                                    messageText.removeSubrange(range)
-                                    lowerBound = l
-                                }
-                            default:
-                                break
-                            }
-                        }
-                    }
-                    if !messageText.isEmpty {
-                        if let voiceAuthor = author, let msgAuthor = message.forwardInfo?.author?.id ?? message.author?.id, voiceAuthor == msgAuthor {
-                            if authorProcessedTextLength < 200 {
-                                recognizer.processString(messageText)
-                                authorProcessedTextLength += messageText.count
-                                if authorProcessedTextLength >= 50 {
-                                    let hypotheses = recognizer.languageHypotheses(withMaximum: 1)
-                                    if let dominant = hypotheses.first, dominant.value >= 0.95 {
-                                        return false
-                                    }
-                                }
-                            }
-                        } else if message.forwardInfo == nil { // ignore forwarded messages
-                            if nonAuthorTextLength < 200 {
-                                nonAuthorStrings.append(messageText)
-                                nonAuthorTextLength += messageText.count
-                            }
-                        }
-                        if authorProcessedTextLength >= 200 && nonAuthorTextLength >= 200 {
-                            return false
-                        }
-                    }
-                    return true
-                }
-                
-                var hypotheses = recognizer.languageHypotheses(withMaximum: 1)
-                if let dominant = hypotheses.first, dominant.value >= 0.8 {
-                    return dominant.key.rawValue
-                }
-                
-                recognizer.reset()
-                for string in nonAuthorStrings {
-                    recognizer.processString(string)
-                }
-                
-                hypotheses = recognizer.languageHypotheses(withMaximum: 1)
-                if let dominant = hypotheses.first, dominant.value >= 0.8 {
-                    return dominant.key.rawValue
-                }
-            }
-            
-            return nil
-        }
-    }
-    
-    private func transcribe(audioDuration: Int32) {
-        guard let arguments = self.arguments, let context = self.context, let message = self.message, let presentationData = self.presentationData else {
-            return
-        }
-        
-        guard arguments.associatedData.isPremium || context.sharedContext.immediateExperimentalUISettings.localTranscription else {
-            if self.hapticFeedback == nil {
-                self.hapticFeedback = HapticFeedback()
-            }
-            self.hapticFeedback?.impact(.medium)
-            
-            let presentationData = context.sharedContext.currentPresentationData.with { $0 }
-            let tipController = UndoOverlayController(presentationData: presentationData, content: .universal(animation: "anim_voiceToText", scale: 0.065, colors: [:], title: nil, text: presentationData.strings.Message_AudioTranscription_SubscribeToPremium, customUndoText: presentationData.strings.Message_AudioTranscription_SubscribeToPremiumAction, timeout: nil), elevatedLayout: false, position: .top, animateInAsReplacement: false, action: { action in
-                if case .undo = action {
-                    var replaceImpl: ((ViewController) -> Void)?
-                    let controller = context.sharedContext.makePremiumDemoController(context: context, subject: .voiceToText, action: {
-                        let controller = context.sharedContext.makePremiumIntroController(context: context, source: .settings, forceDark: false, dismissed: nil)
-                        replaceImpl?(controller)
-                    })
-                    replaceImpl = { [weak controller] c in
-                        controller?.replace(with: c)
-=======
     private func transcribe() {
         guard let arguments = self.arguments, let context = self.context, let message = self.message else {
             return
         }
-        
+
         if !context.isPremium, case .inProgress = self.audioTranscriptionState {
             return
         }
-        
+
         let presentationData = context.sharedContext.currentPresentationData.with { $0 }
         let premiumConfiguration = PremiumConfiguration.with(appConfiguration: arguments.context.currentAppConfiguration.with { $0 })
-        
+
         let transcriptionText = self.forcedAudioTranscriptionText ?? transcribedText(message: message)
         if transcriptionText == nil {
             if premiumConfiguration.audioTransciptionTrialCount > 0 {
                 if !arguments.associatedData.isPremium {
                     if self.presentAudioTranscriptionTooltip(finished: false) {
                         return
->>>>>>> 492a9137
                     }
                 }
             } else {
@@ -485,7 +371,7 @@
                         self.hapticFeedback = HapticFeedback()
                     }
                     self.hapticFeedback?.impact(.medium)
-                    
+
                     let tipController = UndoOverlayController(presentationData: presentationData, content: .universal(animation: "anim_voiceToText", scale: 0.065, colors: [:], title: nil, text: presentationData.strings.Message_AudioTranscription_SubscribeToPremium, customUndoText: presentationData.strings.Message_AudioTranscription_SubscribeToPremiumAction, timeout: nil), elevatedLayout: false, position: .top, animateInAsReplacement: false, action: { action in
                         if case .undo = action {
                             var replaceImpl: ((ViewController) -> Void)?
@@ -497,7 +383,7 @@
                                 controller?.replace(with: c)
                             }
                             arguments.controllerInteraction.navigationController()?.pushViewController(controller, animated: true)
-                            
+
                             let _ = ApplicationSpecificNotice.incrementAudioTranscriptionSuggestion(accountManager: context.sharedContext.accountManager).startStandalone()
                         }
                         return false })
@@ -506,7 +392,7 @@
                 }
             }
         }
-        
+
         var shouldBeginTranscription = false
         var shouldExpandNow = false
         
@@ -607,7 +493,7 @@
                         }
                         strongSelf.transcribeDisposable?.dispose()
                         strongSelf.transcribeDisposable = nil
-                        
+
                         if let arguments = strongSelf.arguments, !arguments.associatedData.isPremium {
                             Queue.mainQueue().after(0.1, {
                                 let _ = strongSelf.presentAudioTranscriptionTooltip(finished: true)
@@ -638,21 +524,21 @@
         guard let arguments = self.arguments, !arguments.associatedData.isPremium else {
             return false
         }
-        
+
         let presentationData = arguments.context.sharedContext.currentPresentationData.with { $0 }
         var text: String?
         var timeout: Double = 5.0
-        
+
         let currentTime = Int32(Date().timeIntervalSince1970)
         if let cooldownUntilTime = arguments.associatedData.audioTranscriptionTrial.cooldownUntilTime, cooldownUntilTime > currentTime {
             let premiumConfiguration = PremiumConfiguration.with(appConfiguration: arguments.context.currentAppConfiguration.with { $0 })
-            
+
             let time = stringForMediumDate(timestamp: cooldownUntilTime, strings: arguments.presentationData.strings, dateTimeFormat: arguments.presentationData.dateTimeFormat)
             let usedString = arguments.presentationData.strings.Conversation_FreeTranscriptionCooldownTooltip(premiumConfiguration.audioTransciptionTrialCount)
             let waitString = arguments.presentationData.strings.Conversation_FreeTranscriptionWaitOrSubscribe(time).string
             let fullString = "\(usedString) \(waitString)"
             text = fullString
-            
+
             if self.hapticFeedback == nil {
                 self.hapticFeedback = HapticFeedback()
             }
@@ -662,7 +548,7 @@
             let remainingCount = arguments.associatedData.audioTranscriptionTrial.remainingCount
             text = arguments.presentationData.strings.Conversation_FreeTranscriptionLimitTooltip(remainingCount)
         }
-        
+
         guard let text else {
             return false
         }
@@ -685,7 +571,7 @@
         arguments.controllerInteraction.presentControllerInCurrent(tipController, nil)
         return true
     }
-    
+
     public func asyncLayout() -> (Arguments) -> (CGFloat, (CGSize) -> (CGFloat, (CGFloat) -> (CGSize, (Bool, ListViewItemUpdateAnimation, ListViewItemApply?) -> Void))) {
         let currentFile = self.file
         
@@ -885,20 +771,10 @@
                 var textString: NSAttributedString?
                 var updatedAudioTranscriptionState: AudioTranscriptionButtonComponent.TranscriptionState?
                 
-<<<<<<< HEAD
-                var displayTranscribe: Bool
-                var displayingTranscribeDueToLocalTranscription = false
-                if arguments.message.id.peerId.namespace != Namespaces.Peer.SecretChat {
-                    if arguments.context.sharedContext.immediateExperimentalUISettings.localTranscription && (!arguments.associatedData.isPremium || arguments.context.currentPtgAccountSettings.with { ($0 ?? .default).preferAppleVoiceToText }) {
-                        displayTranscribe = true
-                        displayingTranscribeDueToLocalTranscription = true
-                    } else if arguments.associatedData.isPremium {
-=======
                 var displayTranscribe = false
                 if arguments.message.id.peerId.namespace != Namespaces.Peer.SecretChat {
                     let premiumConfiguration = PremiumConfiguration.with(appConfiguration: arguments.context.currentAppConfiguration.with { $0 })
                     if arguments.associatedData.isPremium {
->>>>>>> 492a9137
                         displayTranscribe = true
                     } else if premiumConfiguration.audioTransciptionTrialCount > 0 {
                         if arguments.incoming {
@@ -930,7 +806,7 @@
                 if transcribedText == nil, let cooldownUntilTime = arguments.associatedData.audioTranscriptionTrial.cooldownUntilTime, cooldownUntilTime > currentTime {
                     updatedAudioTranscriptionState = .locked
                 }
-                
+
                 let effectiveAudioTranscriptionState = updatedAudioTranscriptionState ?? audioTranscriptionState
                 
                 var displayTrailingAnimatedDots = false
@@ -1019,7 +895,7 @@
                 var statusSuggestedWidthAndContinue: (CGFloat, (CGFloat) -> (CGSize, (ListViewItemUpdateAnimation) -> Void))?
                 if let statusType = arguments.dateAndStatusType {
                     let hideReactions = arguments.topMessage.isPeerBroadcastChannel && arguments.context.sharedContext.currentPtgSettings.with { $0.hideReactionsInChannels }
-                    
+
                     var edited = false
                     if arguments.attributes.updatingMedia != nil {
                         edited = true
@@ -1398,11 +1274,11 @@
                             
                             if isVoice {
                                 var scrubbingFrame = CGRect(origin: CGPoint(x: 57.0, y: 1.0), size: CGSize(width: boundingWidth - 60.0, height: 18.0))
-                                
+
                                 if displayingTranscribeDueToLocalTranscription {
                                     displayTranscribe = messageHasCompleteTransription(arguments.message) || (strongSelf.resourceStatus?.fetchStatus ?? voiceFetchStatusFirstTime) == .Local
                                 }
-                                
+
                                 if displayTranscribe {
                                     scrubbingFrame.size.width -= 30.0 + 4.0
                                 }
