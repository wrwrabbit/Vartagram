--- conflicted
+++ resolved
@@ -2269,9 +2269,6 @@
         
         let semaphore = DispatchSemaphore(value: 0)
         var emojiComponent: EmojiPagerContentComponent?
-<<<<<<< HEAD
-        let _ = (EmojiPagerContentComponent.emojiInputData(context: context, animationCache: self.animationCache, animationRenderer: self.animationRenderer, isStandalone: true, isStatusSelection: false, isReactionSelection: false, isEmojiSelection: false, hasTrending: false, topReactionItems: [], areUnicodeEmojiEnabled: true, areCustomEmojiEnabled: areCustomEmojiEnabled, chatPeerId: nil, forceHasPremium: forceHasPremium) |> take(1)).start(next: { value in
-=======
         let _ = EmojiPagerContentComponent.emojiInputData(
             context: context,
             animationCache: self.animationCache,
@@ -2285,7 +2282,6 @@
             chatPeerId: nil,
             forceHasPremium: forceHasPremium
         ).start(next: { value in
->>>>>>> 037ebcf7
             emojiComponent = value
             semaphore.signal()
         })
