--- conflicted
+++ resolved
@@ -1,1141 +1,2 @@
 import Foundation
 import UIKit
-<<<<<<< HEAD
-import AsyncDisplayKit
-import Display
-import TelegramCore
-import SwiftSignalKit
-import Postbox
-import TelegramPresentationData
-import TelegramUIPreferences
-import AccountContext
-import ShareController
-import LegacyUI
-import PeerInfoUI
-import ShareItems
-import ShareItemsImpl
-import OpenSSLEncryptionProvider
-import AppLock
-import Intents
-import MobileCoreServices
-import OverlayStatusController
-import PresentationDataUtils
-import ChatImportUI
-import ZipArchive
-import ActivityIndicator
-import DebugSettingsUI
-import ManagedFile
-
-private let inForeground = ValuePromise<Bool>(false, ignoreRepeated: true)
-
-private final class InternalContext {
-    let sharedContext: SharedAccountContextImpl
-    let wakeupManager: SharedWakeupManager
-    
-    init(sharedContext: SharedAccountContextImpl) {
-        self.sharedContext = sharedContext
-        self.wakeupManager = SharedWakeupManager(beginBackgroundTask: { _, _ in nil }, endBackgroundTask: { _ in }, backgroundTimeRemaining: { 0.0 }, acquireIdleExtension: {
-            return nil
-        }, activeAccounts: sharedContext.activeAccountContexts |> map { ($0.0?.account, $0.1.map { ($0.0, $0.1.account) } + $0.inactiveAccounts.map { ($0.0, $0.1.account) }) }, liveLocationPolling: .single(nil), watchTasks: .single(nil), inForeground: inForeground.get(), hasActiveAudioSession: .single(false), notificationManager: nil, mediaManager: sharedContext.mediaManager, callManager: sharedContext.callManager, accountUserInterfaceInUse: { id in
-            return sharedContext.accountUserInterfaceInUse(id)
-        })
-    }
-}
-
-private var globalInternalContext: InternalContext?
-
-private var installedSharedLogger = false
-
-private func setupSharedLogger(rootPath: String, path: String) {
-    if !installedSharedLogger {
-        installedSharedLogger = true
-        Logger.setSharedLogger(Logger(rootPath: rootPath, basePath: path))
-    }
-}
-
-private enum ShareAuthorizationError {
-    case unauthorized
-}
-
-public struct ShareRootControllerInitializationData {
-    public let appBundleId: String
-    public let appBuildType: TelegramAppBuildType
-    public let appGroupPath: String
-    public let apiId: Int32
-    public let apiHash: String
-    public let languagesCategory: String
-    public let encryptionParameters: (Data, Data)
-    public let appVersion: String
-    public let bundleData: Data?
-    public let useBetaFeatures: Bool
-    
-    public init(appBundleId: String, appBuildType: TelegramAppBuildType, appGroupPath: String, apiId: Int32, apiHash: String, languagesCategory: String, encryptionParameters: (Data, Data), appVersion: String, bundleData: Data?, useBetaFeatures: Bool) {
-        self.appBundleId = appBundleId
-        self.appBuildType = appBuildType
-        self.appGroupPath = appGroupPath
-        self.apiId = apiId
-        self.apiHash = apiHash
-        self.languagesCategory = languagesCategory
-        self.encryptionParameters = encryptionParameters
-        self.appVersion = appVersion
-        self.bundleData = bundleData
-        self.useBetaFeatures = useBetaFeatures
-    }
-}
-
-private func extractTextFileHeader(path: String) -> String? {
-    guard let file = ManagedFile(queue: nil, path: path, mode: .read) else {
-        return nil
-    }
-    guard let size = file.getSize() else {
-        return nil
-    }
-    
-    let limit: Int64 = 3000
-    
-    var data = file.readData(count: Int(min(size, limit)))
-    let additionalCapacity = min(10, max(0, Int(size) - data.count))
-    
-    for alignment in 0 ... additionalCapacity {
-        if alignment != 0 {
-            data.append(file.readData(count: 1))
-        }
-        if let text = String(data: data, encoding: .utf8) {
-            return text
-        } else {
-            continue
-        }
-    }
-    return nil
-}
-
-public class ShareRootControllerImpl {
-    private let initializationData: ShareRootControllerInitializationData
-    private let getExtensionContext: () -> NSExtensionContext?
-    
-    private var mainWindow: Window1?
-    private var currentShareController: ShareController?
-    
-    private let disposable = MetaDisposable()
-    private var observer1: AnyObject?
-    private var observer2: AnyObject?
-    
-    private weak var navigationController: NavigationController?
-    
-    private let isAppLocked: Bool
-    
-    public init(initializationData: ShareRootControllerInitializationData, getExtensionContext: @escaping () -> NSExtensionContext?, isAppLocked: Bool) {
-        self.initializationData = initializationData
-        self.getExtensionContext = getExtensionContext
-        self.isAppLocked = isAppLocked
-    }
-    
-    deinit {
-        self.disposable.dispose()
-        if let observer = self.observer1 {
-            NotificationCenter.default.removeObserver(observer)
-        }
-        if let observer = self.observer2 {
-            NotificationCenter.default.removeObserver(observer)
-        }
-    }
-    
-    public func loadView() {
-        telegramUIDeclareEncodables()
-        
-        if #available(iOSApplicationExtension 8.2, iOS 8.2, *) {
-            self.observer1 = NotificationCenter.default.addObserver(forName: NSNotification.Name.NSExtensionHostDidBecomeActive, object: nil, queue: nil, using: { _ in
-                inForeground.set(true)
-            })
-            
-            self.observer2 = NotificationCenter.default.addObserver(forName: NSNotification.Name.NSExtensionHostWillResignActive, object: nil, queue: nil, using: { _ in
-                inForeground.set(false)
-            })
-        }
-    }
-    
-    public func viewWillAppear() {
-        inForeground.set(true)
-    }
-    
-    public func viewWillDisappear() {
-        self.disposable.dispose()
-        inForeground.set(false)
-    }
-    
-    public func viewDidLayoutSubviews(view: UIView, traitCollection: UITraitCollection) {
-        if self.mainWindow == nil {
-            let mainWindow = Window1(hostView: childWindowHostView(parent: view), statusBarHost: nil)
-            mainWindow.hostView.eventView.backgroundColor = UIColor.clear
-            mainWindow.hostView.eventView.isHidden = false
-            self.mainWindow = mainWindow
-            
-            let bounds = view.bounds
-            
-            view.addSubview(mainWindow.hostView.containerView)
-            mainWindow.hostView.containerView.frame = bounds
-            
-            let rootPath = rootPathForBasePath(self.initializationData.appGroupPath)
-            performAppGroupUpgrades(appGroupPath: self.initializationData.appGroupPath, rootPath: rootPath)
-            
-            TempBox.initializeShared(basePath: rootPath, processType: "share", launchSpecificId: Int64.random(in: Int64.min ... Int64.max))
-            
-            let logsPath = rootPath + "/logs/share-logs"
-            let _ = try? FileManager.default.createDirectory(atPath: logsPath, withIntermediateDirectories: true, attributes: nil)
-            
-            setupSharedLogger(rootPath: rootPath, path: logsPath)
-            
-            let applicationBindings = TelegramApplicationBindings(isMainApp: false, appBundleId: self.initializationData.appBundleId, appBuildType: self.initializationData.appBuildType, containerPath: self.initializationData.appGroupPath, appSpecificScheme: "tg", openUrl: { _ in
-            }, openUniversalUrl: { _, completion in
-                completion.completion(false)
-                return
-            }, canOpenUrl: { _ in
-                return false
-            }, getTopWindow: {
-                return nil
-            }, displayNotification: { _ in
-                
-            }, applicationInForeground: .single(false), applicationIsActive: .single(false), clearMessageNotifications: { _ in
-            }, clearAllNotifications: {
-            }, clearPeerNotifications: { _ in
-            }, pushIdleTimerExtension: {
-                return EmptyDisposable
-            }, openSettings: {
-            }, openAppStorePage: {
-            }, openSubscriptions: {
-            }, registerForNotifications: { _ in }, requestSiriAuthorization: { _ in }, siriAuthorization: { return .notDetermined }, getWindowHost: {
-                return nil
-            }, presentNativeController: { _ in
-            }, dismissNativeController: {
-            }, getAvailableAlternateIcons: {
-                return []
-            }, getAlternateIconName: {
-                return nil
-            }, requestSetAlternateIconName: { _, f in
-                f(false)
-            }, forceOrientation: { _ in
-            })
-            
-            let internalContext: InternalContext
-            
-            let accountManager = AccountManager<TelegramAccountManagerTypes>(basePath: rootPath + "/accounts-metadata", isTemporary: true, isReadOnly: false, useCaches: false, removeDatabaseOnError: false)
-            
-            initializeAccountManagement()
-            var initialPresentationDataAndSettings: InitialPresentationDataAndSettings?
-            let semaphore = DispatchSemaphore(value: 0)
-            let systemUserInterfaceStyle: WindowUserInterfaceStyle
-            if #available(iOSApplicationExtension 12.0, iOS 12.0, *) {
-                systemUserInterfaceStyle = WindowUserInterfaceStyle(style: traitCollection.userInterfaceStyle)
-            } else {
-                systemUserInterfaceStyle = .light
-            }
-            let _ = currentPresentationDataAndSettings(accountManager: accountManager, systemUserInterfaceStyle: systemUserInterfaceStyle).start(next: { value in
-                initialPresentationDataAndSettings = value
-                semaphore.signal()
-            })
-            semaphore.wait()
-            
-            initialPresentationDataAndSettings = initialPresentationDataAndSettings!.withUpdatedPtgSecretPasscodes(initialPresentationDataAndSettings!.ptgSecretPasscodes.withCheckedTimeoutUsingLockStateFile(rootPath: rootPath))
-            
-            var extraDelayToCatchUpChanges = false
-            
-            if let globalInternalContext = globalInternalContext {
-                internalContext = globalInternalContext
-                internalContext.sharedContext.updatePtgSecretPasscodesPromise(.single(initialPresentationDataAndSettings!.ptgSecretPasscodes))
-                extraDelayToCatchUpChanges = true
-            } else {
-                let presentationDataPromise = Promise<PresentationData>()
-                
-                let appLockContext = AppLockContextImpl(rootPath: rootPath, window: nil, rootController: nil, applicationBindings: applicationBindings, accountManager: accountManager, presentationDataSignal: presentationDataPromise.get(), lockIconInitialFrame: {
-                    return nil
-                })
-                
-                let sharedContext = SharedAccountContextImpl(mainWindow: nil, sharedContainerPath: self.initializationData.appGroupPath, basePath: rootPath, encryptionParameters: ValueBoxEncryptionParameters(forceEncryptionIfNoSet: false, key: ValueBoxEncryptionParameters.Key(data: self.initializationData.encryptionParameters.0)!, salt: ValueBoxEncryptionParameters.Salt(data: self.initializationData.encryptionParameters.1)!), accountManager: accountManager, appLockContext: appLockContext, applicationBindings: applicationBindings, initialPresentationDataAndSettings: initialPresentationDataAndSettings!, networkArguments: NetworkInitializationArguments(apiId: self.initializationData.apiId, apiHash: self.initializationData.apiHash, languagesCategory: self.initializationData.languagesCategory, appVersion: self.initializationData.appVersion, voipMaxLayer: 0, voipVersions: [], appData: .single(self.initializationData.bundleData), autolockDeadine: .single(nil), encryptionProvider: OpenSSLEncryptionProvider(), deviceModelName: nil, useBetaFeatures: self.initializationData.useBetaFeatures, isICloudEnabled: false), hasInAppPurchases: false, rootPath: rootPath, legacyBasePath: nil, apsNotificationToken: .never(), voipNotificationToken: .never(), firebaseSecretStream: .never(), setNotificationCall: { _ in }, navigateToChat: { _, _, _ in }, appDelegate: nil)
-                appLockContext.sharedAccountContext = sharedContext
-                presentationDataPromise.set(sharedContext.presentationData)
-                internalContext = InternalContext(sharedContext: sharedContext)
-                globalInternalContext = internalContext
-            }
-            
-            var immediatePeerId: PeerId?
-            if #available(iOS 13.2, *), let sendMessageIntent = self.getExtensionContext()?.intent as? INSendMessageIntent {
-                if let contact = sendMessageIntent.recipients?.first, let handle = contact.customIdentifier, handle.hasPrefix("tg") {
-                    let string = handle.suffix(from: handle.index(handle.startIndex, offsetBy: 2))
-                    if let peerId = Int64(string) {
-                        immediatePeerId = PeerId(peerId)
-                    }
-                }
-            }
-            
-            let account: Signal<(SharedAccountContextImpl, Account, [AccountWithInfo]), ShareAuthorizationError> = internalContext.sharedContext.accountManager.transaction { transaction -> (SharedAccountContextImpl, LoggingSettings) in
-                return (internalContext.sharedContext, transaction.getSharedData(SharedDataKeys.loggingSettings)?.get(LoggingSettings.self) ?? LoggingSettings.defaultSettings)
-            }
-            |> castError(ShareAuthorizationError.self)
-            |> mapToSignal { sharedContext, loggingSettings -> Signal<(SharedAccountContextImpl, Account, [AccountWithInfo]), ShareAuthorizationError> in
-                Logger.shared.logToFile = loggingSettings.logToFile
-                Logger.shared.logToConsole = loggingSettings.logToConsole
-                
-                Logger.shared.redactSensitiveData = loggingSettings.redactSensitiveData
-                
-                return combineLatest(extraDelayToCatchUpChanges ? sharedContext.activeAccountsWithInfo |> delay(0.2, queue: Queue.mainQueue()) : sharedContext.activeAccountsWithInfo, accountManager.transaction { transaction -> (Set<AccountRecordId>, PeerId?) in
-                    let accountRecords = Set(transaction.getRecords(initialPresentationDataAndSettings!.ptgSecretPasscodes.inactiveAccountIds()).map { record in
-                        return record.id
-                    })
-                    let intentsSettings = transaction.getSharedData(ApplicationSpecificSharedDataKeys.intentsSettings)?.get(IntentsSettings.self) ?? IntentsSettings.defaultSettings
-                    return (accountRecords, intentsSettings.account)
-                })
-                |> castError(ShareAuthorizationError.self)
-                |> take(1)
-                |> mapToSignal { primaryAndAccounts, validAccountIdsAndIntentsAccountId -> Signal<(SharedAccountContextImpl, Account, [AccountWithInfo]), ShareAuthorizationError> in
-                    var (maybePrimary, accounts) = primaryAndAccounts
-                    let (validAccountIds, intentsAccountId) = validAccountIdsAndIntentsAccountId
-                    for i in (0 ..< accounts.count).reversed() {
-                        if !validAccountIds.contains(accounts[i].account.id) {
-                            accounts.remove(at: i)
-                        }
-                    }
-                    
-                    if let _ = immediatePeerId, let intentsAccountId = intentsAccountId {
-                        for account in accounts {
-                            if account.peer.id == intentsAccountId {
-                                maybePrimary = account.account.id
-                            }
-                        }
-                    }
-                    
-                    guard let primary = maybePrimary, validAccountIds.contains(primary) else {
-                        return .fail(.unauthorized)
-                    }
-                    
-                    guard let info = accounts.first(where: { $0.account.id == primary }) else {
-                        return .fail(.unauthorized)
-                    }
-                    
-                    return .single((sharedContext, info.account, Array(accounts)))
-                }
-            }
-            |> take(1)
-            
-            let applicationInterface = account
-            |> mapToSignal { sharedContext, account, otherAccounts -> Signal<(AccountContext, PostboxAccessChallengeData, [AccountWithInfo]), ShareAuthorizationError> in
-                let limitsConfigurationAndContentSettings = TelegramEngine(account: account).data.get(
-                    TelegramEngine.EngineData.Item.Configuration.Limits(),
-                    TelegramEngine.EngineData.Item.Configuration.ContentSettings(),
-                    TelegramEngine.EngineData.Item.Configuration.App()
-                )
-                
-                return combineLatest(sharedContext.accountManager.sharedData(keys: [ApplicationSpecificSharedDataKeys.presentationPasscodeSettings]), limitsConfigurationAndContentSettings, sharedContext.accountManager.accessChallengeData())
-                |> take(1)
-                |> deliverOnMainQueue
-                |> castError(ShareAuthorizationError.self)
-                |> map { sharedData, limitsConfigurationAndContentSettings, data -> (AccountContext, PostboxAccessChallengeData, [AccountWithInfo]) in
-                    updateLegacyLocalization(strings: sharedContext.currentPresentationData.with({ $0 }).strings)
-                    let context = AccountContextImpl(sharedContext: sharedContext, account: account, limitsConfiguration: limitsConfigurationAndContentSettings.0._asLimits(), contentSettings: limitsConfigurationAndContentSettings.1, appConfiguration: limitsConfigurationAndContentSettings.2)
-                    return (context, data.data, otherAccounts)
-                }
-            }
-            |> deliverOnMainQueue
-            |> afterNext { [weak self] context, accessChallengeData, otherAccounts in
-                setupLegacyComponents(context: context)
-                initializeLegacyComponents(application: nil, currentSizeClassGetter: { return .compact }, currentHorizontalClassGetter: { return .compact }, documentsPath: "", currentApplicationBounds: { return CGRect() }, canOpenUrl: { _ in return false}, openUrl: { _ in })
-                
-                let displayShare: () -> Void = {
-                    var cancelImpl: (() -> Void)?
-                    
-                    let beginShare: () -> Void = {
-                        let requestUserInteraction: ([UnpreparedShareItemContent]) -> Signal<[PreparedShareItemContent], NoError> = { content in
-                            return Signal { [weak self] subscriber in
-                                switch content[0] {
-                                    case let .contact(data):
-                                        let controller = deviceContactInfoController(context: context, subject: .filter(peer: nil, contactId: nil, contactData: data, completion: { peer, contactData in
-                                            let phone = contactData.basicData.phoneNumbers[0].value
-                                            if let vCardData = contactData.serializedVCard() {
-                                                subscriber.putNext([.media(.media(.standalone(media: TelegramMediaContact(firstName: contactData.basicData.firstName, lastName: contactData.basicData.lastName, phoneNumber: phone, peerId: nil, vCardData: vCardData))))])
-                                            }
-                                            subscriber.putCompletion()
-                                        }), completed: nil, cancelled: {
-                                            cancelImpl?()
-                                        })
-                                        
-                                        if let strongSelf = self, let window = strongSelf.mainWindow {
-                                            controller.presentationArguments = ViewControllerPresentationArguments(presentationAnimation: .modalSheet)
-                                            window.present(controller, on: .root)
-                                        }
-                                        break
-                                }
-                                return EmptyDisposable
-                            } |> runOn(Queue.mainQueue())
-                        }
-                        
-                        let sentItems: ([PeerId], [PeerId: Int64], [PreparedShareItemContent], Account, Bool) -> Signal<ShareControllerExternalStatus, NoError> = { peerIds, threadIds, contents, account, silently in
-                            let sentItems = sentShareItems(account: account, to: peerIds, threadIds: threadIds, items: contents, silently: silently)
-                            |> `catch` { _ -> Signal<
-                                Float, NoError> in
-                                return .complete()
-                            }
-                            return sentItems
-                            |> map { value -> ShareControllerExternalStatus in
-                                return .progress(value)
-                            }
-                            |> then(.single(.done))
-                        }
-                                            
-                        let shareController = ShareController(context: context, subject: .fromExternal({ peerIds, threadIds, additionalText, account, silently in
-                            if let strongSelf = self, let inputItems = strongSelf.getExtensionContext()?.inputItems, !inputItems.isEmpty, !peerIds.isEmpty {
-                                let rawSignals = TGItemProviderSignals.itemSignals(forInputItems: inputItems)!
-                                return preparedShareItems(account: account, to: peerIds[0], dataItems: rawSignals, additionalText: additionalText)
-                                |> map(Optional.init)
-                                |> `catch` { error -> Signal<PreparedShareItems?, ShareControllerError> in
-                                    switch error {
-                                        case .generic:
-                                            return .single(nil)
-                                        case let .fileTooBig(size):
-                                            return .fail(.fileTooBig(size))
-                                    }
-                                }
-                                |> mapToSignal { state -> Signal<ShareControllerExternalStatus, ShareControllerError> in
-                                    guard let state = state else {
-                                        return .single(.done)
-                                    }
-                                    switch state {
-                                        case let .preparing(long):
-                                            return .single(.preparing(long))
-                                        case let .progress(value):
-                                            return .single(.progress(value))
-                                        case let .userInteractionRequired(value):
-                                            return requestUserInteraction(value)
-                                            |> castError(ShareControllerError.self)
-                                            |> mapToSignal { contents -> Signal<ShareControllerExternalStatus, ShareControllerError> in
-                                                return sentItems(peerIds, threadIds, contents, account, silently)
-                                                |> castError(ShareControllerError.self)
-                                            }
-                                        case let .done(contents):
-                                            return sentItems(peerIds, threadIds, contents, account, silently)
-                                            |> castError(ShareControllerError.self)
-                                    }
-                                }
-                            } else {
-                                return .single(.done)
-                            }
-                        }), fromForeignApp: true, externalShare: false, switchableAccounts: otherAccounts, immediatePeerId: immediatePeerId)
-                        shareController.presentationArguments = ViewControllerPresentationArguments(presentationAnimation: .modalSheet)
-                        shareController.dismissed = { _ in
-                            self?.getExtensionContext()?.completeRequest(returningItems: nil, completionHandler: nil)
-                        }
-                        shareController.debugAction = {
-                            guard let strongSelf = self else {
-                                return
-                            }
-                            let presentationData = internalContext.sharedContext.currentPresentationData.with { $0 }
-                            let navigationController = NavigationController(mode: .single, theme: NavigationControllerTheme(presentationTheme: presentationData.theme))
-                            strongSelf.navigationController = navigationController
-                            navigationController.viewControllers = [debugController(sharedContext: context.sharedContext, context: context)]
-                            strongSelf.mainWindow?.present(navigationController, on: .root)
-                        }
-                        
-                        cancelImpl = { [weak shareController] in
-                            shareController?.dismiss(completion: { [weak self] in
-                                self?.getExtensionContext()?.completeRequest(returningItems: nil, completionHandler: nil)
-                            })
-                        }
-                        
-                        if let strongSelf = self {
-                            if let currentShareController = strongSelf.currentShareController {
-                                currentShareController.dismiss()
-                            }
-                            if let navigationController = strongSelf.navigationController {
-                                navigationController.dismiss(animated: false)
-                            }
-                            strongSelf.currentShareController = shareController
-                            strongSelf.mainWindow?.present(shareController, on: .root)
-                        }
-                                            
-                        context.account.resetStateManagement()
-                    }
-                    
-                    if let strongSelf = self, let inputItems = strongSelf.getExtensionContext()?.inputItems, inputItems.count == 1, let item = inputItems[0] as? NSExtensionItem, let attachments = item.attachments {
-                        for attachment in attachments {
-                            if attachment.hasItemConformingToTypeIdentifier(kUTTypeFileURL as String) {
-                                attachment.loadItem(forTypeIdentifier: kUTTypeFileURL as String, completionHandler: { result, error in
-                                    Queue.mainQueue().async {
-                                        guard let url = result as? URL, url.isFileURL else {
-                                            beginShare()
-                                            return
-                                        }
-                                        guard let fileName = url.pathComponents.last else {
-                                            beginShare()
-                                            return
-                                        }
-                                        let fileExtension = (fileName as NSString).pathExtension
-                                        
-                                        var archivePathValue: String?
-                                        var otherEntries: [(SSZipEntry, String, TelegramEngine.HistoryImport.MediaType)] = []
-                                        var mainFile: TempBoxFile?
-                                        
-                                        let appConfiguration = context.currentAppConfiguration.with({ $0 })
-                                        
-                                        /*
-                                         history_import_filters: {
-                                             "zip": {
-                                                 "main_file_patterns": [
-                                                     "_chat\\.txt",
-                                                     "KakaoTalkChats\\.txt",
-                                                     "Talk_.*?\\.txt"
-                                                 ]
-                                             },
-                                             "txt": {
-                                                 "patterns": [
-                                                     "^\\[LINE\\]"
-                                                 ]
-                                             }
-                                         }
-                                         */
-                                        
-                                        if fileExtension.lowercased() == "zip" {
-                                            let archivePath = url.path
-                                            archivePathValue = archivePath
-                                            
-                                            guard let entries = SSZipArchive.getEntriesForFile(atPath: archivePath) else {
-                                                beginShare()
-                                                return
-                                            }
-                                            
-                                            var mainFileNameExpressions: [String] = [
-                                                "_chat\\.txt",
-                                                "KakaoTalkChats\\.txt",
-                                                "Talk_.*?\\.txt",
-                                            ]
-                                            
-                                            if let data = appConfiguration.data, let dict = data["history_import_filters"] as? [String: Any] {
-                                                if let zip = dict["zip"] as? [String: Any] {
-                                                    if let patterns = zip["main_file_patterns"] as? [String] {
-                                                        mainFileNameExpressions = patterns
-                                                    }
-                                                }
-                                            }
-                                            
-                                            let mainFileNames: [NSRegularExpression] = mainFileNameExpressions.compactMap { string -> NSRegularExpression? in
-                                                return try? NSRegularExpression(pattern: string)
-                                            }
-                                            
-                                            var maybeMainFileName: String?
-                                            mainFileLoop: for entry in entries {
-                                                let entryFileName = entry.path.replacingOccurrences(of: "/", with: "_").replacingOccurrences(of: "..", with: "_")
-                                                let fullRange = NSRange(entryFileName.startIndex ..< entryFileName.endIndex, in: entryFileName)
-                                                for expression in mainFileNames {
-                                                    if expression.firstMatch(in: entryFileName, options: [], range: fullRange) != nil {
-                                                        maybeMainFileName = entryFileName
-                                                        break mainFileLoop
-                                                    }
-                                                }
-                                            }
-                                            
-                                            guard let mainFileName = maybeMainFileName else {
-                                                beginShare()
-                                                return
-                                            }
-                                            
-                                            let photoRegex = try! NSRegularExpression(pattern: ".*?\\.jpg")
-                                            let videoRegex = try! NSRegularExpression(pattern: "[\\d]+-VIDEO-.*?\\.mp4")
-                                            let stickerRegex = try! NSRegularExpression(pattern: "[\\d]+-STICKER-.*?\\.webp")
-                                            let voiceRegex = try! NSRegularExpression(pattern: "[\\d]+-AUDIO-.*?\\.opus")
-                                            
-                                            do {
-                                                for entry in entries {
-                                                    let entryPath = entry.path.replacingOccurrences(of: "/", with: "_").replacingOccurrences(of: "..", with: "_")
-                                                    if entryPath.isEmpty {
-                                                        continue
-                                                    }
-                                                    let tempFile = TempBox.shared.tempFile(fileName: entryPath)
-                                                    if entryPath == mainFileName {
-                                                        if SSZipArchive.extractFileFromArchive(atPath: archivePath, filePath: entry.path, toPath: tempFile.path) {
-                                                            mainFile = tempFile
-                                                        }
-                                                    } else {
-                                                        let entryFileName = (entryPath as NSString).lastPathComponent
-                                                        if !entryFileName.isEmpty {
-                                                            let mediaType: TelegramEngine.HistoryImport.MediaType
-                                                            let fullRange = NSRange(entryFileName.startIndex ..< entryFileName.endIndex, in: entryFileName)
-                                                            if photoRegex.firstMatch(in: entryFileName, options: [], range: fullRange) != nil {
-                                                                mediaType = .photo
-                                                            } else if videoRegex.firstMatch(in: entryFileName, options: [], range: fullRange) != nil {
-                                                                mediaType = .video
-                                                            } else if stickerRegex.firstMatch(in: entryFileName, options: [], range: fullRange) != nil {
-                                                                mediaType = .sticker
-                                                            } else if voiceRegex.firstMatch(in: entryFileName, options: [], range: fullRange) != nil {
-                                                                mediaType = .voice
-                                                            } else {
-                                                                mediaType = .file
-                                                            }
-                                                            otherEntries.append((entry, entryFileName, mediaType))
-                                                        }
-                                                    }
-                                                }
-                                            }
-                                        } else if fileExtension.lowercased() == "txt" {
-                                            var fileScanExpressions: [String] = [
-                                                "^\\[LINE\\]",
-                                            ]
-                                            
-                                            if let data = appConfiguration.data, let dict = data["history_import_filters"] as? [String: Any] {
-                                                if let zip = dict["txt"] as? [String: Any] {
-                                                    if let patterns = zip["patterns"] as? [String] {
-                                                        fileScanExpressions = patterns
-                                                    }
-                                                }
-                                            }
-                                            
-                                            let filePatterns: [NSRegularExpression] = fileScanExpressions.compactMap { string -> NSRegularExpression? in
-                                                return try? NSRegularExpression(pattern: string)
-                                            }
-                                            
-                                            if let mainFileTextHeader = extractTextFileHeader(path: url.path) {
-                                                let fullRange = NSRange(mainFileTextHeader.startIndex ..< mainFileTextHeader.endIndex, in: mainFileTextHeader)
-                                                var foundMatch = false
-                                                for pattern in filePatterns {
-                                                    if pattern.firstMatch(in: mainFileTextHeader, options: [], range: fullRange) != nil {
-                                                        foundMatch = true
-                                                        break
-                                                    }
-                                                }
-                                                if !foundMatch {
-                                                    beginShare()
-                                                    return
-                                                }
-                                            } else {
-                                                beginShare()
-                                                return
-                                            }
-                                            
-                                            let tempFile = TempBox.shared.tempFile(fileName: "History.txt")
-                                            if let _ = try? FileManager.default.copyItem(atPath: url.path, toPath: tempFile.path) {
-                                                mainFile = tempFile
-                                            } else {
-                                                beginShare()
-                                                return
-                                            }
-                                        }
-                                        
-                                        if let mainFile = mainFile, let mainFileHeader = extractTextFileHeader(path :mainFile.path) {
-                                            final class TempController: ViewController {
-                                                override public var _presentedInModal: Bool {
-                                                    get {
-                                                        return true
-                                                    } set(value) {
-                                                    }
-                                                }
-                                                
-                                                private let activityIndicator: ActivityIndicator
-                                                
-                                                init(context: AccountContext) {
-                                                    let presentationData = context.sharedContext.currentPresentationData.with { $0 }
-                                                    
-                                                    self.activityIndicator = ActivityIndicator(type: .custom(presentationData.theme.list.itemAccentColor, 22.0, 1.0, false))
-                                                    
-                                                    super.init(navigationBarPresentationData: NavigationBarPresentationData(presentationData: presentationData))
-                                                    
-                                                    self.title = presentationData.strings.ChatImport_Title
-                                                    self.navigationItem.setLeftBarButton(UIBarButtonItem(title: presentationData.strings.Common_Cancel, style: .plain, target: self, action: #selector(self.cancelPressed)), animated: false)
-                                                }
-                                                
-                                                required public init(coder aDecoder: NSCoder) {
-                                                    fatalError("init(coder:) has not been implemented")
-                                                }
-                                                
-                                                @objc private func cancelPressed() {
-                                                    //self?.getExtensionContext()?.completeRequest(returningItems: nil, completionHandler: nil)
-                                                }
-                                                
-                                                override func displayNodeDidLoad() {
-                                                    super.displayNodeDidLoad()
-                                                    
-                                                    self.displayNode.addSubnode(self.activityIndicator)
-                                                }
-                                                
-                                                override func containerLayoutUpdated(_ layout: ContainerViewLayout, transition: ContainedViewLayoutTransition) {
-                                                    super.containerLayoutUpdated(layout, transition: transition)
-                                                    
-                                                    let indicatorSize = self.activityIndicator.measure(CGSize(width: 100.0, height: 100.0))
-                                                    let navigationHeight = self.navigationLayout(layout: layout).navigationFrame.maxY
-                                                    transition.updateFrame(node: self.activityIndicator, frame: CGRect(origin: CGPoint(x: floor((layout.size.width - indicatorSize.width) / 2.0), y: navigationHeight + floor((layout.size.height - navigationHeight - indicatorSize.height) / 2.0)), size: indicatorSize))
-                                                }
-                                            }
-                                            
-                                            let presentationData = internalContext.sharedContext.currentPresentationData.with { $0 }
-                                            let navigationController = NavigationController(mode: .single, theme: NavigationControllerTheme(presentationTheme: presentationData.theme))
-                                            strongSelf.navigationController = navigationController
-                                            navigationController.viewControllers = [TempController(context: context)]
-                                            strongSelf.mainWindow?.present(navigationController, on: .root)
-                                            
-                                            let _ = (context.engine.historyImport.getInfo(header: mainFileHeader)
-                                            |> deliverOnMainQueue).start(next: { parseInfo in
-                                                switch parseInfo {
-                                                case let .group(groupTitle):
-                                                    var attemptSelectionImpl: ((EnginePeer) -> Void)?
-                                                    var createNewGroupImpl: (() -> Void)?
-                                                    let controller = context.sharedContext.makePeerSelectionController(PeerSelectionControllerParams(context: context, filter: [.onlyGroups, .onlyManageable, .excludeDisabled, .doNotSearchMessages], hasContactSelector: false, hasGlobalSearch: false, title: presentationData.strings.ChatImport_Title, attemptSelection: { peer, _ in
-                                                        attemptSelectionImpl?(peer)
-                                                    }, createNewGroup: {
-                                                        createNewGroupImpl?()
-                                                    }, pretendPresentedInModal: true, selectForumThreads: false))
-                                                    
-                                                    controller.customDismiss = {
-                                                        self?.getExtensionContext()?.completeRequest(returningItems: nil, completionHandler: nil)
-                                                    }
-                                                    
-                                                    controller.peerSelected = { peer, _ in
-                                                        attemptSelectionImpl?(peer)
-                                                    }
-                                                    
-                                                    controller.navigationPresentation = .default
-                                                    
-                                                    let beginWithPeer: (PeerId) -> Void = { peerId in
-                                                        navigationController.view.endEditing(true)
-                                                        navigationController.pushViewController(ChatImportActivityScreen(context: context, cancel: {
-                                                            self?.getExtensionContext()?.completeRequest(returningItems: nil, completionHandler: nil)
-                                                        }, peerId: peerId, archivePath: archivePathValue, mainEntry: mainFile, otherEntries: otherEntries))
-                                                    }
-                                                    
-                                                    attemptSelectionImpl = { peer in
-                                                        var errorText: String?
-                                                        if case let .channel(channel) = peer {
-                                                            if channel.hasPermission(.changeInfo), (channel.flags.contains(.isCreator) || channel.adminRights != nil) {
-                                                            } else {
-                                                                errorText = presentationData.strings.ChatImport_SelectionErrorNotAdmin
-                                                            }
-                                                        } else if case let .legacyGroup(group) = peer {
-                                                            switch group.role {
-                                                            case .creator:
-                                                                break
-                                                            default:
-                                                                errorText = presentationData.strings.ChatImport_SelectionErrorNotAdmin
-                                                            }
-                                                        } else {
-                                                            errorText = presentationData.strings.ChatImport_SelectionErrorGroupGeneric
-                                                        }
-                                                        
-                                                        if let errorText = errorText {
-                                                            let presentationData = internalContext.sharedContext.currentPresentationData.with { $0 }
-                                                            let controller = standardTextAlertController(theme: AlertControllerTheme(presentationData: presentationData), title: nil, text: errorText, actions: [TextAlertAction(type: .defaultAction, title: presentationData.strings.Common_OK, action: {
-                                                            })])
-                                                            strongSelf.mainWindow?.present(controller, on: .root)
-                                                        } else {
-                                                            controller.inProgress = true
-                                                            let _ = (context.engine.historyImport.checkPeerImport(peerId: peer.id)
-                                                            |> deliverOnMainQueue).start(next: { result in
-                                                                controller.inProgress = false
-                                                                
-                                                                let presentationData = internalContext.sharedContext.currentPresentationData.with { $0 }
-                                                                
-                                                                var errorText: String?
-                                                                if case let .channel(channel) = peer {
-                                                                    if channel.hasPermission(.changeInfo), (channel.flags.contains(.isCreator) || channel.adminRights != nil) {
-                                                                    } else {
-                                                                        errorText = presentationData.strings.ChatImport_SelectionErrorNotAdmin
-                                                                    }
-                                                                } else if case let .legacyGroup(group) = peer {
-                                                                    switch group.role {
-                                                                    case .creator:
-                                                                        break
-                                                                    default:
-                                                                        errorText = presentationData.strings.ChatImport_SelectionErrorNotAdmin
-                                                                    }
-                                                                } else if case .user = peer {
-                                                                } else {
-                                                                    errorText = presentationData.strings.ChatImport_SelectionErrorGroupGeneric
-                                                                }
-                                                                
-                                                                if let errorText = errorText {
-                                                                    let presentationData = internalContext.sharedContext.currentPresentationData.with { $0 }
-                                                                    let controller = standardTextAlertController(theme: AlertControllerTheme(presentationData: presentationData), title: nil, text: errorText, actions: [TextAlertAction(type: .defaultAction, title: presentationData.strings.Common_OK, action: {
-                                                                    })])
-                                                                    strongSelf.mainWindow?.present(controller, on: .root)
-                                                                } else {
-                                                                    let presentationData = internalContext.sharedContext.currentPresentationData.with { $0 }
-                                                                    let text: String
-                                                                    switch result {
-                                                                    case .allowed:
-                                                                        if let groupTitle = groupTitle {
-                                                                            text = presentationData.strings.ChatImport_SelectionConfirmationGroupWithTitle(groupTitle, peer.debugDisplayTitle).string
-                                                                        } else {
-                                                                            text = presentationData.strings.ChatImport_SelectionConfirmationGroupWithoutTitle(peer.debugDisplayTitle).string
-                                                                        }
-                                                                    case let .alert(textValue):
-                                                                        text = textValue
-                                                                    }
-                                                                    let controller = standardTextAlertController(theme: AlertControllerTheme(presentationData: presentationData), title: presentationData.strings.ChatImport_SelectionConfirmationAlertTitle, text: text, actions: [TextAlertAction(type: .genericAction, title: presentationData.strings.Common_Cancel, action: {
-                                                                    }), TextAlertAction(type: .defaultAction, title: presentationData.strings.ChatImport_SelectionConfirmationAlertImportAction, action: {
-                                                                        beginWithPeer(peer.id)
-                                                                    })], parseMarkdown: true)
-                                                                    strongSelf.mainWindow?.present(controller, on: .root)
-                                                                }
-                                                            }, error: { error in
-                                                                controller.inProgress = false
-                                                                
-                                                                let presentationData = internalContext.sharedContext.currentPresentationData.with { $0 }
-                                                                let errorText: String
-                                                                switch error {
-                                                                case .generic:
-                                                                    errorText = presentationData.strings.Login_UnknownError
-                                                                case .chatAdminRequired:
-                                                                    errorText = presentationData.strings.ChatImportActivity_ErrorNotAdmin
-                                                                case .invalidChatType:
-                                                                    errorText = presentationData.strings.ChatImportActivity_ErrorInvalidChatType
-                                                                case .userBlocked:
-                                                                    errorText = presentationData.strings.ChatImportActivity_ErrorUserBlocked
-                                                                case .limitExceeded:
-                                                                    errorText = presentationData.strings.ChatImportActivity_ErrorLimitExceeded
-                                                                case .notMutualContact:
-                                                                    errorText = presentationData.strings.ChatImport_UserErrorNotMutual
-                                                                }
-                                                                let controller = standardTextAlertController(theme: AlertControllerTheme(presentationData: presentationData), title: nil, text: errorText, actions: [TextAlertAction(type: .defaultAction, title: presentationData.strings.Common_OK, action: {
-                                                                })])
-                                                                strongSelf.mainWindow?.present(controller, on: .root)
-                                                            })
-                                                        }
-                                                    }
-                                                    
-                                                    createNewGroupImpl = {
-                                                        let presentationData = internalContext.sharedContext.currentPresentationData.with { $0 }
-                                                        let resolvedGroupTitle: String
-                                                        if let groupTitle = groupTitle {
-                                                            resolvedGroupTitle = groupTitle
-                                                        } else {
-                                                            resolvedGroupTitle = "Group"
-                                                        }
-                                                        let controller = standardTextAlertController(theme: AlertControllerTheme(presentationData: presentationData), title: presentationData.strings.ChatImport_CreateGroupAlertTitle, text: presentationData.strings.ChatImport_CreateGroupAlertText(resolvedGroupTitle).string, actions: [TextAlertAction(type: .defaultAction, title: presentationData.strings.ChatImport_CreateGroupAlertImportAction, action: {
-                                                            var signal: Signal<PeerId?, NoError> = context.engine.peers.createSupergroup(title: resolvedGroupTitle, description: nil, isForHistoryImport: true)
-                                                            |> map(Optional.init)
-                                                            |> `catch` { _ -> Signal<PeerId?, NoError> in
-                                                                return .single(nil)
-                                                            }
-                                                            
-                                                            let presentationData = context.sharedContext.currentPresentationData.with { $0 }
-                                                            let progressSignal = Signal<Never, NoError> { subscriber in
-                                                                let controller = OverlayStatusController(theme: presentationData.theme, type: .loading(cancelled: nil))
-                                                                if let strongSelf = self {
-                                                                    strongSelf.mainWindow?.present(controller, on: .root)
-                                                                }
-                                                                return ActionDisposable { [weak controller] in
-                                                                    Queue.mainQueue().async() {
-                                                                        controller?.dismiss()
-                                                                    }
-                                                                }
-                                                            }
-                                                            |> runOn(Queue.mainQueue())
-                                                            |> delay(0.15, queue: Queue.mainQueue())
-                                                            let progressDisposable = progressSignal.start()
-                                                            
-                                                            signal = signal
-                                                            |> afterDisposed {
-                                                                Queue.mainQueue().async {
-                                                                    progressDisposable.dispose()
-                                                                }
-                                                            }
-                                                            let _ = (signal
-                                                            |> deliverOnMainQueue).start(next: { peerId in
-                                                                if let peerId = peerId {
-                                                                    beginWithPeer(peerId)
-                                                                } else {
-                                                                }
-                                                            })
-                                                        }), TextAlertAction(type: .genericAction, title: presentationData.strings.Common_Cancel, action: {
-                                                        })], actionLayout: .vertical, parseMarkdown: true)
-                                                        strongSelf.mainWindow?.present(controller, on: .root)
-                                                    }
-                                                    
-                                                    navigationController.viewControllers = [controller]
-                                                case let .privateChat(title):
-                                                    let presentationData = internalContext.sharedContext.currentPresentationData.with { $0 }
-                                                    
-                                                    var attemptSelectionImpl: ((EnginePeer) -> Void)?
-                                                    let controller = context.sharedContext.makePeerSelectionController(PeerSelectionControllerParams(context: context, filter: [.onlyPrivateChats, .excludeDisabled, .doNotSearchMessages, .excludeSecretChats], hasChatListSelector: false, hasContactSelector: true, hasGlobalSearch: false, title: presentationData.strings.ChatImport_Title, attemptSelection: { peer, _ in
-                                                        attemptSelectionImpl?(peer)
-                                                    }, pretendPresentedInModal: true, selectForumThreads: true))
-                                                    
-                                                    controller.customDismiss = {
-                                                        self?.getExtensionContext()?.completeRequest(returningItems: nil, completionHandler: nil)
-                                                    }
-                                                    
-                                                    controller.peerSelected = { peer, _ in
-                                                        attemptSelectionImpl?(peer)
-                                                    }
-                                                    
-                                                    controller.navigationPresentation = .default
-                                                    
-                                                    let beginWithPeer: (PeerId) -> Void = { peerId in
-                                                        navigationController.view.endEditing(true)
-                                                        navigationController.pushViewController(ChatImportActivityScreen(context: context, cancel: {
-                                                            self?.getExtensionContext()?.completeRequest(returningItems: nil, completionHandler: nil)
-                                                        }, peerId: peerId, archivePath: archivePathValue, mainEntry: mainFile, otherEntries: otherEntries))
-                                                    }
-                                                    
-                                                    attemptSelectionImpl = { [weak controller] peer in
-                                                        controller?.inProgress = true
-                                                        let _ = (context.engine.historyImport.checkPeerImport(peerId: peer.id)
-                                                        |> deliverOnMainQueue).start(next: { result in
-                                                            controller?.inProgress = false
-                                                            
-                                                            let presentationData = internalContext.sharedContext.currentPresentationData.with { $0 }
-                                                            let text: String
-                                                            switch result {
-                                                            case .allowed:
-                                                                if let title = title {
-                                                                    text = presentationData.strings.ChatImport_SelectionConfirmationUserWithTitle(title, peer.displayTitle(strings: presentationData.strings, displayOrder: presentationData.nameDisplayOrder)).string
-                                                                } else {
-                                                                    text = presentationData.strings.ChatImport_SelectionConfirmationUserWithoutTitle(peer.displayTitle(strings: presentationData.strings, displayOrder: presentationData.nameDisplayOrder)).string
-                                                                }
-                                                            case let .alert(textValue):
-                                                                text = textValue
-                                                            }
-                                                            let controller = standardTextAlertController(theme: AlertControllerTheme(presentationData: presentationData), title: presentationData.strings.ChatImport_SelectionConfirmationAlertTitle, text: text, actions: [TextAlertAction(type: .genericAction, title: presentationData.strings.Common_Cancel, action: {
-                                                            }), TextAlertAction(type: .defaultAction, title: presentationData.strings.ChatImport_SelectionConfirmationAlertImportAction, action: {
-                                                                beginWithPeer(peer.id)
-                                                            })], parseMarkdown: true)
-                                                            strongSelf.mainWindow?.present(controller, on: .root)
-                                                        }, error: { error in
-                                                            controller?.inProgress = false
-                                                            
-                                                            let presentationData = internalContext.sharedContext.currentPresentationData.with { $0 }
-                                                            let errorText: String
-                                                            switch error {
-                                                            case .generic:
-                                                                errorText = presentationData.strings.Login_UnknownError
-                                                            case .chatAdminRequired:
-                                                                errorText = presentationData.strings.ChatImportActivity_ErrorNotAdmin
-                                                            case .invalidChatType:
-                                                                errorText = presentationData.strings.ChatImportActivity_ErrorInvalidChatType
-                                                            case .userBlocked:
-                                                                errorText = presentationData.strings.ChatImportActivity_ErrorUserBlocked
-                                                            case .limitExceeded:
-                                                                errorText = presentationData.strings.ChatImportActivity_ErrorLimitExceeded
-                                                            case .notMutualContact:
-                                                                errorText = presentationData.strings.ChatImport_UserErrorNotMutual
-                                                            }
-                                                            let controller = standardTextAlertController(theme: AlertControllerTheme(presentationData: presentationData), title: nil, text: errorText, actions: [TextAlertAction(type: .defaultAction, title: presentationData.strings.Common_OK, action: {
-                                                            })])
-                                                            strongSelf.mainWindow?.present(controller, on: .root)
-                                                        })
-                                                    }
-                                                    
-                                                    navigationController.viewControllers = [controller]
-                                                case let .unknown(peerTitle):
-                                                    var attemptSelectionImpl: ((EnginePeer) -> Void)?
-                                                    var createNewGroupImpl: (() -> Void)?
-                                                    let controller = context.sharedContext.makePeerSelectionController(PeerSelectionControllerParams(context: context, filter: [.excludeDisabled, .doNotSearchMessages], hasContactSelector: true, hasGlobalSearch: false, title: presentationData.strings.ChatImport_Title, attemptSelection: { peer, _ in
-                                                        attemptSelectionImpl?(peer)
-                                                    }, createNewGroup: {
-                                                        createNewGroupImpl?()
-                                                    }, pretendPresentedInModal: true, selectForumThreads: true))
-                                                    
-                                                    controller.customDismiss = {
-                                                        self?.getExtensionContext()?.completeRequest(returningItems: nil, completionHandler: nil)
-                                                    }
-                                                    
-                                                    controller.peerSelected = { peer, _ in
-                                                        attemptSelectionImpl?(peer)
-                                                    }
-                                                    
-                                                    controller.navigationPresentation = .default
-                                                    
-                                                    let beginWithPeer: (EnginePeer.Id) -> Void = { peerId in
-                                                        navigationController.view.endEditing(true)
-                                                        navigationController.pushViewController(ChatImportActivityScreen(context: context, cancel: {
-                                                            self?.getExtensionContext()?.completeRequest(returningItems: nil, completionHandler: nil)
-                                                        }, peerId: peerId, archivePath: archivePathValue, mainEntry: mainFile, otherEntries: otherEntries))
-                                                    }
-                                                    
-                                                    attemptSelectionImpl = { [weak controller] peer in
-                                                        controller?.inProgress = true
-                                                        let _ = (context.engine.historyImport.checkPeerImport(peerId: peer.id)
-                                                        |> deliverOnMainQueue).start(next: { result in
-                                                            controller?.inProgress = false
-                                                            
-                                                            let presentationData = internalContext.sharedContext.currentPresentationData.with { $0 }
-                                                            
-                                                            var errorText: String?
-                                                            if case let .channel(channel) = peer {
-                                                                if channel.hasPermission(.changeInfo), (channel.flags.contains(.isCreator) || channel.adminRights != nil) {
-                                                                } else {
-                                                                    errorText = presentationData.strings.ChatImport_SelectionErrorNotAdmin
-                                                                }
-                                                            } else if case let .legacyGroup(group) = peer {
-                                                                switch group.role {
-                                                                case .creator:
-                                                                    break
-                                                                default:
-                                                                    errorText = presentationData.strings.ChatImport_SelectionErrorNotAdmin
-                                                                }
-                                                            } else if case .user = peer {
-                                                            } else {
-                                                                errorText = presentationData.strings.ChatImport_SelectionErrorGroupGeneric
-                                                            }
-                                                            
-                                                            if let errorText = errorText {
-                                                                let presentationData = internalContext.sharedContext.currentPresentationData.with { $0 }
-                                                                let controller = standardTextAlertController(theme: AlertControllerTheme(presentationData: presentationData), title: nil, text: errorText, actions: [TextAlertAction(type: .defaultAction, title: presentationData.strings.Common_OK, action: {
-                                                                })])
-                                                                strongSelf.mainWindow?.present(controller, on: .root)
-                                                            } else {
-                                                                let presentationData = internalContext.sharedContext.currentPresentationData.with { $0 }
-                                                                if case .user = peer {
-                                                                    let text: String
-                                                                    switch result {
-                                                                    case .allowed:
-                                                                        if let title = peerTitle {
-                                                                            text = presentationData.strings.ChatImport_SelectionConfirmationUserWithTitle(title, peer.displayTitle(strings: presentationData.strings, displayOrder: presentationData.nameDisplayOrder)).string
-                                                                        } else {
-                                                                            text = presentationData.strings.ChatImport_SelectionConfirmationUserWithoutTitle(peer.displayTitle(strings: presentationData.strings, displayOrder: presentationData.nameDisplayOrder)).string
-                                                                        }
-                                                                    case let .alert(textValue):
-                                                                        text = textValue
-                                                                    }
-                                                                    let controller = standardTextAlertController(theme: AlertControllerTheme(presentationData: presentationData), title: presentationData.strings.ChatImport_SelectionConfirmationAlertTitle, text: text, actions: [TextAlertAction(type: .genericAction, title: presentationData.strings.Common_Cancel, action: {
-                                                                    }), TextAlertAction(type: .defaultAction, title: presentationData.strings.ChatImport_SelectionConfirmationAlertImportAction, action: {
-                                                                        beginWithPeer(peer.id)
-                                                                    })], parseMarkdown: true)
-                                                                    strongSelf.mainWindow?.present(controller, on: .root)
-                                                                } else {
-                                                                    let text: String
-                                                                    switch result {
-                                                                    case .allowed:
-                                                                        if let groupTitle = peerTitle {
-                                                                            text = presentationData.strings.ChatImport_SelectionConfirmationGroupWithTitle(groupTitle, peer.debugDisplayTitle).string
-                                                                        } else {
-                                                                            text = presentationData.strings.ChatImport_SelectionConfirmationGroupWithoutTitle(peer.debugDisplayTitle).string
-                                                                        }
-                                                                    case let .alert(textValue):
-                                                                        text = textValue
-                                                                    }
-                                                                    let controller = standardTextAlertController(theme: AlertControllerTheme(presentationData: presentationData), title: presentationData.strings.ChatImport_SelectionConfirmationAlertTitle, text: text, actions: [TextAlertAction(type: .genericAction, title: presentationData.strings.Common_Cancel, action: {
-                                                                    }), TextAlertAction(type: .defaultAction, title: presentationData.strings.ChatImport_SelectionConfirmationAlertImportAction, action: {
-                                                                        beginWithPeer(peer.id)
-                                                                    })], parseMarkdown: true)
-                                                                    strongSelf.mainWindow?.present(controller, on: .root)
-                                                                }
-                                                            }
-                                                        }, error: { error in
-                                                            controller?.inProgress = false
-                                                            
-                                                            let presentationData = internalContext.sharedContext.currentPresentationData.with { $0 }
-                                                            let errorText: String
-                                                            switch error {
-                                                            case .generic:
-                                                                errorText = presentationData.strings.Login_UnknownError
-                                                            case .chatAdminRequired:
-                                                                errorText = presentationData.strings.ChatImportActivity_ErrorNotAdmin
-                                                            case .invalidChatType:
-                                                                errorText = presentationData.strings.ChatImportActivity_ErrorInvalidChatType
-                                                            case .userBlocked:
-                                                                errorText = presentationData.strings.ChatImportActivity_ErrorUserBlocked
-                                                            case .limitExceeded:
-                                                                errorText = presentationData.strings.ChatImportActivity_ErrorLimitExceeded
-                                                            case .notMutualContact:
-                                                                errorText = presentationData.strings.ChatImport_UserErrorNotMutual
-                                                            }
-                                                            let controller = standardTextAlertController(theme: AlertControllerTheme(presentationData: presentationData), title: nil, text: errorText, actions: [TextAlertAction(type: .defaultAction, title: presentationData.strings.Common_OK, action: {
-                                                            })])
-                                                            strongSelf.mainWindow?.present(controller, on: .root)
-                                                        })
-                                                    }
-                                                    
-                                                    createNewGroupImpl = {
-                                                        let presentationData = internalContext.sharedContext.currentPresentationData.with { $0 }
-                                                        let resolvedGroupTitle: String
-                                                        if let groupTitle = peerTitle {
-                                                            resolvedGroupTitle = groupTitle
-                                                        } else {
-                                                            resolvedGroupTitle = "Group"
-                                                        }
-                                                        let controller = standardTextAlertController(theme: AlertControllerTheme(presentationData: presentationData), title: presentationData.strings.ChatImport_CreateGroupAlertTitle, text: presentationData.strings.ChatImport_CreateGroupAlertText(resolvedGroupTitle).string, actions: [TextAlertAction(type: .defaultAction, title: presentationData.strings.ChatImport_CreateGroupAlertImportAction, action: {
-                                                            var signal: Signal<PeerId?, NoError> = context.engine.peers.createSupergroup(title: resolvedGroupTitle, description: nil, isForHistoryImport: true)
-                                                            |> map(Optional.init)
-                                                            |> `catch` { _ -> Signal<PeerId?, NoError> in
-                                                                return .single(nil)
-                                                            }
-                                                            
-                                                            let presentationData = context.sharedContext.currentPresentationData.with { $0 }
-                                                            let progressSignal = Signal<Never, NoError> { subscriber in
-                                                                let controller = OverlayStatusController(theme: presentationData.theme, type: .loading(cancelled: nil))
-                                                                if let strongSelf = self {
-                                                                    strongSelf.mainWindow?.present(controller, on: .root)
-                                                                }
-                                                                return ActionDisposable { [weak controller] in
-                                                                    Queue.mainQueue().async() {
-                                                                        controller?.dismiss()
-                                                                    }
-                                                                }
-                                                            }
-                                                            |> runOn(Queue.mainQueue())
-                                                            |> delay(0.15, queue: Queue.mainQueue())
-                                                            let progressDisposable = progressSignal.start()
-                                                            
-                                                            signal = signal
-                                                            |> afterDisposed {
-                                                                Queue.mainQueue().async {
-                                                                    progressDisposable.dispose()
-                                                                }
-                                                            }
-                                                            let _ = (signal
-                                                            |> deliverOnMainQueue).start(next: { peerId in
-                                                                if let peerId = peerId {
-                                                                    beginWithPeer(peerId)
-                                                                } else {
-                                                                }
-                                                            })
-                                                        }), TextAlertAction(type: .genericAction, title: presentationData.strings.Common_Cancel, action: {
-                                                        })], actionLayout: .vertical, parseMarkdown: true)
-                                                        strongSelf.mainWindow?.present(controller, on: .root)
-                                                    }
-                                                    
-                                                    navigationController.viewControllers = [controller]
-                                                }
-                                            }, error: { _ in
-                                                beginShare()
-                                            })
-                                        } else {
-                                            beginShare()
-                                            return
-                                        }
-                                    }
-                                })
-                                return
-                            }
-                        }
-                        beginShare()
-                    } else {
-                        beginShare()
-                    }
-                }
-                
-                guard let strongSelf = self else {
-                    return
-                }
-                
-                if strongSelf.isAppLocked {
-                    let presentationData = internalContext.sharedContext.currentPresentationData.with { $0 }
-                    let controller = standardTextAlertController(theme: AlertControllerTheme(presentationData: presentationData), title: presentationData.strings.Share_LockedTitle, text: presentationData.strings.Share_LockedDescription, actions: [TextAlertAction(type: .defaultAction, title: presentationData.strings.Common_OK, action: {
-                        self?.getExtensionContext()?.completeRequest(returningItems: nil, completionHandler: nil)
-                    })])
-                    strongSelf.mainWindow?.present(controller, on: .root)
-                    return
-                }
-                
-                displayShare()
-            }
-            
-            self.disposable.set(applicationInterface.start(next: { _, _, _ in }, error: { [weak self] error in
-                guard let strongSelf = self else {
-                    return
-                }
-                let presentationData = internalContext.sharedContext.currentPresentationData.with { $0 }
-                let controller = standardTextAlertController(theme: AlertControllerTheme(presentationData: presentationData), title: presentationData.strings.Share_AuthTitle, text: presentationData.strings.Share_AuthDescription, actions: [TextAlertAction(type: .defaultAction, title: presentationData.strings.Common_OK, action: {
-                    self?.getExtensionContext()?.completeRequest(returningItems: nil, completionHandler: nil)
-                })])
-                strongSelf.mainWindow?.present(controller, on: .root)
-            }, completed: {}))
-        }
-    }
-}
-=======
->>>>>>> 7c1d3150
