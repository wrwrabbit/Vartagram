--- conflicted
+++ resolved
@@ -35,7 +35,7 @@
         let animationCache: AnimationCache?
         let animationRenderer: MultiAnimationRenderer?
         let associatedData: ChatMessageItemAssociatedData
-        
+
         init(
             presentationData: ChatPresentationData,
             strings: PresentationStrings,
@@ -118,7 +118,7 @@
             }
             
             let message_ = arguments.context.sharedContext.currentPtgSettings.with { $0.suppressForeignAgentNotice } ? removeForeignAgentNotice(message: arguments.message) : arguments.message
-            
+
             let (textString, isMedia, isText) = descriptionStringForMessage(contentSettings: arguments.context.currentContentSettings.with { $0 }, message: EngineMessage(message_), strings: arguments.strings, nameDisplayOrder: arguments.presentationData.nameDisplayOrder, dateTimeFormat: arguments.presentationData.dateTimeFormat, accountPeerId: arguments.context.account.peerId)
             
             let placeholderColor: UIColor = arguments.message.effectivelyIncoming(arguments.context.account.peerId) ? arguments.presentationData.theme.theme.chat.message.incoming.mediaPlaceholderColor : arguments.presentationData.theme.theme.chat.message.outgoing.mediaPlaceholderColor
@@ -172,13 +172,9 @@
             
             let messageText: NSAttributedString
             if isText {
-<<<<<<< HEAD
-                let entities = (message_.textEntitiesAttribute?.entities ?? []).filter { entity in
-                    if case .Spoiler = entity.type {
-=======
                 var text = arguments.message.text
                 var messageEntities = arguments.message.textEntitiesAttribute?.entities ?? []
-                
+
                 if let translateToLanguage = arguments.associatedData.translateToLanguage, !text.isEmpty {
                     for attribute in arguments.message.attributes {
                         if let attribute = attribute as? TranslationMessageAttribute, !attribute.text.isEmpty, attribute.toLang == translateToLanguage {
@@ -188,12 +184,11 @@
                         }
                     }
                 }
-                    
+
                 let entities = messageEntities.filter { entity in
                     if case .Strikethrough = entity.type {
                         return true
                     } else if case .Spoiler = entity.type {
->>>>>>> 09a60ba5
                         return true
                     } else if case .CustomEmoji = entity.type {
                         return true
@@ -202,11 +197,7 @@
                     }
                 }
                 if entities.count > 0 {
-<<<<<<< HEAD
-                    messageText = stringWithAppliedEntities(trimToLineCount(message_.text, lineCount: 1), entities: entities, baseColor: textColor, linkColor: textColor, baseFont: textFont, linkFont: textFont, boldFont: textFont, italicFont: textFont, boldItalicFont: textFont, fixedFont: textFont, blockQuoteFont: textFont, underlineLinks: false, message: arguments.message)
-=======
                     messageText = stringWithAppliedEntities(trimToLineCount(text, lineCount: 1), entities: entities, baseColor: textColor, linkColor: textColor, baseFont: textFont, linkFont: textFont, boldFont: textFont, italicFont: textFont, boldItalicFont: textFont, fixedFont: textFont, blockQuoteFont: textFont, underlineLinks: false, message: arguments.message)
->>>>>>> 09a60ba5
                 } else {
                     messageText = NSAttributedString(string: text, font: textFont, textColor: textColor)
                 }
