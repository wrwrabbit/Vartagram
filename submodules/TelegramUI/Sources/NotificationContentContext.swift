--- conflicted
+++ resolved
@@ -96,7 +96,6 @@
         
         accountsPath = rootPath
         
-<<<<<<< HEAD
         initializeAccountManagement()
         let accountManager = AccountManager<TelegramAccountManagerTypes>(basePath: rootPath + "/accounts-metadata", isTemporary: true, isReadOnly: false, useCaches: false, removeDatabaseOnError: false)
         
@@ -108,7 +107,7 @@
         }
         
         let semaphore = DispatchSemaphore(value: 0)
-        let _ = combineLatest(currentPresentationDataAndSettings(accountManager: accountManager, systemUserInterfaceStyle: .light), loggingSettingsSignal).start(next: { value, ls in
+        let _ = combineLatest(currentPresentationDataAndSettings(accountManager: accountManager, systemUserInterfaceStyle: .light), loggingSettingsSignal).startStandalone(next: { value, ls in
             initialPresentationDataAndSettings = value
             loggingSettings = ls
             semaphore.signal()
@@ -124,20 +123,6 @@
         if let sharedAccountContext = sharedAccountContext {
             (sharedAccountContext as! SharedAccountContextImpl).updatePtgSecretPasscodesPromise(.single(initialPresentationDataAndSettings!.ptgSecretPasscodes))
         } else {
-=======
-        if sharedAccountContext == nil {
-            initializeAccountManagement()
-            let accountManager = AccountManager<TelegramAccountManagerTypes>(basePath: rootPath + "/accounts-metadata", isTemporary: true, isReadOnly: false, useCaches: false, removeDatabaseOnError: false)
-            
-            var initialPresentationDataAndSettings: InitialPresentationDataAndSettings?
-            let semaphore = DispatchSemaphore(value: 0)
-            let _ = currentPresentationDataAndSettings(accountManager: accountManager, systemUserInterfaceStyle: .light).startStandalone(next: { value in
-                initialPresentationDataAndSettings = value
-                semaphore.signal()
-            })
-            semaphore.wait()
-            
->>>>>>> 4ff424b9
             let applicationBindings = TelegramApplicationBindings(isMainApp: false, appBundleId: self.initializationData.appBundleId, appBuildType: self.initializationData.appBuildType, containerPath: self.initializationData.appGroupPath, appSpecificScheme: "tgapp", openUrl: { _ in
             }, openUniversalUrl: { _, completion in
                 completion.completion(false)
