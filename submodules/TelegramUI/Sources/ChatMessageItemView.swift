--- conflicted
+++ resolved
@@ -209,14 +209,10 @@
             if let chatPeer = message.peers[item.message.id.peerId] {
                 let authorName = message.author.flatMap(EnginePeer.init)?.displayTitle(strings: item.presentationData.strings, displayOrder: item.presentationData.nameDisplayOrder)
                 
-<<<<<<< HEAD
                 let suppressForeignAgentNotice = item.context.sharedContext.currentPtgSettings.with { $0.suppressForeignAgentNotice }
                 let message_ = suppressForeignAgentNotice ? removeForeignAgentNotice(message: message) : message
                 
-                let (_, _, messageText, _, _) = chatListItemStrings(strings: item.presentationData.strings, nameDisplayOrder: item.presentationData.nameDisplayOrder, dateTimeFormat: item.presentationData.dateTimeFormat, messages: [EngineMessage(message_)], chatPeer: EngineRenderedPeer(peer: EnginePeer(chatPeer)), accountPeerId: item.context.account.peerId)
-=======
-                let (_, _, messageText, _, _) = chatListItemStrings(strings: item.presentationData.strings, nameDisplayOrder: item.presentationData.nameDisplayOrder, dateTimeFormat: item.presentationData.dateTimeFormat, contentSettings: item.context.currentContentSettings.with { $0 }, messages: [EngineMessage(message)], chatPeer: EngineRenderedPeer(peer: EnginePeer(chatPeer)), accountPeerId: item.context.account.peerId)
->>>>>>> f24c1ea6
+                let (_, _, messageText, _, _) = chatListItemStrings(strings: item.presentationData.strings, nameDisplayOrder: item.presentationData.nameDisplayOrder, dateTimeFormat: item.presentationData.dateTimeFormat, contentSettings: item.context.currentContentSettings.with { $0 }, messages: [EngineMessage(message_)], chatPeer: EngineRenderedPeer(peer: EnginePeer(chatPeer)), accountPeerId: item.context.account.peerId)
                 
                 var text = messageText
                 
