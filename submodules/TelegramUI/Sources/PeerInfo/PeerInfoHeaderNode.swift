import Foundation
import UIKit
import AsyncDisplayKit
import Display
import Postbox
import TelegramCore
import AvatarNode
import AccountContext
import SwiftSignalKit
import TelegramPresentationData
import PhotoResources
import PeerAvatarGalleryUI
import TelegramStringFormatting
import PhoneNumberFormat
import ActivityIndicator
import TelegramUniversalVideoContent
import GalleryUI
import UniversalMediaPlayer
import RadialStatusNode
import TelegramUIPreferences
import PeerInfoAvatarListNode
import AnimationUI
import ContextUI
import ManagedAnimationNode
import ComponentFlow
import EmojiStatusComponent
import AnimationCache
import MultiAnimationRenderer
import ComponentDisplayAdapters
import ChatTitleView
import AppBundle

enum PeerInfoHeaderButtonKey: Hashable {
    case message
    case discussion
    case call
    case videoCall
    case voiceChat
    case mute
    case more
    case addMember
    case search
    case leave
    case stop
}

enum PeerInfoHeaderButtonIcon {
    case message
    case call
    case videoCall
    case voiceChat
    case mute
    case unmute
    case more
    case addMember
    case search
    case leave
    case stop
}

final class PeerInfoHeaderButtonNode: HighlightableButtonNode {
    let key: PeerInfoHeaderButtonKey
    private let action: (PeerInfoHeaderButtonNode, ContextGesture?) -> Void
    let referenceNode: ContextReferenceContentNode
    let containerNode: ContextControllerSourceNode
    private let backgroundNode: ASDisplayNode
    private let iconNode: ASImageNode
    private let textNode: ImmediateTextNode
    private var animationNode: AnimationNode?
    
    private var theme: PresentationTheme?
    private var icon: PeerInfoHeaderButtonIcon?
    private var isActive: Bool?
    
    init(key: PeerInfoHeaderButtonKey, action: @escaping (PeerInfoHeaderButtonNode, ContextGesture?) -> Void) {
        self.key = key
        self.action = action
        
        self.referenceNode = ContextReferenceContentNode()
        self.containerNode = ContextControllerSourceNode()
        self.containerNode.animateScale = false
        
        self.backgroundNode = ASDisplayNode()
        self.backgroundNode.cornerRadius = 11.0
        
        self.iconNode = ASImageNode()
        self.iconNode.displaysAsynchronously = false
        self.iconNode.displayWithoutProcessing = true
        self.iconNode.isUserInteractionEnabled = false
        
        self.textNode = ImmediateTextNode()
        self.textNode.displaysAsynchronously = false
        self.textNode.isUserInteractionEnabled = false
        
        super.init()
        
        self.accessibilityTraits = .button
        
        self.containerNode.addSubnode(self.referenceNode)
        self.referenceNode.addSubnode(self.backgroundNode)
        self.referenceNode.addSubnode(self.iconNode)
        self.addSubnode(self.containerNode)
        self.addSubnode(self.textNode)
        
        self.highligthedChanged = { [weak self] highlighted in
            if let strongSelf = self {
                if highlighted {
                    strongSelf.layer.removeAnimation(forKey: "opacity")
                    strongSelf.alpha = 0.4
                } else {
                    strongSelf.alpha = 1.0
                    strongSelf.layer.animateAlpha(from: 0.4, to: 1.0, duration: 0.2)
                }
            }
        }
        
        self.containerNode.activated = { [weak self] gesture, _ in
            if let strongSelf = self {
                strongSelf.action(strongSelf, gesture)
            }
        }
        
        self.addTarget(self, action: #selector(self.buttonPressed), forControlEvents: .touchUpInside)
    }
    
    @objc private func buttonPressed() {
        switch self.icon {
            case .voiceChat, .more, .leave:
                self.animationNode?.playOnce()
            default:
                break
        }
        self.action(self, nil)
    }
    
    func update(size: CGSize, text: String, icon: PeerInfoHeaderButtonIcon, isActive: Bool, isExpanded: Bool, presentationData: PresentationData, transition: ContainedViewLayoutTransition) {
        let previousIcon = self.icon
        let themeUpdated = self.theme != presentationData.theme
        let iconUpdated = self.icon != icon
        let isActiveUpdated = self.isActive != isActive
        self.isActive = isActive
        
        let iconSize = CGSize(width: 40.0, height: 40.0)
        
        if themeUpdated || iconUpdated {
            self.theme = presentationData.theme
            self.icon = icon
            
            var isGestureEnabled = false
            if [.mute, .voiceChat, .more].contains(icon) {
                isGestureEnabled = true
            }
            self.containerNode.isGestureEnabled = isGestureEnabled
                        
            let animationName: String?
            var colors: [String: UIColor] = [:]
            var playOnce = false
            var seekToEnd = false
            let iconColor = presentationData.theme.list.itemAccentColor
            switch icon {
                case .voiceChat:
                    animationName = "anim_profilevc"
                    colors = ["Line 3.Group 1.Stroke 1": iconColor,
                              "Line 1.Group 1.Stroke 1": iconColor,
                              "Line 2.Group 1.Stroke 1": iconColor]
                case .mute:
                    animationName = "anim_profileunmute"
                    colors = ["Middle.Group 1.Fill 1": iconColor,
                              "Top.Group 1.Fill 1": iconColor,
                              "Bottom.Group 1.Fill 1": iconColor,
                              "EXAMPLE.Group 1.Fill 1": iconColor,
                              "Line.Group 1.Stroke 1": iconColor]
                    if previousIcon == .unmute {
                        playOnce = true
                    } else {
                        seekToEnd = true
                    }
                case .unmute:
                    animationName = "anim_profilemute"
                    colors = ["Middle.Group 1.Fill 1": iconColor,
                              "Top.Group 1.Fill 1": iconColor,
                              "Bottom.Group 1.Fill 1": iconColor,
                              "EXAMPLE.Group 1.Fill 1": iconColor,
                              "Line.Group 1.Stroke 1": iconColor]
                    if previousIcon == .mute {
                        playOnce = true
                    } else {
                        seekToEnd = true
                    }
                case .more:
                    animationName = "anim_profilemore"
                    colors = ["Point 2.Group 1.Fill 1": iconColor,
                              "Point 3.Group 1.Fill 1": iconColor,
                              "Point 1.Group 1.Fill 1": iconColor]
                case .leave:
                    animationName = "anim_profileleave"
                    colors = ["Arrow.Group 2.Stroke 1": iconColor,
                              "Door.Group 1.Stroke 1": iconColor,
                              "Arrow.Group 1.Stroke 1": iconColor]
                default:
                    animationName = nil
            }
            
            if let animationName = animationName {
                let animationNode: AnimationNode
                if let current = self.animationNode {
                    animationNode = current
                    animationNode.setAnimation(name: animationName, colors: colors)
                } else {
                    animationNode = AnimationNode(animation: animationName, colors: colors, scale: 1.0)
                    self.referenceNode.addSubnode(animationNode)
                    self.animationNode = animationNode
                }
            } else if let animationNode = self.animationNode {
                self.animationNode = nil
                animationNode.removeFromSupernode()
            }
            
            if playOnce {
                self.animationNode?.play()
            } else if seekToEnd {
                self.animationNode?.seekToEnd()
            }
                        
            self.backgroundNode.backgroundColor = presentationData.theme.list.itemBlocksBackgroundColor
            transition.updateFrame(node: self.backgroundNode, frame: CGRect(origin: CGPoint(), size: size))
            self.iconNode.image = generateImage(iconSize, contextGenerator: { size, context in
                context.clear(CGRect(origin: CGPoint(), size: size))
                context.setBlendMode(.normal)
                context.setFillColor(iconColor.cgColor)
                let imageName: String?
                switch icon {
                case .message:
                    imageName = "Peer Info/ButtonMessage"
                case .call:
                    imageName = "Peer Info/ButtonCall"
                case .videoCall:
                    imageName = "Peer Info/ButtonVideo"
                case .voiceChat:
                    imageName = nil
                case .mute:
                    imageName = nil
                case .unmute:
                    imageName = nil
                case .more:
                    imageName = nil
                case .addMember:
                    imageName = "Peer Info/ButtonAddMember"
                case .search:
                    imageName = "Peer Info/ButtonSearch"
                case .leave:
                    imageName = nil
                case .stop:
                    imageName = "Peer Info/ButtonStop"
                }
                if let imageName = imageName, let image = generateTintedImage(image: UIImage(bundleImageName: imageName), color: .white) {
                    let imageRect = CGRect(origin: CGPoint(x: floor((size.width - image.size.width) / 2.0), y: floor((size.height - image.size.height) / 2.0)), size: image.size)
                    context.clip(to: imageRect, mask: image.cgImage!)
                    context.fill(imageRect)
                }
            })
        }
        
        if isActiveUpdated {
            let alphaTransition = ContainedViewLayoutTransition.animated(duration: 0.2, curve: .easeInOut)
            alphaTransition.updateAlpha(node: self.iconNode, alpha: isActive ? 1.0 : 0.3)
            if let animationNode = self.animationNode {
                alphaTransition.updateAlpha(node: animationNode, alpha: isActive ? 1.0 : 0.3)
            }
            alphaTransition.updateAlpha(node: self.textNode, alpha: isActive ? 1.0 : 0.3)
        }
        
        self.textNode.attributedText = NSAttributedString(string: text.lowercased(), font: Font.regular(11.0), textColor: presentationData.theme.list.itemAccentColor)
        self.accessibilityLabel = text
        let titleSize = self.textNode.updateLayout(CGSize(width: 120.0, height: .greatestFiniteMagnitude))
        
        transition.updateFrame(node: self.containerNode, frame: CGRect(origin: CGPoint(), size: size))
        transition.updateFrame(node: self.backgroundNode, frame: CGRect(origin: CGPoint(), size: size))
        transition.updateFrame(node: self.iconNode, frame: CGRect(origin: CGPoint(x: floor((size.width - iconSize.width) / 2.0), y: 1.0), size: iconSize))
        if let animationNode = self.animationNode {
            transition.updateFrame(node: animationNode, frame: CGRect(origin: CGPoint(x: floor((size.width - iconSize.width) / 2.0), y: 1.0), size: iconSize))
        }
        transition.updateFrameAdditiveToCenter(node: self.textNode, frame: CGRect(origin: CGPoint(x: floor((size.width - titleSize.width) / 2.0), y: size.height - titleSize.height - 9.0), size: titleSize))
        
        self.referenceNode.frame = self.containerNode.bounds
    }
}

final class PeerInfoHeaderNavigationTransition {
    let sourceNavigationBar: NavigationBar
    let sourceTitleView: ChatTitleView
    let sourceTitleFrame: CGRect
    let sourceSubtitleFrame: CGRect
    let fraction: CGFloat
    
    init(sourceNavigationBar: NavigationBar, sourceTitleView: ChatTitleView, sourceTitleFrame: CGRect, sourceSubtitleFrame: CGRect, fraction: CGFloat) {
        self.sourceNavigationBar = sourceNavigationBar
        self.sourceTitleView = sourceTitleView
        self.sourceTitleFrame = sourceTitleFrame
        self.sourceSubtitleFrame = sourceSubtitleFrame
        self.fraction = fraction
    }
}

final class PeerInfoAvatarTransformContainerNode: ASDisplayNode {
    let context: AccountContext
    
    private let containerNode: ContextControllerSourceNode
    
    let avatarNode: AvatarNode
    fileprivate var videoNode: UniversalVideoNode?
    fileprivate var iconView: ComponentView<Empty>?
    private var videoContent: NativeVideoContent?
    private var videoStartTimestamp: Double?
    
    var isExpanded: Bool = false
    var canAttachVideo: Bool = true {
        didSet {
            if oldValue != self.canAttachVideo {
                self.videoNode?.canAttachContent = !self.isExpanded && self.canAttachVideo
            }
        }
    }
    
    var tapped: (() -> Void)?
    var emojiTapped: (() -> Void)?
    var contextAction: ((ASDisplayNode, ContextGesture?) -> Void)?
    
    private var isFirstAvatarLoading = true
    var item: PeerInfoAvatarListItem?
    
    private let playbackStartDisposable = MetaDisposable()
    
    init(context: AccountContext) {
        self.context = context
        self.containerNode = ContextControllerSourceNode()
        
        let avatarFont = avatarPlaceholderFont(size: floor(100.0 * 16.0 / 37.0))
        self.avatarNode = AvatarNode(font: avatarFont)
        
        super.init()
        
        self.addSubnode(self.containerNode)
        self.containerNode.addSubnode(self.avatarNode)
        self.containerNode.frame = CGRect(origin: CGPoint(x: -50.0, y: -50.0), size: CGSize(width: 100.0, height: 100.0))
        self.avatarNode.frame = self.containerNode.bounds
        
        let tapGestureRecognizer = UITapGestureRecognizer(target: self, action: #selector(self.tapGesture(_:)))
        self.avatarNode.view.addGestureRecognizer(tapGestureRecognizer)
       
        self.containerNode.activated = { [weak self] gesture, _ in
            guard let strongSelf = self else {
                return
            }
            tapGestureRecognizer.isEnabled = false
            tapGestureRecognizer.isEnabled = true
            strongSelf.contextAction?(strongSelf.containerNode, gesture)
        }
    }
    
    deinit {
        self.playbackStartDisposable.dispose()
    }
    
    @objc private func tapGesture(_ recognizer: UITapGestureRecognizer) {
        if case .ended = recognizer.state {
            self.tapped?()
        }
    }
    
    @objc private func emojiTapGesture(_ recognizer: UITapGestureRecognizer) {
        if case .ended = recognizer.state {
            self.emojiTapped?()
        }
    }
        
    func updateTransitionFraction(_ fraction: CGFloat, transition: ContainedViewLayoutTransition) {
        if let videoNode = self.videoNode {
            if case .immediate = transition, fraction == 1.0 {
                return
            }
            if fraction > 0.0 {
                self.videoNode?.pause()
            } else {
                self.videoNode?.play()
            }
            transition.updateAlpha(node: videoNode, alpha: 1.0 - fraction)
        }
    }
        
    var removedPhotoResourceIds = Set<String>()
    func update(peer: Peer?, threadId: Int64?, threadInfo: EngineMessageHistoryThread.Info?, item: PeerInfoAvatarListItem?, theme: PresentationTheme, avatarSize: CGFloat, isExpanded: Bool, isSettings: Bool) {
        if let peer = peer {
            let previousItem = self.item
            var item = item
            self.item = item
            
            var overrideImage: AvatarNodeImageOverride?
            if peer.isDeleted {
                overrideImage = .deletedIcon
            } else if let previousItem = previousItem, item == nil {
                if case let .image(_, representations, _, _, _) = previousItem, let rep = representations.last {
                    self.removedPhotoResourceIds.insert(rep.representation.resource.id.stringRepresentation)
                }
                overrideImage = AvatarNodeImageOverride.none
                item = nil
            } else if let rep = peer.profileImageRepresentations.last, self.removedPhotoResourceIds.contains(rep.resource.id.stringRepresentation) {
                overrideImage = AvatarNodeImageOverride.none
                item = nil
            }
            
            if let _ = overrideImage {
                self.containerNode.isGestureEnabled = false
            } else if peer.profileImageRepresentations.isEmpty {
                self.containerNode.isGestureEnabled = false
            } else {
                self.containerNode.isGestureEnabled = false
            }
            
            self.avatarNode.imageNode.animateFirstTransition = !isSettings
            self.avatarNode.setPeer(context: self.context, theme: theme, peer: EnginePeer(peer), overrideImage: overrideImage, clipStyle: .none, synchronousLoad: self.isFirstAvatarLoading, displayDimensions: CGSize(width: avatarSize, height: avatarSize), storeUnrounded: true)
            
            if let threadInfo = threadInfo {
                self.avatarNode.isHidden = true
                
                let iconView: ComponentView<Empty>
                if let current = self.iconView {
                    iconView = current
                } else {
                    iconView = ComponentView()
                    self.iconView = iconView
                }
                let content: EmojiStatusComponent.Content
                if threadId == 1 {
                    content = .image(image: PresentationResourcesChat.chatGeneralThreadIcon(theme))
                } else if let iconFileId = threadInfo.icon {
                    content = .animation(content: .customEmoji(fileId: iconFileId), size: CGSize(width: avatarSize, height: avatarSize), placeholderColor: theme.list.mediaPlaceholderColor, themeColor: theme.list.itemAccentColor, loopMode: .forever)
                } else {
                    content = .topic(title: String(threadInfo.title.prefix(1)), color: threadInfo.iconColor, size: CGSize(width: avatarSize, height: avatarSize))
                }
                let _ = iconView.update(
                    transition: .immediate,
                    component: AnyComponent(EmojiStatusComponent(
                        context: self.context,
                        animationCache: self.context.animationCache,
                        animationRenderer: self.context.animationRenderer,
                        content: content,
                        isVisibleForAnimations: true,
                        action: nil
                    )),
                    environment: {},
                    containerSize: CGSize(width: avatarSize, height: avatarSize)
                )
                if let iconComponentView = iconView.view {
                    iconComponentView.isUserInteractionEnabled = true
                    if iconComponentView.superview == nil {
                        iconComponentView.addGestureRecognizer(UITapGestureRecognizer(target: self, action: #selector(self.emojiTapGesture(_:))))
                        self.avatarNode.view.superview?.addSubview(iconComponentView)
                    }
                    iconComponentView.frame = CGRect(origin: CGPoint(), size: CGSize(width: avatarSize, height: avatarSize))
                }
            }
            
            let avatarCornerRadius: CGFloat
            if let channel = peer as? TelegramChannel, channel.flags.contains(.isForum) {
                avatarCornerRadius = floor(avatarSize * 0.25)
            } else {
                avatarCornerRadius = avatarSize / 2.0
            }
            if self.avatarNode.layer.cornerRadius != 0.0 {
                ContainedViewLayoutTransition.animated(duration: 0.3, curve: .easeInOut).updateCornerRadius(layer: self.avatarNode.layer, cornerRadius: avatarCornerRadius)
            } else {
                self.avatarNode.layer.cornerRadius = avatarCornerRadius
            }
            self.avatarNode.layer.masksToBounds = true
            
            self.isFirstAvatarLoading = false
            
            self.containerNode.frame = CGRect(origin: CGPoint(x: -avatarSize / 2.0, y: -avatarSize / 2.0), size: CGSize(width: avatarSize, height: avatarSize))
            self.avatarNode.frame = self.containerNode.bounds
            self.avatarNode.font = avatarPlaceholderFont(size: floor(avatarSize * 16.0 / 37.0))

            if let item = item {
                let representations: [ImageRepresentationWithReference]
                let videoRepresentations: [VideoRepresentationWithReference]
                let immediateThumbnailData: Data?
                var videoId: Int64
                switch item {
                case .custom:
                    representations = []
                    videoRepresentations = []
                    immediateThumbnailData = nil
                    videoId = 0
                case let .topImage(topRepresentations, videoRepresentationsValue, immediateThumbnail):
                    representations = topRepresentations
                    videoRepresentations = videoRepresentationsValue
                    immediateThumbnailData = immediateThumbnail
                    videoId = peer.id.id._internalGetInt64Value()
                    if let resource = videoRepresentations.first?.representation.resource as? CloudPhotoSizeMediaResource {
                        videoId = videoId &+ resource.photoId
                    }
                case let .image(reference, imageRepresentations, videoRepresentationsValue, immediateThumbnail, _):
                    representations = imageRepresentations
                    videoRepresentations = videoRepresentationsValue
                    immediateThumbnailData = immediateThumbnail
                    if case let .cloud(imageId, _, _) = reference {
                        videoId = imageId
                    } else {
                        videoId = peer.id.id._internalGetInt64Value()
                    }
                }
                
                self.containerNode.isGestureEnabled = !isSettings
                
                if threadInfo == nil, let video = videoRepresentations.last, let peerReference = PeerReference(peer) {
                    let videoFileReference = FileMediaReference.avatarList(peer: peerReference, media: TelegramMediaFile(fileId: MediaId(namespace: Namespaces.Media.LocalFile, id: 0), partialReference: nil, resource: video.representation.resource, previewRepresentations: representations.map { $0.representation }, videoThumbnails: [], immediateThumbnailData: immediateThumbnailData, mimeType: "video/mp4", size: nil, attributes: [.Animated, .Video(duration: 0, size: video.representation.dimensions, flags: [])]))
                    let videoContent = NativeVideoContent(id: .profileVideo(videoId, nil), userLocation: .other, fileReference: videoFileReference, streamVideo: isMediaStreamable(resource: video.representation.resource) ? .conservative : .none, loopVideo: true, enableSound: false, fetchAutomatically: true, onlyFullSizeThumbnail: false, useLargeThumbnail: true, autoFetchFullSizeThumbnail: true, startTimestamp: video.representation.startTimestamp, continuePlayingWithoutSoundOnLostAudioSession: false, placeholderColor: .clear, captureProtected: peer.isCopyProtectionEnabled)
                    if videoContent.id != self.videoContent?.id {
                        self.videoNode?.removeFromSupernode()
                        
                        let mediaManager = self.context.sharedContext.mediaManager
                        let videoNode = UniversalVideoNode(postbox: self.context.account.postbox, audioSession: mediaManager.audioSession, manager: mediaManager.universalVideoManager, decoration: GalleryVideoDecoration(), content: videoContent, priority: .embedded)
                        videoNode.isUserInteractionEnabled = false
                        videoNode.isHidden = true
                        
                        if let startTimestamp = video.representation.startTimestamp {
                            self.videoStartTimestamp = startTimestamp
                            self.playbackStartDisposable.set((videoNode.status
                            |> map { status -> Bool in
                                if let status = status, case .playing = status.status {
                                    return true
                                } else {
                                    return false
                                }
                            }
                            |> filter { playing in
                                return playing
                            }
                            |> take(1)
                            |> deliverOnMainQueue).start(completed: { [weak self] in
                                if let strongSelf = self {
                                    Queue.mainQueue().after(0.15) {
                                        strongSelf.videoNode?.isHidden = false
                                    }
                                }
                            }))
                        } else {
                            self.videoStartTimestamp = nil
                            self.playbackStartDisposable.set(nil)
                            videoNode.isHidden = false
                        }
                        
                        self.videoContent = videoContent
                        self.videoNode = videoNode
                        
                        let maskPath = UIBezierPath(ovalIn: CGRect(origin: CGPoint(), size: self.avatarNode.frame.size))
                        let shape = CAShapeLayer()
                        shape.path = maskPath.cgPath
                        videoNode.layer.mask = shape
                                                            
                        self.containerNode.addSubnode(videoNode)
                    }
                } else if let videoNode = self.videoNode {
                    self.videoContent = nil
                    self.videoNode = nil
                    
                    videoNode.removeFromSupernode()
                }
            } else if let videoNode = self.videoNode {
                self.videoContent = nil
                self.videoNode = nil
                
                videoNode.removeFromSupernode()
                
                self.containerNode.isGestureEnabled = false
            }
            
            if let videoNode = self.videoNode {
                if self.canAttachVideo {
                    videoNode.updateLayout(size: self.avatarNode.frame.size, transition: .immediate)
                }
                videoNode.frame = self.avatarNode.frame
                
                if isExpanded == videoNode.canAttachContent {
                    self.isExpanded = isExpanded
                    let update = {
                        videoNode.canAttachContent = !self.isExpanded && self.canAttachVideo
                        if videoNode.canAttachContent {
                            videoNode.play()
                        }
                    }
                    if isExpanded {
                        DispatchQueue.main.async {
                            update()
                        }
                    } else {
                        update()
                    }
                }
            }
        }
    }
}

final class PeerInfoEditingAvatarOverlayNode: ASDisplayNode {
    private let context: AccountContext
    
    private let imageNode: ImageNode
    private let updatingAvatarOverlay: ASImageNode
    private let iconNode: ASImageNode
    private var statusNode: RadialStatusNode
    
    private var currentRepresentation: TelegramMediaImageRepresentation?
    
    init(context: AccountContext) {
        self.context = context
        
        self.imageNode = ImageNode(enableEmpty: true)
        
        self.updatingAvatarOverlay = ASImageNode()
        self.updatingAvatarOverlay.displayWithoutProcessing = true
        self.updatingAvatarOverlay.displaysAsynchronously = false
        self.updatingAvatarOverlay.alpha = 0.0
        
        self.statusNode = RadialStatusNode(backgroundNodeColor: UIColor(rgb: 0x000000, alpha: 0.6))
        self.statusNode.isUserInteractionEnabled = false
        
        self.iconNode = ASImageNode()
        self.iconNode.image = generateTintedImage(image: UIImage(bundleImageName: "Avatar/EditAvatarIconLarge"), color: .white)
        self.iconNode.alpha = 0.0
        
        super.init()
        
        self.imageNode.frame = CGRect(origin: CGPoint(x: -50.0, y: -50.0), size: CGSize(width: 100.0, height: 100.0))
        self.updatingAvatarOverlay.frame = self.imageNode.frame
        
        let radialStatusSize: CGFloat = 50.0
        let imagePosition = self.imageNode.position
        self.statusNode.frame = CGRect(origin: CGPoint(x: floor(imagePosition.x - radialStatusSize / 2.0), y: floor(imagePosition.y - radialStatusSize / 2.0)), size: CGSize(width: radialStatusSize, height: radialStatusSize))
        
        if let image = self.iconNode.image {
            self.iconNode.frame = CGRect(origin: CGPoint(x: floor(imagePosition.x - image.size.width / 2.0), y: floor(imagePosition.y - image.size.height / 2.0)), size: image.size)
        }
        
        self.addSubnode(self.imageNode)
        self.addSubnode(self.updatingAvatarOverlay)
        self.addSubnode(self.statusNode)
    }
    
    func updateTransitionFraction(_ fraction: CGFloat, transition: ContainedViewLayoutTransition) {
        transition.updateAlpha(node: self, alpha: 1.0 - fraction)
    }
    
    func update(peer: Peer?, threadData: MessageHistoryThreadData?, chatLocation: ChatLocation, item: PeerInfoAvatarListItem?, updatingAvatar: PeerInfoUpdatingAvatar?, uploadProgress: CGFloat?, theme: PresentationTheme, avatarSize: CGFloat, isEditing: Bool) {
        guard let peer = peer else {
            return
        }
        
        self.imageNode.frame = CGRect(origin: CGPoint(x: -avatarSize / 2.0, y: -avatarSize / 2.0), size: CGSize(width: avatarSize, height: avatarSize))
        self.updatingAvatarOverlay.frame = self.imageNode.frame
        
        let transition = ContainedViewLayoutTransition.animated(duration: 0.2, curve: .linear)
        
        let clipStyle: AvatarNodeClipStyle
        if let channel = peer as? TelegramChannel, channel.flags.contains(.isForum) {
            clipStyle = .roundedRect
        } else {
            clipStyle = .round
        }
        
        var isPersonal = false
        if let updatingAvatar, case let .image(image) = updatingAvatar, image.isPersonal {
            isPersonal = true
        }
        
        if canEditPeerInfo(context: self.context, peer: peer, chatLocation: chatLocation, threadData: threadData)
            || isPersonal
            || self.currentRepresentation != nil && updatingAvatar == nil  {
            var overlayHidden = true
            if let updatingAvatar = updatingAvatar {
                overlayHidden = false
                
                self.statusNode.transitionToState(.progress(color: .white, lineWidth: nil, value: max(0.027, uploadProgress ?? 0.0), cancelEnabled: true, animateRotation: true))
                
                if case let .image(representation) = updatingAvatar {
                    if representation != self.currentRepresentation {
                        self.currentRepresentation = representation

                        if let signal = peerAvatarImage(account: context.account, peerReference: nil, authorOfMessage: nil, representation: representation, displayDimensions: CGSize(width: avatarSize, height: avatarSize), clipStyle: clipStyle, emptyColor: nil, synchronousLoad: false, provideUnrounded: false) {
                            self.imageNode.setSignal(signal |> map { $0?.0 })
                        }
                    }
                }
                
                transition.updateAlpha(node: self.updatingAvatarOverlay, alpha: 1.0)
            } else {
                let targetOverlayAlpha: CGFloat = 0.0
                if self.updatingAvatarOverlay.alpha != targetOverlayAlpha {
                    let update = {
                        self.statusNode.transitionToState(.none)
                        self.currentRepresentation = nil
                        self.imageNode.setSignal(.single(nil))
                        transition.updateAlpha(node: self.updatingAvatarOverlay, alpha: overlayHidden ? 0.0 : 1.0)
                    }
                    Queue.mainQueue().after(0.3) {
                        update()
                    }
                }
            }
            if !overlayHidden && self.updatingAvatarOverlay.image == nil {
                switch clipStyle {
                case .round:
                    self.updatingAvatarOverlay.image = generateFilledCircleImage(diameter: avatarSize, color: UIColor(white: 0.0, alpha: 0.4), backgroundColor: nil)
                case .roundedRect:
                    self.updatingAvatarOverlay.image = generateFilledRoundedRectImage(size: CGSize(width: avatarSize, height: avatarSize), cornerRadius: avatarSize * 0.25, color: UIColor(white: 0.0, alpha: 0.4), backgroundColor: nil)
                default:
                    break
                }
            }
        } else {
            self.statusNode.transitionToState(.none)
            self.currentRepresentation = nil
            transition.updateAlpha(node: self.iconNode, alpha: 0.0)
            transition.updateAlpha(node: self.updatingAvatarOverlay, alpha: 0.0)
        }
    }
}

final class PeerInfoEditingAvatarNode: ASDisplayNode {
    private let context: AccountContext
    let avatarNode: AvatarNode
    fileprivate var videoNode: UniversalVideoNode?
    private var videoContent: NativeVideoContent?
    private var videoStartTimestamp: Double?
    var item: PeerInfoAvatarListItem?
    
    var tapped: ((Bool) -> Void)?
        
    var canAttachVideo: Bool = true
    
    init(context: AccountContext) {
        self.context = context
        let avatarFont = avatarPlaceholderFont(size: floor(100.0 * 16.0 / 37.0))
        self.avatarNode = AvatarNode(font: avatarFont)
    
        super.init()
        
        self.addSubnode(self.avatarNode)
        self.avatarNode.frame = CGRect(origin: CGPoint(x: -50.0, y: -50.0), size: CGSize(width: 100.0, height: 100.0))
    
        self.avatarNode.view.addGestureRecognizer(UITapGestureRecognizer(target: self, action: #selector(self.tapGesture(_:))))
    }
    
    @objc private func tapGesture(_ recognizer: UITapGestureRecognizer) {
        if case .ended = recognizer.state {
            self.tapped?(false)
        }
    }
    
    func reset() {
        guard let videoNode = self.videoNode else {
            return
        }
        videoNode.isHidden = true
        videoNode.seek(self.videoStartTimestamp ?? 0.0)
        Queue.mainQueue().after(0.15) {
            videoNode.isHidden = false
        }
    }
    
    var removedPhotoResourceIds = Set<String>()
    func update(peer: Peer?, threadData: MessageHistoryThreadData?, chatLocation: ChatLocation, item: PeerInfoAvatarListItem?, updatingAvatar: PeerInfoUpdatingAvatar?, uploadProgress: CGFloat?, theme: PresentationTheme, avatarSize: CGFloat, isEditing: Bool) {
        guard let peer = peer else {
            return
        }
        
        let canEdit = canEditPeerInfo(context: self.context, peer: peer, chatLocation: chatLocation, threadData: threadData)

        let previousItem = self.item
        var item = item
        self.item = item
                        
        let overrideImage: AvatarNodeImageOverride?
        if canEdit, peer.profileImageRepresentations.isEmpty {
            overrideImage = .editAvatarIcon(forceNone: true)
        } else if let previousItem = previousItem, item == nil {
            if case let .image(_, representations, _, _, _) = previousItem, let rep = representations.last {
                self.removedPhotoResourceIds.insert(rep.representation.resource.id.stringRepresentation)
            }
            overrideImage = canEdit ? .editAvatarIcon(forceNone: true) : AvatarNodeImageOverride.none
            item = nil
        } else if let representation = peer.profileImageRepresentations.last, self.removedPhotoResourceIds.contains(representation.resource.id.stringRepresentation) {
            overrideImage = canEdit ? .editAvatarIcon(forceNone: true) : AvatarNodeImageOverride.none
            item = nil
        } else {
            overrideImage = item == nil && canEdit ? .editAvatarIcon(forceNone: true) : nil
        }
        self.avatarNode.font = avatarPlaceholderFont(size: floor(avatarSize * 16.0 / 37.0))
        self.avatarNode.setPeer(context: self.context, theme: theme, peer: EnginePeer(peer), overrideImage: overrideImage, clipStyle: .none, synchronousLoad: false, displayDimensions: CGSize(width: avatarSize, height: avatarSize))
        self.avatarNode.frame = CGRect(origin: CGPoint(x: -avatarSize / 2.0, y: -avatarSize / 2.0), size: CGSize(width: avatarSize, height: avatarSize))
        
        let avatarCornerRadius: CGFloat
        if let channel = peer as? TelegramChannel, channel.flags.contains(.isForum) {
            avatarCornerRadius = floor(avatarSize * 0.25)
        } else {
            avatarCornerRadius = avatarSize / 2.0
        }
        if self.avatarNode.layer.cornerRadius != 0.0 {
            ContainedViewLayoutTransition.animated(duration: 0.3, curve: .easeInOut).updateCornerRadius(layer: self.avatarNode.layer, cornerRadius: avatarCornerRadius)
        } else {
            self.avatarNode.layer.cornerRadius = avatarCornerRadius
        }
        self.avatarNode.layer.masksToBounds = true
        
        if let item = item {
            let representations: [ImageRepresentationWithReference]
            let videoRepresentations: [VideoRepresentationWithReference]
            let immediateThumbnailData: Data?
            var id: Int64
            switch item {
                case .custom:
                    representations = []
                    videoRepresentations = []
                    immediateThumbnailData = nil
                    id = 0
                case let .topImage(topRepresentations, videoRepresentationsValue, immediateThumbnail):
                    representations = topRepresentations
                    videoRepresentations = videoRepresentationsValue
                    immediateThumbnailData = immediateThumbnail
                    id = peer.id.id._internalGetInt64Value()
                    if let resource = videoRepresentations.first?.representation.resource as? CloudPhotoSizeMediaResource {
                        id = id &+ resource.photoId
                    }
                case let .image(reference, imageRepresentations, videoRepresentationsValue, immediateThumbnail, _):
                    representations = imageRepresentations
                    videoRepresentations = videoRepresentationsValue
                    immediateThumbnailData = immediateThumbnail
                    if case let .cloud(imageId, _, _) = reference {
                        id = imageId
                    } else {
                        id = peer.id.id._internalGetInt64Value()
                    }
            }
            
            if threadData == nil, let video = videoRepresentations.last, let peerReference = PeerReference(peer) {
                let videoFileReference = FileMediaReference.avatarList(peer: peerReference, media: TelegramMediaFile(fileId: MediaId(namespace: Namespaces.Media.LocalFile, id: 0), partialReference: nil, resource: video.representation.resource, previewRepresentations: representations.map { $0.representation }, videoThumbnails: [], immediateThumbnailData: immediateThumbnailData, mimeType: "video/mp4", size: nil, attributes: [.Animated, .Video(duration: 0, size: video.representation.dimensions, flags: [])]))
                let videoContent = NativeVideoContent(id: .profileVideo(id, nil), userLocation: .other, fileReference: videoFileReference, streamVideo: isMediaStreamable(resource: video.representation.resource) ? .conservative : .none, loopVideo: true, enableSound: false, fetchAutomatically: true, onlyFullSizeThumbnail: false, useLargeThumbnail: true, autoFetchFullSizeThumbnail: true, startTimestamp: video.representation.startTimestamp, continuePlayingWithoutSoundOnLostAudioSession: false, placeholderColor: .clear, captureProtected: peer.isCopyProtectionEnabled)
                if videoContent.id != self.videoContent?.id {
                    self.videoNode?.removeFromSupernode()
                    
                    let mediaManager = self.context.sharedContext.mediaManager
                    let videoNode = UniversalVideoNode(postbox: self.context.account.postbox, audioSession: mediaManager.audioSession, manager: mediaManager.universalVideoManager, decoration: GalleryVideoDecoration(), content: videoContent, priority: .gallery)
                    videoNode.isUserInteractionEnabled = false
                    self.videoStartTimestamp = video.representation.startTimestamp
                    self.videoContent = videoContent
                    self.videoNode = videoNode
                    
                    let maskPath = UIBezierPath(ovalIn: CGRect(origin: CGPoint(), size: self.avatarNode.frame.size))
                    let shape = CAShapeLayer()
                    shape.path = maskPath.cgPath
                    videoNode.layer.mask = shape
                    
                    self.insertSubnode(videoNode, aboveSubnode: self.avatarNode)
                }
            } else if let videoNode = self.videoNode {
                self.videoStartTimestamp = nil
                self.videoContent = nil
                self.videoNode = nil
                
                videoNode.removeFromSupernode()
            }
        } else if let videoNode = self.videoNode {
            self.videoStartTimestamp = nil
            self.videoContent = nil
            self.videoNode = nil
            
            videoNode.removeFromSupernode()
        }
        
        if let videoNode = self.videoNode {
            if self.canAttachVideo {
                videoNode.updateLayout(size: self.avatarNode.frame.size, transition: .immediate)
            }
            videoNode.frame = self.avatarNode.frame
            
            if isEditing != videoNode.canAttachContent {
                videoNode.canAttachContent = isEditing && self.canAttachVideo
            }
        }
    }
    
    override func hitTest(_ point: CGPoint, with event: UIEvent?) -> UIView? {
        if self.avatarNode.frame.contains(point) {
            return self.avatarNode.view
        }
        return super.hitTest(point, with: event)
    }
}

final class PeerInfoAvatarListNode: ASDisplayNode {
    private let isSettings: Bool
    let pinchSourceNode: PinchSourceContainerNode
    let avatarContainerNode: PeerInfoAvatarTransformContainerNode
    let listContainerTransformNode: ASDisplayNode
    let listContainerNode: PeerInfoAvatarListContainerNode
    
    let isReady = Promise<Bool>()
   
    var arguments: (Peer?, Int64?, EngineMessageHistoryThread.Info?, PresentationTheme, CGFloat, Bool)?
    var item: PeerInfoAvatarListItem?
    
    var itemsUpdated: (([PeerInfoAvatarListItem]) -> Void)?
    var animateOverlaysFadeIn: (() -> Void)?
    
    init(context: AccountContext, readyWhenGalleryLoads: Bool, isSettings: Bool) {
        self.isSettings = isSettings

        self.pinchSourceNode = PinchSourceContainerNode()
        
        self.avatarContainerNode = PeerInfoAvatarTransformContainerNode(context: context)
        self.listContainerTransformNode = ASDisplayNode()
        self.listContainerNode = PeerInfoAvatarListContainerNode(context: context, isSettings: isSettings)
        self.listContainerNode.clipsToBounds = true
        self.listContainerNode.isHidden = true
        
        super.init()

        self.addSubnode(self.pinchSourceNode)
        self.pinchSourceNode.contentNode.addSubnode(self.avatarContainerNode)
        self.listContainerTransformNode.addSubnode(self.listContainerNode)
        self.pinchSourceNode.contentNode.addSubnode(self.listContainerTransformNode)
        
        let avatarReady = (self.avatarContainerNode.avatarNode.ready
        |> mapToSignal { _ -> Signal<Bool, NoError> in
            return .complete()
        }
        |> then(.single(true)))
        
        let galleryReady = self.listContainerNode.isReady.get()
        |> filter { value in
            return value
        }
        |> take(1)
        
        let combinedSignal: Signal<Bool, NoError>
        if readyWhenGalleryLoads {
            combinedSignal = combineLatest(queue: .mainQueue(),
                avatarReady,
                galleryReady
            )
            |> map { lhs, rhs in
                return lhs && rhs
            }
        } else {
            combinedSignal = avatarReady
        }
        
        self.isReady.set(combinedSignal
        |> filter { value in
            return value
        }
        |> take(1))
        
        self.listContainerNode.itemsUpdated = { [weak self] items in
            if let strongSelf = self {
                strongSelf.item = items.first
                strongSelf.itemsUpdated?(items)
                if let (peer, threadId, threadInfo, theme, avatarSize, isExpanded) = strongSelf.arguments {
                    strongSelf.avatarContainerNode.update(peer: peer, threadId: threadId, threadInfo: threadInfo, item: strongSelf.item, theme: theme, avatarSize: avatarSize, isExpanded: isExpanded, isSettings: strongSelf.isSettings)
                }
            }
        }

        self.pinchSourceNode.activate = { [weak self] sourceNode in
            guard let strongSelf = self, let (_, _, _, _, _, isExpanded) = strongSelf.arguments, isExpanded else {
                return
            }
            let pinchController = PinchController(sourceNode: sourceNode, getContentAreaInScreenSpace: {
                return UIScreen.main.bounds
            })
            context.sharedContext.mainWindow?.presentInGlobalOverlay(pinchController)
            
            strongSelf.listContainerNode.bottomShadowNode.alpha = 0.0
        }

        self.pinchSourceNode.animatedOut = { [weak self] in
            guard let strongSelf = self else {
                return
            }
            strongSelf.animateOverlaysFadeIn?()
        }
    }
    
    func update(size: CGSize, avatarSize: CGFloat, isExpanded: Bool, peer: Peer?, threadId: Int64?, threadInfo: EngineMessageHistoryThread.Info?, theme: PresentationTheme, transition: ContainedViewLayoutTransition) {
        self.arguments = (peer, threadId, threadInfo, theme, avatarSize, isExpanded)
        self.pinchSourceNode.update(size: size, transition: transition)
        self.pinchSourceNode.frame = CGRect(origin: CGPoint(), size: size)
        self.avatarContainerNode.update(peer: peer, threadId: threadId, threadInfo: threadInfo, item: self.item, theme: theme, avatarSize: avatarSize, isExpanded: isExpanded, isSettings: self.isSettings)
    }
    
    override func hitTest(_ point: CGPoint, with event: UIEvent?) -> UIView? {
        if !self.listContainerNode.isHidden {
            if let result = self.listContainerNode.view.hitTest(self.view.convert(point, to: self.listContainerNode.view), with: event) {
                return result
            }
        } else {
            if let result = self.avatarContainerNode.avatarNode.view.hitTest(self.view.convert(point, to: self.avatarContainerNode.avatarNode.view), with: event) {
                return result
            } else if let result = self.avatarContainerNode.iconView?.view?.hitTest(self.view.convert(point, to: self.avatarContainerNode.iconView?.view), with: event) {
                return result
            }
        }
        
        return super.hitTest(point, with: event)
    }
    
    func animateAvatarCollapse(transition: ContainedViewLayoutTransition) {
        if let currentItemNode = self.listContainerNode.currentItemNode, case .animated = transition {
            if let _ = self.avatarContainerNode.videoNode {

            } else if let unroundedImage = self.avatarContainerNode.avatarNode.unroundedImage {
                let avatarCopyView = UIImageView()
                avatarCopyView.image = unroundedImage
                avatarCopyView.frame = self.avatarContainerNode.avatarNode.frame
                avatarCopyView.center = currentItemNode.imageNode.position
                currentItemNode.view.addSubview(avatarCopyView)
                let scale = currentItemNode.imageNode.bounds.height / avatarCopyView.bounds.height
                avatarCopyView.layer.transform = CATransform3DMakeScale(scale, scale, scale)
                avatarCopyView.alpha = 0.0
                transition.updateAlpha(layer: avatarCopyView.layer, alpha: 1.0, completion: { [weak avatarCopyView] _ in
                    Queue.mainQueue().after(0.1, {
                        avatarCopyView?.removeFromSuperview()
                    })
                })
            }
        }
    }
}

private enum MoreIconNodeState: Equatable {
    case more
    case search
    case moreToSearch(Float)
}

private final class MoreIconNode: ManagedAnimationNode {
    private let duration: Double = 0.21
    private var iconState: MoreIconNodeState = .more
    
    init() {
        super.init(size: CGSize(width: 30.0, height: 30.0))
        
        self.trackTo(item: ManagedAnimationItem(source: .local("anim_moretosearch"), frames: .range(startFrame: 0, endFrame: 0), duration: 0.0))
    }
        
    func play() {
        if case .more = self.iconState {
            self.trackTo(item: ManagedAnimationItem(source: .local("anim_moredots"), frames: .range(startFrame: 0, endFrame: 46), duration: 0.76))
        }
    }
    
    func enqueueState(_ state: MoreIconNodeState, animated: Bool) {
        guard self.iconState != state else {
            return
        }
        
        let previousState = self.iconState
        self.iconState = state
        
        let source = ManagedAnimationSource.local("anim_moretosearch")
        
        let totalLength: Int = 90
        if animated {
            switch previousState {
                case .more:
                    switch state {
                        case .more:
                            break
                        case .search:
                            self.trackTo(item: ManagedAnimationItem(source: source, frames: .range(startFrame: 0, endFrame: totalLength), duration: self.duration))
                        case let .moreToSearch(progress):
                            let frame = Int(progress * Float(totalLength))
                            let duration = self.duration * Double(progress)
                            self.trackTo(item: ManagedAnimationItem(source: source, frames: .range(startFrame: 0, endFrame: frame), duration: duration))
                    }
                case .search:
                    switch state {
                        case .more:
                            self.trackTo(item: ManagedAnimationItem(source: source, frames: .range(startFrame: totalLength, endFrame: 0), duration: self.duration))
                        case .search:
                            break
                        case let .moreToSearch(progress):
                            let frame = Int(progress * Float(totalLength))
                            let duration = self.duration * Double((1.0 - progress))
                            self.trackTo(item: ManagedAnimationItem(source: source, frames: .range(startFrame: totalLength, endFrame: frame), duration: duration))
                    }
                case let .moreToSearch(currentProgress):
                    let currentFrame = Int(currentProgress * Float(totalLength))
                    switch state {
                        case .more:
                            let duration = self.duration * Double(currentProgress)
                            self.trackTo(item: ManagedAnimationItem(source: source, frames: .range(startFrame: currentFrame, endFrame: 0), duration: duration))
                        case .search:
                            let duration = self.duration * (1.0 - Double(currentProgress))
                            self.trackTo(item: ManagedAnimationItem(source: source, frames: .range(startFrame: currentFrame, endFrame: totalLength), duration: duration))
                        case let .moreToSearch(progress):
                            let frame = Int(progress * Float(totalLength))
                            let duration = self.duration * Double(abs(currentProgress - progress))
                            self.trackTo(item: ManagedAnimationItem(source: source, frames: .range(startFrame: currentFrame, endFrame: frame), duration: duration))
                    }
            }
        } else {
            switch state {
                case .more:
                    self.trackTo(item: ManagedAnimationItem(source: source, frames: .range(startFrame: 0, endFrame: 0), duration: 0.0))
                case .search:
                    self.trackTo(item: ManagedAnimationItem(source: source, frames: .range(startFrame: totalLength, endFrame: totalLength), duration: 0.0))
                case let .moreToSearch(progress):
                    let frame = Int(progress * Float(totalLength))
                    self.trackTo(item: ManagedAnimationItem(source: source, frames: .range(startFrame: frame, endFrame: frame), duration: 0.0))
            }
        }
    }
}

final class PeerInfoHeaderNavigationButton: HighlightableButtonNode {
    let containerNode: ContextControllerSourceNode
    let contextSourceNode: ContextReferenceContentNode
    private let regularTextNode: ImmediateTextNode
    private let whiteTextNode: ImmediateTextNode
    private let iconNode: ASImageNode
    private var animationNode: MoreIconNode?
    
    private var key: PeerInfoHeaderNavigationButtonKey?
    private var theme: PresentationTheme?
    
    var isWhite: Bool = false {
        didSet {
            if self.isWhite != oldValue {
                if case .qrCode = self.key, let theme = self.theme {
                    self.iconNode.image = self.isWhite ? generateTintedImage(image: PresentationResourcesRootController.navigationQrCodeIcon(theme), color: .white) : PresentationResourcesRootController.navigationQrCodeIcon(theme)
                }
                
                self.regularTextNode.isHidden = self.isWhite
                self.whiteTextNode.isHidden = !self.isWhite
            }
        }
    }
    
    var action: ((ASDisplayNode, ContextGesture?) -> Void)?
    
    init() {
        self.contextSourceNode = ContextReferenceContentNode()
        self.containerNode = ContextControllerSourceNode()
        self.containerNode.animateScale = false
        
        self.regularTextNode = ImmediateTextNode()
        self.whiteTextNode = ImmediateTextNode()
        self.whiteTextNode.isHidden = true
        
        self.iconNode = ASImageNode()
        self.iconNode.displaysAsynchronously = false
        self.iconNode.displayWithoutProcessing = true
        
        super.init(pointerStyle: .insetRectangle(-8.0, 2.0))
        
        self.isAccessibilityElement = true
        self.accessibilityTraits = .button
        
        self.containerNode.addSubnode(self.contextSourceNode)
        self.contextSourceNode.addSubnode(self.regularTextNode)
        self.contextSourceNode.addSubnode(self.whiteTextNode)
        self.contextSourceNode.addSubnode(self.iconNode)

        self.addSubnode(self.containerNode)
        
        self.containerNode.activated = { [weak self] gesture, _ in
            guard let strongSelf = self else {
                return
            }
            strongSelf.action?(strongSelf.contextSourceNode, gesture)
        }
        
        self.addTarget(self, action: #selector(self.pressed), forControlEvents: .touchUpInside)
    }
    
    @objc private func pressed() {
        self.animationNode?.play()
        self.action?(self.contextSourceNode, nil)
    }
    
    func update(key: PeerInfoHeaderNavigationButtonKey, presentationData: PresentationData, height: CGFloat) -> CGSize {
        let textSize: CGSize
        let isFirstTime = self.key == nil
        if self.key != key || self.theme !== presentationData.theme {
            self.key = key
            self.theme = presentationData.theme
            
            let text: String
            var icon: UIImage?
            var isBold = false
            var isGestureEnabled = false
            var isAnimation = false
            var animationState: MoreIconNodeState = .more
            switch key {
                case .edit:
                    text = presentationData.strings.Common_Edit
                case .done, .cancel, .selectionDone:
                    text = presentationData.strings.Common_Done
                    isBold = true
                case .select:
                    text = presentationData.strings.Common_Select
                case .search:
                    text = ""
                    icon = nil// PresentationResourcesRootController.navigationCompactSearchIcon(presentationData.theme)
                    isAnimation = true
                    animationState = .search
                case .editPhoto:
                    text = presentationData.strings.Settings_EditPhoto
                case .editVideo:
                    text = presentationData.strings.Settings_EditVideo
                case .more:
                    text = ""
                    icon = nil// PresentationResourcesRootController.navigationMoreCircledIcon(presentationData.theme)
                    isGestureEnabled = true
                    isAnimation = true
                    animationState = .more
                case .qrCode:
                    text = ""
                    icon = PresentationResourcesRootController.navigationQrCodeIcon(presentationData.theme)
                case .moreToSearch:
                    text = ""
            }
            self.accessibilityLabel = text
            self.containerNode.isGestureEnabled = isGestureEnabled
            
            let font: UIFont = isBold ? Font.semibold(17.0) : Font.regular(17.0)
            
            self.regularTextNode.attributedText = NSAttributedString(string: text, font: font, textColor: presentationData.theme.rootController.navigationBar.accentTextColor)
            self.whiteTextNode.attributedText = NSAttributedString(string: text, font: font, textColor: .white)
            self.iconNode.image = icon
            
            if isAnimation {
                self.iconNode.isHidden = true
                let animationNode: MoreIconNode
                if let current = self.animationNode {
                    animationNode = current
                } else {
                    animationNode = MoreIconNode()
                    self.animationNode = animationNode
                    self.contextSourceNode.addSubnode(animationNode)
                }
                animationNode.customColor = presentationData.theme.rootController.navigationBar.accentTextColor
                animationNode.enqueueState(animationState, animated: !isFirstTime)
            } else {
                self.iconNode.isHidden = false
                if let current = self.animationNode {
                    self.animationNode = nil
                    current.removeFromSupernode()
                }
            }
            
            textSize = self.regularTextNode.updateLayout(CGSize(width: 200.0, height: .greatestFiniteMagnitude))
            let _ = self.whiteTextNode.updateLayout(CGSize(width: 200.0, height: .greatestFiniteMagnitude))
        } else {
            textSize = self.regularTextNode.bounds.size
        }
        
        let inset: CGFloat = 0.0
        
        let textFrame = CGRect(origin: CGPoint(x: inset, y: floor((height - textSize.height) / 2.0)), size: textSize)
        self.regularTextNode.frame = textFrame
        self.whiteTextNode.frame = textFrame
        
        if let animationNode = self.animationNode {
            let animationSize = CGSize(width: 30.0, height: 30.0)
            
            animationNode.frame = CGRect(origin: CGPoint(x: inset, y: floor((height - animationSize.height) / 2.0)), size: animationSize)
            
            let size = CGSize(width: animationSize.width + inset * 2.0, height: height)
            self.containerNode.frame = CGRect(origin: CGPoint(), size: size)
            self.contextSourceNode.frame = CGRect(origin: CGPoint(), size: size)
            return size
        } else if let image = self.iconNode.image {
            self.iconNode.frame = CGRect(origin: CGPoint(x: inset, y: floor((height - image.size.height) / 2.0)), size: image.size)
            
            let size = CGSize(width: image.size.width + inset * 2.0, height: height)
            self.containerNode.frame = CGRect(origin: CGPoint(), size: size)
            self.contextSourceNode.frame = CGRect(origin: CGPoint(), size: size)
            return size
        } else {
            let size = CGSize(width: textSize.width + inset * 2.0, height: height)
            self.containerNode.frame = CGRect(origin: CGPoint(), size: size)
            self.contextSourceNode.frame = CGRect(origin: CGPoint(), size: size)
            return size
        }
    }
}

enum PeerInfoHeaderNavigationButtonKey {
    case edit
    case done
    case cancel
    case select
    case selectionDone
    case search
    case editPhoto
    case editVideo
    case more
    case qrCode
    case moreToSearch
}

struct PeerInfoHeaderNavigationButtonSpec: Equatable {
    let key: PeerInfoHeaderNavigationButtonKey
    let isForExpandedView: Bool
}

final class PeerInfoHeaderNavigationButtonContainerNode: ASDisplayNode {
    private var presentationData: PresentationData?
    private(set) var leftButtonNodes: [PeerInfoHeaderNavigationButtonKey: PeerInfoHeaderNavigationButton] = [:]
    private(set) var rightButtonNodes: [PeerInfoHeaderNavigationButtonKey: PeerInfoHeaderNavigationButton] = [:]
    
    private var currentLeftButtons: [PeerInfoHeaderNavigationButtonSpec] = []
    private var currentRightButtons: [PeerInfoHeaderNavigationButtonSpec] = []
    
    var isWhite: Bool = false {
        didSet {
            if self.isWhite != oldValue {
                for (_, buttonNode) in self.leftButtonNodes {
                    buttonNode.isWhite = self.isWhite
                }
                for (_, buttonNode) in self.rightButtonNodes {
                    buttonNode.isWhite = self.isWhite
                }
            }
        }
    }
    
    var performAction: ((PeerInfoHeaderNavigationButtonKey, ContextReferenceContentNode?, ContextGesture?) -> Void)?
    
    func update(size: CGSize, presentationData: PresentationData, leftButtons: [PeerInfoHeaderNavigationButtonSpec], rightButtons: [PeerInfoHeaderNavigationButtonSpec], expandFraction: CGFloat, transition: ContainedViewLayoutTransition) {
        let maximumExpandOffset: CGFloat = 14.0
        let expandOffset: CGFloat = -expandFraction * maximumExpandOffset
        
        if self.currentLeftButtons != leftButtons || presentationData.strings !== self.presentationData?.strings {
            self.currentLeftButtons = leftButtons
            
            var nextRegularButtonOrigin = 16.0
            var nextExpandedButtonOrigin = 16.0
            for spec in leftButtons.reversed() {
                let buttonNode: PeerInfoHeaderNavigationButton
                var wasAdded = false
                if let current = self.leftButtonNodes[spec.key] {
                    buttonNode = current
                } else {
                    wasAdded = true
                    buttonNode = PeerInfoHeaderNavigationButton()
                    self.leftButtonNodes[spec.key] = buttonNode
                    self.addSubnode(buttonNode)
                    buttonNode.isWhite = self.isWhite
                    buttonNode.action = { [weak self] _, gesture in
                        guard let strongSelf = self, let buttonNode = strongSelf.leftButtonNodes[spec.key] else {
                            return
                        }
                        strongSelf.performAction?(spec.key, buttonNode.contextSourceNode, gesture)
                    }
                }
                let buttonSize = buttonNode.update(key: spec.key, presentationData: presentationData, height: size.height)
                var nextButtonOrigin = spec.isForExpandedView ? nextExpandedButtonOrigin : nextRegularButtonOrigin
                let buttonFrame = CGRect(origin: CGPoint(x: nextButtonOrigin, y: expandOffset + (spec.isForExpandedView ? maximumExpandOffset : 0.0)), size: buttonSize)
                nextButtonOrigin += buttonSize.width + 4.0
                if spec.isForExpandedView {
                    nextExpandedButtonOrigin = nextButtonOrigin
                } else {
                    nextRegularButtonOrigin = nextButtonOrigin
                }
                let alphaFactor: CGFloat = spec.isForExpandedView ? expandFraction : (1.0 - expandFraction)
                if wasAdded {
                    buttonNode.frame = buttonFrame
                    buttonNode.alpha = 0.0
                    transition.updateAlpha(node: buttonNode, alpha: alphaFactor * alphaFactor)
                } else {
                    transition.updateFrameAdditiveToCenter(node: buttonNode, frame: buttonFrame)
                    transition.updateAlpha(node: buttonNode, alpha: alphaFactor * alphaFactor)
                }
            }
            var removeKeys: [PeerInfoHeaderNavigationButtonKey] = []
            for (key, _) in self.leftButtonNodes {
                if !leftButtons.contains(where: { $0.key == key }) {
                    removeKeys.append(key)
                }
            }
            for key in removeKeys {
                if let buttonNode = self.leftButtonNodes.removeValue(forKey: key) {
                    buttonNode.removeFromSupernode()
                }
            }
        } else {
            var nextRegularButtonOrigin = 16.0
            var nextExpandedButtonOrigin = 16.0
            for spec in leftButtons.reversed() {
                if let buttonNode = self.leftButtonNodes[spec.key] {
                    let buttonSize = buttonNode.bounds.size
                    var nextButtonOrigin = spec.isForExpandedView ? nextExpandedButtonOrigin : nextRegularButtonOrigin
                    let buttonFrame = CGRect(origin: CGPoint(x: nextButtonOrigin, y: expandOffset + (spec.isForExpandedView ? maximumExpandOffset : 0.0)), size: buttonSize)
                    nextButtonOrigin += buttonSize.width + 4.0
                    if spec.isForExpandedView {
                        nextExpandedButtonOrigin = nextButtonOrigin
                    } else {
                        nextRegularButtonOrigin = nextButtonOrigin
                    }
                    transition.updateFrameAdditiveToCenter(node: buttonNode, frame: buttonFrame)
                    let alphaFactor: CGFloat = spec.isForExpandedView ? expandFraction : (1.0 - expandFraction)
                    
                    var buttonTransition = transition
                    if case let .animated(duration, curve) = buttonTransition, alphaFactor == 0.0 {
                        buttonTransition = .animated(duration: duration * 0.25, curve: curve)
                    }
                    buttonTransition.updateAlpha(node: buttonNode, alpha: alphaFactor * alphaFactor)
                }
            }
        }
        
        if self.currentRightButtons != rightButtons || presentationData.strings !== self.presentationData?.strings {
            self.currentRightButtons = rightButtons
            
            var nextRegularButtonOrigin = size.width - 16.0
            var nextExpandedButtonOrigin = size.width - 16.0
            for spec in rightButtons.reversed() {
                let buttonNode: PeerInfoHeaderNavigationButton
                var wasAdded = false
                
                var key = spec.key
                if key == .more || key == .search {
                    key = .moreToSearch
                }
                
                if let current = self.rightButtonNodes[key] {
                    buttonNode = current
                } else {
                    wasAdded = true
                    buttonNode = PeerInfoHeaderNavigationButton()
                    self.rightButtonNodes[key] = buttonNode
                    self.addSubnode(buttonNode)
                    buttonNode.isWhite = self.isWhite
                }
                buttonNode.action = { [weak self] _, gesture in
                    guard let strongSelf = self, let buttonNode = strongSelf.rightButtonNodes[key] else {
                        return
                    }
                    strongSelf.performAction?(spec.key, buttonNode.contextSourceNode, gesture)
                }
                let buttonSize = buttonNode.update(key: spec.key, presentationData: presentationData, height: size.height)
                var nextButtonOrigin = spec.isForExpandedView ? nextExpandedButtonOrigin : nextRegularButtonOrigin
                let buttonFrame = CGRect(origin: CGPoint(x: nextButtonOrigin - buttonSize.width, y: expandOffset + (spec.isForExpandedView ? maximumExpandOffset : 0.0)), size: buttonSize)
                nextButtonOrigin -= buttonSize.width + 4.0
                if spec.isForExpandedView {
                    nextExpandedButtonOrigin = nextButtonOrigin
                } else {
                    nextRegularButtonOrigin = nextButtonOrigin
                }
                let alphaFactor: CGFloat = spec.isForExpandedView ? expandFraction : (1.0 - expandFraction)
                if wasAdded {
                    if key == .moreToSearch {
                        buttonNode.layer.animateScale(from: 0.001, to: 1.0, duration: 0.2)
                    }
                    
                    buttonNode.frame = buttonFrame
                    buttonNode.alpha = 0.0
                    transition.updateAlpha(node: buttonNode, alpha: alphaFactor * alphaFactor)
                } else {
                    transition.updateFrameAdditiveToCenter(node: buttonNode, frame: buttonFrame)
                    transition.updateAlpha(node: buttonNode, alpha: alphaFactor * alphaFactor)
                }
            }
            var removeKeys: [PeerInfoHeaderNavigationButtonKey] = []
            for (key, _) in self.rightButtonNodes {
                if key == .moreToSearch {
                    if !rightButtons.contains(where: { $0.key == .more || $0.key == .search }) {
                        removeKeys.append(key)
                    }
                } else if !rightButtons.contains(where: { $0.key == key }) {
                    removeKeys.append(key)
                }
            }
            for key in removeKeys {
                if let buttonNode = self.rightButtonNodes.removeValue(forKey: key) {
                    if key == .moreToSearch {
                        buttonNode.layer.animateAlpha(from: 1.0, to: 0.0, duration: 0.2, removeOnCompletion: false, completion: { [weak buttonNode] _ in
                            buttonNode?.removeFromSupernode()
                        })
                        buttonNode.layer.animateScale(from: 1.0, to: 0.001, duration: 0.2, removeOnCompletion: false)
                    } else {
                        buttonNode.removeFromSupernode()
                    }
                }
            }
        } else {
            var nextRegularButtonOrigin = size.width - 16.0
            var nextExpandedButtonOrigin = size.width - 16.0
                        
            for spec in rightButtons.reversed() {
                var key = spec.key
                if key == .more || key == .search {
                    key = .moreToSearch
                }
                
                if let buttonNode = self.rightButtonNodes[key] {
                    let buttonSize = buttonNode.bounds.size
                    var nextButtonOrigin = spec.isForExpandedView ? nextExpandedButtonOrigin : nextRegularButtonOrigin
                    let buttonFrame = CGRect(origin: CGPoint(x: nextButtonOrigin - buttonSize.width, y: expandOffset + (spec.isForExpandedView ? maximumExpandOffset : 0.0)), size: buttonSize)
                    nextButtonOrigin -= buttonSize.width + 4.0
                    if spec.isForExpandedView {
                        nextExpandedButtonOrigin = nextButtonOrigin
                    } else {
                        nextRegularButtonOrigin = nextButtonOrigin
                    }
                    transition.updateFrameAdditiveToCenter(node: buttonNode, frame: buttonFrame)
                    let alphaFactor: CGFloat = spec.isForExpandedView ? expandFraction : (1.0 - expandFraction)
                    
                    var buttonTransition = transition
                    if case let .animated(duration, curve) = buttonTransition, alphaFactor == 0.0 {
                        buttonTransition = .animated(duration: duration * 0.25, curve: curve)
                    }
                    buttonTransition.updateAlpha(node: buttonNode, alpha: alphaFactor * alphaFactor)
                }
            }
        }
        self.presentationData = presentationData
    }
}

final class PeerInfoHeaderRegularContentNode: ASDisplayNode {
    
}

enum PeerInfoHeaderTextFieldNodeKey: Equatable {
    case firstName
    case lastName
    case title
    case description
}

protocol PeerInfoHeaderTextFieldNode: ASDisplayNode {
    var text: String { get }
    
    func update(width: CGFloat, safeInset: CGFloat, isSettings: Bool, hasPrevious: Bool, hasNext: Bool, placeholder: String, isEnabled: Bool, presentationData: PresentationData, updateText: String?) -> CGFloat
}

final class PeerInfoHeaderSingleLineTextFieldNode: ASDisplayNode, PeerInfoHeaderTextFieldNode, UITextFieldDelegate {
    private let backgroundNode: ASDisplayNode
    private let textNode: TextFieldNode
    private let measureTextNode: ImmediateTextNode
    private let clearIconNode: ASImageNode
    private let clearButtonNode: HighlightableButtonNode
    private let topSeparator: ASDisplayNode
    private let maskNode: ASImageNode
    
    private var theme: PresentationTheme?
    
    var text: String {
        return self.textNode.textField.text ?? ""
    }
    
    override init() {
        self.backgroundNode = ASDisplayNode()
        
        self.textNode = TextFieldNode()
        self.measureTextNode = ImmediateTextNode()
        self.measureTextNode.maximumNumberOfLines = 0
        
        self.clearIconNode = ASImageNode()
        self.clearIconNode.isLayerBacked = true
        self.clearIconNode.displayWithoutProcessing = true
        self.clearIconNode.displaysAsynchronously = false
        self.clearIconNode.isHidden = true
        
        self.clearButtonNode = HighlightableButtonNode()
        self.clearButtonNode.isHidden = true
        
        self.topSeparator = ASDisplayNode()
        
        self.maskNode = ASImageNode()
        self.maskNode.isUserInteractionEnabled = false
        
        super.init()
        
        self.addSubnode(self.backgroundNode)
        self.addSubnode(self.textNode)
        self.addSubnode(self.clearIconNode)
        self.addSubnode(self.clearButtonNode)
        self.addSubnode(self.topSeparator)
        self.addSubnode(self.maskNode)
        
        self.textNode.textField.delegate = self
        
        self.clearButtonNode.addTarget(self, action: #selector(self.clearButtonPressed), forControlEvents: .touchUpInside)
        self.clearButtonNode.highligthedChanged = { [weak self] highlighted in
            if let strongSelf = self {
                if highlighted {
                    strongSelf.clearIconNode.layer.removeAnimation(forKey: "opacity")
                    strongSelf.clearIconNode.alpha = 0.4
                } else {
                    strongSelf.clearIconNode.alpha = 1.0
                    strongSelf.clearIconNode.layer.animateAlpha(from: 0.4, to: 1.0, duration: 0.2)
                }
            }
        }
    }
    
    @objc private func clearButtonPressed() {
        self.textNode.textField.text = ""
        self.updateClearButtonVisibility()
    }
    
    @objc func textFieldDidBeginEditing(_ textField: UITextField) {
        self.updateClearButtonVisibility()
    }
    
    @objc func textFieldDidEndEditing(_ textField: UITextField) {
        self.updateClearButtonVisibility()
    }
    
    private func updateClearButtonVisibility() {
        let isHidden = !self.textNode.textField.isFirstResponder || self.text.isEmpty
        self.clearIconNode.isHidden = isHidden
        self.clearButtonNode.isHidden = isHidden
        self.clearButtonNode.isAccessibilityElement = isHidden
    }
    
    func update(width: CGFloat, safeInset: CGFloat, isSettings: Bool, hasPrevious: Bool, hasNext: Bool, placeholder: String, isEnabled: Bool, presentationData: PresentationData, updateText: String?) -> CGFloat {
        let titleFont = Font.regular(presentationData.listsFontSize.itemListBaseFontSize)
        self.textNode.textField.font = titleFont
        
        if self.theme !== presentationData.theme {
            self.theme = presentationData.theme
            
            self.backgroundNode.backgroundColor = presentationData.theme.list.itemBlocksBackgroundColor
            
            self.textNode.textField.textColor = presentationData.theme.list.itemPrimaryTextColor
            self.textNode.textField.keyboardAppearance = presentationData.theme.rootController.keyboardColor.keyboardAppearance
            self.textNode.textField.tintColor = presentationData.theme.list.itemAccentColor
            
            self.clearIconNode.image = PresentationResourcesItemList.itemListClearInputIcon(presentationData.theme)
        }
        
        let attributedPlaceholderText = NSAttributedString(string: placeholder, font: titleFont, textColor: presentationData.theme.list.itemPlaceholderTextColor)
        if self.textNode.textField.attributedPlaceholder == nil || !self.textNode.textField.attributedPlaceholder!.isEqual(to: attributedPlaceholderText) {
            self.textNode.textField.attributedPlaceholder = attributedPlaceholderText
            self.textNode.textField.accessibilityHint = attributedPlaceholderText.string
        }
        
        if let updateText = updateText {
            self.textNode.textField.text = updateText
        }
        
        if !hasPrevious {
            self.topSeparator.isHidden = true
        }
        self.topSeparator.backgroundColor = presentationData.theme.list.itemBlocksSeparatorColor
        let separatorX = safeInset + (hasPrevious ? 16.0 : 0.0)
        self.topSeparator.frame = CGRect(origin: CGPoint(x: separatorX, y: 0.0), size: CGSize(width: width - separatorX - safeInset, height: UIScreenPixel))
        
        let measureText = "|"
        let attributedMeasureText = NSAttributedString(string: measureText, font: titleFont, textColor: .black)
        self.measureTextNode.attributedText = attributedMeasureText
        let measureTextSize = self.measureTextNode.updateLayout(CGSize(width: width - safeInset * 2.0 - 16.0 * 2.0 - 38.0, height: .greatestFiniteMagnitude))
        
        let height = measureTextSize.height + 22.0
        
        let buttonSize = CGSize(width: 38.0, height: height)
        self.clearButtonNode.frame = CGRect(origin: CGPoint(x: width - safeInset - buttonSize.width, y: 0.0), size: buttonSize)
        if let image = self.clearIconNode.image {
            self.clearIconNode.frame = CGRect(origin: CGPoint(x: width - safeInset - buttonSize.width + floor((buttonSize.width - image.size.width) / 2.0), y: floor((height - image.size.height) / 2.0)), size: image.size)
        }
        
        self.backgroundNode.frame = CGRect(origin: CGPoint(x: safeInset, y: 0.0), size: CGSize(width: max(1.0, width - safeInset * 2.0), height: height))
        self.textNode.frame = CGRect(origin: CGPoint(x: safeInset + 16.0, y: floor((height - 40.0) / 2.0)), size: CGSize(width: max(1.0, width - safeInset * 2.0 - 16.0 * 2.0 - 38.0), height: 40.0))
        
        let hasCorners = safeInset > 0.0 && (!hasPrevious || !hasNext)
        let hasTopCorners = hasCorners && !hasPrevious
        let hasBottomCorners = hasCorners && !hasNext
        
        self.maskNode.image = hasCorners ? PresentationResourcesItemList.cornersImage(presentationData.theme, top: hasTopCorners, bottom: hasBottomCorners) : nil
        self.maskNode.frame = CGRect(origin: CGPoint(x: safeInset, y: 0.0), size: CGSize(width: width - safeInset - safeInset, height: height))
        
        self.textNode.isUserInteractionEnabled = isEnabled
        self.textNode.alpha = isEnabled ? 1.0 : 0.6
        
        return height
    }
}

final class PeerInfoHeaderMultiLineTextFieldNode: ASDisplayNode, PeerInfoHeaderTextFieldNode, ASEditableTextNodeDelegate {
    private let backgroundNode: ASDisplayNode
    private let textNode: EditableTextNode
    private let textNodeContainer: ASDisplayNode
    private let measureTextNode: ImmediateTextNode
    private let clearIconNode: ASImageNode
    private let clearButtonNode: HighlightableButtonNode
    private let topSeparator: ASDisplayNode
    private let maskNode: ASImageNode
    
    private let requestUpdateHeight: () -> Void
    
    private var fontSize: PresentationFontSize?
    private var theme: PresentationTheme?
    private var currentParams: (width: CGFloat, safeInset: CGFloat)?
    private var currentMeasuredHeight: CGFloat?
    
    var text: String {
        return self.textNode.attributedText?.string ?? ""
    }
    
    init(requestUpdateHeight: @escaping () -> Void) {
        self.requestUpdateHeight = requestUpdateHeight
        
        self.backgroundNode = ASDisplayNode()
        
        self.textNode = EditableTextNode()
        self.textNode.clipsToBounds = false
        self.textNode.textView.clipsToBounds = false
        self.textNode.textContainerInset = UIEdgeInsets()
        
        self.textNodeContainer = ASDisplayNode()
        self.measureTextNode = ImmediateTextNode()
        self.measureTextNode.maximumNumberOfLines = 0
        self.measureTextNode.isUserInteractionEnabled = false
        self.measureTextNode.lineSpacing = 0.1
        self.topSeparator = ASDisplayNode()
        
        self.clearIconNode = ASImageNode()
        self.clearIconNode.isLayerBacked = true
        self.clearIconNode.displayWithoutProcessing = true
        self.clearIconNode.displaysAsynchronously = false
        self.clearIconNode.isHidden = true
        
        self.clearButtonNode = HighlightableButtonNode()
        self.clearButtonNode.isHidden = true
        
        self.maskNode = ASImageNode()
        self.maskNode.isUserInteractionEnabled = false
        
        super.init()
        
        self.addSubnode(self.backgroundNode)
        self.textNodeContainer.addSubnode(self.textNode)
        self.addSubnode(self.textNodeContainer)
        self.addSubnode(self.clearIconNode)
        self.addSubnode(self.clearButtonNode)
        self.addSubnode(self.topSeparator)
        self.addSubnode(self.maskNode)
    
        self.clearButtonNode.addTarget(self, action: #selector(self.clearButtonPressed), forControlEvents: .touchUpInside)
        self.clearButtonNode.highligthedChanged = { [weak self] highlighted in
            if let strongSelf = self {
                if highlighted {
                    strongSelf.clearIconNode.layer.removeAnimation(forKey: "opacity")
                    strongSelf.clearIconNode.alpha = 0.4
                } else {
                    strongSelf.clearIconNode.alpha = 1.0
                    strongSelf.clearIconNode.layer.animateAlpha(from: 0.4, to: 1.0, duration: 0.2)
                }
            }
        }
    }
        
    @objc private func clearButtonPressed() {
        guard let theme = self.theme else {
            return
        }
        let font: UIFont
        if let fontSize = self.fontSize {
            font = Font.regular(fontSize.itemListBaseFontSize)
        } else {
            font = Font.regular(17.0)
        }
        let attributedText = NSAttributedString(string: "", font: font, textColor: theme.list.itemPrimaryTextColor)
        self.textNode.attributedText = attributedText
        self.requestUpdateHeight()
        self.updateClearButtonVisibility()
    }
    
    func update(width: CGFloat, safeInset: CGFloat, isSettings: Bool, hasPrevious: Bool, hasNext: Bool, placeholder: String, isEnabled: Bool, presentationData: PresentationData, updateText: String?) -> CGFloat {
        self.currentParams = (width, safeInset)
        
        self.fontSize = presentationData.listsFontSize
        let titleFont = Font.regular(presentationData.listsFontSize.itemListBaseFontSize)
        
        if self.theme !== presentationData.theme {
            self.theme = presentationData.theme
            
            self.backgroundNode.backgroundColor = presentationData.theme.list.itemBlocksBackgroundColor
            
            let textColor = presentationData.theme.list.itemPrimaryTextColor
            self.textNode.typingAttributes = [NSAttributedString.Key.font.rawValue: titleFont, NSAttributedString.Key.foregroundColor.rawValue: textColor]
            self.textNode.keyboardAppearance = presentationData.theme.rootController.keyboardColor.keyboardAppearance
            self.textNode.tintColor = presentationData.theme.list.itemAccentColor
            
            self.textNode.clipsToBounds = true
            self.textNode.delegate = self
            self.textNode.hitTestSlop = UIEdgeInsets(top: -5.0, left: -5.0, bottom: -5.0, right: -5.0)
            
            self.clearIconNode.image = PresentationResourcesItemList.itemListClearInputIcon(presentationData.theme)
        }
        
        self.topSeparator.backgroundColor = presentationData.theme.list.itemBlocksSeparatorColor
        
        let separatorX = safeInset + (hasPrevious ? 16.0 : 0.0)
        self.topSeparator.frame = CGRect(origin: CGPoint(x: separatorX, y: 0.0), size: CGSize(width: width - separatorX - safeInset, height: UIScreenPixel))
        
        let attributedPlaceholderText = NSAttributedString(string: placeholder, font: titleFont, textColor: presentationData.theme.list.itemPlaceholderTextColor)
        if self.textNode.attributedPlaceholderText == nil || !self.textNode.attributedPlaceholderText!.isEqual(to: attributedPlaceholderText) {
            self.textNode.attributedPlaceholderText = attributedPlaceholderText
        }
        
        if let updateText = updateText {
            let attributedText = NSAttributedString(string: updateText, font: titleFont, textColor: presentationData.theme.list.itemPrimaryTextColor)
            self.textNode.attributedText = attributedText
        }
        
        var measureText = self.textNode.attributedText?.string ?? ""
        if measureText.hasSuffix("\n") || measureText.isEmpty {
           measureText += "|"
        }
        let attributedMeasureText = NSAttributedString(string: measureText, font: titleFont, textColor: .gray)
        self.measureTextNode.attributedText = attributedMeasureText
        let measureTextSize = self.measureTextNode.updateLayout(CGSize(width: width - safeInset * 2.0 - 16.0 * 2.0 - 38.0, height: .greatestFiniteMagnitude))
        self.measureTextNode.frame = CGRect(origin: CGPoint(), size: measureTextSize)
        self.currentMeasuredHeight = measureTextSize.height
        
        let height = measureTextSize.height + 22.0
        
        let buttonSize = CGSize(width: 38.0, height: height)
        self.clearButtonNode.frame = CGRect(origin: CGPoint(x: width - safeInset - buttonSize.width, y: 0.0), size: buttonSize)
        if let image = self.clearIconNode.image {
            self.clearIconNode.frame = CGRect(origin: CGPoint(x: width - safeInset - buttonSize.width + floor((buttonSize.width - image.size.width) / 2.0), y: floor((height - image.size.height) / 2.0)), size: image.size)
        }
        
        let textNodeFrame = CGRect(origin: CGPoint(x: safeInset + 16.0, y: 10.0), size: CGSize(width: width - safeInset * 2.0 - 16.0 * 2.0 - 38.0, height: max(height, 1000.0)))
        self.textNodeContainer.frame = textNodeFrame
        self.textNode.frame = CGRect(origin: CGPoint(), size: textNodeFrame.size)
        
        self.backgroundNode.frame = CGRect(origin: CGPoint(x: safeInset, y: 0.0), size: CGSize(width: max(1.0, width - safeInset * 2.0), height: height))
        
        let hasCorners = safeInset > 0.0 && (!hasPrevious || !hasNext)
        let hasTopCorners = hasCorners && !hasPrevious
        let hasBottomCorners = hasCorners && !hasNext
        
        self.maskNode.image = hasCorners ? PresentationResourcesItemList.cornersImage(presentationData.theme, top: hasTopCorners, bottom: hasBottomCorners) : nil
        self.maskNode.frame = CGRect(origin: CGPoint(x: safeInset, y: 0.0), size: CGSize(width: width - safeInset - safeInset, height: height))
        
        return height
    }
    
    func editableTextNodeDidBeginEditing(_ editableTextNode: ASEditableTextNode) {
        self.updateClearButtonVisibility()
    }
    
    func editableTextNodeDidFinishEditing(_ editableTextNode: ASEditableTextNode) {
        self.updateClearButtonVisibility()
    }
    
    private func updateClearButtonVisibility() {
        let isHidden = !self.textNode.isFirstResponder() || self.text.isEmpty
        self.clearIconNode.isHidden = isHidden
        self.clearButtonNode.isHidden = isHidden
        self.clearButtonNode.isAccessibilityElement = isHidden
    }
    
    func editableTextNode(_ editableTextNode: ASEditableTextNode, shouldChangeTextIn range: NSRange, replacementText text: String) -> Bool {
        guard let theme = self.theme else {
            return true
        }
        let updatedText = (editableTextNode.textView.text as NSString).replacingCharacters(in: range, with: text)
        if updatedText.count > 255 {
            let attributedText = NSAttributedString(string: String(updatedText[updatedText.startIndex..<updatedText.index(updatedText.startIndex, offsetBy: 255)]), font: Font.regular(17.0), textColor: theme.list.itemPrimaryTextColor)
            self.textNode.attributedText = attributedText
            self.requestUpdateHeight()
            
            return false
        } else {
            return true
        }
    }
    
    func editableTextNodeDidUpdateText(_ editableTextNode: ASEditableTextNode) {
        if let (width, safeInset) = self.currentParams {
            var measureText = self.textNode.attributedText?.string ?? ""
            if measureText.hasSuffix("\n") || measureText.isEmpty {
               measureText += "|"
            }
            let attributedMeasureText = NSAttributedString(string: measureText, font: Font.regular(17.0), textColor: .black)
            self.measureTextNode.attributedText = attributedMeasureText
            let measureTextSize = self.measureTextNode.updateLayout(CGSize(width: width - safeInset * 2.0 - 16.0 * 2.0 - 38.0, height: .greatestFiniteMagnitude))
            if let currentMeasuredHeight = self.currentMeasuredHeight, abs(measureTextSize.height - currentMeasuredHeight) > 0.1 {
                self.requestUpdateHeight()
            }
        }
    }
    
    func editableTextNodeShouldPaste(_ editableTextNode: ASEditableTextNode) -> Bool {
        let text: String? = UIPasteboard.general.string
        if let _ = text {
            return true
        } else {
            return false
        }
    }
}

final class PeerInfoHeaderEditingContentNode: ASDisplayNode {
    private let context: AccountContext
    private let requestUpdateLayout: () -> Void
    
    var requestEditing: (() -> Void)?
    
    let avatarNode: PeerInfoEditingAvatarNode
    let avatarTextNode: ImmediateTextNode
    let avatarButtonNode: HighlightableButtonNode
    
    var itemNodes: [PeerInfoHeaderTextFieldNodeKey: PeerInfoHeaderTextFieldNode] = [:]
    
    init(context: AccountContext, requestUpdateLayout: @escaping () -> Void) {
        self.context = context
        self.requestUpdateLayout = requestUpdateLayout
        
        self.avatarNode = PeerInfoEditingAvatarNode(context: context)
        
        self.avatarTextNode = ImmediateTextNode()
        self.avatarButtonNode = HighlightableButtonNode()
        
        super.init()
        
        self.addSubnode(self.avatarNode)
        self.avatarButtonNode.addSubnode(self.avatarTextNode)
        
        self.avatarButtonNode.addTarget(self, action: #selector(textPressed), forControlEvents: .touchUpInside)
    }
    
    @objc private func textPressed() {
        self.requestEditing?()
    }
    
    func editingTextForKey(_ key: PeerInfoHeaderTextFieldNodeKey) -> String? {
        return self.itemNodes[key]?.text
    }
    
    func shakeTextForKey(_ key: PeerInfoHeaderTextFieldNodeKey) {
        self.itemNodes[key]?.layer.addShakeAnimation()
    }
    
    func update(width: CGFloat, safeInset: CGFloat, statusBarHeight: CGFloat, navigationHeight: CGFloat, isModalOverlay: Bool, peer: Peer?, threadData: MessageHistoryThreadData?, chatLocation: ChatLocation, cachedData: CachedPeerData?, isContact: Bool, isSettings: Bool, presentationData: PresentationData, transition: ContainedViewLayoutTransition) -> CGFloat {
        let avatarSize: CGFloat = isModalOverlay ? 200.0 : 100.0
        let avatarFrame = CGRect(origin: CGPoint(x: floor((width - avatarSize) / 2.0), y: statusBarHeight + 13.0), size: CGSize(width: avatarSize, height: avatarSize))
        transition.updateFrameAdditiveToCenter(node: self.avatarNode, frame: CGRect(origin: avatarFrame.center, size: CGSize()))
        
        var contentHeight: CGFloat = statusBarHeight + 10.0 + avatarSize + 20.0
        
        if canEditPeerInfo(context: self.context, peer: peer, chatLocation: chatLocation, threadData: threadData)  {
            if self.avatarButtonNode.supernode == nil {
                self.addSubnode(self.avatarButtonNode)
            }
            self.avatarTextNode.attributedText = NSAttributedString(string: presentationData.strings.Settings_SetNewProfilePhotoOrVideo, font: Font.regular(17.0), textColor: presentationData.theme.list.itemAccentColor)
            self.avatarButtonNode.accessibilityLabel = self.avatarTextNode.attributedText?.string
            
            let avatarTextSize = self.avatarTextNode.updateLayout(CGSize(width: width, height: 32.0))
            transition.updateFrame(node: self.avatarTextNode, frame: CGRect(origin: CGPoint(), size: avatarTextSize))
            transition.updateFrame(node: self.avatarButtonNode, frame: CGRect(origin: CGPoint(x: floorToScreenPixels((width - avatarTextSize.width) / 2.0), y: contentHeight - 1.0), size: avatarTextSize))
            contentHeight += 32.0
        }
        
        var fieldKeys: [PeerInfoHeaderTextFieldNodeKey] = []
        if let user = peer as? TelegramUser {
            if !user.isDeleted {
                fieldKeys.append(.firstName)
                if user.botInfo == nil {
                    fieldKeys.append(.lastName)
                }
            }
        } else if let _ = peer as? TelegramGroup {
            fieldKeys.append(.title)
            if canEditPeerInfo(context: self.context, peer: peer, chatLocation: chatLocation, threadData: threadData) {
                fieldKeys.append(.description)
            }
        } else if let _ = peer as? TelegramChannel {
            fieldKeys.append(.title)
            if canEditPeerInfo(context: self.context, peer: peer, chatLocation: chatLocation, threadData: threadData) {
                fieldKeys.append(.description)
            }
        }
        var hasPrevious = false
        for key in fieldKeys {
            let itemNode: PeerInfoHeaderTextFieldNode
            var updateText: String?
            if let current = self.itemNodes[key] {
                itemNode = current
            } else {
                var isMultiline = false
                switch key {
                case .firstName:
                    updateText = (peer as? TelegramUser)?.firstName ?? ""
                case .lastName:
                    updateText = (peer as? TelegramUser)?.lastName ?? ""
                case .title:
                    updateText = peer?.debugDisplayTitle ?? ""
                case .description:
                    isMultiline = true
                    if let cachedData = cachedData as? CachedChannelData {
                        updateText = cachedData.about ?? ""
                    } else if let cachedData = cachedData as? CachedGroupData {
                        updateText = cachedData.about ?? ""
                    } else {
                        updateText = ""
                    }
                }
                if isMultiline {
                    itemNode = PeerInfoHeaderMultiLineTextFieldNode(requestUpdateHeight: { [weak self] in
                        self?.requestUpdateLayout()
                    })
                } else {
                    itemNode = PeerInfoHeaderSingleLineTextFieldNode()
                }
                self.itemNodes[key] = itemNode
                self.addSubnode(itemNode)
            }
            let placeholder: String
            var isEnabled = true
            switch key {
            case .firstName:
                placeholder = presentationData.strings.UserInfo_FirstNamePlaceholder
                isEnabled = isContact || isSettings
            case .lastName:
                placeholder = presentationData.strings.UserInfo_LastNamePlaceholder
                isEnabled = isContact || isSettings
            case .title:
                if let channel = peer as? TelegramChannel, case .broadcast = channel.info {
                    placeholder = presentationData.strings.GroupInfo_ChannelListNamePlaceholder
                } else {
                    placeholder = presentationData.strings.GroupInfo_GroupNamePlaceholder
                }
                isEnabled = canEditPeerInfo(context: self.context, peer: peer, chatLocation: chatLocation, threadData: threadData)
            case .description:
                placeholder = presentationData.strings.Channel_Edit_AboutItem
                isEnabled = canEditPeerInfo(context: self.context, peer: peer, chatLocation: chatLocation, threadData: threadData)
            }
            let itemHeight = itemNode.update(width: width, safeInset: safeInset, isSettings: isSettings, hasPrevious: hasPrevious, hasNext: key != fieldKeys.last, placeholder: placeholder, isEnabled: isEnabled, presentationData: presentationData, updateText: updateText)
            transition.updateFrame(node: itemNode, frame: CGRect(origin: CGPoint(x: 0.0, y: contentHeight), size: CGSize(width: width, height: itemHeight)))
            contentHeight += itemHeight
            hasPrevious = true
        }
        var removeKeys: [PeerInfoHeaderTextFieldNodeKey] = []
        for (key, _) in self.itemNodes {
            if !fieldKeys.contains(key) {
                removeKeys.append(key)
            }
        }
        for key in removeKeys {
            if let itemNode = self.itemNodes.removeValue(forKey: key) {
                itemNode.removeFromSupernode()
            }
        }
        
        return contentHeight
    }
}

private let TitleNodeStateRegular = 0
private let TitleNodeStateExpanded = 1

final class PeerInfoHeaderNode: ASDisplayNode {
    private var context: AccountContext
    private var presentationData: PresentationData?
    private var state: PeerInfoState?
    private var peer: Peer?
    private var threadData: MessageHistoryThreadData?
    private var avatarSize: CGFloat?
    
    private let isOpenedFromChat: Bool
    private let isSettings: Bool
    private let videoCallsEnabled: Bool
    private let forumTopicThreadId: Int64?
    private let chatLocation: ChatLocation
    
    private(set) var isAvatarExpanded: Bool
    var skipCollapseCompletion = false
    var ignoreCollapse = false
    
    let avatarListNode: PeerInfoAvatarListNode
    
    let buttonsContainerNode: SparseNode
    let regularContentNode: PeerInfoHeaderRegularContentNode
    let editingContentNode: PeerInfoHeaderEditingContentNode
    let avatarOverlayNode: PeerInfoEditingAvatarOverlayNode
    let titleNodeContainer: ASDisplayNode
    let titleNodeRawContainer: ASDisplayNode
    let titleNode: MultiScaleTextNode
    let titleCredibilityIconView: ComponentHostView<Empty>
    var credibilityIconSize: CGSize?
    let titleExpandedCredibilityIconView: ComponentHostView<Empty>
    var titleExpandedCredibilityIconSize: CGSize?
    let subtitleNodeContainer: ASDisplayNode
    let subtitleNodeRawContainer: ASDisplayNode
    let subtitleNode: MultiScaleTextNode
    var subtitleBackgroundNode: ASDisplayNode?
    var subtitleBackgroundButton: HighlightTrackingButtonNode?
    var subtitleArrowNode: ASImageNode?
    let panelSubtitleNode: MultiScaleTextNode
    let nextPanelSubtitleNode: MultiScaleTextNode
    let idNodeContainer: ASDisplayNode
    let idNodeRawContainer: ASDisplayNode
    let idNode: MultiScaleTextNode
    let usernameNodeContainer: ASDisplayNode
    let usernameNodeRawContainer: ASDisplayNode
    let usernameNode: MultiScaleTextNode
    var buttonNodes: [PeerInfoHeaderButtonKey: PeerInfoHeaderButtonNode] = [:]
    let backgroundNode: NavigationBackgroundNode
    let expandedBackgroundNode: NavigationBackgroundNode
    let separatorNode: ASDisplayNode
    let navigationBackgroundNode: ASDisplayNode
    let navigationBackgroundBackgroundNode: ASDisplayNode
    var navigationTitle: String?
    let navigationTitleNode: ImmediateTextNode
    let navigationSeparatorNode: ASDisplayNode
    let navigationButtonContainer: PeerInfoHeaderNavigationButtonContainerNode
    
    var performButtonAction: ((PeerInfoHeaderButtonKey, ContextGesture?) -> Void)?
    var requestAvatarExpansion: ((Bool, [AvatarGalleryEntry], AvatarGalleryEntry?, (ASDisplayNode, CGRect, () -> (UIView?, UIView?))?) -> Void)?
    var requestOpenAvatarForEditing: ((Bool) -> Void)?
    var cancelUpload: (() -> Void)?
    var requestUpdateLayout: ((Bool) -> Void)?
    var animateOverlaysFadeIn: (() -> Void)?
    
    var displayAvatarContextMenu: ((ASDisplayNode, ContextGesture?) -> Void)?
    var displayCopyContextMenu: ((ASDisplayNode, Bool, Bool, Bool) -> Void)?
    var displayEmojiPackTooltip: (() -> Void)?
    
    var displayPremiumIntro: ((UIView, PeerEmojiStatus?, Signal<(TelegramMediaFile, LoadedStickerPack)?, NoError>, Bool) -> Void)?
    
    var navigateToForum: (() -> Void)?
    
    var navigationTransition: PeerInfoHeaderNavigationTransition?
    
    var backgroundAlpha: CGFloat = 1.0
    var updateHeaderAlpha: ((CGFloat, ContainedViewLayoutTransition) -> Void)?
    
    var isExpandedForPhoneAndId: Bool = false
    
    let animationCache: AnimationCache
    let animationRenderer: MultiAnimationRenderer
    
    var emojiStatusPackDisposable = MetaDisposable()
    var emojiStatusFileAndPackTitle = Promise<(TelegramMediaFile, LoadedStickerPack)?>()
    
    init(context: AccountContext, avatarInitiallyExpanded: Bool, isOpenedFromChat: Bool, isMediaOnly: Bool, isSettings: Bool, forumTopicThreadId: Int64?, chatLocation: ChatLocation) {
        self.context = context
        self.isAvatarExpanded = avatarInitiallyExpanded
        self.isOpenedFromChat = isOpenedFromChat
        self.isSettings = isSettings
        self.videoCallsEnabled = true
        self.forumTopicThreadId = forumTopicThreadId
        self.chatLocation = chatLocation
        
        self.avatarListNode = PeerInfoAvatarListNode(context: context, readyWhenGalleryLoads: avatarInitiallyExpanded, isSettings: isSettings)
        
        self.titleNodeContainer = ASDisplayNode()
        self.titleNodeRawContainer = ASDisplayNode()
        self.titleNode = MultiScaleTextNode(stateKeys: [TitleNodeStateRegular, TitleNodeStateExpanded])
        self.titleNode.displaysAsynchronously = false
        
        self.titleCredibilityIconView = ComponentHostView<Empty>()
        self.titleNode.stateNode(forKey: TitleNodeStateRegular)?.view.addSubview(self.titleCredibilityIconView)
        
        self.titleExpandedCredibilityIconView = ComponentHostView<Empty>()
        self.titleNode.stateNode(forKey: TitleNodeStateExpanded)?.view.addSubview(self.titleExpandedCredibilityIconView)
        
        self.subtitleNodeContainer = ASDisplayNode()
        self.subtitleNodeRawContainer = ASDisplayNode()
        self.subtitleNode = MultiScaleTextNode(stateKeys: [TitleNodeStateRegular, TitleNodeStateExpanded])
        self.subtitleNode.displaysAsynchronously = false

        self.panelSubtitleNode = MultiScaleTextNode(stateKeys: [TitleNodeStateRegular, TitleNodeStateExpanded])
        self.panelSubtitleNode.displaysAsynchronously = false
        
        self.nextPanelSubtitleNode = MultiScaleTextNode(stateKeys: [TitleNodeStateRegular, TitleNodeStateExpanded])
        self.nextPanelSubtitleNode.displaysAsynchronously = false
        
        self.idNodeContainer = ASDisplayNode()
        self.idNodeRawContainer = ASDisplayNode()
        self.idNode = MultiScaleTextNode(stateKeys: [TitleNodeStateRegular, TitleNodeStateExpanded])
        self.idNode.displaysAsynchronously = false
        
        self.usernameNodeContainer = ASDisplayNode()
        self.usernameNodeRawContainer = ASDisplayNode()
        self.usernameNode = MultiScaleTextNode(stateKeys: [TitleNodeStateRegular, TitleNodeStateExpanded])
        self.usernameNode.displaysAsynchronously = false
        
        self.buttonsContainerNode = SparseNode()
        self.buttonsContainerNode.clipsToBounds = true
        
        self.regularContentNode = PeerInfoHeaderRegularContentNode()
        var requestUpdateLayoutImpl: (() -> Void)?
        self.editingContentNode = PeerInfoHeaderEditingContentNode(context: context, requestUpdateLayout: {
            requestUpdateLayoutImpl?()
        })
        self.editingContentNode.alpha = 0.0
        
        self.avatarOverlayNode = PeerInfoEditingAvatarOverlayNode(context: context)
        self.avatarOverlayNode.isUserInteractionEnabled = false
        
        self.navigationBackgroundNode = ASDisplayNode()
        self.navigationBackgroundNode.isHidden = true
        self.navigationBackgroundNode.isUserInteractionEnabled = false

        self.navigationBackgroundBackgroundNode = ASDisplayNode()
        self.navigationBackgroundBackgroundNode.isUserInteractionEnabled = false
        
        self.navigationTitleNode = ImmediateTextNode()
        
        self.navigationSeparatorNode = ASDisplayNode()
        
        self.navigationButtonContainer = PeerInfoHeaderNavigationButtonContainerNode()
        
        self.backgroundNode = NavigationBackgroundNode(color: .clear)
        self.backgroundNode.isHidden = true
        self.backgroundNode.isUserInteractionEnabled = false
        self.expandedBackgroundNode = NavigationBackgroundNode(color: .clear)
        self.expandedBackgroundNode.isHidden = false
        self.expandedBackgroundNode.isUserInteractionEnabled = false
        
        self.separatorNode = ASDisplayNode()
        self.separatorNode.isLayerBacked = true
        
        self.animationCache = context.animationCache
        self.animationRenderer = context.animationRenderer
        
        super.init()
        
        requestUpdateLayoutImpl = { [weak self] in
            self?.requestUpdateLayout?(false)
        }
        
        
        if !isMediaOnly {
            self.addSubnode(self.buttonsContainerNode)
        }
        self.addSubnode(self.backgroundNode)
        self.addSubnode(self.expandedBackgroundNode)
        self.titleNodeContainer.addSubnode(self.titleNode)
        self.subtitleNodeContainer.addSubnode(self.subtitleNode)
        self.subtitleNodeContainer.addSubnode(self.panelSubtitleNode)
//        self.subtitleNodeContainer.addSubnode(self.nextPanelSubtitleNode)
        self.idNodeContainer.addSubnode(self.idNode)
        self.usernameNodeContainer.addSubnode(self.usernameNode)

        self.regularContentNode.addSubnode(self.avatarListNode)
        self.regularContentNode.addSubnode(self.avatarListNode.listContainerNode.controlsClippingOffsetNode)
        self.regularContentNode.addSubnode(self.titleNodeContainer)
        self.regularContentNode.addSubnode(self.subtitleNodeContainer)
        self.regularContentNode.addSubnode(self.subtitleNodeRawContainer)
        self.regularContentNode.addSubnode(self.idNodeContainer)
        self.regularContentNode.addSubnode(self.idNodeRawContainer)
        self.regularContentNode.addSubnode(self.usernameNodeContainer)
        self.regularContentNode.addSubnode(self.usernameNodeRawContainer)
        
        self.addSubnode(self.regularContentNode)
        self.addSubnode(self.editingContentNode)
        self.addSubnode(self.avatarOverlayNode)
        self.addSubnode(self.navigationBackgroundNode)
        self.navigationBackgroundNode.addSubnode(self.navigationBackgroundBackgroundNode)
        self.navigationBackgroundNode.addSubnode(self.navigationTitleNode)
        self.navigationBackgroundNode.addSubnode(self.navigationSeparatorNode)
        self.addSubnode(self.navigationButtonContainer)
        self.addSubnode(self.separatorNode)
        
        self.avatarListNode.avatarContainerNode.tapped = { [weak self] in
            self?.initiateAvatarExpansion(gallery: false, first: false)
        }
        self.avatarListNode.avatarContainerNode.contextAction = { [weak self] node, gesture in
            self?.displayAvatarContextMenu?(node, gesture)
        }
        self.avatarListNode.avatarContainerNode.emojiTapped = { [weak self] in
            self?.displayEmojiPackTooltip?()
        }
        
        self.editingContentNode.avatarNode.tapped = { [weak self] confirm in
            self?.initiateAvatarExpansion(gallery: true, first: true)
        }
        self.editingContentNode.requestEditing = { [weak self] in
            self?.requestOpenAvatarForEditing?(true)
        }
        
        self.avatarListNode.itemsUpdated = { [weak self] items in
            guard let strongSelf = self, let state = strongSelf.state, let peer = strongSelf.peer, let presentationData = strongSelf.presentationData, let avatarSize = strongSelf.avatarSize else {
                return
            }
            strongSelf.editingContentNode.avatarNode.update(peer: peer, threadData: strongSelf.threadData, chatLocation: chatLocation, item: strongSelf.avatarListNode.item, updatingAvatar: state.updatingAvatar, uploadProgress: state.avatarUploadProgress, theme: presentationData.theme, avatarSize: avatarSize, isEditing: state.isEditing)
        }

        self.avatarListNode.animateOverlaysFadeIn = { [weak self] in
            guard let strongSelf = self else {
                return
            }
            strongSelf.navigationButtonContainer.layer.animateAlpha(from: 0.0, to: strongSelf.navigationButtonContainer.alpha, duration: 0.25)
            strongSelf.avatarListNode.listContainerNode.topShadowNode.layer.animateAlpha(from: 0.0, to: strongSelf.avatarListNode.listContainerNode.topShadowNode.alpha, duration: 0.25)
            
            strongSelf.avatarListNode.listContainerNode.bottomShadowNode.alpha = 1.0
            strongSelf.avatarListNode.listContainerNode.bottomShadowNode.layer.animateAlpha(from: 0.0, to: strongSelf.avatarListNode.listContainerNode.bottomShadowNode.alpha, duration: 0.25)
            strongSelf.avatarListNode.listContainerNode.controlsContainerNode.layer.animateAlpha(from: 0.0, to: strongSelf.avatarListNode.listContainerNode.controlsContainerNode.alpha, duration: 0.25)
            
            strongSelf.titleNode.layer.animateAlpha(from: 0.0, to: strongSelf.titleNode.alpha, duration: 0.25)
            strongSelf.subtitleNode.layer.animateAlpha(from: 0.0, to: strongSelf.subtitleNode.alpha, duration: 0.25)
            strongSelf.idNode.layer.animateAlpha(from: 0.0, to: strongSelf.idNode.alpha, duration: 0.25)

            strongSelf.animateOverlaysFadeIn?()
        }
    }
    
    deinit {
        self.emojiStatusPackDisposable.dispose()
    }
    
    override func didLoad() {
        super.didLoad()
        
        let usernameGestureRecognizer = UILongPressGestureRecognizer(target: self, action: #selector(self.handleUsernameLongPress(_:)))
        self.usernameNodeRawContainer.view.addGestureRecognizer(usernameGestureRecognizer)
        
        let phoneGestureRecognizer = UILongPressGestureRecognizer(target: self, action: #selector(self.handlePhoneLongPress(_:)))
        self.subtitleNodeRawContainer.view.addGestureRecognizer(phoneGestureRecognizer)
        
        let idGestureRecognizer = UILongPressGestureRecognizer(target: self, action: #selector(self.handleIdLongPress(_:)))
        self.idNodeRawContainer.view.addGestureRecognizer(idGestureRecognizer)
    }
    
    @objc private func handleUsernameLongPress(_ gestureRecognizer: UILongPressGestureRecognizer) {
        if gestureRecognizer.state == .began {
            self.displayCopyContextMenu?(self.usernameNodeRawContainer, !self.isAvatarExpanded, true, false)
        }
    }
    
    @objc private func handlePhoneLongPress(_ gestureRecognizer: UILongPressGestureRecognizer) {
        if gestureRecognizer.state == .began {
            self.displayCopyContextMenu?(self.subtitleNodeRawContainer, true, !self.isAvatarExpanded, false)
        }
    }
    
    @objc private func handleIdLongPress(_ gestureRecognizer: UILongPressGestureRecognizer) {
        if gestureRecognizer.state == .began {
            self.displayCopyContextMenu?(self.idNodeRawContainer, false, false, true)
        }
    }
    
    @objc private func subtitleBackgroundPressed() {
        self.navigateToForum?()
    }
    
    func invokeDisplayPremiumIntro() {
        self.displayPremiumIntro?(self.isAvatarExpanded ? self.titleExpandedCredibilityIconView : self.titleCredibilityIconView, nil, .never(), self.isAvatarExpanded)
    }
    
    func initiateAvatarExpansion(gallery: Bool, first: Bool) {
        if let peer = self.peer, peer.profileImageRepresentations.isEmpty && gallery {
            self.requestOpenAvatarForEditing?(false)
            return
        }
        if self.isAvatarExpanded || gallery {
            if let currentEntry = self.avatarListNode.listContainerNode.currentEntry, let firstEntry = self.avatarListNode.listContainerNode.galleryEntries.first {
                let entry = first ? firstEntry : currentEntry
                self.requestAvatarExpansion?(true, self.avatarListNode.listContainerNode.galleryEntries, entry, self.avatarTransitionArguments(entry: currentEntry))
            }
        } else if let entry = self.avatarListNode.listContainerNode.galleryEntries.first {
            let _ = self.avatarListNode.avatarContainerNode.avatarNode
            self.requestAvatarExpansion?(false, self.avatarListNode.listContainerNode.galleryEntries, nil, self.avatarTransitionArguments(entry: entry))
        } else {
            self.cancelUpload?()
        }
    }
    
    func avatarTransitionArguments(entry: AvatarGalleryEntry) -> (ASDisplayNode, CGRect, () -> (UIView?, UIView?))? {
        if self.isAvatarExpanded {
            if let avatarNode = self.avatarListNode.listContainerNode.currentItemNode?.imageNode {
                return (avatarNode, avatarNode.bounds, { [weak avatarNode] in
                    return (avatarNode?.view.snapshotContentTree(unhide: true), nil)
                })
            } else {
                return nil
            }
        } else if entry == self.avatarListNode.listContainerNode.galleryEntries.first {
            let avatarNode = self.avatarListNode.avatarContainerNode.avatarNode
            return (avatarNode, avatarNode.bounds, { [weak avatarNode] in
                return (avatarNode?.view.snapshotContentTree(unhide: true), nil)
            })
        } else {
            return nil
        }
    }
    
    func addToAvatarTransitionSurface(view: UIView) {
        if self.isAvatarExpanded {
            self.avatarListNode.listContainerNode.view.addSubview(view)
        } else {
            self.view.addSubview(view)
        }
    }
    
    func updateAvatarIsHidden(entry: AvatarGalleryEntry?) {
        if let entry = entry {
            self.avatarListNode.avatarContainerNode.avatarNode.isHidden = entry == self.avatarListNode.listContainerNode.galleryEntries.first
            self.editingContentNode.avatarNode.isHidden = entry == self.avatarListNode.listContainerNode.galleryEntries.first
        } else {
            self.avatarListNode.avatarContainerNode.avatarNode.isHidden = false
            self.editingContentNode.avatarNode.isHidden = false
        }
        self.avatarListNode.listContainerNode.updateEntryIsHidden(entry: entry)
    }
        
    private enum CredibilityIcon: Equatable {
        case none
        case premium
        case verified
        case fake
        case scam
        case emojiStatus(PeerEmojiStatus)
    }
    
    private var currentCredibilityIcon: CredibilityIcon?
    
    private var currentPanelStatusData: PeerInfoStatusData?
    func update(width: CGFloat, containerHeight: CGFloat, containerInset: CGFloat, statusBarHeight: CGFloat, navigationHeight: CGFloat, isModalOverlay: Bool, isMediaOnly: Bool, contentOffset: CGFloat, paneContainerY: CGFloat, presentationData: PresentationData, peer: Peer?, cachedData: CachedPeerData?, threadData: MessageHistoryThreadData?, notificationSettings: TelegramPeerNotificationSettings?, statusData: PeerInfoStatusData?, panelStatusData: (PeerInfoStatusData?, PeerInfoStatusData?, CGFloat?), isSecretChat: Bool, isContact: Bool, isSettings: Bool, state: PeerInfoState, metrics: LayoutMetrics, transition: ContainedViewLayoutTransition, additive: Bool, showPeerId: Bool) -> CGFloat {
        self.state = state
        self.peer = peer
        self.threadData = threadData
        self.avatarListNode.listContainerNode.peer = peer
        
        let previousPanelStatusData = self.currentPanelStatusData
        self.currentPanelStatusData = panelStatusData.0
        
        let avatarSize: CGFloat = isModalOverlay ? 200.0 : 100.0
        self.avatarSize = avatarSize
        
        var contentOffset = contentOffset
        
        if isMediaOnly {
            if isModalOverlay {
                contentOffset = 312.0
            } else {
                contentOffset = 212.0
            }
        }
        
        let themeUpdated = self.presentationData?.theme !== presentationData.theme
        self.presentationData = presentationData
        
        let premiumConfiguration = PremiumConfiguration.with(appConfiguration: self.context.currentAppConfiguration.with { $0 })
        
        let credibilityIcon: CredibilityIcon
        if let peer = peer {
            if peer.isFake {
                credibilityIcon = .fake
            } else if peer.isScam {
                credibilityIcon = .scam
            } else if let user = peer as? TelegramUser, let emojiStatus = user.emojiStatus, !premiumConfiguration.isPremiumDisabled {
                credibilityIcon = .emojiStatus(emojiStatus)
            } else if peer.isVerified {
                credibilityIcon = .verified
            } else if peer.isPremium && !premiumConfiguration.isPremiumDisabled && (peer.id != self.context.account.peerId || self.isSettings) {
                credibilityIcon = .premium
            } else {
                credibilityIcon = .none
            }
        } else {
            credibilityIcon = .none
        }
        
        if themeUpdated || self.currentCredibilityIcon != credibilityIcon {
            self.currentCredibilityIcon = credibilityIcon
            
            var currentEmojiStatus: PeerEmojiStatus?
            let emojiRegularStatusContent: EmojiStatusComponent.Content
            let emojiExpandedStatusContent: EmojiStatusComponent.Content
            switch credibilityIcon {
            case .none:
                emojiRegularStatusContent = .none
                emojiExpandedStatusContent = .none
            case .premium:
                emojiRegularStatusContent = .premium(color: presentationData.theme.list.itemAccentColor)
                emojiExpandedStatusContent = .premium(color: UIColor(rgb: 0xffffff, alpha: 0.75))
            case .verified:
                emojiRegularStatusContent = .verified(fillColor: presentationData.theme.list.itemCheckColors.fillColor, foregroundColor: presentationData.theme.list.itemCheckColors.foregroundColor, sizeType: .large)
                emojiExpandedStatusContent = .verified(fillColor: UIColor(rgb: 0xffffff, alpha: 0.75), foregroundColor: .clear, sizeType: .large)
            case .fake:
                emojiRegularStatusContent = .text(color: presentationData.theme.chat.message.incoming.scamColor, string: presentationData.strings.Message_FakeAccount.uppercased())
                emojiExpandedStatusContent = emojiRegularStatusContent
            case .scam:
                emojiRegularStatusContent = .text(color: presentationData.theme.chat.message.incoming.scamColor, string: presentationData.strings.Message_ScamAccount.uppercased())
                emojiExpandedStatusContent = emojiRegularStatusContent
            case let .emojiStatus(emojiStatus):
                currentEmojiStatus = emojiStatus
                emojiRegularStatusContent = .animation(content: .customEmoji(fileId: emojiStatus.fileId), size: CGSize(width: 80.0, height: 80.0), placeholderColor: presentationData.theme.list.mediaPlaceholderColor, themeColor: presentationData.theme.list.itemAccentColor, loopMode: .forever)
                emojiExpandedStatusContent = .animation(content: .customEmoji(fileId: emojiStatus.fileId), size: CGSize(width: 80.0, height: 80.0), placeholderColor: UIColor(rgb: 0xffffff, alpha: 0.15), themeColor: presentationData.theme.list.itemAccentColor, loopMode: .forever)
            }
            
            let animateStatusIcon = !self.titleCredibilityIconView.bounds.isEmpty
            
            let iconSize = self.titleCredibilityIconView.update(
                transition: animateStatusIcon ? Transition(animation: .curve(duration: 0.3, curve: .easeInOut)) : .immediate,
                component: AnyComponent(EmojiStatusComponent(
                    context: self.context,
                    animationCache: self.animationCache,
                    animationRenderer: self.animationRenderer,
                    content: emojiRegularStatusContent,
                    isVisibleForAnimations: true,
                    useSharedAnimation: true,
                    action: { [weak self] in
                        guard let strongSelf = self else {
                            return
                        }
                        strongSelf.displayPremiumIntro?(strongSelf.titleCredibilityIconView, currentEmojiStatus, strongSelf.emojiStatusFileAndPackTitle.get(), false)
                    },
                    emojiFileUpdated: { [weak self] emojiFile in
                        guard let strongSelf = self else {
                            return
                        }
                        
                        if let emojiFile = emojiFile {
                            strongSelf.emojiStatusFileAndPackTitle.set(.never())
                            
                            for attribute in emojiFile.attributes {
                                if case let .CustomEmoji(_, _, _, packReference) = attribute, let packReference = packReference {
                                    strongSelf.emojiStatusPackDisposable.set((strongSelf.context.engine.stickers.loadedStickerPack(reference: packReference, forceActualized: false)
                                    |> filter { result in
                                        if case .result = result {
                                            return true
                                        } else {
                                            return false
                                        }
                                    }
                                    |> mapToSignal { result -> Signal<(TelegramMediaFile, LoadedStickerPack)?, NoError> in
                                        if case let .result(_, items, _) = result {
                                            return .single(items.first.flatMap { ($0.file, result) })
                                        } else {
                                            return .complete()
                                        }
                                    }).start(next: { fileAndPackTitle in
                                        guard let strongSelf = self else {
                                            return
                                        }
                                        strongSelf.emojiStatusFileAndPackTitle.set(.single(fileAndPackTitle))
                                    }))
                                    break
                                }
                            }
                        } else {
                            strongSelf.emojiStatusFileAndPackTitle.set(.never())
                        }
                    }
                )),
                environment: {},
                containerSize: CGSize(width: 34.0, height: 34.0)
            )
            let expandedIconSize = self.titleExpandedCredibilityIconView.update(
                transition: animateStatusIcon ? Transition(animation: .curve(duration: 0.3, curve: .easeInOut)) : .immediate,
                component: AnyComponent(EmojiStatusComponent(
                    context: self.context,
                    animationCache: self.animationCache,
                    animationRenderer: self.animationRenderer,
                    content: emojiExpandedStatusContent,
                    isVisibleForAnimations: true,
                    useSharedAnimation: true,
                    action: { [weak self] in
                        guard let strongSelf = self else {
                            return
                        }
                        strongSelf.displayPremiumIntro?(strongSelf.titleExpandedCredibilityIconView, currentEmojiStatus, strongSelf.emojiStatusFileAndPackTitle.get(), true)
                    }
                )),
                environment: {},
                containerSize: CGSize(width: 34.0, height: 34.0)
            )
            
            self.credibilityIconSize = iconSize
            self.titleExpandedCredibilityIconSize = expandedIconSize
        }
        
        self.regularContentNode.alpha = state.isEditing ? 0.0 : 1.0
        self.buttonsContainerNode.alpha = self.regularContentNode.alpha
        self.editingContentNode.alpha = state.isEditing ? 1.0 : 0.0
        
        let editingContentHeight = self.editingContentNode.update(width: width, safeInset: containerInset, statusBarHeight: statusBarHeight, navigationHeight: navigationHeight, isModalOverlay: isModalOverlay, peer: state.isEditing ? peer : nil, threadData: threadData, chatLocation: self.chatLocation, cachedData: cachedData, isContact: isContact, isSettings: isSettings, presentationData: presentationData, transition: transition)
        transition.updateFrame(node: self.editingContentNode, frame: CGRect(origin: CGPoint(x: 0.0, y: -contentOffset), size: CGSize(width: width, height: editingContentHeight)))
        
        let avatarOverlayFarme = self.editingContentNode.convert(self.editingContentNode.avatarNode.frame, to: self)
        transition.updateFrame(node: self.avatarOverlayNode, frame: avatarOverlayFarme)
        
        var transitionSourceHeight: CGFloat = 0.0
        var transitionFraction: CGFloat = 0.0
        var transitionSourceAvatarFrame: CGRect?
        var transitionSourceTitleFrame = CGRect()
        var transitionSourceSubtitleFrame = CGRect()
        
        let avatarFrame = CGRect(origin: CGPoint(x: floor((width - avatarSize) / 2.0), y: statusBarHeight + 13.0), size: CGSize(width: avatarSize, height: avatarSize))
        
        self.backgroundNode.updateColor(color: presentationData.theme.rootController.navigationBar.blurredBackgroundColor, transition: .immediate)
        
        let headerBackgroundColor: UIColor = presentationData.theme.list.blocksBackgroundColor
        var effectiveSeparatorAlpha: CGFloat
        if let navigationTransition = self.navigationTransition {
            transitionSourceHeight = navigationTransition.sourceNavigationBar.backgroundNode.bounds.height
            transitionFraction = navigationTransition.fraction
            
            if let avatarNavigationNode = navigationTransition.sourceNavigationBar.rightButtonNode.singleCustomNode as? ChatAvatarNavigationNode {
                if let statusView = avatarNavigationNode.statusView.view {
                    transitionSourceAvatarFrame = statusView.convert(statusView.bounds, to: navigationTransition.sourceNavigationBar.view)
                } else {
                    transitionSourceAvatarFrame = avatarNavigationNode.avatarNode.view.convert(avatarNavigationNode.avatarNode.view.bounds, to: navigationTransition.sourceNavigationBar.view)
                }
            } else {
                transitionSourceAvatarFrame = avatarFrame.offsetBy(dx: 0.0, dy: -avatarFrame.maxY).insetBy(dx: avatarSize * 0.4, dy: avatarSize * 0.4)
            }
            transitionSourceTitleFrame = navigationTransition.sourceTitleFrame
            transitionSourceSubtitleFrame = navigationTransition.sourceSubtitleFrame

            self.expandedBackgroundNode.updateColor(color: presentationData.theme.rootController.navigationBar.blurredBackgroundColor.mixedWith(headerBackgroundColor, alpha: 1.0 - transitionFraction), forceKeepBlur: true, transition: transition)
            effectiveSeparatorAlpha = transitionFraction
            
            if self.isAvatarExpanded, case .animated = transition, transitionFraction == 1.0 {
                self.avatarListNode.animateAvatarCollapse(transition: transition)
            }
        } else {
            let contentOffset = max(0.0, contentOffset - 140.0)
            let backgroundTransitionFraction: CGFloat = max(0.0, min(1.0, contentOffset / 30.0))

            self.expandedBackgroundNode.updateColor(color: presentationData.theme.rootController.navigationBar.opaqueBackgroundColor.mixedWith(headerBackgroundColor, alpha: 1.0 - backgroundTransitionFraction), forceKeepBlur: true, transition: transition)
            effectiveSeparatorAlpha = backgroundTransitionFraction
        }
        
        self.avatarListNode.avatarContainerNode.updateTransitionFraction(transitionFraction, transition: transition)
        self.avatarListNode.listContainerNode.currentItemNode?.updateTransitionFraction(transitionFraction, transition: transition)
        self.avatarOverlayNode.updateTransitionFraction(transitionFraction, transition: transition)
        
        if self.navigationTitle != presentationData.strings.EditProfile_Title || themeUpdated {
            self.navigationTitleNode.attributedText = NSAttributedString(string: presentationData.strings.EditProfile_Title, font: Font.semibold(17.0), textColor: presentationData.theme.rootController.navigationBar.primaryTextColor)
        }
        
        let navigationTitleSize = self.navigationTitleNode.updateLayout(CGSize(width: width, height: navigationHeight))
        self.navigationTitleNode.frame = CGRect(origin: CGPoint(x: floorToScreenPixels((width - navigationTitleSize.width) / 2.0), y: navigationHeight - 44.0 + floorToScreenPixels((44.0 - navigationTitleSize.height) / 2.0)), size: navigationTitleSize)
        
        self.navigationBackgroundNode.frame = CGRect(origin: CGPoint(), size: CGSize(width: width, height: navigationHeight))
        self.navigationBackgroundBackgroundNode.frame = CGRect(origin: CGPoint(), size: CGSize(width: width, height: navigationHeight))
        self.navigationSeparatorNode.frame = CGRect(origin: CGPoint(x: 0.0, y: navigationHeight), size: CGSize(width: width, height: UIScreenPixel))
        self.navigationBackgroundBackgroundNode.backgroundColor = presentationData.theme.rootController.navigationBar.opaqueBackgroundColor
        self.navigationSeparatorNode.backgroundColor = presentationData.theme.rootController.navigationBar.separatorColor

        let navigationSeparatorAlpha: CGFloat = state.isEditing && self.isSettings ? min(1.0, contentOffset / (navigationHeight * 0.5)) : 0.0
        transition.updateAlpha(node: self.navigationBackgroundBackgroundNode, alpha: 1.0 - navigationSeparatorAlpha)
        transition.updateAlpha(node: self.navigationSeparatorNode, alpha: navigationSeparatorAlpha)

        self.separatorNode.backgroundColor = presentationData.theme.list.itemBlocksSeparatorColor
        
        let expandedAvatarControlsHeight: CGFloat = 61.0
        let expandedAvatarListHeight = min(width, containerHeight - expandedAvatarControlsHeight)
        let expandedAvatarListSize = CGSize(width: width, height: expandedAvatarListHeight)
        
        let buttonKeys: [PeerInfoHeaderButtonKey] = self.isSettings ? [] : peerInfoHeaderButtons(peer: peer, cachedData: cachedData, isOpenedFromChat: self.isOpenedFromChat, isExpanded: true, videoCallsEnabled: width > 320.0 && self.videoCallsEnabled, isSecretChat: isSecretChat, isContact: isContact, threadInfo: threadData?.info)
        
        var isPremium = false
        var isVerified = false
        var isFake = false
        let titleStringText: String
        let smallTitleAttributes: MultiScaleTextState.Attributes
        let titleAttributes: MultiScaleTextState.Attributes
        let subtitleStringText: String
        let smallSubtitleAttributes: MultiScaleTextState.Attributes
        let subtitleAttributes: MultiScaleTextState.Attributes
        var subtitleIsButton: Bool = false
<<<<<<< HEAD
        var panelSubtitleString: NSAttributedString?
        var nextPanelSubtitleString: NSAttributedString?
        var smallIdString = NSAttributedString()
        var idString = NSAttributedString()
        let usernameString: NSAttributedString
=======
        var panelSubtitleString: (text: String, attributes: MultiScaleTextState.Attributes)?
        var nextPanelSubtitleString: (text: String, attributes: MultiScaleTextState.Attributes)?
        let usernameString: (text: String, attributes: MultiScaleTextState.Attributes)
>>>>>>> 6a495f84
        if let peer = peer {
            isPremium = peer.isPremium
            isVerified = peer.isVerified
            isFake = peer.isFake || peer.isScam
        }
        
        if let peer = peer {
            var title: String
            if peer.id == self.context.account.peerId && !self.isSettings {
                title = presentationData.strings.Conversation_SavedMessages
            } else if peer.id == self.context.account.peerId && !self.isSettings {
                title = presentationData.strings.DialogList_Replies
            } else if let threadData = threadData {
                title = threadData.info.title
            } else {
                title = EnginePeer(peer).displayTitle(strings: presentationData.strings, displayOrder: presentationData.nameDisplayOrder)
            }
            title = title.replacingOccurrences(of: "\u{1160}", with: "").replacingOccurrences(of: "\u{3164}", with: "")
            if title.isEmpty {
                if let peer = peer as? TelegramUser, let phone = peer.phone {
                    title = formatPhoneNumber(context: self.context, number: phone)
                } else if let addressName = peer.addressName {
                    title = "@\(addressName)"
                } else {
                    title = " "
                }
            }

            titleStringText = title
            titleAttributes = MultiScaleTextState.Attributes(font: Font.regular(30.0), color: presentationData.theme.list.itemPrimaryTextColor)
            smallTitleAttributes = MultiScaleTextState.Attributes(font: Font.regular(30.0), color: .white)
            
            if self.isSettings, let user = peer as? TelegramUser {
                var subtitle = formatPhoneNumber(context: self.context, number: user.phone ?? "")
                
                if let mainUsername = user.addressName, !mainUsername.isEmpty {
                    subtitle = "\(subtitle) • @\(mainUsername)"
                }
<<<<<<< HEAD
                smallSubtitleString = NSAttributedString(string: subtitle, font: Font.regular(15.0), textColor: UIColor(rgb: 0xffffff, alpha: 0.7))
                subtitleString = NSAttributedString(string: subtitle, font: Font.regular(17.0), textColor: presentationData.theme.list.itemSecondaryTextColor)
                if showPeerId {
                    let id = "\(presentationData.strings.Profile_Id): \(String(user.id.id._internalGetInt64Value()))"
                    smallIdString = NSAttributedString(string: id, font: Font.regular(15.0), textColor: UIColor(rgb: 0xffffff, alpha: 0.7))
                    idString = NSAttributedString(string: id, font: Font.regular(17.0), textColor: presentationData.theme.list.itemSecondaryTextColor)
                }
                usernameString = NSAttributedString(string: "", font: Font.regular(15.0), textColor: presentationData.theme.list.itemSecondaryTextColor)
=======
                subtitleStringText = subtitle
                subtitleAttributes = MultiScaleTextState.Attributes(font: Font.regular(17.0), color: presentationData.theme.list.itemSecondaryTextColor)
                smallSubtitleAttributes = MultiScaleTextState.Attributes(font: Font.regular(15.0), color: UIColor(white: 1.0, alpha: 0.7))
                
                usernameString = ("", MultiScaleTextState.Attributes(font: Font.regular(15.0), color: presentationData.theme.list.itemSecondaryTextColor))
>>>>>>> 6a495f84
            } else if let _ = threadData {
                let subtitleColor: UIColor
                subtitleColor = presentationData.theme.list.itemAccentColor
                
                let statusText: String
                statusText = peer.debugDisplayTitle
                
                subtitleStringText = statusText
                subtitleAttributes = MultiScaleTextState.Attributes(font: Font.semibold(15.0), color: subtitleColor)
                smallSubtitleAttributes = MultiScaleTextState.Attributes(font: Font.regular(15.0), color: UIColor(white: 1.0, alpha: 0.7))
                
                usernameString = ("", MultiScaleTextState.Attributes(font: Font.regular(15.0), color: presentationData.theme.list.itemSecondaryTextColor))
                
                subtitleIsButton = true

                let (maybePanelStatusData, maybeNextPanelStatusData, _) = panelStatusData
                if let panelStatusData = maybePanelStatusData {
                    let subtitleColor: UIColor
                    if panelStatusData.isActivity {
                        subtitleColor = presentationData.theme.list.itemAccentColor
                    } else {
                        subtitleColor = presentationData.theme.list.itemSecondaryTextColor
                    }
                    panelSubtitleString = (panelStatusData.text, MultiScaleTextState.Attributes(font: Font.regular(17.0), color: subtitleColor))
                }
                if let nextPanelStatusData = maybeNextPanelStatusData {
                    nextPanelSubtitleString = (nextPanelStatusData.text, MultiScaleTextState.Attributes(font: Font.regular(17.0), color: presentationData.theme.list.itemSecondaryTextColor))
                }
            } else if let statusData = statusData {
                let subtitleColor: UIColor
                if statusData.isActivity {
                    subtitleColor = presentationData.theme.list.itemAccentColor
                } else {
                    subtitleColor = presentationData.theme.list.itemSecondaryTextColor
                }
                
                subtitleStringText = statusData.text
                subtitleAttributes = MultiScaleTextState.Attributes(font: Font.regular(17.0), color: subtitleColor)
                smallSubtitleAttributes = MultiScaleTextState.Attributes(font: Font.regular(15.0), color: UIColor(white: 1.0, alpha: 0.7))
                
                usernameString = ("", MultiScaleTextState.Attributes(font: Font.regular(15.0), color: presentationData.theme.list.itemSecondaryTextColor))

                let (maybePanelStatusData, maybeNextPanelStatusData, _) = panelStatusData
                if let panelStatusData = maybePanelStatusData {
                    let subtitleColor: UIColor
                    if panelStatusData.isActivity {
                        subtitleColor = presentationData.theme.list.itemAccentColor
                    } else {
                        subtitleColor = presentationData.theme.list.itemSecondaryTextColor
                    }
                    panelSubtitleString = (panelStatusData.text, MultiScaleTextState.Attributes(font: Font.regular(17.0), color: subtitleColor))
                }
                if let nextPanelStatusData = maybeNextPanelStatusData {
                    nextPanelSubtitleString = (nextPanelStatusData.text, MultiScaleTextState.Attributes(font: Font.regular(17.0), color: presentationData.theme.list.itemSecondaryTextColor))
                }
            } else {
                subtitleStringText = " "
                subtitleAttributes = MultiScaleTextState.Attributes(font: Font.regular(15.0), color: presentationData.theme.list.itemSecondaryTextColor)
                smallSubtitleAttributes = MultiScaleTextState.Attributes(font: Font.regular(15.0), color: presentationData.theme.list.itemSecondaryTextColor)
                
                usernameString = ("", MultiScaleTextState.Attributes(font: Font.regular(15.0), color: presentationData.theme.list.itemSecondaryTextColor))
            }
        } else {
            titleStringText = " "
            titleAttributes = MultiScaleTextState.Attributes(font: Font.regular(24.0), color: presentationData.theme.list.itemPrimaryTextColor)
            smallTitleAttributes = MultiScaleTextState.Attributes(font: Font.regular(24.0), color: .white)
            
            subtitleStringText = " "
            subtitleAttributes = MultiScaleTextState.Attributes(font: Font.regular(15.0), color: presentationData.theme.list.itemSecondaryTextColor)
            smallSubtitleAttributes = MultiScaleTextState.Attributes(font: Font.regular(15.0), color: presentationData.theme.list.itemSecondaryTextColor)
            
            usernameString = ("", MultiScaleTextState.Attributes(font: Font.regular(15.0), color: presentationData.theme.list.itemSecondaryTextColor))
        }
        
        let textSideInset: CGFloat = 36.0
        let expandedAvatarHeight: CGFloat = expandedAvatarListSize.height
        
        let titleConstrainedSize = CGSize(width: width - textSideInset * 2.0 - (isPremium || isVerified || isFake ? 20.0 : 0.0), height: .greatestFiniteMagnitude)
        
        let titleNodeLayout = self.titleNode.updateLayout(text: titleStringText, states: [
            TitleNodeStateRegular: MultiScaleTextState(attributes: titleAttributes, constrainedSize: titleConstrainedSize),
            TitleNodeStateExpanded: MultiScaleTextState(attributes: smallTitleAttributes, constrainedSize: titleConstrainedSize)
        ], mainState: TitleNodeStateRegular)
        self.titleNode.accessibilityLabel = titleStringText
        
        let subtitleNodeLayout = self.subtitleNode.updateLayout(text: subtitleStringText, states: [
            TitleNodeStateRegular: MultiScaleTextState(attributes: subtitleAttributes, constrainedSize: titleConstrainedSize),
            TitleNodeStateExpanded: MultiScaleTextState(attributes: smallSubtitleAttributes, constrainedSize: titleConstrainedSize)
        ], mainState: TitleNodeStateRegular)
        self.subtitleNode.accessibilityLabel = subtitleStringText
        
        let idNodeLayout = self.idNode.updateLayout(states: [
            TitleNodeStateRegular: MultiScaleTextState(attributedText: idString, constrainedSize: titleConstrainedSize),
            TitleNodeStateExpanded: MultiScaleTextState(attributedText: smallIdString, constrainedSize: titleConstrainedSize)
        ], mainState: TitleNodeStateRegular)
        self.idNode.accessibilityLabel = idString.string
        
        if subtitleIsButton {
            let subtitleBackgroundNode: ASDisplayNode
            if let current = self.subtitleBackgroundNode {
                subtitleBackgroundNode = current
            } else {
                subtitleBackgroundNode = ASDisplayNode()
                self.subtitleBackgroundNode = subtitleBackgroundNode
                self.subtitleNode.insertSubnode(subtitleBackgroundNode, at: 0)
            }
            
            let subtitleBackgroundButton: HighlightTrackingButtonNode
            if let current = self.subtitleBackgroundButton {
                subtitleBackgroundButton = current
            } else {
                subtitleBackgroundButton = HighlightTrackingButtonNode()
                self.subtitleBackgroundButton = subtitleBackgroundButton
                self.subtitleNode.addSubnode(subtitleBackgroundButton)
                
                subtitleBackgroundButton.addTarget(self, action: #selector(self.subtitleBackgroundPressed), forControlEvents: .touchUpInside)
                subtitleBackgroundButton.highligthedChanged = { [weak self] highlighted in
                    guard let self else {
                        return
                    }
                    if highlighted {
                        self.subtitleNode.layer.removeAnimation(forKey: "opacity")
                        self.subtitleNode.alpha = 0.4
                    } else {
                        self.subtitleNode.alpha = 1.0
                        self.subtitleNode.layer.animateAlpha(from: 0.4, to: 1.0, duration: 0.2)
                    }
                }
            }
            
            let subtitleArrowNode: ASImageNode
            if let current = self.subtitleArrowNode {
                subtitleArrowNode = current
                if themeUpdated {
                    subtitleArrowNode.image = generateTintedImage(image: UIImage(bundleImageName: "Item List/DisclosureArrow"), color: presentationData.theme.list.itemAccentColor.withMultipliedAlpha(0.5))
                }
            } else {
                subtitleArrowNode = ASImageNode()
                self.subtitleArrowNode = subtitleArrowNode
                self.subtitleNode.insertSubnode(subtitleArrowNode, at: 1)
                
                subtitleArrowNode.image = generateTintedImage(image: UIImage(bundleImageName: "Item List/DisclosureArrow"), color: presentationData.theme.list.itemAccentColor.withMultipliedAlpha(0.5))
            }
            subtitleBackgroundNode.backgroundColor = presentationData.theme.list.itemAccentColor.withMultipliedAlpha(0.1)
            let subtitleSize = subtitleNodeLayout[TitleNodeStateRegular]!.size
            var subtitleBackgroundFrame = CGRect(origin: CGPoint(), size: subtitleSize).offsetBy(dx: -subtitleSize.width * 0.5, dy: -subtitleSize.height * 0.5).insetBy(dx: -6.0, dy: -4.0)
            subtitleBackgroundFrame.size.width += 12.0
            transition.updateFrame(node: subtitleBackgroundNode, frame: subtitleBackgroundFrame)
            transition.updateCornerRadius(node: subtitleBackgroundNode, cornerRadius: subtitleBackgroundFrame.height * 0.5)
            
            transition.updateFrame(node: subtitleBackgroundButton, frame: subtitleBackgroundFrame)
            
            if let arrowImage = subtitleArrowNode.image {
                let scaleFactor: CGFloat = 0.8
                let arrowSize = CGSize(width: floorToScreenPixels(arrowImage.size.width * scaleFactor), height: floorToScreenPixels(arrowImage.size.height * scaleFactor))
                subtitleArrowNode.frame = CGRect(origin: CGPoint(x: subtitleBackgroundFrame.maxX - arrowSize.width - 1.0, y: subtitleBackgroundFrame.minY + floor((subtitleBackgroundFrame.height - arrowSize.height) / 2.0)), size: arrowSize)
            }
        } else {
            if let subtitleBackgroundNode = self.subtitleBackgroundNode {
                self.subtitleBackgroundNode = nil
                subtitleBackgroundNode.removeFromSupernode()
            }
            if let subtitleArrowNode = self.subtitleArrowNode {
                self.subtitleArrowNode = nil
                subtitleArrowNode.removeFromSupernode()
            }
            if let subtitleBackgroundButton = self.subtitleBackgroundButton {
                self.subtitleBackgroundButton = nil
                subtitleBackgroundButton.removeFromSupernode()
            }
        }
        
        if let previousPanelStatusData = previousPanelStatusData, let currentPanelStatusData = panelStatusData.0, let previousPanelStatusDataKey = previousPanelStatusData.key, let currentPanelStatusDataKey = currentPanelStatusData.key, previousPanelStatusDataKey != currentPanelStatusDataKey {
            if let snapshotView = self.panelSubtitleNode.view.snapshotContentTree() {
                let direction: CGFloat = previousPanelStatusDataKey.rawValue > currentPanelStatusDataKey.rawValue ? 1.0 : -1.0
                
                self.panelSubtitleNode.view.superview?.addSubview(snapshotView)
                snapshotView.frame = self.panelSubtitleNode.frame
                snapshotView.layer.animatePosition(from: CGPoint(), to: CGPoint(x: 100.0 * direction, y: 0.0), duration: 0.4, timingFunction: kCAMediaTimingFunctionSpring, removeOnCompletion: false, additive: true, completion: { [weak snapshotView] _ in
                    snapshotView?.removeFromSuperview()
                })
                snapshotView.layer.animateAlpha(from: 1.0, to: 0.0, duration: 0.3, removeOnCompletion: false)
                
                self.panelSubtitleNode.layer.animatePosition(from: CGPoint(x: 100.0 * direction * -1.0, y: 0.0), to: CGPoint(), duration: 0.4, timingFunction: kCAMediaTimingFunctionSpring, additive: true)
                self.panelSubtitleNode.layer.animateAlpha(from: 0.0, to: 1.0, duration: 0.3)
            }
        }
        
        let panelSubtitleNodeLayout = self.panelSubtitleNode.updateLayout(text: panelSubtitleString?.text ?? subtitleStringText, states: [
            TitleNodeStateRegular: MultiScaleTextState(attributes: panelSubtitleString?.attributes ?? subtitleAttributes, constrainedSize: titleConstrainedSize),
            TitleNodeStateExpanded: MultiScaleTextState(attributes: panelSubtitleString?.attributes ?? subtitleAttributes, constrainedSize: titleConstrainedSize)
        ], mainState: TitleNodeStateRegular)
        self.panelSubtitleNode.accessibilityLabel = panelSubtitleString?.text ?? subtitleStringText
        
        let nextPanelSubtitleNodeLayout = self.nextPanelSubtitleNode.updateLayout(text: nextPanelSubtitleString?.text ?? subtitleStringText, states: [
            TitleNodeStateRegular: MultiScaleTextState(attributes: nextPanelSubtitleString?.attributes ?? subtitleAttributes, constrainedSize: titleConstrainedSize),
            TitleNodeStateExpanded: MultiScaleTextState(attributes: nextPanelSubtitleString?.attributes ?? subtitleAttributes, constrainedSize: titleConstrainedSize)
        ], mainState: TitleNodeStateRegular)
        if let _ = nextPanelSubtitleString {
            self.nextPanelSubtitleNode.isHidden = false
        }
        
        let usernameNodeLayout = self.usernameNode.updateLayout(text: usernameString.text, states: [
            TitleNodeStateRegular: MultiScaleTextState(attributes: usernameString.attributes, constrainedSize: CGSize(width: titleConstrainedSize.width, height: titleConstrainedSize.height)),
            TitleNodeStateExpanded: MultiScaleTextState(attributes: usernameString.attributes, constrainedSize: CGSize(width: width - titleNodeLayout[TitleNodeStateExpanded]!.size.width - 8.0, height: titleConstrainedSize.height))
        ], mainState: TitleNodeStateRegular)
        self.usernameNode.accessibilityLabel = usernameString.text
        
        let avatarCenter: CGPoint
        if let transitionSourceAvatarFrame = transitionSourceAvatarFrame {
            avatarCenter = CGPoint(x: (1.0 - transitionFraction) * avatarFrame.midX + transitionFraction * transitionSourceAvatarFrame.midX, y: (1.0 - transitionFraction) * avatarFrame.midY + transitionFraction * transitionSourceAvatarFrame.midY)
        } else {
            avatarCenter = avatarFrame.center
        }
        
        let titleSize = titleNodeLayout[TitleNodeStateRegular]!.size
        let titleExpandedSize = titleNodeLayout[TitleNodeStateExpanded]!.size
        let subtitleSize = subtitleNodeLayout[TitleNodeStateRegular]!.size
        let _ = panelSubtitleNodeLayout[TitleNodeStateRegular]!.size
        let _ = nextPanelSubtitleNodeLayout[TitleNodeStateRegular]!.size
        let idSize = idNodeLayout[TitleNodeStateRegular]!.size
        let usernameSize = usernameNodeLayout[TitleNodeStateRegular]!.size
        
        var titleHorizontalOffset: CGFloat = 0.0
        if let credibilityIconSize = self.credibilityIconSize, let titleExpandedCredibilityIconSize = self.titleExpandedCredibilityIconSize {
            titleHorizontalOffset = -(credibilityIconSize.width + 4.0) / 2.0
            
            var collapsedTransitionOffset: CGFloat = 0.0
            if let navigationTransition = self.navigationTransition {
                collapsedTransitionOffset = -10.0 * navigationTransition.fraction
            }
            
            transition.updateFrame(view: self.titleCredibilityIconView, frame: CGRect(origin: CGPoint(x: titleSize.width + 4.0 + collapsedTransitionOffset, y: floor((titleSize.height - credibilityIconSize.height) / 2.0) + 2.0), size: credibilityIconSize))
            transition.updateFrame(view: self.titleExpandedCredibilityIconView, frame: CGRect(origin: CGPoint(x: titleExpandedSize.width + 4.0, y: floor((titleExpandedSize.height - titleExpandedCredibilityIconSize.height) / 2.0) + 1.0), size: titleExpandedCredibilityIconSize))
        }
        
        var titleFrame: CGRect
        var subtitleFrame: CGRect
        let idFrame: CGRect
        let usernameFrame: CGRect
        let usernameSpacing: CGFloat = 4.0
        
        transition.updateFrame(node: self.avatarListNode.listContainerNode.bottomShadowNode, frame: CGRect(origin: CGPoint(x: 0.0, y: expandedAvatarHeight - 70.0 - idSize.height), size: CGSize(width: width, height: 70.0 + idSize.height)))
        
        if self.isAvatarExpanded {
            let minTitleSize = CGSize(width: titleSize.width * 0.7, height: titleSize.height * 0.7)
            let minTitleFrame = CGRect(origin: CGPoint(x: 16.0, y: expandedAvatarHeight - 58.0 - UIScreenPixel + (subtitleSize.height.isZero ? 10.0 : 0.0) - idSize.height), size: minTitleSize)

            titleFrame = CGRect(origin: CGPoint(x: minTitleFrame.midX - titleSize.width / 2.0, y: minTitleFrame.midY - titleSize.height / 2.0), size: titleSize)
            subtitleFrame = CGRect(origin: CGPoint(x: 16.0, y: minTitleFrame.maxY + 2.0), size: subtitleSize)
            idFrame = CGRect(origin: CGPoint(x: 16.0, y: minTitleFrame.maxY + 2.0 + subtitleSize.height), size: idSize)
            usernameFrame = CGRect(origin: CGPoint(x: width - usernameSize.width - 16.0, y: minTitleFrame.midY - usernameSize.height / 2.0), size: usernameSize)
        } else {
            titleFrame = CGRect(origin: CGPoint(x: floorToScreenPixels((width - titleSize.width) / 2.0), y: avatarFrame.maxY + 9.0), size: titleSize)
                        
            let totalSubtitleWidth = subtitleSize.width + usernameSpacing + usernameSize.width
            if usernameSize.width == 0.0 {
                subtitleFrame = CGRect(origin: CGPoint(x: floorToScreenPixels((width - subtitleSize.width) / 2.0), y: titleFrame.maxY + 1.0), size: subtitleSize)
                usernameFrame = CGRect(origin: CGPoint(x: floorToScreenPixels((width - usernameSize.width) / 2.0), y: subtitleFrame.maxY + 1.0), size: usernameSize)
            } else {
                subtitleFrame = CGRect(origin: CGPoint(x: floorToScreenPixels((width - totalSubtitleWidth) / 2.0), y: titleFrame.maxY + 1.0), size: subtitleSize)
                usernameFrame = CGRect(origin: CGPoint(x: subtitleFrame.maxX + usernameSpacing, y: titleFrame.maxY + 1.0), size: usernameSize)
            }
            idFrame = CGRect(origin: CGPoint(x: floorToScreenPixels((width - idSize.width) / 2.0), y: subtitleFrame.maxY + 1.0), size: idSize)
        }
        
        let singleTitleLockOffset: CGFloat = (peer?.id == self.context.account.peerId || subtitleSize.height.isZero) ? 8.0 : 0.0
        
        let titleLockOffset: CGFloat = 7.0 + singleTitleLockOffset
        let titleMaxLockOffset: CGFloat = 7.0
        var titleCollapseOffset = titleFrame.midY - statusBarHeight - titleLockOffset
        if case .regular = metrics.widthClass {
            titleCollapseOffset -= 7.0
        }
        let titleOffset = -min(titleCollapseOffset, contentOffset)
        let titleCollapseFraction = max(0.0, min(1.0, contentOffset / titleCollapseOffset))
        
        let titleMinScale: CGFloat = 0.6
        let subtitleMinScale: CGFloat = 0.8
        let avatarMinScale: CGFloat = 0.7
        
        let apparentTitleLockOffset = (1.0 - titleCollapseFraction) * 0.0 + titleCollapseFraction * titleMaxLockOffset

        let paneAreaExpansionDistance: CGFloat = 32.0
        let effectiveAreaExpansionFraction: CGFloat
        if state.isEditing {
            effectiveAreaExpansionFraction = 0.0
        } else if isSettings {
            var paneAreaExpansionDelta = (self.frame.maxY - navigationHeight) - contentOffset
            paneAreaExpansionDelta = max(0.0, min(paneAreaExpansionDelta, paneAreaExpansionDistance))
            effectiveAreaExpansionFraction = 1.0 - paneAreaExpansionDelta / paneAreaExpansionDistance
        } else {
            var paneAreaExpansionDelta = (paneContainerY - navigationHeight) - contentOffset
            paneAreaExpansionDelta = max(0.0, min(paneAreaExpansionDelta, paneAreaExpansionDistance))
            effectiveAreaExpansionFraction = 1.0 - paneAreaExpansionDelta / paneAreaExpansionDistance
        }
        
        let secondarySeparatorAlpha = 1.0 - effectiveAreaExpansionFraction
        if self.navigationTransition == nil && !self.isSettings && effectiveSeparatorAlpha == 1.0 && secondarySeparatorAlpha < 1.0 {
            effectiveSeparatorAlpha = secondarySeparatorAlpha
        }
        transition.updateAlpha(node: self.separatorNode, alpha: effectiveSeparatorAlpha)
        
        self.titleNode.update(stateFractions: [
            TitleNodeStateRegular: self.isAvatarExpanded ? 0.0 : 1.0,
            TitleNodeStateExpanded: self.isAvatarExpanded ? 1.0 : 0.0
        ], transition: transition)
        
        let subtitleAlpha: CGFloat
        var subtitleOffset: CGFloat = 0.0
        let panelSubtitleAlpha: CGFloat
        var panelSubtitleOffset: CGFloat = 0.0
        if self.isSettings {
            subtitleAlpha = 1.0 - titleCollapseFraction
            panelSubtitleAlpha = 0.0
        } else {
            if (panelSubtitleString?.text ?? subtitleStringText) != subtitleStringText {
                subtitleAlpha = 1.0 - effectiveAreaExpansionFraction
                panelSubtitleAlpha = effectiveAreaExpansionFraction
                subtitleOffset = -effectiveAreaExpansionFraction * 5.0
                panelSubtitleOffset = (1.0 - effectiveAreaExpansionFraction) * 5.0
            } else {
                subtitleAlpha = 1.0
                panelSubtitleAlpha = 0.0
            }
        }
        self.subtitleNode.update(stateFractions: [
            TitleNodeStateRegular: self.isAvatarExpanded || (isSettings && !self.isExpandedForPhoneAndId) ? 0.0 : 1.0,
            TitleNodeStateExpanded: self.isAvatarExpanded ? 1.0 : 0.0
        ], alpha: subtitleAlpha, transition: transition)

        self.panelSubtitleNode.update(stateFractions: [
            TitleNodeStateRegular: self.isAvatarExpanded ? 0.0 : 1.0,
            TitleNodeStateExpanded: self.isAvatarExpanded ? 1.0 : 0.0
        ], alpha: panelSubtitleAlpha, transition: transition)
        
        self.nextPanelSubtitleNode.update(stateFractions: [
            TitleNodeStateRegular: self.isAvatarExpanded ? 0.0 : 1.0,
            TitleNodeStateExpanded: self.isAvatarExpanded ? 1.0 : 0.0
        ], alpha: panelSubtitleAlpha, transition: transition)

        self.idNode.update(stateFractions: [
            TitleNodeStateRegular: self.isAvatarExpanded || (isSettings && !self.isExpandedForPhoneAndId) ? 0.0 : 1.0,
            TitleNodeStateExpanded: self.isAvatarExpanded ? 1.0 : 0.0
        ], alpha: subtitleAlpha, transition: transition)

        self.usernameNode.update(stateFractions: [
            TitleNodeStateRegular: self.isAvatarExpanded ? 0.0 : 1.0,
            TitleNodeStateExpanded: self.isAvatarExpanded ? 1.0 : 0.0
        ], alpha: subtitleAlpha, transition: transition)
        
        let avatarScale: CGFloat
        let avatarOffset: CGFloat
        if self.navigationTransition != nil {
            if let transitionSourceAvatarFrame = transitionSourceAvatarFrame {
                avatarScale = ((1.0 - transitionFraction) * avatarFrame.width + transitionFraction * transitionSourceAvatarFrame.width) / avatarFrame.width
            } else {
                avatarScale = 1.0
            }
            avatarOffset = 0.0
        } else {
            avatarScale = 1.0 * (1.0 - titleCollapseFraction) + avatarMinScale * titleCollapseFraction
            avatarOffset = apparentTitleLockOffset + 0.0 * (1.0 - titleCollapseFraction) + 10.0 * titleCollapseFraction
        }
        
        if subtitleIsButton {
            subtitleFrame.origin.y += 11.0 * (1.0 - titleCollapseFraction)
            if let subtitleBackgroundButton = self.subtitleBackgroundButton {
                transition.updateAlpha(node: subtitleBackgroundButton, alpha: (1.0 - titleCollapseFraction))
            }
            if let subtitleBackgroundNode = self.subtitleBackgroundNode {
                transition.updateAlpha(node: subtitleBackgroundNode, alpha: (1.0 - titleCollapseFraction))
            }
            if let subtitleArrowNode = self.subtitleArrowNode {
                transition.updateAlpha(node: subtitleArrowNode, alpha: (1.0 - titleCollapseFraction))
            }
        }
        
        let avatarCornerRadius: CGFloat
        if let channel = peer as? TelegramChannel, channel.flags.contains(.isForum) {
            avatarCornerRadius = floor(avatarSize * 0.25)
        } else {
            avatarCornerRadius = avatarSize / 2.0
        }
                
        if self.isAvatarExpanded {
            self.avatarListNode.listContainerNode.isHidden = false
            if let transitionSourceAvatarFrame = transitionSourceAvatarFrame {
                transition.updateCornerRadius(node: self.avatarListNode.listContainerNode, cornerRadius: transitionFraction * transitionSourceAvatarFrame.width / 2.0)
                transition.updateCornerRadius(node: self.avatarListNode.listContainerNode.controlsClippingNode, cornerRadius: transitionFraction * transitionSourceAvatarFrame.width / 2.0)
            } else {
                transition.updateCornerRadius(node: self.avatarListNode.listContainerNode, cornerRadius: 0.0)
                transition.updateCornerRadius(node: self.avatarListNode.listContainerNode.controlsClippingNode, cornerRadius: 0.0)
            }
        } else if self.avatarListNode.listContainerNode.cornerRadius != avatarCornerRadius {
            transition.updateCornerRadius(node: self.avatarListNode.listContainerNode.controlsClippingNode, cornerRadius: avatarCornerRadius)
            transition.updateCornerRadius(node: self.avatarListNode.listContainerNode, cornerRadius: avatarCornerRadius, completion: { [weak self] _ in
                guard let strongSelf = self else {
                    return
                }
                strongSelf.avatarListNode.avatarContainerNode.canAttachVideo = true
                strongSelf.avatarListNode.listContainerNode.isHidden = true
                if !strongSelf.skipCollapseCompletion {
                    DispatchQueue.main.async {
                        strongSelf.avatarListNode.listContainerNode.isCollapsing = false
                    }
                }
            })
        }
        
        self.avatarListNode.update(size: CGSize(), avatarSize: avatarSize, isExpanded: self.isAvatarExpanded, peer: peer, threadId: self.forumTopicThreadId, threadInfo: threadData?.info, theme: presentationData.theme, transition: transition)
        self.editingContentNode.avatarNode.update(peer: peer, threadData: threadData, chatLocation: self.chatLocation, item: self.avatarListNode.item, updatingAvatar: state.updatingAvatar, uploadProgress: state.avatarUploadProgress, theme: presentationData.theme, avatarSize: avatarSize, isEditing: state.isEditing)
        self.avatarOverlayNode.update(peer: peer, threadData: threadData, chatLocation: self.chatLocation, item: self.avatarListNode.item, updatingAvatar: state.updatingAvatar, uploadProgress: state.avatarUploadProgress, theme: presentationData.theme, avatarSize: avatarSize, isEditing: state.isEditing)
        if additive {
            transition.updateSublayerTransformScaleAdditive(node: self.avatarListNode.avatarContainerNode, scale: avatarScale)
            transition.updateSublayerTransformScaleAdditive(node: self.avatarOverlayNode, scale: avatarScale)
        } else {
            transition.updateSublayerTransformScale(node: self.avatarListNode.avatarContainerNode, scale: avatarScale)
            transition.updateSublayerTransformScale(node: self.avatarOverlayNode, scale: avatarScale)
        }
        let apparentAvatarFrame: CGRect
        let controlsClippingFrame: CGRect
        if self.isAvatarExpanded {
            let expandedAvatarCenter = CGPoint(x: expandedAvatarListSize.width / 2.0, y: expandedAvatarListSize.height / 2.0 - contentOffset / 2.0)
            apparentAvatarFrame = CGRect(origin: CGPoint(x: expandedAvatarCenter.x * (1.0 - transitionFraction) + transitionFraction * avatarCenter.x, y: expandedAvatarCenter.y * (1.0 - transitionFraction) + transitionFraction * avatarCenter.y), size: CGSize())
            if let transitionSourceAvatarFrame = transitionSourceAvatarFrame {
                let expandedFrame = CGRect(origin: CGPoint(x: 0.0, y: 0.0), size: expandedAvatarListSize)
                controlsClippingFrame = CGRect(origin: CGPoint(x: transitionFraction * transitionSourceAvatarFrame.minX + (1.0 - transitionFraction) * expandedFrame.minX, y: transitionFraction * transitionSourceAvatarFrame.minY + (1.0 - transitionFraction) * expandedFrame.minY), size: CGSize(width: transitionFraction * transitionSourceAvatarFrame.width + (1.0 - transitionFraction) * expandedFrame.width, height: transitionFraction * transitionSourceAvatarFrame.height + (1.0 - transitionFraction) * expandedFrame.height))
            } else {
                controlsClippingFrame = CGRect(origin: CGPoint(x: 0.0, y: 0.0), size: expandedAvatarListSize)
            }
        } else {
            apparentAvatarFrame = CGRect(origin: CGPoint(x: avatarCenter.x - avatarFrame.width / 2.0, y: -contentOffset + avatarOffset + avatarCenter.y - avatarFrame.height / 2.0), size: avatarFrame.size)
            controlsClippingFrame = apparentAvatarFrame
        }
        transition.updateFrameAdditive(node: self.avatarListNode, frame: CGRect(origin: apparentAvatarFrame.center, size: CGSize()))
        transition.updateFrameAdditive(node: self.avatarOverlayNode, frame: CGRect(origin: apparentAvatarFrame.center, size: CGSize()))
        
        let avatarListContainerFrame: CGRect
        let avatarListContainerScale: CGFloat
        if self.isAvatarExpanded {
            if let transitionSourceAvatarFrame = transitionSourceAvatarFrame {
                let neutralAvatarListContainerSize = expandedAvatarListSize
                let avatarListContainerSize = CGSize(width: neutralAvatarListContainerSize.width * (1.0 - transitionFraction) + transitionSourceAvatarFrame.width * transitionFraction, height: neutralAvatarListContainerSize.height * (1.0 - transitionFraction) + transitionSourceAvatarFrame.height * transitionFraction)
                avatarListContainerFrame = CGRect(origin: CGPoint(x: -avatarListContainerSize.width / 2.0, y: -avatarListContainerSize.height / 2.0), size: avatarListContainerSize)
            } else {
                avatarListContainerFrame = CGRect(origin: CGPoint(x: -expandedAvatarListSize.width / 2.0, y: -expandedAvatarListSize.height / 2.0), size: expandedAvatarListSize)
            }
            avatarListContainerScale = 1.0 + max(0.0, -contentOffset / avatarListContainerFrame.height)
        } else {
            avatarListContainerFrame = CGRect(origin: CGPoint(x: -apparentAvatarFrame.width / 2.0, y: -apparentAvatarFrame.height / 2.0), size: apparentAvatarFrame.size)
            avatarListContainerScale = avatarScale
        }
        transition.updateFrame(node: self.avatarListNode.listContainerNode, frame: avatarListContainerFrame)
        let innerScale = avatarListContainerFrame.height / expandedAvatarListSize.height
        let innerDeltaX = (avatarListContainerFrame.width - expandedAvatarListSize.width) / 2.0
        let innerDeltaY = (avatarListContainerFrame.height - expandedAvatarListSize.height) / 2.0
        transition.updateSublayerTransformScale(node: self.avatarListNode.listContainerNode, scale: innerScale)
        transition.updateFrameAdditive(node: self.avatarListNode.listContainerNode.contentNode, frame: CGRect(origin: CGPoint(x: innerDeltaX + expandedAvatarListSize.width / 2.0, y: innerDeltaY + expandedAvatarListSize.height / 2.0), size: CGSize()))
        
        transition.updateFrameAdditive(node: self.avatarListNode.listContainerNode.controlsClippingOffsetNode, frame: CGRect(origin: controlsClippingFrame.center, size: CGSize()))
        transition.updateFrame(node: self.avatarListNode.listContainerNode.controlsClippingNode, frame: CGRect(origin: CGPoint(x: -controlsClippingFrame.width / 2.0, y: -controlsClippingFrame.height / 2.0), size: controlsClippingFrame.size))
        transition.updateFrameAdditive(node: self.avatarListNode.listContainerNode.controlsContainerNode, frame: CGRect(origin: CGPoint(x: -controlsClippingFrame.minX, y: -controlsClippingFrame.minY), size: CGSize(width: expandedAvatarListSize.width, height: expandedAvatarListSize.height)))
        
        transition.updateFrame(node: self.avatarListNode.listContainerNode.topShadowNode, frame: CGRect(origin: CGPoint(), size: CGSize(width: expandedAvatarListSize.width, height: navigationHeight + 20.0)))
        transition.updateFrame(node: self.avatarListNode.listContainerNode.stripContainerNode, frame: CGRect(origin: CGPoint(x: 0.0, y: statusBarHeight < 25.0 ? (statusBarHeight + 2.0) : (statusBarHeight - 3.0)), size: CGSize(width: expandedAvatarListSize.width, height: 2.0)))
        transition.updateFrame(node: self.avatarListNode.listContainerNode.highlightContainerNode, frame: CGRect(origin: CGPoint(x: 0.0, y: 0.0), size: CGSize(width: expandedAvatarListSize.width, height: expandedAvatarListSize.height)))
        transition.updateAlpha(node: self.avatarListNode.listContainerNode.controlsContainerNode, alpha: self.isAvatarExpanded ? (1.0 - transitionFraction) : 0.0)
        
        if additive {
            transition.updateSublayerTransformScaleAdditive(node: self.avatarListNode.listContainerTransformNode, scale: avatarListContainerScale)
        } else {
            transition.updateSublayerTransformScale(node: self.avatarListNode.listContainerTransformNode, scale: avatarListContainerScale)
        }
        
        self.avatarListNode.listContainerNode.update(size: expandedAvatarListSize, peer: peer, isExpanded: self.isAvatarExpanded, transition: transition)
        if self.avatarListNode.listContainerNode.isCollapsing && !self.ignoreCollapse {
            self.avatarListNode.avatarContainerNode.canAttachVideo = false
        }
        
        var panelWithAvatarHeight: CGFloat = 15.0 + avatarSize + (!isSettings || self.isExpandedForPhoneAndId ? subtitleSize.height + idSize.height : 0.0)
        if threadData != nil {
            panelWithAvatarHeight += 10.0
        }
        
        let rawHeight: CGFloat
        let height: CGFloat
        let maxY: CGFloat
        if self.isAvatarExpanded {
            rawHeight = expandedAvatarHeight
            height = max(navigationHeight, rawHeight - contentOffset)
            maxY = height
        } else {
            rawHeight = navigationHeight + panelWithAvatarHeight
            height = navigationHeight + max(0.0, panelWithAvatarHeight - contentOffset)
            maxY = navigationHeight + panelWithAvatarHeight - contentOffset
        }
        
        let apparentHeight = (1.0 - transitionFraction) * height + transitionFraction * transitionSourceHeight
        
        if !titleSize.width.isZero && !titleSize.height.isZero {
            if self.navigationTransition != nil {
                var neutralTitleScale: CGFloat = 1.0
                var neutralSubtitleScale: CGFloat = 1.0
                if self.isAvatarExpanded {
                    neutralTitleScale = 0.7
                    neutralSubtitleScale = 1.0
                }
                                
                let titleScale = (transitionFraction * transitionSourceTitleFrame.height + (1.0 - transitionFraction) * titleFrame.height * neutralTitleScale) / (titleFrame.height)
                let subtitleScale = max(0.01, min(10.0, (transitionFraction * transitionSourceSubtitleFrame.height + (1.0 - transitionFraction) * subtitleFrame.height * neutralSubtitleScale) / (subtitleFrame.height)))
                
                var titleFrame = titleFrame
                if !self.isAvatarExpanded {
                    titleFrame = titleFrame.offsetBy(dx: self.isAvatarExpanded ? 0.0 : titleHorizontalOffset * titleScale, dy: 0.0)
                }
                
                let titleCenter = CGPoint(x: transitionFraction * transitionSourceTitleFrame.midX + (1.0 - transitionFraction) * titleFrame.midX, y: transitionFraction * transitionSourceTitleFrame.midY + (1.0 - transitionFraction) * titleFrame.midY)
                let subtitleCenter = CGPoint(x: transitionFraction * transitionSourceSubtitleFrame.midX + (1.0 - transitionFraction) * subtitleFrame.midX, y: transitionFraction * transitionSourceSubtitleFrame.midY + (1.0 - transitionFraction) * subtitleFrame.midY)
                
                let rawTitleFrame = CGRect(origin: CGPoint(x: titleCenter.x - titleFrame.size.width * neutralTitleScale / 2.0, y: titleCenter.y - titleFrame.size.height * neutralTitleScale / 2.0), size: CGSize(width: titleFrame.size.width * neutralTitleScale, height: titleFrame.size.height * neutralTitleScale))
                self.titleNodeRawContainer.frame = rawTitleFrame
                transition.updateFrameAdditiveToCenter(node: self.titleNodeContainer, frame: CGRect(origin: rawTitleFrame.center, size: CGSize()))
                transition.updateFrame(node: self.titleNode, frame: CGRect(origin: CGPoint(), size: CGSize()))
                let rawSubtitleFrame = CGRect(origin: CGPoint(x: subtitleCenter.x - subtitleFrame.size.width / 2.0, y: subtitleCenter.y - subtitleFrame.size.height / 2.0), size: subtitleFrame.size)
                self.subtitleNodeRawContainer.frame = rawSubtitleFrame
                transition.updateFrameAdditiveToCenter(node: self.subtitleNodeContainer, frame: CGRect(origin: rawSubtitleFrame.center, size: CGSize()))
                transition.updateFrame(node: self.subtitleNode, frame: CGRect(origin: CGPoint(x: 0.0, y: subtitleOffset), size: CGSize()))
                transition.updateFrame(node: self.panelSubtitleNode, frame: CGRect(origin: CGPoint(x: 0.0, y: panelSubtitleOffset), size: CGSize()))
                transition.updateFrame(node: self.nextPanelSubtitleNode, frame: CGRect(origin: CGPoint(x: 0.0, y: panelSubtitleOffset), size: CGSize()))
                transition.updateFrame(node: self.usernameNode, frame: CGRect(origin: CGPoint(), size: CGSize()))
                transition.updateSublayerTransformScale(node: self.titleNodeContainer, scale: titleScale)
                transition.updateSublayerTransformScale(node: self.subtitleNodeContainer, scale: subtitleScale)
                transition.updateSublayerTransformScale(node: self.usernameNodeContainer, scale: subtitleScale)
            } else {
                let titleScale: CGFloat
                let subtitleScale: CGFloat
                var subtitleOffset: CGFloat = 0.0
                if self.isAvatarExpanded {
                    titleScale = 0.7
                    subtitleScale = 1.0
                } else {
                    titleScale = (1.0 - titleCollapseFraction) * 1.0 + titleCollapseFraction * titleMinScale
                    subtitleScale = (1.0 - titleCollapseFraction) * 1.0 + titleCollapseFraction * subtitleMinScale
                    subtitleOffset = titleCollapseFraction * -2.0
                }
                
                let rawTitleFrame = titleFrame.offsetBy(dx: self.isAvatarExpanded ? 0.0 : titleHorizontalOffset * titleScale, dy: 0.0)
                self.titleNodeRawContainer.frame = rawTitleFrame
                transition.updateFrame(node: self.titleNode, frame: CGRect(origin: CGPoint(), size: CGSize()))
                let rawSubtitleFrame = subtitleFrame
                self.subtitleNodeRawContainer.frame = rawSubtitleFrame
                let rawIdFrame = idFrame
                self.idNodeRawContainer.frame = rawIdFrame
                let rawUsernameFrame = usernameFrame
                self.usernameNodeRawContainer.frame = rawUsernameFrame
                if self.isAvatarExpanded {
                    transition.updateFrameAdditive(node: self.titleNodeContainer, frame: CGRect(origin: rawTitleFrame.center, size: CGSize()).offsetBy(dx: 0.0, dy: titleOffset + apparentTitleLockOffset))
                    transition.updateFrameAdditive(node: self.subtitleNodeContainer, frame: CGRect(origin: rawSubtitleFrame.center, size: CGSize()).offsetBy(dx: 0.0, dy: titleOffset))
                    transition.updateFrameAdditive(node: self.idNodeContainer, frame: CGRect(origin: rawIdFrame.center, size: CGSize()).offsetBy(dx: 0.0, dy: titleOffset))
                    transition.updateFrameAdditive(node: self.usernameNodeContainer, frame: CGRect(origin: rawUsernameFrame.center, size: CGSize()).offsetBy(dx: 0.0, dy: titleOffset))
                } else {
                    transition.updateFrameAdditiveToCenter(node: self.titleNodeContainer, frame: CGRect(origin: rawTitleFrame.center, size: CGSize()).offsetBy(dx: 0.0, dy: titleOffset + apparentTitleLockOffset))
                    
                    var subtitleCenter = rawSubtitleFrame.center
                    subtitleCenter.x = rawTitleFrame.center.x + (subtitleCenter.x - rawTitleFrame.center.x) * subtitleScale
                    subtitleCenter.y += subtitleOffset
                    transition.updateFrameAdditiveToCenter(node: self.subtitleNodeContainer, frame: CGRect(origin: subtitleCenter, size: CGSize()).offsetBy(dx: 0.0, dy: titleOffset))
                    
                    var idCenter = rawIdFrame.center
                    idCenter.x = rawTitleFrame.center.x + (idCenter.x - rawTitleFrame.center.x) * subtitleScale
                    idCenter.y += subtitleOffset
                    transition.updateFrameAdditiveToCenter(node: self.idNodeContainer, frame: CGRect(origin: idCenter, size: CGSize()).offsetBy(dx: 0.0, dy: titleOffset))
                    
                    var usernameCenter = rawUsernameFrame.center
                    usernameCenter.x = rawTitleFrame.center.x + (usernameCenter.x - rawTitleFrame.center.x) * subtitleScale
                    transition.updateFrameAdditiveToCenter(node: self.usernameNodeContainer, frame: CGRect(origin: usernameCenter, size: CGSize()).offsetBy(dx: 0.0, dy: titleOffset))
                }
                transition.updateFrame(node: self.subtitleNode, frame: CGRect(origin: CGPoint(x: 0.0, y: subtitleOffset), size: CGSize()))
                transition.updateFrame(node: self.panelSubtitleNode, frame: CGRect(origin: CGPoint(x: 0.0, y: panelSubtitleOffset), size: CGSize()))
                transition.updateFrame(node: self.nextPanelSubtitleNode, frame: CGRect(origin: CGPoint(x: 0.0, y: panelSubtitleOffset), size: CGSize()))
                transition.updateFrame(node: self.idNode, frame: CGRect(origin: CGPoint(x: 0.0, y: subtitleOffset), size: CGSize()))
                transition.updateFrame(node: self.usernameNode, frame: CGRect(origin: CGPoint(), size: CGSize()))
                transition.updateSublayerTransformScaleAdditive(node: self.titleNodeContainer, scale: titleScale)
                transition.updateSublayerTransformScaleAdditive(node: self.subtitleNodeContainer, scale: subtitleScale)
                transition.updateSublayerTransformScaleAdditive(node: self.idNodeContainer, scale: subtitleScale)
                transition.updateSublayerTransformScaleAdditive(node: self.usernameNodeContainer, scale: subtitleScale)
            }
        }
        
        let buttonSpacing: CGFloat = 8.0
        let buttonSideInset = max(16.0, containerInset)
        var buttonRightOrigin = CGPoint(x: width - buttonSideInset, y: maxY + 25.0 - navigationHeight - UIScreenPixel)
        let buttonWidth = (width - buttonSideInset * 2.0 + buttonSpacing) / CGFloat(buttonKeys.count) - buttonSpacing
        
        let apparentButtonSize = CGSize(width: buttonWidth, height: 58.0)
        let buttonsAlpha: CGFloat = 1.0
        let buttonsVerticalOffset: CGFloat = 0.0
        
        let buttonsAlphaTransition = transition
        
        for buttonKey in buttonKeys.reversed() {
            let buttonNode: PeerInfoHeaderButtonNode
            var wasAdded = false
            if let current = self.buttonNodes[buttonKey] {
                buttonNode = current
            } else {
                wasAdded = true
                buttonNode = PeerInfoHeaderButtonNode(key: buttonKey, action: { [weak self] buttonNode, gesture in
                    self?.buttonPressed(buttonNode, gesture: gesture)
                })
                self.buttonNodes[buttonKey] = buttonNode
                self.buttonsContainerNode.addSubnode(buttonNode)
            }
            
            let buttonFrame = CGRect(origin: CGPoint(x: buttonRightOrigin.x - apparentButtonSize.width, y: buttonRightOrigin.y), size: apparentButtonSize)
            let buttonTransition: ContainedViewLayoutTransition = wasAdded ? .immediate : transition
            
            let apparentButtonFrame = buttonFrame.offsetBy(dx: 0.0, dy: buttonsVerticalOffset)
            if additive {
                buttonTransition.updateFrameAdditiveToCenter(node: buttonNode, frame: apparentButtonFrame)
            } else {
                buttonTransition.updateFrame(node: buttonNode, frame: apparentButtonFrame)
            }
            let buttonText: String
            let buttonIcon: PeerInfoHeaderButtonIcon
            switch buttonKey {
            case .message:
                buttonText = presentationData.strings.PeerInfo_ButtonMessage
                buttonIcon = .message
            case .discussion:
                buttonText = presentationData.strings.PeerInfo_ButtonDiscuss
                buttonIcon = .message
            case .call:
                buttonText = presentationData.strings.PeerInfo_ButtonCall
                buttonIcon = .call
            case .videoCall:
                buttonText = presentationData.strings.PeerInfo_ButtonVideoCall
                buttonIcon = .videoCall
            case .voiceChat:
                if let channel = peer as? TelegramChannel, case .broadcast = channel.info {
                    buttonText = presentationData.strings.PeerInfo_ButtonLiveStream
                } else {
                    buttonText = presentationData.strings.PeerInfo_ButtonVoiceChat
                }
                buttonIcon = .voiceChat
            case .mute:
                if let notificationSettings = notificationSettings, case .muted = notificationSettings.muteState {
                    buttonText = presentationData.strings.PeerInfo_ButtonUnmute
                    buttonIcon = .unmute
                } else {
                    buttonText = presentationData.strings.PeerInfo_ButtonMute
                    buttonIcon = .mute
                }
            case .more:
                buttonText = presentationData.strings.PeerInfo_ButtonMore
                buttonIcon = .more
            case .addMember:
                buttonText = presentationData.strings.PeerInfo_ButtonAddMember
                buttonIcon = .addMember
            case .search:
                buttonText = presentationData.strings.PeerInfo_ButtonSearch
                buttonIcon = .search
            case .leave:
                buttonText = presentationData.strings.PeerInfo_ButtonLeave
                buttonIcon = .leave
            case .stop:
                buttonText = presentationData.strings.PeerInfo_ButtonStop
                buttonIcon = .stop
            }
            
            var isActive = true
            if let highlightedButton = state.highlightedButton {
                isActive = buttonKey == highlightedButton
            }
            
            buttonNode.update(size: buttonFrame.size, text: buttonText, icon: buttonIcon, isActive: isActive, isExpanded: false, presentationData: presentationData, transition: buttonTransition)
            
            if wasAdded {
                buttonNode.alpha = 0.0
            }
            buttonsAlphaTransition.updateAlpha(node: buttonNode, alpha: buttonsAlpha)
            
            if case .mute = buttonKey, buttonNode.containerNode.alpha.isZero, additive {
                if case let .animated(duration, curve) = transition {
                    ContainedViewLayoutTransition.animated(duration: duration * 0.3, curve: curve).updateAlpha(node: buttonNode.containerNode, alpha: 1.0)
                } else {
                    transition.updateAlpha(node: buttonNode.containerNode, alpha: 1.0)
                }
            } else {
                transition.updateAlpha(node: buttonNode.containerNode, alpha: 1.0)
            }
            buttonRightOrigin.x -= apparentButtonSize.width + buttonSpacing
        }
        
        for key in self.buttonNodes.keys {
            if !buttonKeys.contains(key) {
                if let buttonNode = self.buttonNodes[key] {
                    self.buttonNodes.removeValue(forKey: key)
                    transition.updateAlpha(node: buttonNode, alpha: 0.0) { [weak buttonNode] _ in
                        buttonNode?.removeFromSupernode()
                    }
                }
            }
        }
        
        let resolvedRegularHeight: CGFloat
        if self.isAvatarExpanded {
            resolvedRegularHeight = expandedAvatarListSize.height
        } else {
            resolvedRegularHeight = panelWithAvatarHeight + navigationHeight
        }
        
        let backgroundFrame: CGRect
        let separatorFrame: CGRect
        
        let resolvedHeight: CGFloat
        
        if state.isEditing {
            resolvedHeight = editingContentHeight
            backgroundFrame = CGRect(origin: CGPoint(x: 0.0, y: -2000.0 + max(navigationHeight, resolvedHeight - contentOffset)), size: CGSize(width: width, height: 2000.0))
            separatorFrame = CGRect(origin: CGPoint(x: 0.0, y: max(navigationHeight, resolvedHeight - contentOffset)), size: CGSize(width: width, height: UIScreenPixel))
        } else {
            resolvedHeight = resolvedRegularHeight
            backgroundFrame = CGRect(origin: CGPoint(x: 0.0, y: -2000.0 + apparentHeight), size: CGSize(width: width, height: 2000.0))
            separatorFrame = CGRect(origin: CGPoint(x: 0.0, y: apparentHeight), size: CGSize(width: width, height: UIScreenPixel))
        }
        
        transition.updateFrame(node: self.regularContentNode, frame: CGRect(origin: CGPoint(), size: CGSize(width: width, height: resolvedHeight)))
        transition.updateFrame(node: self.buttonsContainerNode, frame: CGRect(origin: CGPoint(x: 0.0, y: navigationHeight + UIScreenPixel), size: CGSize(width: width, height: resolvedHeight - navigationHeight + 180.0)))
        
        if additive {
            transition.updateFrameAdditive(node: self.backgroundNode, frame: backgroundFrame)
            self.backgroundNode.update(size: self.backgroundNode.bounds.size, transition: transition)
            transition.updateFrameAdditive(node: self.expandedBackgroundNode, frame: backgroundFrame)
            self.expandedBackgroundNode.update(size: self.expandedBackgroundNode.bounds.size, transition: transition)
            transition.updateFrameAdditive(node: self.separatorNode, frame: separatorFrame)
        } else {
            transition.updateFrame(node: self.backgroundNode, frame: backgroundFrame)
            self.backgroundNode.update(size: self.backgroundNode.bounds.size, transition: transition)
            transition.updateFrame(node: self.expandedBackgroundNode, frame: backgroundFrame)
            self.expandedBackgroundNode.update(size: self.expandedBackgroundNode.bounds.size, transition: transition)
            transition.updateFrame(node: self.separatorNode, frame: separatorFrame)
        }
        
        return resolvedHeight
    }
    
    private func buttonPressed(_ buttonNode: PeerInfoHeaderButtonNode, gesture: ContextGesture?) {
        self.performButtonAction?(buttonNode.key, gesture)
    }
    
    override func hitTest(_ point: CGPoint, with event: UIEvent?) -> UIView? {
        guard let result = super.hitTest(point, with: event) else {
            return nil
        }
        if !self.backgroundNode.frame.contains(point) {
            return nil
        }
        
        let setByFrame = self.avatarListNode.listContainerNode.setByYouNode.view.convert(self.avatarListNode.listContainerNode.setByYouNode.bounds, to: self.view).insetBy(dx: -44.0, dy: 0.0)
        if self.avatarListNode.listContainerNode.setByYouNode.alpha > 0.0, setByFrame.contains(point) {
            return self.avatarListNode.listContainerNode.setByYouNode.view
        }
        
        if !(self.state?.isEditing ?? false) {
            switch self.currentCredibilityIcon {
            case .premium, .emojiStatus:
                let iconFrame = self.titleCredibilityIconView.convert(self.titleCredibilityIconView.bounds, to: self.view)
                let expandedIconFrame = self.titleExpandedCredibilityIconView.convert(self.titleExpandedCredibilityIconView.bounds, to: self.view)
                if expandedIconFrame.contains(point) && self.isAvatarExpanded {
                    return self.titleExpandedCredibilityIconView.hitTest(self.view.convert(point, to: self.titleExpandedCredibilityIconView), with: event)
                } else if iconFrame.contains(point) {
                    return self.titleCredibilityIconView.hitTest(self.view.convert(point, to: self.titleCredibilityIconView), with: event)
                }
            default:
                break
            }
        }
        
        if let subtitleBackgroundButton = self.subtitleBackgroundButton, subtitleBackgroundButton.view.convert(subtitleBackgroundButton.bounds, to: self.view).contains(point) {
            if let result = subtitleBackgroundButton.view.hitTest(self.view.convert(point, to: subtitleBackgroundButton.view), with: event) {
                return result
            }
        }
        
        if result.isDescendant(of: self.navigationButtonContainer.view) {
            return result
        }
        
        if result == self.view || result == self.regularContentNode.view || result == self.editingContentNode.view {
            return nil
        }
        
        return result
    }
    
    func updateIsAvatarExpanded(_ isAvatarExpanded: Bool, transition: ContainedViewLayoutTransition) {
        if self.isAvatarExpanded != isAvatarExpanded {
            self.isAvatarExpanded = isAvatarExpanded
            if isAvatarExpanded {
                self.avatarListNode.listContainerNode.selectFirstItem()
            }
            if case .animated = transition, !isAvatarExpanded {
                self.avatarListNode.animateAvatarCollapse(transition: transition)
            }
        }
    }
}<|MERGE_RESOLUTION|>--- conflicted
+++ resolved
@@ -672,7 +672,7 @@
         if let updatingAvatar, case let .image(image) = updatingAvatar, image.isPersonal {
             isPersonal = true
         }
-        
+
         if canEditPeerInfo(context: self.context, peer: peer, chatLocation: chatLocation, threadData: threadData)
             || isPersonal
             || self.currentRepresentation != nil && updatingAvatar == nil  {
@@ -2146,7 +2146,7 @@
     var updateHeaderAlpha: ((CGFloat, ContainedViewLayoutTransition) -> Void)?
     
     var isExpandedForPhoneAndId: Bool = false
-    
+
     let animationCache: AnimationCache
     let animationRenderer: MultiAnimationRenderer
     
@@ -2190,7 +2190,7 @@
         self.idNodeRawContainer = ASDisplayNode()
         self.idNode = MultiScaleTextNode(stateKeys: [TitleNodeStateRegular, TitleNodeStateExpanded])
         self.idNode.displaysAsynchronously = false
-        
+
         self.usernameNodeContainer = ASDisplayNode()
         self.usernameNodeRawContainer = ASDisplayNode()
         self.usernameNode = MultiScaleTextNode(stateKeys: [TitleNodeStateRegular, TitleNodeStateExpanded])
@@ -2329,7 +2329,7 @@
         
         let phoneGestureRecognizer = UILongPressGestureRecognizer(target: self, action: #selector(self.handlePhoneLongPress(_:)))
         self.subtitleNodeRawContainer.view.addGestureRecognizer(phoneGestureRecognizer)
-        
+
         let idGestureRecognizer = UILongPressGestureRecognizer(target: self, action: #selector(self.handleIdLongPress(_:)))
         self.idNodeRawContainer.view.addGestureRecognizer(idGestureRecognizer)
     }
@@ -2345,7 +2345,7 @@
             self.displayCopyContextMenu?(self.subtitleNodeRawContainer, true, !self.isAvatarExpanded, false)
         }
     }
-    
+
     @objc private func handleIdLongPress(_ gestureRecognizer: UILongPressGestureRecognizer) {
         if gestureRecognizer.state == .began {
             self.displayCopyContextMenu?(self.idNodeRawContainer, false, false, true)
@@ -2675,17 +2675,10 @@
         let smallSubtitleAttributes: MultiScaleTextState.Attributes
         let subtitleAttributes: MultiScaleTextState.Attributes
         var subtitleIsButton: Bool = false
-<<<<<<< HEAD
-        var panelSubtitleString: NSAttributedString?
-        var nextPanelSubtitleString: NSAttributedString?
-        var smallIdString = NSAttributedString()
-        var idString = NSAttributedString()
-        let usernameString: NSAttributedString
-=======
         var panelSubtitleString: (text: String, attributes: MultiScaleTextState.Attributes)?
         var nextPanelSubtitleString: (text: String, attributes: MultiScaleTextState.Attributes)?
-        let usernameString: (text: String, attributes: MultiScaleTextState.Attributes)
->>>>>>> 6a495f84
+        var smallIdString = NSAttributedString()
+        var idString = NSAttributedString()let usernameString: (text: String, attributes: MultiScaleTextState.Attributes)
         if let peer = peer {
             isPremium = peer.isPremium
             isVerified = peer.isVerified
@@ -2717,29 +2710,22 @@
             titleStringText = title
             titleAttributes = MultiScaleTextState.Attributes(font: Font.regular(30.0), color: presentationData.theme.list.itemPrimaryTextColor)
             smallTitleAttributes = MultiScaleTextState.Attributes(font: Font.regular(30.0), color: .white)
-            
+
             if self.isSettings, let user = peer as? TelegramUser {
                 var subtitle = formatPhoneNumber(context: self.context, number: user.phone ?? "")
                 
                 if let mainUsername = user.addressName, !mainUsername.isEmpty {
                     subtitle = "\(subtitle) • @\(mainUsername)"
                 }
-<<<<<<< HEAD
-                smallSubtitleString = NSAttributedString(string: subtitle, font: Font.regular(15.0), textColor: UIColor(rgb: 0xffffff, alpha: 0.7))
-                subtitleString = NSAttributedString(string: subtitle, font: Font.regular(17.0), textColor: presentationData.theme.list.itemSecondaryTextColor)
+                subtitleStringText = subtitle
+                subtitleAttributes = MultiScaleTextState.Attributes(font: Font.regular(17.0), color: presentationData.theme.list.itemSecondaryTextColor)
+                smallSubtitleAttributes = MultiScaleTextState.Attributes(font: Font.regular(15.0), color: UIColor(white: 1.0, alpha: 0.7))
                 if showPeerId {
                     let id = "\(presentationData.strings.Profile_Id): \(String(user.id.id._internalGetInt64Value()))"
                     smallIdString = NSAttributedString(string: id, font: Font.regular(15.0), textColor: UIColor(rgb: 0xffffff, alpha: 0.7))
                     idString = NSAttributedString(string: id, font: Font.regular(17.0), textColor: presentationData.theme.list.itemSecondaryTextColor)
                 }
-                usernameString = NSAttributedString(string: "", font: Font.regular(15.0), textColor: presentationData.theme.list.itemSecondaryTextColor)
-=======
-                subtitleStringText = subtitle
-                subtitleAttributes = MultiScaleTextState.Attributes(font: Font.regular(17.0), color: presentationData.theme.list.itemSecondaryTextColor)
-                smallSubtitleAttributes = MultiScaleTextState.Attributes(font: Font.regular(15.0), color: UIColor(white: 1.0, alpha: 0.7))
-                
                 usernameString = ("", MultiScaleTextState.Attributes(font: Font.regular(15.0), color: presentationData.theme.list.itemSecondaryTextColor))
->>>>>>> 6a495f84
             } else if let _ = threadData {
                 let subtitleColor: UIColor
                 subtitleColor = presentationData.theme.list.itemAccentColor
@@ -2750,7 +2736,7 @@
                 subtitleStringText = statusText
                 subtitleAttributes = MultiScaleTextState.Attributes(font: Font.semibold(15.0), color: subtitleColor)
                 smallSubtitleAttributes = MultiScaleTextState.Attributes(font: Font.regular(15.0), color: UIColor(white: 1.0, alpha: 0.7))
-                
+
                 usernameString = ("", MultiScaleTextState.Attributes(font: Font.regular(15.0), color: presentationData.theme.list.itemSecondaryTextColor))
                 
                 subtitleIsButton = true
@@ -2775,11 +2761,11 @@
                 } else {
                     subtitleColor = presentationData.theme.list.itemSecondaryTextColor
                 }
-                
+
                 subtitleStringText = statusData.text
                 subtitleAttributes = MultiScaleTextState.Attributes(font: Font.regular(17.0), color: subtitleColor)
                 smallSubtitleAttributes = MultiScaleTextState.Attributes(font: Font.regular(15.0), color: UIColor(white: 1.0, alpha: 0.7))
-                
+
                 usernameString = ("", MultiScaleTextState.Attributes(font: Font.regular(15.0), color: presentationData.theme.list.itemSecondaryTextColor))
 
                 let (maybePanelStatusData, maybeNextPanelStatusData, _) = panelStatusData
@@ -2799,18 +2785,18 @@
                 subtitleStringText = " "
                 subtitleAttributes = MultiScaleTextState.Attributes(font: Font.regular(15.0), color: presentationData.theme.list.itemSecondaryTextColor)
                 smallSubtitleAttributes = MultiScaleTextState.Attributes(font: Font.regular(15.0), color: presentationData.theme.list.itemSecondaryTextColor)
-                
+
                 usernameString = ("", MultiScaleTextState.Attributes(font: Font.regular(15.0), color: presentationData.theme.list.itemSecondaryTextColor))
             }
         } else {
             titleStringText = " "
             titleAttributes = MultiScaleTextState.Attributes(font: Font.regular(24.0), color: presentationData.theme.list.itemPrimaryTextColor)
             smallTitleAttributes = MultiScaleTextState.Attributes(font: Font.regular(24.0), color: .white)
-            
+
             subtitleStringText = " "
             subtitleAttributes = MultiScaleTextState.Attributes(font: Font.regular(15.0), color: presentationData.theme.list.itemSecondaryTextColor)
             smallSubtitleAttributes = MultiScaleTextState.Attributes(font: Font.regular(15.0), color: presentationData.theme.list.itemSecondaryTextColor)
-            
+
             usernameString = ("", MultiScaleTextState.Attributes(font: Font.regular(15.0), color: presentationData.theme.list.itemSecondaryTextColor))
         }
         
@@ -2836,7 +2822,7 @@
             TitleNodeStateExpanded: MultiScaleTextState(attributedText: smallIdString, constrainedSize: titleConstrainedSize)
         ], mainState: TitleNodeStateRegular)
         self.idNode.accessibilityLabel = idString.string
-        
+
         if subtitleIsButton {
             let subtitleBackgroundNode: ASDisplayNode
             if let current = self.subtitleBackgroundNode {
@@ -3313,7 +3299,7 @@
                     idCenter.x = rawTitleFrame.center.x + (idCenter.x - rawTitleFrame.center.x) * subtitleScale
                     idCenter.y += subtitleOffset
                     transition.updateFrameAdditiveToCenter(node: self.idNodeContainer, frame: CGRect(origin: idCenter, size: CGSize()).offsetBy(dx: 0.0, dy: titleOffset))
-                    
+
                     var usernameCenter = rawUsernameFrame.center
                     usernameCenter.x = rawTitleFrame.center.x + (usernameCenter.x - rawTitleFrame.center.x) * subtitleScale
                     transition.updateFrameAdditiveToCenter(node: self.usernameNodeContainer, frame: CGRect(origin: usernameCenter, size: CGSize()).offsetBy(dx: 0.0, dy: titleOffset))
@@ -3504,7 +3490,7 @@
         if self.avatarListNode.listContainerNode.setByYouNode.alpha > 0.0, setByFrame.contains(point) {
             return self.avatarListNode.listContainerNode.setByYouNode.view
         }
-        
+
         if !(self.state?.isEditing ?? false) {
             switch self.currentCredibilityIcon {
             case .premium, .emojiStatus:
