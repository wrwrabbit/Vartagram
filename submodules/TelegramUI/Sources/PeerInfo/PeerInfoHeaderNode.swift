--- conflicted
+++ resolved
@@ -2391,11 +2391,7 @@
     private var currentCredibilityIcon: CredibilityIcon?
     
     private var currentPanelStatusData: PeerInfoStatusData?
-<<<<<<< HEAD
-    func update(width: CGFloat, containerHeight: CGFloat, containerInset: CGFloat, statusBarHeight: CGFloat, navigationHeight: CGFloat, isModalOverlay: Bool, isMediaOnly: Bool, contentOffset: CGFloat, paneContainerY: CGFloat, presentationData: PresentationData, peer: Peer?, cachedData: CachedPeerData?, notificationSettings: TelegramPeerNotificationSettings?, statusData: PeerInfoStatusData?, panelStatusData: (PeerInfoStatusData?, PeerInfoStatusData?, CGFloat?), isSecretChat: Bool, isContact: Bool, isSettings: Bool, state: PeerInfoState, metrics: LayoutMetrics, transition: ContainedViewLayoutTransition, additive: Bool, showPeerId: Bool) -> CGFloat {
-=======
-    func update(width: CGFloat, containerHeight: CGFloat, containerInset: CGFloat, statusBarHeight: CGFloat, navigationHeight: CGFloat, isModalOverlay: Bool, isMediaOnly: Bool, contentOffset: CGFloat, paneContainerY: CGFloat, presentationData: PresentationData, peer: Peer?, cachedData: CachedPeerData?, threadData: MessageHistoryThreadData?, notificationSettings: TelegramPeerNotificationSettings?, statusData: PeerInfoStatusData?, panelStatusData: (PeerInfoStatusData?, PeerInfoStatusData?, CGFloat?), isSecretChat: Bool, isContact: Bool, isSettings: Bool, state: PeerInfoState, metrics: LayoutMetrics, transition: ContainedViewLayoutTransition, additive: Bool) -> CGFloat {
->>>>>>> 7d335e81
+    func update(width: CGFloat, containerHeight: CGFloat, containerInset: CGFloat, statusBarHeight: CGFloat, navigationHeight: CGFloat, isModalOverlay: Bool, isMediaOnly: Bool, contentOffset: CGFloat, paneContainerY: CGFloat, presentationData: PresentationData, peer: Peer?, cachedData: CachedPeerData?, threadData: MessageHistoryThreadData?, notificationSettings: TelegramPeerNotificationSettings?, statusData: PeerInfoStatusData?, panelStatusData: (PeerInfoStatusData?, PeerInfoStatusData?, CGFloat?), isSecretChat: Bool, isContact: Bool, isSettings: Bool, state: PeerInfoState, metrics: LayoutMetrics, transition: ContainedViewLayoutTransition, additive: Bool, showPeerId: Bool) -> CGFloat {
         self.state = state
         self.peer = peer
         self.threadData = threadData
