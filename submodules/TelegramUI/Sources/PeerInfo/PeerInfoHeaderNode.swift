--- conflicted
+++ resolved
@@ -3543,11 +3543,7 @@
                 avatarMaskOffset -= contentOffset
             }
             
-<<<<<<< HEAD
-            self.avatarListNode.maskNode.position = CGPoint(x: 0.0, y: -self.avatarListNode.frame.minY + 48.0 + 85.5 + avatarMaskOffset)
-=======
             self.avatarListNode.maskNode.position = CGPoint(x: 0.0, y: -self.avatarListNode.frame.minY + 48.0 + 85.0 + avatarMaskOffset)
->>>>>>> 87451025
             self.avatarListNode.maskNode.bounds = CGRect(origin: .zero, size: CGSize(width: 171.0, height: 171.0))
             
             self.avatarListNode.bottomCoverNode.position = self.avatarListNode.maskNode.position
