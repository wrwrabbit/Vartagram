import Foundation
import UIKit
import Postbox
import TelegramCore
import SwiftSignalKit
import AccountContext
import PeerPresenceStatusManager
import TelegramStringFormatting
import TelegramPresentationData
import PeerAvatarGalleryUI
import TelegramUIPreferences
import TelegramNotices
import AccountUtils
import DeviceAccess
import PeerInfoVisualMediaPaneNode

enum PeerInfoUpdatingAvatar {
    case none
    case image(TelegramMediaImageRepresentation)
}

enum AvatarUploadProgress {
    case value(CGFloat)
    case indefinite
}

final class PeerInfoState {
    let isEditing: Bool
    let selectedMessageIds: Set<MessageId>?
    let updatingAvatar: PeerInfoUpdatingAvatar?
    let updatingBio: String?
    let avatarUploadProgress: AvatarUploadProgress?
    let highlightedButton: PeerInfoHeaderButtonKey?
    
    init(
        isEditing: Bool,
        selectedMessageIds: Set<MessageId>?,
        updatingAvatar: PeerInfoUpdatingAvatar?,
        updatingBio: String?,
        avatarUploadProgress: AvatarUploadProgress?,
        highlightedButton: PeerInfoHeaderButtonKey?
    ) {
        self.isEditing = isEditing
        self.selectedMessageIds = selectedMessageIds
        self.updatingAvatar = updatingAvatar
        self.updatingBio = updatingBio
        self.avatarUploadProgress = avatarUploadProgress
        self.highlightedButton = highlightedButton
    }
    
    func withIsEditing(_ isEditing: Bool) -> PeerInfoState {
        return PeerInfoState(
            isEditing: isEditing,
            selectedMessageIds: self.selectedMessageIds,
            updatingAvatar: self.updatingAvatar,
            updatingBio: self.updatingBio,
            avatarUploadProgress: self.avatarUploadProgress,
            highlightedButton: self.highlightedButton
        )
    }
    
    func withSelectedMessageIds(_ selectedMessageIds: Set<MessageId>?) -> PeerInfoState {
        return PeerInfoState(
            isEditing: self.isEditing,
            selectedMessageIds: selectedMessageIds,
            updatingAvatar: self.updatingAvatar,
            updatingBio: self.updatingBio,
            avatarUploadProgress: self.avatarUploadProgress,
            highlightedButton: self.highlightedButton
        )
    }
    
    func withUpdatingAvatar(_ updatingAvatar: PeerInfoUpdatingAvatar?) -> PeerInfoState {
        return PeerInfoState(
            isEditing: self.isEditing,
            selectedMessageIds: self.selectedMessageIds,
            updatingAvatar: updatingAvatar,
            updatingBio: self.updatingBio,
            avatarUploadProgress: self.avatarUploadProgress,
            highlightedButton: self.highlightedButton
        )
    }
    
    func withUpdatingBio(_ updatingBio: String?) -> PeerInfoState {
        return PeerInfoState(
            isEditing: self.isEditing,
            selectedMessageIds: self.selectedMessageIds,
            updatingAvatar: self.updatingAvatar,
            updatingBio: updatingBio,
            avatarUploadProgress: self.avatarUploadProgress,
            highlightedButton: self.highlightedButton
        )
    }
    
    func withAvatarUploadProgress(_ avatarUploadProgress: AvatarUploadProgress?) -> PeerInfoState {
        return PeerInfoState(
            isEditing: self.isEditing,
            selectedMessageIds: self.selectedMessageIds,
            updatingAvatar: self.updatingAvatar,
            updatingBio: self.updatingBio,
            avatarUploadProgress: avatarUploadProgress,
            highlightedButton: self.highlightedButton
        )
    }
    
    func withHighlightedButton(_ highlightedButton: PeerInfoHeaderButtonKey?) -> PeerInfoState {
        return PeerInfoState(
            isEditing: self.isEditing,
            selectedMessageIds: self.selectedMessageIds,
            updatingAvatar: self.updatingAvatar,
            updatingBio: self.updatingBio,
            avatarUploadProgress: self.avatarUploadProgress,
            highlightedButton: highlightedButton
        )
    }
}

final class TelegramGlobalSettings {
    let suggestPhoneNumberConfirmation: Bool
    let suggestPasswordConfirmation: Bool
    let suggestPasswordSetup: Bool
    let accountsAndPeers: [(AccountContext, EnginePeer, Int32)]
    let activeSessionsContext: ActiveSessionsContext?
    let webSessionsContext: WebSessionsContext?
    let otherSessionsCount: Int?
    let proxySettings: ProxySettings
    let notificationAuthorizationStatus: AccessType
    let notificationWarningSuppressed: Bool
    let notificationExceptions: NotificationExceptionsList?
    let inAppNotificationSettings: InAppNotificationSettings
    let privacySettings: AccountPrivacySettings?
//    let unreadTrendingStickerPacks: Int
    let archivedStickerPacks: [ArchivedStickerPackItem]?
    let userLimits: EngineConfiguration.UserLimits
    let bots: [AttachMenuBot]
    let hasPassport: Bool
    let hasWatchApp: Bool
    let enableQRLogin: Bool
    
    init(
        suggestPhoneNumberConfirmation: Bool,
        suggestPasswordConfirmation: Bool,
        suggestPasswordSetup: Bool,
        accountsAndPeers: [(AccountContext, EnginePeer, Int32)],
        activeSessionsContext: ActiveSessionsContext?,
        webSessionsContext: WebSessionsContext?,
        otherSessionsCount: Int?,
        proxySettings: ProxySettings,
        notificationAuthorizationStatus: AccessType,
        notificationWarningSuppressed: Bool,
        notificationExceptions: NotificationExceptionsList?,
        inAppNotificationSettings: InAppNotificationSettings,
        privacySettings: AccountPrivacySettings?,
//        unreadTrendingStickerPacks: Int,
        archivedStickerPacks: [ArchivedStickerPackItem]?,
        userLimits: EngineConfiguration.UserLimits,
        bots: [AttachMenuBot],
        hasPassport: Bool,
        hasWatchApp: Bool,
        enableQRLogin: Bool
    ) {
        self.suggestPhoneNumberConfirmation = suggestPhoneNumberConfirmation
        self.suggestPasswordConfirmation = suggestPasswordConfirmation
        self.suggestPasswordSetup = suggestPasswordSetup
        self.accountsAndPeers = accountsAndPeers
        self.activeSessionsContext = activeSessionsContext
        self.webSessionsContext = webSessionsContext
        self.otherSessionsCount = otherSessionsCount
        self.proxySettings = proxySettings
        self.notificationAuthorizationStatus = notificationAuthorizationStatus
        self.notificationWarningSuppressed = notificationWarningSuppressed
        self.notificationExceptions = notificationExceptions
        self.inAppNotificationSettings = inAppNotificationSettings
        self.privacySettings = privacySettings
//        self.unreadTrendingStickerPacks = unreadTrendingStickerPacks
        self.archivedStickerPacks = archivedStickerPacks
        self.userLimits = userLimits
        self.bots = bots
        self.hasPassport = hasPassport
        self.hasWatchApp = hasWatchApp
        self.enableQRLogin = enableQRLogin
    }
}

final class PeerInfoScreenData {
    let peer: Peer?
    let chatPeer: Peer?
    let cachedData: CachedPeerData?
    let status: PeerInfoStatusData?
    let peerNotificationSettings: TelegramPeerNotificationSettings?
    let threadNotificationSettings: TelegramPeerNotificationSettings?
    let globalNotificationSettings: EngineGlobalNotificationSettings?
    let availablePanes: [PeerInfoPaneKey]
    let groupsInCommon: GroupsInCommonContext?
    let linkedDiscussionPeer: Peer?
    let members: PeerInfoMembersData?
    let storyListContext: PeerStoryListContext?
    let encryptionKeyFingerprint: SecretChatKeyFingerprint?
    let globalSettings: TelegramGlobalSettings?
    let invitations: PeerExportedInvitationsState?
    let requests: PeerInvitationImportersState?
    let requestsContext: PeerInvitationImportersContext?
    let channelCreationTimestamp: Int32?
    let threadData: MessageHistoryThreadData?
    let appConfiguration: AppConfiguration?
    let isPowerSavingEnabled: Bool?
    let accountIsPremium: Bool
    
    let _isContact: Bool
    var forceIsContact: Bool = false

    var isContact: Bool {
        if self.forceIsContact {
            return true
        } else {
            return self._isContact
        }
    }
    
    init(
        peer: Peer?,
        chatPeer: Peer?,
        cachedData: CachedPeerData?,
        status: PeerInfoStatusData?,
        peerNotificationSettings: TelegramPeerNotificationSettings?,
        threadNotificationSettings: TelegramPeerNotificationSettings?,
        globalNotificationSettings: EngineGlobalNotificationSettings?,
        isContact: Bool,
        availablePanes: [PeerInfoPaneKey],
        groupsInCommon: GroupsInCommonContext?,
        linkedDiscussionPeer: Peer?,
        members: PeerInfoMembersData?,
        storyListContext: PeerStoryListContext?,
        encryptionKeyFingerprint: SecretChatKeyFingerprint?,
        globalSettings: TelegramGlobalSettings?,
        invitations: PeerExportedInvitationsState?,
        requests: PeerInvitationImportersState?,
        requestsContext: PeerInvitationImportersContext?,
        channelCreationTimestamp: Int32?,
        threadData: MessageHistoryThreadData?,
        appConfiguration: AppConfiguration?,
        isPowerSavingEnabled: Bool?,
        accountIsPremium: Bool
    ) {
        self.peer = peer
        self.chatPeer = chatPeer
        self.cachedData = cachedData
        self.status = status
        self.peerNotificationSettings = peerNotificationSettings
        self.threadNotificationSettings = threadNotificationSettings
        self.globalNotificationSettings = globalNotificationSettings
        self._isContact = isContact
        self.availablePanes = availablePanes
        self.groupsInCommon = groupsInCommon
        self.linkedDiscussionPeer = linkedDiscussionPeer
        self.members = members
        self.storyListContext = storyListContext
        self.encryptionKeyFingerprint = encryptionKeyFingerprint
        self.globalSettings = globalSettings
        self.invitations = invitations
        self.requests = requests
        self.requestsContext = requestsContext
        self.channelCreationTimestamp = channelCreationTimestamp
        self.threadData = threadData
        self.appConfiguration = appConfiguration
        self.isPowerSavingEnabled = isPowerSavingEnabled
        self.accountIsPremium = accountIsPremium
    }
}

private enum PeerInfoScreenInputUserKind {
    case user
    case bot
    case support
    case settings
}

private enum PeerInfoScreenInputData: Equatable {
    case none
    case settings
    case user(userId: PeerId, secretChatId: PeerId?, kind: PeerInfoScreenInputUserKind)
    case channel
    case group(groupId: PeerId)
}

public func hasAvailablePeerInfoMediaPanes(context: AccountContext, peerId: PeerId) -> Signal<Bool, NoError> {
    let chatLocationContextHolder = Atomic<ChatLocationContextHolder?>(value: nil)
    return peerInfoAvailableMediaPanes(context: context, peerId: peerId, chatLocation: .peer(id: peerId), chatLocationContextHolder: chatLocationContextHolder)
    |> map { panes -> Bool in
        if let panes {
            return !panes.isEmpty
        } else {
            return false
        }
    }
}

private func peerInfoAvailableMediaPanes(context: AccountContext, peerId: PeerId, chatLocation: ChatLocation, chatLocationContextHolder: Atomic<ChatLocationContextHolder?>) -> Signal<[PeerInfoPaneKey]?, NoError> {
    let tags: [(MessageTags, PeerInfoPaneKey)] = [
        (.photoOrVideo, .media),
        (.file, .files),
        (.music, .music),
        (.voiceOrInstantVideo, .voice),
        (.webPage, .links),
        (.gif, .gifs)
    ]
    enum PaneState {
        case loading
        case empty
        case present
    }
    let loadedOnce = Atomic<Bool>(value: false)
    return combineLatest(queue: .mainQueue(), tags.map { tagAndKey -> Signal<(PeerInfoPaneKey, PaneState), NoError> in
        let (tag, key) = tagAndKey
        let location = context.chatLocationInput(for: chatLocation, contextHolder: chatLocationContextHolder)
        return context.account.viewTracker.aroundMessageHistoryViewForLocation(location, index: .upperBound, anchorIndex: .upperBound, count: 20, clipHoles: false, fixedCombinedReadStates: nil, tagMask: tag)
        |> map { (view, _, _) -> (PeerInfoPaneKey, PaneState) in
            if view.entries.isEmpty {
                if view.isLoading {
                    return (key, .loading)
                } else {
                    return (key, .empty)
                }
            } else {
                return (key, .present)
            }
        }
    })
    |> map { keysAndStates -> [PeerInfoPaneKey]? in
        let loadedOnceValue = loadedOnce.with { $0 }
        var result: [PeerInfoPaneKey] = []
        var hasNonLoaded = false
        for (key, state) in keysAndStates {
            switch state {
            case .present:
                result.append(key)
            case .empty:
                break
            case .loading:
                hasNonLoaded = true
            }
        }
        if !hasNonLoaded || loadedOnceValue {
            if !loadedOnceValue {
                let _ = loadedOnce.swap(true)
            }
            return result
        } else {
            return nil
        }
    }
    |> distinctUntilChanged
}

enum PeerInfoMembersData: Equatable {
    case shortList(membersContext: PeerInfoMembersContext, members: [PeerInfoMember])
    case longList(PeerInfoMembersContext)
    
    var membersContext: PeerInfoMembersContext {
        switch self {
        case let .shortList(membersContext, _):
            return membersContext
        case let .longList(membersContext):
            return membersContext
        }
    }
}

private func peerInfoScreenInputData(context: AccountContext, peerId: EnginePeer.Id, isSettings: Bool) -> Signal<PeerInfoScreenInputData, NoError> {
    return `deferred` {
        return context.engine.data.subscribe(TelegramEngine.EngineData.Item.Peer.Peer(id: peerId))
        |> mapToSignal { peer -> Signal<PeerInfoScreenInputData, NoError> in
            guard let peer = peer else {
                return .single(.none)
            }
            if case let .user(user) = peer {
                if isSettings && user.id == context.account.peerId {
                    return .single(.settings)
                } else {
                    let kind: PeerInfoScreenInputUserKind
                    if user.flags.contains(.isSupport) {
                        kind = .support
                    } else if user.botInfo != nil {
                        kind = .bot
                    } else {
                        kind = .user
                    }
                    return .single(.user(userId: user.id, secretChatId: nil, kind: kind))
                }
            } else if case let .channel(channel) = peer {
                if case .group = channel.info {
                    return .single(.group(groupId: channel.id))
                } else {
                    return .single(.channel)
                }
            } else if case let .legacyGroup(group) = peer {
                return .single(.group(groupId: group.id))
            } else if case let .secretChat(secretChat) = peer {
                return .single(.user(userId: secretChat.regularPeerId, secretChatId: peer.id, kind: .user))
            } else {
                return .single(.none)
            }
        }
        |> distinctUntilChanged
    }
}

func keepPeerInfoScreenDataHot(context: AccountContext, peerId: PeerId, chatLocation: ChatLocation, chatLocationContextHolder: Atomic<ChatLocationContextHolder?>) -> Signal<Never, NoError> {
    return peerInfoScreenInputData(context: context, peerId: peerId, isSettings: false)
    |> mapToSignal { inputData -> Signal<Never, NoError> in
        switch inputData {
        case .none, .settings:
            return .complete()
        case .user, .channel, .group:
            var signals: [Signal<Never, NoError>] = []
            
            signals.append(context.peerChannelMemberCategoriesContextsManager.profileData(postbox: context.account.postbox, network: context.account.network, peerId: peerId, customData: peerInfoAvailableMediaPanes(context: context, peerId: peerId, chatLocation: chatLocation, chatLocationContextHolder: chatLocationContextHolder) |> ignoreValues) |> ignoreValues)
            signals.append(context.peerChannelMemberCategoriesContextsManager.profilePhotos(postbox: context.account.postbox, network: context.account.network, peerId: peerId, fetch: peerInfoProfilePhotos(context: context, peerId: peerId)) |> ignoreValues)
            
            if case .user = inputData {
                signals.append(Signal { _ in
                    let listContext = PeerStoryListContext(account: context.account, peerId: peerId, isArchived: false)
                    let expiringListContext = PeerExpiringStoryListContext(account: context.account, peerId: peerId)
                    
                    return ActionDisposable {
                        let _ = listContext
                        let _ = expiringListContext
                    }
                })
            }
            
            return combineLatest(signals)
            |> ignoreValues
        }
    }
}

func peerInfoScreenSettingsData(context: AccountContext, peerId: EnginePeer.Id, accountsAndPeers: Signal<[(AccountContext, EnginePeer, Int32)], NoError>, activeSessionsContextAndCount: Signal<(ActiveSessionsContext, Int, WebSessionsContext)?, NoError>, notificationExceptions: Signal<NotificationExceptionsList?, NoError>, privacySettings: Signal<AccountPrivacySettings?, NoError>, archivedStickerPacks: Signal<[ArchivedStickerPackItem]?, NoError>, hasPassport: Signal<Bool, NoError>) -> Signal<PeerInfoScreenData, NoError> {
    let preferences = context.sharedContext.accountManager.sharedData(keys: [
        SharedDataKeys.proxySettings,
        ApplicationSpecificSharedDataKeys.inAppNotificationSettings,
        ApplicationSpecificSharedDataKeys.experimentalUISettings
    ])
    
    let notificationsAuthorizationStatus = Promise<AccessType>(.allowed)
    if #available(iOSApplicationExtension 10.0, iOS 10.0, *) {
        notificationsAuthorizationStatus.set(
            .single(.allowed)
                |> then(DeviceAccess.authorizationStatus(applicationInForeground: context.sharedContext.applicationBindings.applicationInForeground, subject: .notifications)
            )
        )
    }
    
    let notificationsWarningSuppressed = Promise<Bool>(true)
    if #available(iOSApplicationExtension 10.0, iOS 10.0, *) {
        notificationsWarningSuppressed.set(
            .single(true)
                |> then(context.sharedContext.accountManager.noticeEntry(key: ApplicationSpecificNotice.permissionWarningKey(permission: .notifications)!)
                    |> map { noticeView -> Bool in
                        let timestamp = noticeView.value.flatMap({ ApplicationSpecificNotice.getTimestampValue($0) })
                        if let timestamp = timestamp, timestamp > 0 {
                            return true
                        } else {
                            return false
                        }
                    }
            )
        )
    }
    
    let hasPassword: Signal<Bool?, NoError> = .single(nil) |> then(
        context.engine.auth.twoStepVerificationConfiguration()
        |> map { configuration -> Bool? in
            var notSet = false
            switch configuration {
            case let .notSet(pendingEmail):
                if pendingEmail == nil {
                    notSet = true
                }
            case .set:
                break
            }
            return !notSet
        }
    )
    |> distinctUntilChanged
    
    let storyListContext = PeerStoryListContext(account: context.account, peerId: peerId, isArchived: false)
    let hasStories: Signal<Bool?, NoError> = storyListContext.state
    |> map { state -> Bool? in
        if !state.hasCache {
            return nil
        }
        return !state.items.isEmpty
    }
    |> distinctUntilChanged
    
    let botsKey = ValueBoxKey(length: 8)
    botsKey.setInt64(0, value: 0)
    let bots = context.engine.data.subscribe(TelegramEngine.EngineData.Item.ItemCache.Item(collectionId: Namespaces.CachedItemCollection.attachMenuBots, id: botsKey))
    |> mapToSignal { entry -> Signal<[AttachMenuBot], NoError> in
        let bots: [AttachMenuBots.Bot] = entry?.get(AttachMenuBots.self)?.bots ?? []
        return context.engine.data.subscribe(
            EngineDataMap(bots.map(\.peerId).map(TelegramEngine.EngineData.Item.Peer.Peer.init))
        )
        |> map { peersMap -> [AttachMenuBot] in
            var result: [AttachMenuBot] = []
            for bot in bots {
                if let maybePeer = peersMap[bot.peerId], let peer = maybePeer {
                    result.append(AttachMenuBot(peer: peer, shortName: bot.name, icons: bot.icons, peerTypes: bot.peerTypes, flags: bot.flags))
                }
            }
            return result
        }
    }
    
    return combineLatest(
        context.account.viewTracker.peerView(peerId, updateData: true),
        accountsAndPeers,
        activeSessionsContextAndCount,
        privacySettings,
        preferences,
        combineLatest(notificationExceptions, notificationsAuthorizationStatus.get(), notificationsWarningSuppressed.get()),
        combineLatest(/*context.account.viewTracker.featuredStickerPacks()*/.single(0), archivedStickerPacks),
        hasPassport,
        (context.watchManager?.watchAppInstalled ?? .single(false)),
        context.account.postbox.preferencesView(keys: [PreferencesKeys.appConfiguration]),
        getServerProvidedSuggestions(account: context.account),
        context.engine.data.get(
            TelegramEngine.EngineData.Item.Configuration.UserLimits(isPremium: false),
            TelegramEngine.EngineData.Item.Configuration.UserLimits(isPremium: true)
        ),
        hasPassword,
        context.sharedContext.automaticMediaDownloadSettings
        |> mapToSignal { settings -> Signal<Bool, NoError> in
            return automaticEnergyUsageShouldBeOn(settings: settings)
        }
        |> distinctUntilChanged,
        hasStories,
        bots
    )
    |> map { peerView, accountsAndPeers, accountSessions, privacySettings, sharedPreferences, notifications, stickerPacks, hasPassport, hasWatchApp, accountPreferences, suggestions, limits, hasPassword, isPowerSavingEnabled, hasStories, bots -> PeerInfoScreenData in
        let (notificationExceptions, notificationsAuthorizationStatus, notificationsWarningSuppressed) = notifications
        let (/*featuredStickerPacks*/_, archivedStickerPacks) = stickerPacks
        
        let proxySettings: ProxySettings = sharedPreferences.entries[SharedDataKeys.proxySettings]?.get(ProxySettings.self) ?? ProxySettings.defaultSettings
        let inAppNotificationSettings: InAppNotificationSettings = sharedPreferences.entries[ApplicationSpecificSharedDataKeys.inAppNotificationSettings]?.get(InAppNotificationSettings.self) ?? InAppNotificationSettings.defaultSettings
        
//        let unreadTrendingStickerPacks = featuredStickerPacks.reduce(0, { count, item -> Int in
//            return item.unread ? count + 1 : count
//        })
        
        var enableQRLogin = false
        let appConfiguration = accountPreferences.values[PreferencesKeys.appConfiguration]?.get(AppConfiguration.self)
        if let appConfiguration, let data = appConfiguration.data, let enableQR = data["qr_login_camera"] as? Bool, enableQR {
            enableQRLogin = true
        }
        
        var suggestPasswordSetup = false
        if suggestions.contains(.setupPassword), let hasPassword, !hasPassword {
            suggestPasswordSetup = true
        }
        
        let peer = peerView.peers[peerId]
        let globalSettings = TelegramGlobalSettings(
            suggestPhoneNumberConfirmation: suggestions.contains(.validatePhoneNumber),
            suggestPasswordConfirmation: suggestions.contains(.validatePassword),
            suggestPasswordSetup: suggestPasswordSetup,
            accountsAndPeers: accountsAndPeers,
            activeSessionsContext: accountSessions?.0,
            webSessionsContext: accountSessions?.2,
            otherSessionsCount: accountSessions?.1,
            proxySettings: proxySettings,
            notificationAuthorizationStatus: notificationsAuthorizationStatus,
            notificationWarningSuppressed: notificationsWarningSuppressed,
            notificationExceptions: notificationExceptions,
            inAppNotificationSettings: inAppNotificationSettings,
            privacySettings: privacySettings,
//            unreadTrendingStickerPacks: unreadTrendingStickerPacks,
            archivedStickerPacks: archivedStickerPacks,
            userLimits: peer?.isPremium == true ? limits.1 : limits.0,
            bots: bots,
            hasPassport: hasPassport,
            hasWatchApp: hasWatchApp,
            enableQRLogin: enableQRLogin)
        
        return PeerInfoScreenData(
            peer: peer,
            chatPeer: peer,
            cachedData: peerView.cachedData,
            status: nil,
            peerNotificationSettings: nil,
            threadNotificationSettings: nil,
            globalNotificationSettings: nil,
            isContact: false,
            availablePanes: [],
            groupsInCommon: nil,
            linkedDiscussionPeer: nil,
            members: nil,
            storyListContext: hasStories == true ? storyListContext : nil,
            encryptionKeyFingerprint: nil,
            globalSettings: globalSettings,
            invitations: nil,
            requests: nil,
            requestsContext: nil,
            channelCreationTimestamp: nil,
            threadData: nil,
            appConfiguration: appConfiguration,
            isPowerSavingEnabled: isPowerSavingEnabled,
            accountIsPremium: peer?.isPremium ?? false
        )
    }
}

func peerInfoScreenData(context: AccountContext, peerId: PeerId, strings: PresentationStrings, dateTimeFormat: PresentationDateTimeFormat, isSettings: Bool, hintGroupInCommon: PeerId?, existingRequestsContext: PeerInvitationImportersContext?, chatLocation: ChatLocation, chatLocationContextHolder: Atomic<ChatLocationContextHolder?>) -> Signal<PeerInfoScreenData, NoError> {
    return peerInfoScreenInputData(context: context, peerId: peerId, isSettings: isSettings)
    |> mapToSignal { inputData -> Signal<PeerInfoScreenData, NoError> in
        let wasUpgradedGroup = Atomic<Bool?>(value: nil)
        
        switch inputData {
        case .none, .settings:
            return .single(PeerInfoScreenData(
                peer: nil,
                chatPeer: nil,
                cachedData: nil,
                status: nil,
                peerNotificationSettings: nil,
                threadNotificationSettings: nil,
                globalNotificationSettings: nil,
                isContact: false,
                availablePanes: [],
                groupsInCommon: nil,
                linkedDiscussionPeer: nil,
                members: nil,
                storyListContext: nil,
                encryptionKeyFingerprint: nil,
                globalSettings: nil,
                invitations: nil,
                requests: nil,
                requestsContext: nil,
                channelCreationTimestamp: nil,
                threadData: nil,
                appConfiguration: nil,
                isPowerSavingEnabled: nil,
                accountIsPremium: false
            ))
        case let .user(userPeerId, secretChatId, kind):
            let groupsInCommon: GroupsInCommonContext?
            if [.user, .bot].contains(kind) {
                groupsInCommon = GroupsInCommonContext(account: context.account, peerId: userPeerId, hintGroupInCommon: hintGroupInCommon)
            } else {
                groupsInCommon = nil
            }
            
            enum StatusInputData: Equatable {
                case none
                case presence(TelegramUserPresence)
                case bot
                case support
            }
            let status = Signal<PeerInfoStatusData?, NoError> { subscriber in
                class Manager {
                    var currentValue: TelegramUserPresence? = nil
                    var updateManager: QueueLocalObject<PeerPresenceStatusManager>? = nil
                }
                let manager = Atomic<Manager>(value: Manager())
                let notify: () -> Void = {
                    let data = manager.with { manager -> PeerInfoStatusData? in
                        if let presence = manager.currentValue {
                            let timestamp = CFAbsoluteTimeGetCurrent() + NSTimeIntervalSince1970
                            let (text, isActivity) = stringAndActivityForUserPresence(strings: strings, dateTimeFormat: dateTimeFormat, presence: EnginePeer.Presence(presence), relativeTo: Int32(timestamp), expanded: true)
                            return PeerInfoStatusData(text: text, isActivity: isActivity, key: nil)
                        } else {
                            return nil
                        }
                    }
                    subscriber.putNext(data)
                }
                let disposable = (context.account.viewTracker.peerView(userPeerId, updateData: false)
                |> map { view -> StatusInputData in
                    guard let user = view.peers[userPeerId] as? TelegramUser else {
                        return .none
                    }
                    if user.id == context.account.peerId {
                        return .none
                    }
                    if user.isDeleted {
                        return .none
                    }
                    if user.flags.contains(.isSupport) {
                        return .support
                    }
                    if user.botInfo != nil {
                        return .bot
                    }
                    guard let presence = view.peerPresences[userPeerId] as? TelegramUserPresence else {
                        return .none
                    }
                    return .presence(presence)
                }
                |> distinctUntilChanged).start(next: { inputData in
                    switch inputData {
                    case .bot:
                        subscriber.putNext(PeerInfoStatusData(text: strings.Bot_GenericBotStatus, isActivity: false, key: nil))
                    case .support:
                        subscriber.putNext(PeerInfoStatusData(text: strings.Bot_GenericSupportStatus, isActivity: false, key: nil))
                    default:
                        var presence: TelegramUserPresence?
                        if case let .presence(value) = inputData {
                            presence = value
                        }
                        let _ = manager.with { manager -> Void in
                            manager.currentValue = presence
                            if let presence = presence {
                                let updateManager: QueueLocalObject<PeerPresenceStatusManager>
                                if let current = manager.updateManager {
                                    updateManager = current
                                } else {
                                    updateManager = QueueLocalObject<PeerPresenceStatusManager>(queue: .mainQueue(), generate: {
                                        return PeerPresenceStatusManager(update: {
                                            notify()
                                        })
                                    })
                                }
                                updateManager.with { updateManager in
                                    updateManager.reset(presence: EnginePeer.Presence(presence))
                                }
                            } else if let _ = manager.updateManager {
                                manager.updateManager = nil
                            }
                        }
                        notify()
                    }
                })
                return disposable
            }
            |> distinctUntilChanged
            
            var secretChatKeyFingerprint: Signal<EngineSecretChatKeyFingerprint?, NoError> = .single(nil)
            if let secretChatId = secretChatId {
                secretChatKeyFingerprint = context.engine.data.subscribe(TelegramEngine.EngineData.Item.Peer.SecretChatKeyFingerprint(id: secretChatId))
            }
            
            let storyListContext = PeerStoryListContext(account: context.account, peerId: peerId, isArchived: false)
            let hasStories: Signal<Bool?, NoError> = storyListContext.state
            |> map { state -> Bool? in
                if !state.hasCache {
                    return nil
                }
                return !state.items.isEmpty
            }
            |> distinctUntilChanged
            
            let accountIsPremium = context.engine.data.subscribe(TelegramEngine.EngineData.Item.Peer.Peer(id: context.account.peerId))
            |> map { peer -> Bool in
                return peer?.isPremium ?? false
            }
            |> distinctUntilChanged
            
            return combineLatest(
                context.account.viewTracker.peerView(peerId, updateData: true),
                peerInfoAvailableMediaPanes(context: context, peerId: peerId, chatLocation: chatLocation, chatLocationContextHolder: chatLocationContextHolder),
                context.engine.data.subscribe(TelegramEngine.EngineData.Item.NotificationSettings.Global()),
                secretChatKeyFingerprint,
                status,
                hasStories,
                accountIsPremium
            )
            |> map { peerView, availablePanes, globalNotificationSettings, encryptionKeyFingerprint, status, hasStories, accountIsPremium -> PeerInfoScreenData in
                var availablePanes = availablePanes
                
                if let hasStories {
                    if hasStories, peerView.peers[peerView.peerId] is TelegramUser, peerView.peerId != context.account.peerId {
                        availablePanes?.insert(.stories, at: 0)
                    }
                    
                    if availablePanes != nil, groupsInCommon != nil, let cachedData = peerView.cachedData as? CachedUserData {
                        if cachedData.commonGroupCount != 0 {
                            availablePanes?.append(.groupsInCommon)
                        }
                    }
                } else {
                    availablePanes = nil
                }
                
                return PeerInfoScreenData(
                    peer: peerView.peers[userPeerId],
                    chatPeer: peerView.peers[peerId],
                    cachedData: peerView.cachedData,
                    status: status,
                    peerNotificationSettings: peerView.notificationSettings as? TelegramPeerNotificationSettings,
                    threadNotificationSettings: nil,
                    globalNotificationSettings: globalNotificationSettings,
                    isContact: peerView.peerIsContact,
                    availablePanes: availablePanes ?? [],
                    groupsInCommon: groupsInCommon,
                    linkedDiscussionPeer: nil,
                    members: nil,
                    storyListContext: storyListContext,
                    encryptionKeyFingerprint: encryptionKeyFingerprint,
                    globalSettings: nil,
                    invitations: nil,
                    requests: nil,
                    requestsContext: nil,
                    channelCreationTimestamp: nil,
                    threadData: nil,
                    appConfiguration: nil,
                    isPowerSavingEnabled: nil,
                    accountIsPremium: accountIsPremium
                )
            }
        case .channel:
            let status = context.account.viewTracker.peerView(peerId, updateData: false)
            |> map { peerView -> PeerInfoStatusData? in
                guard let _ = peerView.peers[peerId] as? TelegramChannel else {
                    return PeerInfoStatusData(text: strings.Channel_Status, isActivity: false, key: nil)
                }
                if let cachedChannelData = peerView.cachedData as? CachedChannelData, let memberCount = cachedChannelData.participantsSummary.memberCount, memberCount != 0 {
                    return PeerInfoStatusData(text: strings.Conversation_StatusSubscribers(memberCount), isActivity: false, key: nil)
                } else {
                    return PeerInfoStatusData(text: strings.Channel_Status, isActivity: false, key: nil)
                }
            }
            |> distinctUntilChanged
            
            let invitationsContextPromise = Promise<PeerExportedInvitationsContext?>(nil)
            let invitationsStatePromise = Promise<PeerExportedInvitationsState?>(nil)
            
            let requestsContextPromise = Promise<PeerInvitationImportersContext?>(nil)
            let requestsStatePromise = Promise<PeerInvitationImportersState?>(nil)
            
            let storyListContext = PeerStoryListContext(account: context.account, peerId: peerId, isArchived: false)
            let hasStories: Signal<Bool?, NoError> = storyListContext.state
            |> map { state -> Bool? in
                if !state.hasCache {
                    return nil
                }
                return !state.items.isEmpty
            }
            |> distinctUntilChanged
            
            let accountIsPremium = context.engine.data.subscribe(TelegramEngine.EngineData.Item.Peer.Peer(id: context.account.peerId))
            |> map { peer -> Bool in
                return peer?.isPremium ?? false
            }
            |> distinctUntilChanged
            
            return combineLatest(
                context.account.viewTracker.peerView(peerId, updateData: true),
                peerInfoAvailableMediaPanes(context: context, peerId: peerId, chatLocation: chatLocation, chatLocationContextHolder: chatLocationContextHolder),
                context.engine.data.subscribe(TelegramEngine.EngineData.Item.NotificationSettings.Global()),
                status,
                invitationsContextPromise.get(),
                invitationsStatePromise.get(),
                requestsContextPromise.get(),
                requestsStatePromise.get(),
<<<<<<< HEAD
                Signal<Message?, NoError>.single(nil)
                |> then (
                    context.engine.messages.getMessagesLoadIfNecessary([MessageId(peerId: peerId, namespace: Namespaces.Message.Cloud, id: 1)])
                    |> map { $0.first }
                )
            )
            |> map { peerView, availablePanes, globalNotificationSettings, status, currentInvitationsContext, invitations, currentRequestsContext, requests, firstMessage -> PeerInfoScreenData in
=======
                hasStories,
                accountIsPremium
            )
            |> map { peerView, availablePanes, globalNotificationSettings, status, currentInvitationsContext, invitations, currentRequestsContext, requests, hasStories, accountIsPremium -> PeerInfoScreenData in
                var availablePanes = availablePanes
                if let hasStories {
                    if hasStories {
                        availablePanes?.insert(.stories, at: 0)
                    }
                } else {
                    availablePanes = nil
                }
                
>>>>>>> 7c1d3150
                var discussionPeer: Peer?
                if case let .known(maybeLinkedDiscussionPeerId) = (peerView.cachedData as? CachedChannelData)?.linkedDiscussionPeerId, let linkedDiscussionPeerId = maybeLinkedDiscussionPeerId, let peer = peerView.peers[linkedDiscussionPeerId] {
                    discussionPeer = peer
                }
                
                var canManageInvitations = false
                if let channel = peerViewMainPeer(peerView) as? TelegramChannel, let _ = peerView.cachedData as? CachedChannelData, channel.flags.contains(.isCreator) || (channel.adminRights?.rights.contains(.canInviteUsers) == true) {
                    canManageInvitations = true
                }
                if currentInvitationsContext == nil {
                    if canManageInvitations {
                        let invitationsContext = context.engine.peers.peerExportedInvitations(peerId: peerId, adminId: nil, revoked: false, forceUpdate: true)
                        invitationsContextPromise.set(.single(invitationsContext))
                        invitationsStatePromise.set(invitationsContext.state |> map(Optional.init))
                    }
                }
                
                if currentRequestsContext == nil {
                    if canManageInvitations {
                        let requestsContext = existingRequestsContext ?? context.engine.peers.peerInvitationImporters(peerId: peerId, subject: .requests(query: nil))
                        requestsContextPromise.set(.single(requestsContext))
                        requestsStatePromise.set(requestsContext.state |> map(Optional.init))
                    }
                }
                                                
                return PeerInfoScreenData(
                    peer: peerView.peers[peerId],
                    chatPeer: peerView.peers[peerId],
                    cachedData: peerView.cachedData,
                    status: status,
                    peerNotificationSettings: peerView.notificationSettings as? TelegramPeerNotificationSettings,
                    threadNotificationSettings: nil,
                    globalNotificationSettings: globalNotificationSettings,
                    isContact: peerView.peerIsContact,
                    availablePanes: availablePanes ?? [],
                    groupsInCommon: nil,
                    linkedDiscussionPeer: discussionPeer,
                    members: nil,
                    storyListContext: storyListContext,
                    encryptionKeyFingerprint: nil,
                    globalSettings: nil,
                    invitations: invitations,
                    requests: requests,
                    requestsContext: currentRequestsContext,
                    channelCreationTimestamp: firstMessage?.timestamp,
                    threadData: nil,
                    appConfiguration: nil,
                    isPowerSavingEnabled: nil,
                    accountIsPremium: accountIsPremium
                )
            }
        case let .group(groupId):
            var onlineMemberCount: Signal<Int32?, NoError> = .single(nil)
            if peerId.namespace == Namespaces.Peer.CloudChannel {
                onlineMemberCount = context.account.viewTracker.peerView(groupId, updateData: false)
                |> map { view -> Bool? in
                    if let cachedData = view.cachedData as? CachedChannelData, let peer = peerViewMainPeer(view) as? TelegramChannel {
                        if case .broadcast = peer.info {
                            return nil
                        } else if let memberCount = cachedData.participantsSummary.memberCount, memberCount > 50 {
                            return true
                        } else {
                            return false
                        }
                    } else {
                        return false
                    }
                }
                |> distinctUntilChanged
                |> mapToSignal { isLarge -> Signal<Int32?, NoError> in
                    if let isLarge = isLarge {
                        if isLarge {
                            return context.peerChannelMemberCategoriesContextsManager.recentOnline(account: context.account, accountPeerId: context.account.peerId, peerId: peerId)
                            |> map(Optional.init)
                        } else {
                            return context.peerChannelMemberCategoriesContextsManager.recentOnlineSmall(engine: context.engine, postbox: context.account.postbox, network: context.account.network, accountPeerId: context.account.peerId, peerId: peerId)
                            |> map(Optional.init)
                        }
                    } else {
                        return .single(nil)
                    }
                }
            }
            
            let status = combineLatest(queue: .mainQueue(),
                context.account.viewTracker.peerView(groupId, updateData: false),
                onlineMemberCount
            )
            |> map { peerView, onlineMemberCount -> PeerInfoStatusData? in
                if let cachedChannelData = peerView.cachedData as? CachedChannelData, let memberCount = cachedChannelData.participantsSummary.memberCount {
                    if let onlineMemberCount = onlineMemberCount, onlineMemberCount > 1 {
                        var string = ""
                        
                        string.append("\(strings.Conversation_StatusMembers(Int32(memberCount))), ")
                        string.append(strings.Conversation_StatusOnline(Int32(onlineMemberCount)))
                        return PeerInfoStatusData(text: string, isActivity: false, key: nil)
                    } else if memberCount > 0 {
                        return PeerInfoStatusData(text: strings.Conversation_StatusMembers(Int32(memberCount)), isActivity: false, key: nil)
                    }
                } else if let group = peerView.peers[groupId] as? TelegramGroup, let cachedGroupData = peerView.cachedData as? CachedGroupData {
                    var onlineCount = 0
                    if let participants = cachedGroupData.participants {
                        let timestamp = CFAbsoluteTimeGetCurrent() + NSTimeIntervalSince1970
                        for participant in participants.participants {
                            if let presence = peerView.peerPresences[participant.peerId] as? TelegramUserPresence {
                                let relativeStatus = relativeUserPresenceStatus(EnginePeer.Presence(presence), relativeTo: Int32(timestamp))
                                switch relativeStatus {
                                case .online:
                                    onlineCount += 1
                                default:
                                    break
                                }
                            }
                        }
                    }
                    if onlineCount > 1 {
                        var string = ""
                        
                        string.append("\(strings.Conversation_StatusMembers(Int32(group.participantCount))), ")
                        string.append(strings.Conversation_StatusOnline(Int32(onlineCount)))
                        return PeerInfoStatusData(text: string, isActivity: false, key: nil)
                    } else {
                        return PeerInfoStatusData(text: strings.Conversation_StatusMembers(Int32(group.participantCount)), isActivity: false, key: nil)
                    }
                }
                
                return PeerInfoStatusData(text: strings.Group_Status, isActivity: false, key: nil)
            }
            |> distinctUntilChanged
            
            let membersData: Signal<PeerInfoMembersData?, NoError>
            if case .peer = chatLocation {
                let membersContext = PeerInfoMembersContext(context: context, peerId: groupId)
                membersData = combineLatest(membersContext.state, context.account.viewTracker.peerView(groupId, updateData: false))
                |> map { state, view -> PeerInfoMembersData? in
                    if state.members.count > 5 {
                        return .longList(membersContext)
                    } else {
                        return .shortList(membersContext: membersContext, members: state.members)
                    }
                }
                |> distinctUntilChanged
            } else {
                membersData = .single(nil)
            }
            
            let invitationsContextPromise = Promise<PeerExportedInvitationsContext?>(nil)
            let invitationsStatePromise = Promise<PeerExportedInvitationsState?>(nil)
            
            let requestsContextPromise = Promise<PeerInvitationImportersContext?>(nil)
            let requestsStatePromise = Promise<PeerInvitationImportersState?>(nil)
            
            let threadData: Signal<MessageHistoryThreadData?, NoError>
            if case let .replyThread(message) = chatLocation {
                let threadId = Int64(message.messageId.id)
                let viewKey: PostboxViewKey = .messageHistoryThreadInfo(peerId: peerId, threadId: threadId)
                threadData = context.account.postbox.combinedView(keys: [viewKey])
                |> map { views -> MessageHistoryThreadData? in
                    guard let view = views.views[viewKey] as? MessageHistoryThreadInfoView else {
                        return nil
                    }
                    return view.info?.data.get(MessageHistoryThreadData.self)
                }
            } else {
                threadData = .single(nil)
            }
            
            let accountIsPremium = context.engine.data.subscribe(TelegramEngine.EngineData.Item.Peer.Peer(id: context.account.peerId))
            |> map { peer -> Bool in
                return peer?.isPremium ?? false
            }
            |> distinctUntilChanged
            
            return combineLatest(queue: .mainQueue(),
                context.account.viewTracker.peerView(groupId, updateData: true),
                peerInfoAvailableMediaPanes(context: context, peerId: groupId, chatLocation: chatLocation, chatLocationContextHolder: chatLocationContextHolder),
                context.engine.data.subscribe(TelegramEngine.EngineData.Item.NotificationSettings.Global()),
                status,
                membersData,
                invitationsContextPromise.get(),
                invitationsStatePromise.get(),
                requestsContextPromise.get(),
                requestsStatePromise.get(),
                threadData,
                context.account.postbox.preferencesView(keys: [PreferencesKeys.appConfiguration]),
                accountIsPremium
            )
            |> mapToSignal { peerView, availablePanes, globalNotificationSettings, status, membersData, currentInvitationsContext, invitations, currentRequestsContext, requests, threadData, preferencesView, accountIsPremium -> Signal<PeerInfoScreenData, NoError> in
                var discussionPeer: Peer?
                if case let .known(maybeLinkedDiscussionPeerId) = (peerView.cachedData as? CachedChannelData)?.linkedDiscussionPeerId, let linkedDiscussionPeerId = maybeLinkedDiscussionPeerId, let peer = peerView.peers[linkedDiscussionPeerId] {
                    discussionPeer = peer
                }
                
                var availablePanes = availablePanes
                if let membersData = membersData, case .longList = membersData {
                    if availablePanes != nil {
                        availablePanes?.insert(.members, at: 0)
                    } else {
                        availablePanes = [.members]
                    }
                }
                
                var canManageInvitations = false
                if let group = peerViewMainPeer(peerView) as? TelegramGroup {
                    let previousValue = wasUpgradedGroup.swap(group.migrationReference != nil)
                    if group.migrationReference != nil, let previousValue, !previousValue {
                        return .never()
                    }
                    
                    if case .creator = group.role {
                        canManageInvitations = true
                    } else if case let .admin(rights, _) = group.role, rights.rights.contains(.canInviteUsers) {
                        canManageInvitations = true
                    }
                } else if let channel = peerViewMainPeer(peerView) as? TelegramChannel, channel.flags.contains(.isCreator) || (channel.adminRights?.rights.contains(.canInviteUsers) == true) {
                    canManageInvitations = true
                }
                if currentInvitationsContext == nil {
                    if canManageInvitations {
                        let invitationsContext = context.engine.peers.peerExportedInvitations(peerId: peerId, adminId: nil, revoked: false, forceUpdate: true)
                        invitationsContextPromise.set(.single(invitationsContext))
                        invitationsStatePromise.set(invitationsContext.state |> map(Optional.init))
                    }
                }
                
                if currentRequestsContext == nil {
                    if canManageInvitations {
                        let requestsContext = existingRequestsContext ?? context.engine.peers.peerInvitationImporters(peerId: peerId, subject: .requests(query: nil))
                        requestsContextPromise.set(.single(requestsContext))
                        requestsStatePromise.set(requestsContext.state |> map(Optional.init))
                    }
                }
                
                let peerNotificationSettings = peerView.notificationSettings as? TelegramPeerNotificationSettings
                let threadNotificationSettings = threadData?.notificationSettings
                
                let appConfiguration: AppConfiguration = preferencesView.values[PreferencesKeys.appConfiguration]?.get(AppConfiguration.self) ?? .defaultValue
              
                return .single(PeerInfoScreenData(
                    peer: peerView.peers[groupId],
                    chatPeer: peerView.peers[groupId],
                    cachedData: peerView.cachedData,
                    status: status,
                    peerNotificationSettings: peerNotificationSettings,
                    threadNotificationSettings: threadNotificationSettings,
                    globalNotificationSettings: globalNotificationSettings,
                    isContact: peerView.peerIsContact,
                    availablePanes: availablePanes ?? [],
                    groupsInCommon: nil,
                    linkedDiscussionPeer: discussionPeer,
                    members: membersData,
                    storyListContext: nil,
                    encryptionKeyFingerprint: nil,
                    globalSettings: nil,
                    invitations: invitations,
                    requests: requests,
                    requestsContext: currentRequestsContext,
                    channelCreationTimestamp: nil,
                    threadData: threadData,
                    appConfiguration: appConfiguration,
                    isPowerSavingEnabled: nil,
                    accountIsPremium: accountIsPremium
                ))
            }
        }
    }
}

func canEditPeerInfo(context: AccountContext, peer: Peer?, chatLocation: ChatLocation, threadData: MessageHistoryThreadData?) -> Bool {
    if context.account.peerId == peer?.id {
        return true
    }
    if let user = peer as? TelegramUser, let botInfo = user.botInfo {
        return botInfo.flags.contains(.canEdit)
    } else if let channel = peer as? TelegramChannel {
        if let threadData = threadData {
            if chatLocation.threadId == 1 {
                return false
            }
            if channel.hasPermission(.manageTopics) {
                return true
            }
            if threadData.author == context.account.peerId {
                return true
            }
        } else {
            if channel.hasPermission(.changeInfo) {
                return true
            }
        }
    } else if let group = peer as? TelegramGroup {
        switch group.role {
        case .admin, .creator:
            return true
        case .member:
            break
        }
        if !group.hasBannedPermission(.banChangeInfo) {
            return true
        }
    }
    return false
}

struct PeerInfoMemberActions: OptionSet {
    var rawValue: Int32
    
    init(rawValue: Int32) {
        self.rawValue = rawValue
    }
    
    static let restrict = PeerInfoMemberActions(rawValue: 1 << 0)
    static let promote = PeerInfoMemberActions(rawValue: 1 << 1)
    static let logout = PeerInfoMemberActions(rawValue: 1 << 2)
}

func availableActionsForMemberOfPeer(accountPeerId: PeerId, peer: Peer?, member: PeerInfoMember) -> PeerInfoMemberActions {
    var result: PeerInfoMemberActions = []
    
    if peer == nil {
        result.insert(.logout)
    } else if member.id != accountPeerId {
        if let channel = peer as? TelegramChannel {
            if channel.flags.contains(.isCreator) {
                if !channel.flags.contains(.isGigagroup) {
                    result.insert(.restrict)
                }
                result.insert(.promote)
            } else {
                switch member {
                case let .channelMember(channelMember, _):
                    switch channelMember.participant {
                    case .creator:
                        break
                    case let .member(_, _, adminInfo, _, _):
                        if let adminInfo = adminInfo {
                            if adminInfo.promotedBy == accountPeerId {
                                if !channel.flags.contains(.isGigagroup) {
                                    result.insert(.restrict)
                                }
                                if channel.hasPermission(.addAdmins) {
                                    result.insert(.promote)
                                }
                            }
                        } else {
                            if channel.hasPermission(.banMembers) && !channel.flags.contains(.isGigagroup) {
                                result.insert(.restrict)
                            }
                            if channel.hasPermission(.addAdmins) {
                                result.insert(.promote)
                            }
                        }
                    }
                case .legacyGroupMember:
                    break
                case .account:
                    break
                }
            }
        } else if let group = peer as? TelegramGroup {
            switch group.role {
            case .creator:
                result.insert(.restrict)
                result.insert(.promote)
            case .admin:
                switch member {
                case let .legacyGroupMember(_, _, invitedBy, _, _):
                    result.insert(.restrict)
                    if invitedBy == accountPeerId {
                        result.insert(.promote)
                    }
                case .channelMember:
                    break
                case .account:
                    break
                }
            case .member:
                switch member {
                case let .legacyGroupMember(_, _, invitedBy, _, _):
                    if invitedBy == accountPeerId {
                        result.insert(.restrict)
                    }
                case .channelMember:
                    break
                case .account:
                    break
                }
            }
        }
    }
    
    return result
}

func peerInfoHeaderButtonIsHiddenWhileExpanded(buttonKey: PeerInfoHeaderButtonKey, isOpenedFromChat: Bool) -> Bool {
    var hiddenWhileExpanded = false
    if isOpenedFromChat {
        switch buttonKey {
        case .message, .search, .videoCall, .addMember, .leave, .discussion:
            hiddenWhileExpanded = true
        default:
            hiddenWhileExpanded = false
        }
    } else {
        switch buttonKey {
        case .search, .call, .videoCall, .addMember, .leave, .discussion:
            hiddenWhileExpanded = true
        default:
            hiddenWhileExpanded = false
        }
    }
    return hiddenWhileExpanded
}

func peerInfoHeaderActionButtons(peer: Peer?, isSecretChat: Bool, isContact: Bool) -> [PeerInfoHeaderButtonKey] {
    var result: [PeerInfoHeaderButtonKey] = []
    if !isContact && !isSecretChat, let user = peer as? TelegramUser, user.botInfo == nil {
        result = [.message, .addContact]
    }
    
    if "".isEmpty {
        return []
    }
    
    return result
}

func peerInfoHeaderButtons(peer: Peer?, cachedData: CachedPeerData?, isOpenedFromChat: Bool, isExpanded: Bool, videoCallsEnabled: Bool, isSecretChat: Bool, isContact: Bool, threadInfo: EngineMessageHistoryThread.Info?) -> [PeerInfoHeaderButtonKey] {
    var result: [PeerInfoHeaderButtonKey] = []
    if let user = peer as? TelegramUser {
        if !isOpenedFromChat {
            result.append(.message)
        }
        var callsAvailable = false
        var videoCallsAvailable = false
        if !user.isDeleted, user.botInfo == nil, !user.flags.contains(.isSupport) {
            if let cachedUserData = cachedData as? CachedUserData {
                callsAvailable = cachedUserData.voiceCallsAvailable
                videoCallsAvailable = cachedUserData.videoCallsAvailable
            } else {
                callsAvailable = true
                videoCallsAvailable = true
            }
        }
        if callsAvailable {
            result.append(.call)
            if videoCallsEnabled && videoCallsAvailable {
                result.append(.videoCall)
            }
        }
        result.append(.mute)
        if isOpenedFromChat {
            result.append(.search)
        }
        
        if user.botInfo != nil, let cachedData = cachedData as? CachedUserData, !cachedData.isBlocked {
            result.append(.stop)
        }
        
        if (isSecretChat && !isContact) || user.flags.contains(.isSupport) {
        } else {
            result.append(.more)
        }
    } else if let channel = peer as? TelegramChannel {
        if let _ = threadInfo {
            result.append(.mute)
            result.append(.search)
        } else {
            let hasVoiceChat = channel.flags.contains(.hasVoiceChat)
            let canStartVoiceChat = !hasVoiceChat && (channel.flags.contains(.isCreator) || channel.hasPermission(.manageCalls))
            let canManage = channel.flags.contains(.isCreator) || channel.adminRights != nil
            
            let hasDiscussion: Bool
            switch channel.info {
            case let .broadcast(info):
                hasDiscussion = info.flags.contains(.hasDiscussionGroup)
            case .group:
                hasDiscussion = false
            }
            
            let canLeave: Bool
            switch channel.participationStatus {
            case .member:
                canLeave = true
            default:
                canLeave = false
            }
            
            let canViewStats: Bool
            if let cachedChannelData = cachedData as? CachedChannelData {
                canViewStats = cachedChannelData.flags.contains(.canViewStats)
            } else {
                canViewStats = false
            }
            
            if hasVoiceChat || canStartVoiceChat {
                result.append(.voiceChat)
            }
            result.append(.mute)
            if hasDiscussion {
                result.append(.discussion)
            }
            result.append(.search)
            if canLeave {
                result.append(.leave)
            }
            
            var canReport = true
            if channel.adminRights != nil || channel.flags.contains(.isCreator)  {
                canReport = false
            }
            
            var hasMore = false
            if canReport || canViewStats {
                hasMore = true
                result.append(.more)
            }
            
            if hasDiscussion && isExpanded && result.count >= 5 {
                result.removeAll(where: { $0 == .search })
                if !hasMore {
                    hasMore = true
                    result.append(.more)
                }
            }
            
            if canLeave && isExpanded && (canManage || result.count >= 5) {
                result.removeAll(where: { $0 == .leave })
                if !hasMore {
                    hasMore = true
                    result.append(.more)
                }
            }
        }
    } else if let group = peer as? TelegramGroup {
        let hasVoiceChat = group.flags.contains(.hasVoiceChat)
        let canStartVoiceChat: Bool
        
        if !hasVoiceChat {
            if case .creator = group.role {
                canStartVoiceChat = true
            } else if case let .admin(rights, _) = group.role, rights.rights.contains(.canManageCalls) {
                canStartVoiceChat = true
            } else {
                canStartVoiceChat = false
            }
        } else {
            canStartVoiceChat = false
        }

        if hasVoiceChat || canStartVoiceChat {
            result.append(.voiceChat)
        }
        result.append(.mute)
        result.append(.search)
        result.append(.more)
    }
    
    return result
}

func peerInfoCanEdit(peer: Peer?, chatLocation: ChatLocation, threadData: MessageHistoryThreadData?, cachedData: CachedPeerData?, isContact: Bool?) -> Bool {
    if let user = peer as? TelegramUser {
        if user.isDeleted {
            return false
        }
        if let botInfo = user.botInfo {
            return botInfo.flags.contains(.canEdit)
        }
        if let isContact = isContact, !isContact {
            return false
        }
        return true
    } else if let peer = peer as? TelegramChannel {
        if peer.flags.contains(.isForum), let threadData = threadData {
            if peer.flags.contains(.isCreator) {
                return true
            } else if threadData.isOwnedByMe {
                return true
            } else if peer.hasPermission(.manageTopics) {
                return true
            } else {
                return false
            }
        } else {
            if peer.flags.contains(.isCreator) {
                return true
            } else if peer.hasPermission(.changeInfo) {
                return true
            } else if let _ = peer.adminRights {
                return true
            }
            return false
        }
    } else if let peer = peer as? TelegramGroup {
        if case .creator = peer.role {
            return true
        } else if case let .admin(rights, _) = peer.role {
            if rights.rights.contains(.canAddAdmins) || rights.rights.contains(.canBanUsers) || rights.rights.contains(.canChangeInfo) || rights.rights.contains(.canInviteUsers) {
                return true
            }
            return false
        } else if !peer.hasBannedPermission(.banChangeInfo) {
            return true
        }
    }
    return false
}

func peerInfoIsChatMuted(peer: Peer?, peerNotificationSettings: TelegramPeerNotificationSettings?, threadNotificationSettings: TelegramPeerNotificationSettings?, globalNotificationSettings: EngineGlobalNotificationSettings?) -> Bool {
    func isPeerMuted(peer: Peer?, peerNotificationSettings: TelegramPeerNotificationSettings?, globalNotificationSettings: EngineGlobalNotificationSettings?) -> Bool {
        var peerIsMuted = false
        if let peerNotificationSettings {
            if case .muted = peerNotificationSettings.muteState {
                peerIsMuted = true
            } else if case .default = peerNotificationSettings.muteState, let globalNotificationSettings {
                if let peer {
                    if peer is TelegramUser {
                        peerIsMuted = !globalNotificationSettings.privateChats.enabled
                    } else if peer is TelegramGroup {
                        peerIsMuted = !globalNotificationSettings.groupChats.enabled
                    } else if let channel = peer as? TelegramChannel {
                        switch channel.info {
                        case .group:
                            peerIsMuted = !globalNotificationSettings.groupChats.enabled
                        case .broadcast:
                            peerIsMuted = !globalNotificationSettings.channels.enabled
                        }
                    }
                }
            }
        }
        return peerIsMuted
    }
    
    var chatIsMuted = false
    if let threadNotificationSettings {
        if case .muted = threadNotificationSettings.muteState {
            chatIsMuted = true
        } else if let peerNotificationSettings {
            chatIsMuted = isPeerMuted(peer: peer, peerNotificationSettings: peerNotificationSettings, globalNotificationSettings: globalNotificationSettings)
        }
    } else {
        chatIsMuted = isPeerMuted(peer: peer, peerNotificationSettings: peerNotificationSettings, globalNotificationSettings: globalNotificationSettings)
    }
    return chatIsMuted
}<|MERGE_RESOLUTION|>--- conflicted
+++ resolved
@@ -854,19 +854,15 @@
                 invitationsStatePromise.get(),
                 requestsContextPromise.get(),
                 requestsStatePromise.get(),
-<<<<<<< HEAD
+                hasStories,
+                accountIsPremium,
                 Signal<Message?, NoError>.single(nil)
                 |> then (
                     context.engine.messages.getMessagesLoadIfNecessary([MessageId(peerId: peerId, namespace: Namespaces.Message.Cloud, id: 1)])
                     |> map { $0.first }
                 )
             )
-            |> map { peerView, availablePanes, globalNotificationSettings, status, currentInvitationsContext, invitations, currentRequestsContext, requests, firstMessage -> PeerInfoScreenData in
-=======
-                hasStories,
-                accountIsPremium
-            )
-            |> map { peerView, availablePanes, globalNotificationSettings, status, currentInvitationsContext, invitations, currentRequestsContext, requests, hasStories, accountIsPremium -> PeerInfoScreenData in
+            |> map { peerView, availablePanes, globalNotificationSettings, status, currentInvitationsContext, invitations, currentRequestsContext, requests, hasStories, accountIsPremium, firstMessage -> PeerInfoScreenData in
                 var availablePanes = availablePanes
                 if let hasStories {
                     if hasStories {
@@ -876,7 +872,6 @@
                     availablePanes = nil
                 }
                 
->>>>>>> 7c1d3150
                 var discussionPeer: Peer?
                 if case let .known(maybeLinkedDiscussionPeerId) = (peerView.cachedData as? CachedChannelData)?.linkedDiscussionPeerId, let linkedDiscussionPeerId = maybeLinkedDiscussionPeerId, let peer = peerView.peers[linkedDiscussionPeerId] {
                     discussionPeer = peer
