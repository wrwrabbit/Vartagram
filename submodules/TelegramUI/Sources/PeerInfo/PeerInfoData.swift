import Foundation
import UIKit
import Postbox
import TelegramCore
import SwiftSignalKit
import AccountContext
import PeerPresenceStatusManager
import TelegramStringFormatting
import TelegramPresentationData
import PeerAvatarGalleryUI
import TelegramUIPreferences
import TelegramNotices
import AccountUtils
import DeviceAccess
import PeerInfoVisualMediaPaneNode

enum PeerInfoUpdatingAvatar {
    case none
    case image(TelegramMediaImageRepresentation)
}

enum AvatarUploadProgress {
    case value(CGFloat)
    case indefinite
}

final class PeerInfoState {
    let isEditing: Bool
    let selectedMessageIds: Set<MessageId>?
    let updatingAvatar: PeerInfoUpdatingAvatar?
    let updatingBio: String?
    let avatarUploadProgress: AvatarUploadProgress?
    let highlightedButton: PeerInfoHeaderButtonKey?
    
    init(
        isEditing: Bool,
        selectedMessageIds: Set<MessageId>?,
        updatingAvatar: PeerInfoUpdatingAvatar?,
        updatingBio: String?,
        avatarUploadProgress: AvatarUploadProgress?,
        highlightedButton: PeerInfoHeaderButtonKey?
    ) {
        self.isEditing = isEditing
        self.selectedMessageIds = selectedMessageIds
        self.updatingAvatar = updatingAvatar
        self.updatingBio = updatingBio
        self.avatarUploadProgress = avatarUploadProgress
        self.highlightedButton = highlightedButton
    }
    
    func withIsEditing(_ isEditing: Bool) -> PeerInfoState {
        return PeerInfoState(
            isEditing: isEditing,
            selectedMessageIds: self.selectedMessageIds,
            updatingAvatar: self.updatingAvatar,
            updatingBio: self.updatingBio,
            avatarUploadProgress: self.avatarUploadProgress,
            highlightedButton: self.highlightedButton
        )
    }
    
    func withSelectedMessageIds(_ selectedMessageIds: Set<MessageId>?) -> PeerInfoState {
        return PeerInfoState(
            isEditing: self.isEditing,
            selectedMessageIds: selectedMessageIds,
            updatingAvatar: self.updatingAvatar,
            updatingBio: self.updatingBio,
            avatarUploadProgress: self.avatarUploadProgress,
            highlightedButton: self.highlightedButton
        )
    }
    
    func withUpdatingAvatar(_ updatingAvatar: PeerInfoUpdatingAvatar?) -> PeerInfoState {
        return PeerInfoState(
            isEditing: self.isEditing,
            selectedMessageIds: self.selectedMessageIds,
            updatingAvatar: updatingAvatar,
            updatingBio: self.updatingBio,
            avatarUploadProgress: self.avatarUploadProgress,
            highlightedButton: self.highlightedButton
        )
    }
    
    func withUpdatingBio(_ updatingBio: String?) -> PeerInfoState {
        return PeerInfoState(
            isEditing: self.isEditing,
            selectedMessageIds: self.selectedMessageIds,
            updatingAvatar: self.updatingAvatar,
            updatingBio: updatingBio,
            avatarUploadProgress: self.avatarUploadProgress,
            highlightedButton: self.highlightedButton
        )
    }
    
    func withAvatarUploadProgress(_ avatarUploadProgress: AvatarUploadProgress?) -> PeerInfoState {
        return PeerInfoState(
            isEditing: self.isEditing,
            selectedMessageIds: self.selectedMessageIds,
            updatingAvatar: self.updatingAvatar,
            updatingBio: self.updatingBio,
            avatarUploadProgress: avatarUploadProgress,
            highlightedButton: self.highlightedButton
        )
    }
    
    func withHighlightedButton(_ highlightedButton: PeerInfoHeaderButtonKey?) -> PeerInfoState {
        return PeerInfoState(
            isEditing: self.isEditing,
            selectedMessageIds: self.selectedMessageIds,
            updatingAvatar: self.updatingAvatar,
            updatingBio: self.updatingBio,
            avatarUploadProgress: self.avatarUploadProgress,
            highlightedButton: highlightedButton
        )
    }
}

final class TelegramGlobalSettings {
    let suggestPhoneNumberConfirmation: Bool
    let suggestPasswordConfirmation: Bool
    let suggestPasswordSetup: Bool
    let accountsAndPeers: [(AccountContext, EnginePeer, Int32)]
    let activeSessionsContext: ActiveSessionsContext?
    let webSessionsContext: WebSessionsContext?
    let otherSessionsCount: Int?
    let proxySettings: ProxySettings
    let notificationAuthorizationStatus: AccessType
    let notificationWarningSuppressed: Bool
    let notificationExceptions: NotificationExceptionsList?
    let inAppNotificationSettings: InAppNotificationSettings
    let privacySettings: AccountPrivacySettings?
//    let unreadTrendingStickerPacks: Int
    let archivedStickerPacks: [ArchivedStickerPackItem]?
    let userLimits: EngineConfiguration.UserLimits
    let bots: [AttachMenuBot]
    let hasPassport: Bool
    let hasWatchApp: Bool
    let enableQRLogin: Bool
    
    init(
        suggestPhoneNumberConfirmation: Bool,
        suggestPasswordConfirmation: Bool,
        suggestPasswordSetup: Bool,
        accountsAndPeers: [(AccountContext, EnginePeer, Int32)],
        activeSessionsContext: ActiveSessionsContext?,
        webSessionsContext: WebSessionsContext?,
        otherSessionsCount: Int?,
        proxySettings: ProxySettings,
        notificationAuthorizationStatus: AccessType,
        notificationWarningSuppressed: Bool,
        notificationExceptions: NotificationExceptionsList?,
        inAppNotificationSettings: InAppNotificationSettings,
        privacySettings: AccountPrivacySettings?,
//        unreadTrendingStickerPacks: Int,
        archivedStickerPacks: [ArchivedStickerPackItem]?,
        userLimits: EngineConfiguration.UserLimits,
        bots: [AttachMenuBot],
        hasPassport: Bool,
        hasWatchApp: Bool,
        enableQRLogin: Bool
    ) {
        self.suggestPhoneNumberConfirmation = suggestPhoneNumberConfirmation
        self.suggestPasswordConfirmation = suggestPasswordConfirmation
        self.suggestPasswordSetup = suggestPasswordSetup
        self.accountsAndPeers = accountsAndPeers
        self.activeSessionsContext = activeSessionsContext
        self.webSessionsContext = webSessionsContext
        self.otherSessionsCount = otherSessionsCount
        self.proxySettings = proxySettings
        self.notificationAuthorizationStatus = notificationAuthorizationStatus
        self.notificationWarningSuppressed = notificationWarningSuppressed
        self.notificationExceptions = notificationExceptions
        self.inAppNotificationSettings = inAppNotificationSettings
        self.privacySettings = privacySettings
//        self.unreadTrendingStickerPacks = unreadTrendingStickerPacks
        self.archivedStickerPacks = archivedStickerPacks
        self.userLimits = userLimits
        self.bots = bots
        self.hasPassport = hasPassport
        self.hasWatchApp = hasWatchApp
        self.enableQRLogin = enableQRLogin
    }
}

final class PeerInfoScreenData {
    let peer: Peer?
    let chatPeer: Peer?
    let cachedData: CachedPeerData?
    let status: PeerInfoStatusData?
    let peerNotificationSettings: TelegramPeerNotificationSettings?
    let threadNotificationSettings: TelegramPeerNotificationSettings?
    let globalNotificationSettings: EngineGlobalNotificationSettings?
    let availablePanes: [PeerInfoPaneKey]
    let groupsInCommon: GroupsInCommonContext?
    let linkedDiscussionPeer: Peer?
    let members: PeerInfoMembersData?
    let storyListContext: PeerStoryListContext?
    let encryptionKeyFingerprint: SecretChatKeyFingerprint?
    let globalSettings: TelegramGlobalSettings?
    let invitations: PeerExportedInvitationsState?
    let requests: PeerInvitationImportersState?
    let requestsContext: PeerInvitationImportersContext?
    let channelCreationTimestamp: Int32?
    let threadData: MessageHistoryThreadData?
    let appConfiguration: AppConfiguration?
    let isPowerSavingEnabled: Bool?
    let accountIsPremium: Bool
    
    let _isContact: Bool
    var forceIsContact: Bool = false

    var isContact: Bool {
        if self.forceIsContact {
            return true
        } else {
            return self._isContact
        }
    }
    
    init(
        peer: Peer?,
        chatPeer: Peer?,
        cachedData: CachedPeerData?,
        status: PeerInfoStatusData?,
        peerNotificationSettings: TelegramPeerNotificationSettings?,
        threadNotificationSettings: TelegramPeerNotificationSettings?,
        globalNotificationSettings: EngineGlobalNotificationSettings?,
        isContact: Bool,
        availablePanes: [PeerInfoPaneKey],
        groupsInCommon: GroupsInCommonContext?,
        linkedDiscussionPeer: Peer?,
        members: PeerInfoMembersData?,
        storyListContext: PeerStoryListContext?,
        encryptionKeyFingerprint: SecretChatKeyFingerprint?,
        globalSettings: TelegramGlobalSettings?,
        invitations: PeerExportedInvitationsState?,
        requests: PeerInvitationImportersState?,
        requestsContext: PeerInvitationImportersContext?,
        channelCreationTimestamp: Int32?,
        threadData: MessageHistoryThreadData?,
        appConfiguration: AppConfiguration?,
        isPowerSavingEnabled: Bool?,
        accountIsPremium: Bool
    ) {
        self.peer = peer
        self.chatPeer = chatPeer
        self.cachedData = cachedData
        self.status = status
        self.peerNotificationSettings = peerNotificationSettings
        self.threadNotificationSettings = threadNotificationSettings
        self.globalNotificationSettings = globalNotificationSettings
        self._isContact = isContact
        self.availablePanes = availablePanes
        self.groupsInCommon = groupsInCommon
        self.linkedDiscussionPeer = linkedDiscussionPeer
        self.members = members
        self.storyListContext = storyListContext
        self.encryptionKeyFingerprint = encryptionKeyFingerprint
        self.globalSettings = globalSettings
        self.invitations = invitations
        self.requests = requests
        self.requestsContext = requestsContext
        self.channelCreationTimestamp = channelCreationTimestamp
        self.threadData = threadData
        self.appConfiguration = appConfiguration
        self.isPowerSavingEnabled = isPowerSavingEnabled
        self.accountIsPremium = accountIsPremium
    }
}

private enum PeerInfoScreenInputUserKind {
    case user
    case bot
    case support
    case settings
}

private enum PeerInfoScreenInputData: Equatable {
    case none
    case settings
    case user(userId: PeerId, secretChatId: PeerId?, kind: PeerInfoScreenInputUserKind)
    case channel
    case group(groupId: PeerId)
}

public func hasAvailablePeerInfoMediaPanes(context: AccountContext, peerId: PeerId) -> Signal<Bool, NoError> {
    let chatLocationContextHolder = Atomic<ChatLocationContextHolder?>(value: nil)
    return peerInfoAvailableMediaPanes(context: context, peerId: peerId, chatLocation: .peer(id: peerId), chatLocationContextHolder: chatLocationContextHolder)
    |> map { panes -> Bool in
        if let panes {
            return !panes.isEmpty
        } else {
            return false
        }
    }
}

private func peerInfoAvailableMediaPanes(context: AccountContext, peerId: PeerId, chatLocation: ChatLocation, chatLocationContextHolder: Atomic<ChatLocationContextHolder?>) -> Signal<[PeerInfoPaneKey]?, NoError> {
    let tags: [(MessageTags, PeerInfoPaneKey)] = [
        (.photoOrVideo, .media),
        (.file, .files),
        (.music, .music),
        (.voiceOrInstantVideo, .voice),
        (.webPage, .links),
        (.gif, .gifs)
    ]
    enum PaneState {
        case loading
        case empty
        case present
    }
    let loadedOnce = Atomic<Bool>(value: false)
    return combineLatest(queue: .mainQueue(), tags.map { tagAndKey -> Signal<(PeerInfoPaneKey, PaneState), NoError> in
        let (tag, key) = tagAndKey
        let location = context.chatLocationInput(for: chatLocation, contextHolder: chatLocationContextHolder)
        return context.account.viewTracker.aroundMessageHistoryViewForLocation(location, index: .upperBound, anchorIndex: .upperBound, count: 20, clipHoles: false, fixedCombinedReadStates: nil, tagMask: tag)
        |> map { (view, _, _) -> (PeerInfoPaneKey, PaneState) in
            if view.entries.isEmpty {
                if view.isLoading {
                    return (key, .loading)
                } else {
                    return (key, .empty)
                }
            } else {
                return (key, .present)
            }
        }
    })
    |> map { keysAndStates -> [PeerInfoPaneKey]? in
        let loadedOnceValue = loadedOnce.with { $0 }
        var result: [PeerInfoPaneKey] = []
        var hasNonLoaded = false
        for (key, state) in keysAndStates {
            switch state {
            case .present:
                result.append(key)
            case .empty:
                break
            case .loading:
                hasNonLoaded = true
            }
        }
        if !hasNonLoaded || loadedOnceValue {
            if !loadedOnceValue {
                let _ = loadedOnce.swap(true)
            }
            return result
        } else {
            return nil
        }
    }
    |> distinctUntilChanged
}

enum PeerInfoMembersData: Equatable {
    case shortList(membersContext: PeerInfoMembersContext, members: [PeerInfoMember])
    case longList(PeerInfoMembersContext)
    
    var membersContext: PeerInfoMembersContext {
        switch self {
        case let .shortList(membersContext, _):
            return membersContext
        case let .longList(membersContext):
            return membersContext
        }
    }
}

private func peerInfoScreenInputData(context: AccountContext, peerId: EnginePeer.Id, isSettings: Bool) -> Signal<PeerInfoScreenInputData, NoError> {
    return `deferred` {
        return context.engine.data.subscribe(TelegramEngine.EngineData.Item.Peer.Peer(id: peerId))
        |> mapToSignal { peer -> Signal<PeerInfoScreenInputData, NoError> in
            guard let peer = peer else {
                return .single(.none)
            }
            if case let .user(user) = peer {
                if isSettings && user.id == context.account.peerId {
                    return .single(.settings)
                } else {
                    let kind: PeerInfoScreenInputUserKind
                    if user.flags.contains(.isSupport) {
                        kind = .support
                    } else if user.botInfo != nil {
                        kind = .bot
                    } else {
                        kind = .user
                    }
                    return .single(.user(userId: user.id, secretChatId: nil, kind: kind))
                }
            } else if case let .channel(channel) = peer {
                if case .group = channel.info {
                    return .single(.group(groupId: channel.id))
                } else {
                    return .single(.channel)
                }
            } else if case let .legacyGroup(group) = peer {
                return .single(.group(groupId: group.id))
            } else if case let .secretChat(secretChat) = peer {
                return .single(.user(userId: secretChat.regularPeerId, secretChatId: peer.id, kind: .user))
            } else {
                return .single(.none)
            }
        }
        |> distinctUntilChanged
    }
}

func keepPeerInfoScreenDataHot(context: AccountContext, peerId: PeerId, chatLocation: ChatLocation, chatLocationContextHolder: Atomic<ChatLocationContextHolder?>) -> Signal<Never, NoError> {
    return peerInfoScreenInputData(context: context, peerId: peerId, isSettings: false)
    |> mapToSignal { inputData -> Signal<Never, NoError> in
        switch inputData {
        case .none, .settings:
            return .complete()
        case .user, .channel, .group:
            var signals: [Signal<Never, NoError>] = []
            
            signals.append(context.peerChannelMemberCategoriesContextsManager.profileData(postbox: context.account.postbox, network: context.account.network, peerId: peerId, customData: peerInfoAvailableMediaPanes(context: context, peerId: peerId, chatLocation: chatLocation, chatLocationContextHolder: chatLocationContextHolder) |> ignoreValues) |> ignoreValues)
            signals.append(context.peerChannelMemberCategoriesContextsManager.profilePhotos(postbox: context.account.postbox, network: context.account.network, peerId: peerId, fetch: peerInfoProfilePhotos(context: context, peerId: peerId)) |> ignoreValues)
            
            if case .user = inputData {
                signals.append(Signal { _ in
                    let listContext = PeerStoryListContext(account: context.account, peerId: peerId, isArchived: false)
                    let expiringListContext = PeerExpiringStoryListContext(account: context.account, peerId: peerId)
                    
                    return ActionDisposable {
                        let _ = listContext
                        let _ = expiringListContext
                    }
                })
            }
            
            return combineLatest(signals)
            |> ignoreValues
        }
    }
}

func peerInfoScreenSettingsData(context: AccountContext, peerId: EnginePeer.Id, accountsAndPeers: Signal<[(AccountContext, EnginePeer, Int32)], NoError>, activeSessionsContextAndCount: Signal<(ActiveSessionsContext, Int, WebSessionsContext)?, NoError>, notificationExceptions: Signal<NotificationExceptionsList?, NoError>, privacySettings: Signal<AccountPrivacySettings?, NoError>, archivedStickerPacks: Signal<[ArchivedStickerPackItem]?, NoError>, hasPassport: Signal<Bool, NoError>) -> Signal<PeerInfoScreenData, NoError> {
    let preferences = context.sharedContext.accountManager.sharedData(keys: [
        SharedDataKeys.proxySettings,
        ApplicationSpecificSharedDataKeys.inAppNotificationSettings,
        ApplicationSpecificSharedDataKeys.experimentalUISettings
    ])
    
    let notificationsAuthorizationStatus = Promise<AccessType>(.allowed)
    if #available(iOSApplicationExtension 10.0, iOS 10.0, *) {
        notificationsAuthorizationStatus.set(
            .single(.allowed)
                |> then(DeviceAccess.authorizationStatus(applicationInForeground: context.sharedContext.applicationBindings.applicationInForeground, subject: .notifications)
            )
        )
    }
    
    let notificationsWarningSuppressed = Promise<Bool>(true)
    if #available(iOSApplicationExtension 10.0, iOS 10.0, *) {
        notificationsWarningSuppressed.set(
            .single(true)
                |> then(context.sharedContext.accountManager.noticeEntry(key: ApplicationSpecificNotice.permissionWarningKey(permission: .notifications)!)
                    |> map { noticeView -> Bool in
                        let timestamp = noticeView.value.flatMap({ ApplicationSpecificNotice.getTimestampValue($0) })
                        if let timestamp = timestamp, timestamp > 0 {
                            return true
                        } else {
                            return false
                        }
                    }
            )
        )
    }
    
    let hasPassword: Signal<Bool?, NoError> = .single(nil) |> then(
        context.engine.auth.twoStepVerificationConfiguration()
        |> map { configuration -> Bool? in
            var notSet = false
            switch configuration {
            case let .notSet(pendingEmail):
                if pendingEmail == nil {
                    notSet = true
                }
            case .set:
                break
            }
            return !notSet
        }
    )
    |> distinctUntilChanged
    
    let storyListContext = PeerStoryListContext(account: context.account, peerId: peerId, isArchived: false)
    let hasStories: Signal<Bool?, NoError> = storyListContext.state
    |> map { state -> Bool? in
        if !state.hasCache {
            return nil
        }
        return !state.items.isEmpty
    }
    |> distinctUntilChanged
    
    let botsKey = ValueBoxKey(length: 8)
    botsKey.setInt64(0, value: 0)
    let bots = context.engine.data.subscribe(TelegramEngine.EngineData.Item.ItemCache.Item(collectionId: Namespaces.CachedItemCollection.attachMenuBots, id: botsKey))
    |> mapToSignal { entry -> Signal<[AttachMenuBot], NoError> in
        let bots: [AttachMenuBots.Bot] = entry?.get(AttachMenuBots.self)?.bots ?? []
        return context.engine.data.subscribe(
            EngineDataMap(bots.map(\.peerId).map(TelegramEngine.EngineData.Item.Peer.Peer.init))
        )
        |> map { peersMap -> [AttachMenuBot] in
            var result: [AttachMenuBot] = []
            for bot in bots {
                if let maybePeer = peersMap[bot.peerId], let peer = maybePeer {
                    result.append(AttachMenuBot(peer: peer, shortName: bot.name, icons: bot.icons, peerTypes: bot.peerTypes, flags: bot.flags))
                }
            }
            return result
        }
    }
    
    return combineLatest(
        context.account.viewTracker.peerView(peerId, updateData: true),
        accountsAndPeers,
        activeSessionsContextAndCount,
        privacySettings,
        preferences,
        combineLatest(notificationExceptions, notificationsAuthorizationStatus.get(), notificationsWarningSuppressed.get()),
        combineLatest(/*context.account.viewTracker.featuredStickerPacks()*/.single(0), archivedStickerPacks),
        hasPassport,
        (context.watchManager?.watchAppInstalled ?? .single(false)),
        context.account.postbox.preferencesView(keys: [PreferencesKeys.appConfiguration]),
        getServerProvidedSuggestions(account: context.account),
        context.engine.data.get(
            TelegramEngine.EngineData.Item.Configuration.UserLimits(isPremium: false),
            TelegramEngine.EngineData.Item.Configuration.UserLimits(isPremium: true)
        ),
        hasPassword,
        context.sharedContext.automaticMediaDownloadSettings
        |> mapToSignal { settings -> Signal<Bool, NoError> in
            return automaticEnergyUsageShouldBeOn(settings: settings)
        }
        |> distinctUntilChanged,
        hasStories,
        bots
    )
    |> map { peerView, accountsAndPeers, accountSessions, privacySettings, sharedPreferences, notifications, stickerPacks, hasPassport, hasWatchApp, accountPreferences, suggestions, limits, hasPassword, isPowerSavingEnabled, hasStories, bots -> PeerInfoScreenData in
        let (notificationExceptions, notificationsAuthorizationStatus, notificationsWarningSuppressed) = notifications
        let (/*featuredStickerPacks*/_, archivedStickerPacks) = stickerPacks
        
        let proxySettings: ProxySettings = sharedPreferences.entries[SharedDataKeys.proxySettings]?.get(ProxySettings.self) ?? ProxySettings.defaultSettings
        let inAppNotificationSettings: InAppNotificationSettings = sharedPreferences.entries[ApplicationSpecificSharedDataKeys.inAppNotificationSettings]?.get(InAppNotificationSettings.self) ?? InAppNotificationSettings.defaultSettings
        
//        let unreadTrendingStickerPacks = featuredStickerPacks.reduce(0, { count, item -> Int in
//            return item.unread ? count + 1 : count
//        })
        
        var enableQRLogin = false
        let appConfiguration = accountPreferences.values[PreferencesKeys.appConfiguration]?.get(AppConfiguration.self)
        if let appConfiguration, let data = appConfiguration.data, let enableQR = data["qr_login_camera"] as? Bool, enableQR {
            enableQRLogin = true
        }
        
        var suggestPasswordSetup = false
        if suggestions.contains(.setupPassword), let hasPassword, !hasPassword {
            suggestPasswordSetup = true
        }
        
        let peer = peerView.peers[peerId]
        let globalSettings = TelegramGlobalSettings(
            suggestPhoneNumberConfirmation: suggestions.contains(.validatePhoneNumber),
            suggestPasswordConfirmation: suggestions.contains(.validatePassword),
            suggestPasswordSetup: suggestPasswordSetup,
            accountsAndPeers: accountsAndPeers,
            activeSessionsContext: accountSessions?.0,
            webSessionsContext: accountSessions?.2,
            otherSessionsCount: accountSessions?.1,
            proxySettings: proxySettings,
            notificationAuthorizationStatus: notificationsAuthorizationStatus,
            notificationWarningSuppressed: notificationsWarningSuppressed,
            notificationExceptions: notificationExceptions,
            inAppNotificationSettings: inAppNotificationSettings,
            privacySettings: privacySettings,
//            unreadTrendingStickerPacks: unreadTrendingStickerPacks,
            archivedStickerPacks: archivedStickerPacks,
            userLimits: peer?.isPremium == true ? limits.1 : limits.0,
            bots: bots,
            hasPassport: hasPassport,
            hasWatchApp: hasWatchApp,
            enableQRLogin: enableQRLogin)
        
        return PeerInfoScreenData(
            peer: peer,
            chatPeer: peer,
            cachedData: peerView.cachedData,
            status: nil,
            peerNotificationSettings: nil,
            threadNotificationSettings: nil,
            globalNotificationSettings: nil,
            isContact: false,
            availablePanes: [],
            groupsInCommon: nil,
            linkedDiscussionPeer: nil,
            members: nil,
            storyListContext: hasStories == true ? storyListContext : nil,
            encryptionKeyFingerprint: nil,
            globalSettings: globalSettings,
            invitations: nil,
            requests: nil,
            requestsContext: nil,
            channelCreationTimestamp: nil,
            threadData: nil,
            appConfiguration: appConfiguration,
            isPowerSavingEnabled: isPowerSavingEnabled,
            accountIsPremium: peer?.isPremium ?? false
        )
    }
}

func peerInfoScreenData(context: AccountContext, peerId: PeerId, strings: PresentationStrings, dateTimeFormat: PresentationDateTimeFormat, isSettings: Bool, hintGroupInCommon: PeerId?, existingRequestsContext: PeerInvitationImportersContext?, chatLocation: ChatLocation, chatLocationContextHolder: Atomic<ChatLocationContextHolder?>) -> Signal<PeerInfoScreenData, NoError> {
    return peerInfoScreenInputData(context: context, peerId: peerId, isSettings: isSettings)
    |> mapToSignal { inputData -> Signal<PeerInfoScreenData, NoError> in
        let wasUpgradedGroup = Atomic<Bool?>(value: nil)
        
        switch inputData {
        case .none, .settings:
            return .single(PeerInfoScreenData(
                peer: nil,
                chatPeer: nil,
                cachedData: nil,
                status: nil,
                peerNotificationSettings: nil,
                threadNotificationSettings: nil,
                globalNotificationSettings: nil,
                isContact: false,
                availablePanes: [],
                groupsInCommon: nil,
                linkedDiscussionPeer: nil,
                members: nil,
                storyListContext: nil,
                encryptionKeyFingerprint: nil,
                globalSettings: nil,
                invitations: nil,
                requests: nil,
                requestsContext: nil,
                channelCreationTimestamp: nil,
                threadData: nil,
                appConfiguration: nil,
                isPowerSavingEnabled: nil,
                accountIsPremium: false
            ))
        case let .user(userPeerId, secretChatId, kind):
            let groupsInCommon: GroupsInCommonContext?
            if [.user, .bot].contains(kind) {
                groupsInCommon = GroupsInCommonContext(account: context.account, peerId: userPeerId, hintGroupInCommon: hintGroupInCommon)
            } else {
                groupsInCommon = nil
            }
            
            enum StatusInputData: Equatable {
                case none
                case presence(TelegramUserPresence)
                case bot
                case support
            }
            let status = Signal<PeerInfoStatusData?, NoError> { subscriber in
                class Manager {
                    var currentValue: TelegramUserPresence? = nil
                    var updateManager: QueueLocalObject<PeerPresenceStatusManager>? = nil
                }
                let manager = Atomic<Manager>(value: Manager())
                let notify: () -> Void = {
                    let data = manager.with { manager -> PeerInfoStatusData? in
                        if let presence = manager.currentValue {
                            let timestamp = CFAbsoluteTimeGetCurrent() + NSTimeIntervalSince1970
                            let (text, isActivity) = stringAndActivityForUserPresence(strings: strings, dateTimeFormat: dateTimeFormat, presence: EnginePeer.Presence(presence), relativeTo: Int32(timestamp), expanded: true)
                            return PeerInfoStatusData(text: text, isActivity: isActivity, key: nil)
                        } else {
                            return nil
                        }
                    }
                    subscriber.putNext(data)
                }
                let disposable = (context.account.viewTracker.peerView(userPeerId, updateData: false)
                |> map { view -> StatusInputData in
                    guard let user = view.peers[userPeerId] as? TelegramUser else {
                        return .none
                    }
                    if user.id == context.account.peerId {
                        return .none
                    }
                    if user.isDeleted {
                        return .none
                    }
                    if user.flags.contains(.isSupport) {
                        return .support
                    }
                    if user.botInfo != nil {
                        return .bot
                    }
                    guard let presence = view.peerPresences[userPeerId] as? TelegramUserPresence else {
                        return .none
                    }
                    return .presence(presence)
                }
                |> distinctUntilChanged).start(next: { inputData in
                    switch inputData {
                    case .bot:
                        subscriber.putNext(PeerInfoStatusData(text: strings.Bot_GenericBotStatus, isActivity: false, key: nil))
                    case .support:
                        subscriber.putNext(PeerInfoStatusData(text: strings.Bot_GenericSupportStatus, isActivity: false, key: nil))
                    default:
                        var presence: TelegramUserPresence?
                        if case let .presence(value) = inputData {
                            presence = value
                        }
                        let _ = manager.with { manager -> Void in
                            manager.currentValue = presence
                            if let presence = presence {
                                let updateManager: QueueLocalObject<PeerPresenceStatusManager>
                                if let current = manager.updateManager {
                                    updateManager = current
                                } else {
                                    updateManager = QueueLocalObject<PeerPresenceStatusManager>(queue: .mainQueue(), generate: {
                                        return PeerPresenceStatusManager(update: {
                                            notify()
                                        })
                                    })
                                }
                                updateManager.with { updateManager in
                                    updateManager.reset(presence: EnginePeer.Presence(presence))
                                }
                            } else if let _ = manager.updateManager {
                                manager.updateManager = nil
                            }
                        }
                        notify()
                    }
                })
                return disposable
            }
            |> distinctUntilChanged
            
            var secretChatKeyFingerprint: Signal<EngineSecretChatKeyFingerprint?, NoError> = .single(nil)
            if let secretChatId = secretChatId {
                secretChatKeyFingerprint = context.engine.data.subscribe(TelegramEngine.EngineData.Item.Peer.SecretChatKeyFingerprint(id: secretChatId))
            }
            
            let storyListContext = PeerStoryListContext(account: context.account, peerId: peerId, isArchived: false)
            let hasStories: Signal<Bool?, NoError> = storyListContext.state
            |> map { state -> Bool? in
                if !state.hasCache {
                    return nil
                }
                return !state.items.isEmpty
            }
            |> distinctUntilChanged
            
            let accountIsPremium = context.engine.data.subscribe(TelegramEngine.EngineData.Item.Peer.Peer(id: context.account.peerId))
            |> map { peer -> Bool in
                return peer?.isPremium ?? false
            }
            |> distinctUntilChanged
            
            return combineLatest(
                context.account.viewTracker.peerView(peerId, updateData: true),
                peerInfoAvailableMediaPanes(context: context, peerId: peerId, chatLocation: chatLocation, chatLocationContextHolder: chatLocationContextHolder),
                context.engine.data.subscribe(TelegramEngine.EngineData.Item.NotificationSettings.Global()),
                secretChatKeyFingerprint,
                status,
                hasStories,
                accountIsPremium
            )
            |> map { peerView, availablePanes, globalNotificationSettings, encryptionKeyFingerprint, status, hasStories, accountIsPremium -> PeerInfoScreenData in
                var availablePanes = availablePanes
                
                if let hasStories {
                    if hasStories, peerView.peers[peerView.peerId] is TelegramUser, peerView.peerId != context.account.peerId {
                        availablePanes?.insert(.stories, at: 0)
                    }
                    
                    if availablePanes != nil, groupsInCommon != nil, let cachedData = peerView.cachedData as? CachedUserData {
                        if cachedData.commonGroupCount != 0 {
                            availablePanes?.append(.groupsInCommon)
                        }
                    }
                } else {
                    availablePanes = nil
                }
                
                return PeerInfoScreenData(
                    peer: peerView.peers[userPeerId],
                    chatPeer: peerView.peers[peerId],
                    cachedData: peerView.cachedData,
                    status: status,
                    peerNotificationSettings: peerView.notificationSettings as? TelegramPeerNotificationSettings,
                    threadNotificationSettings: nil,
                    globalNotificationSettings: globalNotificationSettings,
                    isContact: peerView.peerIsContact,
                    availablePanes: availablePanes ?? [],
                    groupsInCommon: groupsInCommon,
                    linkedDiscussionPeer: nil,
                    members: nil,
                    storyListContext: storyListContext,
                    encryptionKeyFingerprint: encryptionKeyFingerprint,
                    globalSettings: nil,
                    invitations: nil,
                    requests: nil,
                    requestsContext: nil,
                    channelCreationTimestamp: nil,
                    threadData: nil,
                    appConfiguration: nil,
                    isPowerSavingEnabled: nil,
                    accountIsPremium: accountIsPremium
                )
            }
        case .channel:
            let status = context.account.viewTracker.peerView(peerId, updateData: false)
            |> map { peerView -> PeerInfoStatusData? in
                guard let _ = peerView.peers[peerId] as? TelegramChannel else {
                    return PeerInfoStatusData(text: strings.Channel_Status, isActivity: false, key: nil)
                }
                if let cachedChannelData = peerView.cachedData as? CachedChannelData, let memberCount = cachedChannelData.participantsSummary.memberCount, memberCount != 0 {
                    return PeerInfoStatusData(text: strings.Conversation_StatusSubscribers(memberCount), isActivity: false, key: nil)
                } else {
                    return PeerInfoStatusData(text: strings.Channel_Status, isActivity: false, key: nil)
                }
            }
            |> distinctUntilChanged
            
            let invitationsContextPromise = Promise<PeerExportedInvitationsContext?>(nil)
            let invitationsStatePromise = Promise<PeerExportedInvitationsState?>(nil)
            
            let requestsContextPromise = Promise<PeerInvitationImportersContext?>(nil)
            let requestsStatePromise = Promise<PeerInvitationImportersState?>(nil)
            
            let storyListContext = PeerStoryListContext(account: context.account, peerId: peerId, isArchived: false)
            let hasStories: Signal<Bool?, NoError> = storyListContext.state
            |> map { state -> Bool? in
                if !state.hasCache {
                    return nil
                }
                return !state.items.isEmpty
            }
            |> distinctUntilChanged
            
            let accountIsPremium = context.engine.data.subscribe(TelegramEngine.EngineData.Item.Peer.Peer(id: context.account.peerId))
            |> map { peer -> Bool in
                return peer?.isPremium ?? false
            }
            |> distinctUntilChanged
            
            return combineLatest(
                context.account.viewTracker.peerView(peerId, updateData: true),
                peerInfoAvailableMediaPanes(context: context, peerId: peerId, chatLocation: chatLocation, chatLocationContextHolder: chatLocationContextHolder),
                context.engine.data.subscribe(TelegramEngine.EngineData.Item.NotificationSettings.Global()),
                status,
                invitationsContextPromise.get(),
                invitationsStatePromise.get(),
                requestsContextPromise.get(),
                requestsStatePromise.get(),
<<<<<<< HEAD
                Signal<Message?, NoError>.single(nil)
                |> then (
                    context.engine.messages.getMessagesLoadIfNecessary([MessageId(peerId: peerId, namespace: Namespaces.Message.Cloud, id: 1)])
                    |> map { $0.first }
                )
            )
            |> map { peerView, availablePanes, globalNotificationSettings, status, currentInvitationsContext, invitations, currentRequestsContext, requests, firstMessage -> PeerInfoScreenData in
=======
                hasStories,
                accountIsPremium
            )
            |> map { peerView, availablePanes, globalNotificationSettings, status, currentInvitationsContext, invitations, currentRequestsContext, requests, hasStories, accountIsPremium -> PeerInfoScreenData in
                var availablePanes = availablePanes
                if let hasStories {
                    if hasStories {
                        availablePanes?.insert(.stories, at: 0)
                    }
                } else {
                    availablePanes = nil
                }
                
>>>>>>> 4ff424b9
                var discussionPeer: Peer?
                if case let .known(maybeLinkedDiscussionPeerId) = (peerView.cachedData as? CachedChannelData)?.linkedDiscussionPeerId, let linkedDiscussionPeerId = maybeLinkedDiscussionPeerId, let peer = peerView.peers[linkedDiscussionPeerId] {
                    discussionPeer = peer
                }
                
                var canManageInvitations = false
                if let channel = peerViewMainPeer(peerView) as? TelegramChannel, let _ = peerView.cachedData as? CachedChannelData, channel.flags.contains(.isCreator) || (channel.adminRights?.rights.contains(.canInviteUsers) == true) {
                    canManageInvitations = true
                }
                if currentInvitationsContext == nil {
                    if canManageInvitations {
                        let invitationsContext = context.engine.peers.peerExportedInvitations(peerId: peerId, adminId: nil, revoked: false, forceUpdate: true)
                        invitationsContextPromise.set(.single(invitationsContext))
                        invitationsStatePromise.set(invitationsContext.state |> map(Optional.init))
                    }
                }
                
                if currentRequestsContext == nil {
                    if canManageInvitations {
                        let requestsContext = existingRequestsContext ?? context.engine.peers.peerInvitationImporters(peerId: peerId, subject: .requests(query: nil))
                        requestsContextPromise.set(.single(requestsContext))
                        requestsStatePromise.set(requestsContext.state |> map(Optional.init))
                    }
                }
                                                
                return PeerInfoScreenData(
                    peer: peerView.peers[peerId],
                    chatPeer: peerView.peers[peerId],
                    cachedData: peerView.cachedData,
                    status: status,
                    peerNotificationSettings: peerView.notificationSettings as? TelegramPeerNotificationSettings,
                    threadNotificationSettings: nil,
                    globalNotificationSettings: globalNotificationSettings,
                    isContact: peerView.peerIsContact,
                    availablePanes: availablePanes ?? [],
                    groupsInCommon: nil,
                    linkedDiscussionPeer: discussionPeer,
                    members: nil,
                    storyListContext: storyListContext,
                    encryptionKeyFingerprint: nil,
                    globalSettings: nil,
                    invitations: invitations,
                    requests: requests,
                    requestsContext: currentRequestsContext,
                    channelCreationTimestamp: firstMessage?.timestamp,
                    threadData: nil,
                    appConfiguration: nil,
                    isPowerSavingEnabled: nil,
                    accountIsPremium: accountIsPremium
                )
            }
        case let .group(groupId):
            var onlineMemberCount: Signal<Int32?, NoError> = .single(nil)
            if peerId.namespace == Namespaces.Peer.CloudChannel {
                onlineMemberCount = context.account.viewTracker.peerView(groupId, updateData: false)
                |> map { view -> Bool? in
                    if let cachedData = view.cachedData as? CachedChannelData, let peer = peerViewMainPeer(view) as? TelegramChannel {
                        if case .broadcast = peer.info {
                            return nil
                        } else if let memberCount = cachedData.participantsSummary.memberCount, memberCount > 50 {
                            return true
                        } else {
                            return false
                        }
                    } else {
                        return false
                    }
                }
                |> distinctUntilChanged
                |> mapToSignal { isLarge -> Signal<Int32?, NoError> in
                    if let isLarge = isLarge {
                        if isLarge {
                            return context.peerChannelMemberCategoriesContextsManager.recentOnline(account: context.account, accountPeerId: context.account.peerId, peerId: peerId)
                            |> map(Optional.init)
                        } else {
                            return context.peerChannelMemberCategoriesContextsManager.recentOnlineSmall(engine: context.engine, postbox: context.account.postbox, network: context.account.network, accountPeerId: context.account.peerId, peerId: peerId)
                            |> map(Optional.init)
                        }
                    } else {
                        return .single(nil)
                    }
                }
            }
            
            let status = combineLatest(queue: .mainQueue(),
                context.account.viewTracker.peerView(groupId, updateData: false),
                onlineMemberCount
            )
            |> map { peerView, onlineMemberCount -> PeerInfoStatusData? in
                if let cachedChannelData = peerView.cachedData as? CachedChannelData, let memberCount = cachedChannelData.participantsSummary.memberCount {
                    if let onlineMemberCount = onlineMemberCount, onlineMemberCount > 1 {
                        var string = ""
                        
                        string.append("\(strings.Conversation_StatusMembers(Int32(memberCount))), ")
                        string.append(strings.Conversation_StatusOnline(Int32(onlineMemberCount)))
                        return PeerInfoStatusData(text: string, isActivity: false, key: nil)
                    } else if memberCount > 0 {
                        return PeerInfoStatusData(text: strings.Conversation_StatusMembers(Int32(memberCount)), isActivity: false, key: nil)
                    }
                } else if let group = peerView.peers[groupId] as? TelegramGroup, let cachedGroupData = peerView.cachedData as? CachedGroupData {
                    var onlineCount = 0
                    if let participants = cachedGroupData.participants {
                        let timestamp = CFAbsoluteTimeGetCurrent() + NSTimeIntervalSince1970
                        for participant in participants.participants {
                            if let presence = peerView.peerPresences[participant.peerId] as? TelegramUserPresence {
                                let relativeStatus = relativeUserPresenceStatus(EnginePeer.Presence(presence), relativeTo: Int32(timestamp))
                                switch relativeStatus {
                                case .online:
                                    onlineCount += 1
                                default:
                                    break
                                }
                            }
                        }
                    }
                    if onlineCount > 1 {
                        var string = ""
                        
                        string.append("\(strings.Conversation_StatusMembers(Int32(group.participantCount))), ")
                        string.append(strings.Conversation_StatusOnline(Int32(onlineCount)))
                        return PeerInfoStatusData(text: string, isActivity: false, key: nil)
                    } else {
                        return PeerInfoStatusData(text: strings.Conversation_StatusMembers(Int32(group.participantCount)), isActivity: false, key: nil)
                    }
                }
                
                return PeerInfoStatusData(text: strings.Group_Status, isActivity: false, key: nil)
            }
            |> distinctUntilChanged
            
            let membersData: Signal<PeerInfoMembersData?, NoError>
            if case .peer = chatLocation {
                let membersContext = PeerInfoMembersContext(context: context, peerId: groupId)
                membersData = combineLatest(membersContext.state, context.account.viewTracker.peerView(groupId, updateData: false))
                |> map { state, view -> PeerInfoMembersData? in
                    if state.members.count > 5 {
                        return .longList(membersContext)
                    } else {
                        return .shortList(membersContext: membersContext, members: state.members)
                    }
                }
                |> distinctUntilChanged
            } else {
                membersData = .single(nil)
            }
            
            let invitationsContextPromise = Promise<PeerExportedInvitationsContext?>(nil)
            let invitationsStatePromise = Promise<PeerExportedInvitationsState?>(nil)
            
            let requestsContextPromise = Promise<PeerInvitationImportersContext?>(nil)
            let requestsStatePromise = Promise<PeerInvitationImportersState?>(nil)
            
            let threadData: Signal<MessageHistoryThreadData?, NoError>
            if case let .replyThread(message) = chatLocation {
                let threadId = Int64(message.messageId.id)
                let viewKey: PostboxViewKey = .messageHistoryThreadInfo(peerId: peerId, threadId: threadId)
                threadData = context.account.postbox.combinedView(keys: [viewKey])
                |> map { views -> MessageHistoryThreadData? in
                    guard let view = views.views[viewKey] as? MessageHistoryThreadInfoView else {
                        return nil
                    }
                    return view.info?.data.get(MessageHistoryThreadData.self)
                }
            } else {
                threadData = .single(nil)
            }
            
            let accountIsPremium = context.engine.data.subscribe(TelegramEngine.EngineData.Item.Peer.Peer(id: context.account.peerId))
            |> map { peer -> Bool in
                return peer?.isPremium ?? false
            }
            |> distinctUntilChanged
            
            return combineLatest(queue: .mainQueue(),
                context.account.viewTracker.peerView(groupId, updateData: true),
                peerInfoAvailableMediaPanes(context: context, peerId: groupId, chatLocation: chatLocation, chatLocationContextHolder: chatLocationContextHolder),
                context.engine.data.subscribe(TelegramEngine.EngineData.Item.NotificationSettings.Global()),
                status,
                membersData,
                invitationsContextPromise.get(),
                invitationsStatePromise.get(),
                requestsContextPromise.get(),
                requestsStatePromise.get(),
                threadData,
                context.account.postbox.preferencesView(keys: [PreferencesKeys.appConfiguration]),
                accountIsPremium
            )
            |> mapToSignal { peerView, availablePanes, globalNotificationSettings, status, membersData, currentInvitationsContext, invitations, currentRequestsContext, requests, threadData, preferencesView, accountIsPremium -> Signal<PeerInfoScreenData, NoError> in
                var discussionPeer: Peer?
                if case let .known(maybeLinkedDiscussionPeerId) = (peerView.cachedData as? CachedChannelData)?.linkedDiscussionPeerId, let linkedDiscussionPeerId = maybeLinkedDiscussionPeerId, let peer = peerView.peers[linkedDiscussionPeerId] {
                    discussionPeer = peer
                }
                
                var availablePanes = availablePanes
                if let membersData = membersData, case .longList = membersData {
                    if availablePanes != nil {
                        availablePanes?.insert(.members, at: 0)
                    } else {
                        availablePanes = [.members]
                    }
                }
                
                var canManageInvitations = false
                if let group = peerViewMainPeer(peerView) as? TelegramGroup {
                    let previousValue = wasUpgradedGroup.swap(group.migrationReference != nil)
                    if group.migrationReference != nil, let previousValue, !previousValue {
                        return .never()
                    }
                    
                    if case .creator = group.role {
                        canManageInvitations = true
                    } else if case let .admin(rights, _) = group.role, rights.rights.contains(.canInviteUsers) {
                        canManageInvitations = true
                    }
                } else if let channel = peerViewMainPeer(peerView) as? TelegramChannel, channel.flags.contains(.isCreator) || (channel.adminRights?.rights.contains(.canInviteUsers) == true) {
                    canManageInvitations = true
                }
                if currentInvitationsContext == nil {
                    if canManageInvitations {
                        let invitationsContext = context.engine.peers.peerExportedInvitations(peerId: peerId, adminId: nil, revoked: false, forceUpdate: true)
                        invitationsContextPromise.set(.single(invitationsContext))
                        invitationsStatePromise.set(invitationsContext.state |> map(Optional.init))
                    }
                }
                
                if currentRequestsContext == nil {
                    if canManageInvitations {
                        let requestsContext = existingRequestsContext ?? context.engine.peers.peerInvitationImporters(peerId: peerId, subject: .requests(query: nil))
                        requestsContextPromise.set(.single(requestsContext))
                        requestsStatePromise.set(requestsContext.state |> map(Optional.init))
                    }
                }
                
                let peerNotificationSettings = peerView.notificationSettings as? TelegramPeerNotificationSettings
                let threadNotificationSettings = threadData?.notificationSettings
                
                let appConfiguration: AppConfiguration = preferencesView.values[PreferencesKeys.appConfiguration]?.get(AppConfiguration.self) ?? .defaultValue
              
                return .single(PeerInfoScreenData(
                    peer: peerView.peers[groupId],
                    chatPeer: peerView.peers[groupId],
                    cachedData: peerView.cachedData,
                    status: status,
                    peerNotificationSettings: peerNotificationSettings,
                    threadNotificationSettings: threadNotificationSettings,
                    globalNotificationSettings: globalNotificationSettings,
                    isContact: peerView.peerIsContact,
                    availablePanes: availablePanes ?? [],
                    groupsInCommon: nil,
                    linkedDiscussionPeer: discussionPeer,
                    members: membersData,
                    storyListContext: nil,
                    encryptionKeyFingerprint: nil,
                    globalSettings: nil,
                    invitations: invitations,
                    requests: requests,
                    requestsContext: currentRequestsContext,
                    channelCreationTimestamp: nil,
                    threadData: threadData,
                    appConfiguration: appConfiguration,
                    isPowerSavingEnabled: nil,
                    accountIsPremium: accountIsPremium
                ))
            }
        }
    }
}

func canEditPeerInfo(context: AccountContext, peer: Peer?, chatLocation: ChatLocation, threadData: MessageHistoryThreadData?) -> Bool {
    if context.account.peerId == peer?.id {
        return true
    }
    if let user = peer as? TelegramUser, let botInfo = user.botInfo {
        return botInfo.flags.contains(.canEdit)
    } else if let channel = peer as? TelegramChannel {
        if let threadData = threadData {
            if chatLocation.threadId == 1 {
                return false
            }
            if channel.hasPermission(.manageTopics) {
                return true
            }
            if threadData.author == context.account.peerId {
                return true
            }
        } else {
            if channel.hasPermission(.changeInfo) {
                return true
            }
        }
    } else if let group = peer as? TelegramGroup {
        switch group.role {
        case .admin, .creator:
            return true
        case .member:
            break
        }
        if !group.hasBannedPermission(.banChangeInfo) {
            return true
        }
    }
    return false
}

struct PeerInfoMemberActions: OptionSet {
    var rawValue: Int32
    
    init(rawValue: Int32) {
        self.rawValue = rawValue
    }
    
    static let restrict = PeerInfoMemberActions(rawValue: 1 << 0)
    static let promote = PeerInfoMemberActions(rawValue: 1 << 1)
    static let logout = PeerInfoMemberActions(rawValue: 1 << 2)
}

func availableActionsForMemberOfPeer(accountPeerId: PeerId, peer: Peer?, member: PeerInfoMember) -> PeerInfoMemberActions {
    var result: PeerInfoMemberActions = []
    
    if peer == nil {
        result.insert(.logout)
    } else if member.id != accountPeerId {
        if let channel = peer as? TelegramChannel {
            if channel.flags.contains(.isCreator) {
                if !channel.flags.contains(.isGigagroup) {
                    result.insert(.restrict)
                }
                result.insert(.promote)
            } else {
                switch member {
                case let .channelMember(channelMember, _):
                    switch channelMember.participant {
                    case .creator:
                        break
                    case let .member(_, _, adminInfo, _, _):
                        if let adminInfo = adminInfo {
                            if adminInfo.promotedBy == accountPeerId {
                                if !channel.flags.contains(.isGigagroup) {
                                    result.insert(.restrict)
                                }
                                if channel.hasPermission(.addAdmins) {
                                    result.insert(.promote)
                                }
                            }
                        } else {
                            if channel.hasPermission(.banMembers) && !channel.flags.contains(.isGigagroup) {
                                result.insert(.restrict)
                            }
                            if channel.hasPermission(.addAdmins) {
                                result.insert(.promote)
                            }
                        }
                    }
                case .legacyGroupMember:
                    break
                case .account:
                    break
                }
            }
        } else if let group = peer as? TelegramGroup {
            switch group.role {
            case .creator:
                result.insert(.restrict)
                result.insert(.promote)
            case .admin:
                switch member {
                case let .legacyGroupMember(_, _, invitedBy, _, _):
                    result.insert(.restrict)
                    if invitedBy == accountPeerId {
                        result.insert(.promote)
                    }
                case .channelMember:
                    break
                case .account:
                    break
                }
            case .member:
                switch member {
                case let .legacyGroupMember(_, _, invitedBy, _, _):
                    if invitedBy == accountPeerId {
                        result.insert(.restrict)
                    }
                case .channelMember:
                    break
                case .account:
                    break
                }
            }
        }
    }
    
    return result
}

func peerInfoHeaderButtonIsHiddenWhileExpanded(buttonKey: PeerInfoHeaderButtonKey, isOpenedFromChat: Bool) -> Bool {
    var hiddenWhileExpanded = false
    if isOpenedFromChat {
        switch buttonKey {
        case .message, .search, .videoCall, .addMember, .leave, .discussion:
            hiddenWhileExpanded = true
        default:
            hiddenWhileExpanded = false
        }
    } else {
        switch buttonKey {
        case .search, .call, .videoCall, .addMember, .leave, .discussion:
            hiddenWhileExpanded = true
        default:
            hiddenWhileExpanded = false
        }
    }
    return hiddenWhileExpanded
}

func peerInfoHeaderActionButtons(peer: Peer?, isSecretChat: Bool, isContact: Bool) -> [PeerInfoHeaderButtonKey] {
    var result: [PeerInfoHeaderButtonKey] = []
    if !isContact && !isSecretChat, let user = peer as? TelegramUser, user.botInfo == nil {
        result = [.message, .addContact]
    }
    
    if "".isEmpty {
        return []
    }
    
    return result
}

func peerInfoHeaderButtons(peer: Peer?, cachedData: CachedPeerData?, isOpenedFromChat: Bool, isExpanded: Bool, videoCallsEnabled: Bool, isSecretChat: Bool, isContact: Bool, threadInfo: EngineMessageHistoryThread.Info?) -> [PeerInfoHeaderButtonKey] {
    var result: [PeerInfoHeaderButtonKey] = []
    if let user = peer as? TelegramUser {
        if !isOpenedFromChat {
            result.append(.message)
        }
        var callsAvailable = false
        var videoCallsAvailable = false
        if !user.isDeleted, user.botInfo == nil, !user.flags.contains(.isSupport) {
            if let cachedUserData = cachedData as? CachedUserData {
                callsAvailable = cachedUserData.voiceCallsAvailable
                videoCallsAvailable = cachedUserData.videoCallsAvailable
            } else {
                callsAvailable = true
                videoCallsAvailable = true
            }
        }
        if callsAvailable {
            result.append(.call)
            if videoCallsEnabled && videoCallsAvailable {
                result.append(.videoCall)
            }
        }
        result.append(.mute)
        if isOpenedFromChat {
            result.append(.search)
        }
        
        if user.botInfo != nil, let cachedData = cachedData as? CachedUserData, !cachedData.isBlocked {
            result.append(.stop)
        }
        
        if (isSecretChat && !isContact) || user.flags.contains(.isSupport) {
        } else {
            result.append(.more)
        }
    } else if let channel = peer as? TelegramChannel {
        if let _ = threadInfo {
            result.append(.mute)
            result.append(.search)
        } else {
            let hasVoiceChat = channel.flags.contains(.hasVoiceChat)
            let canStartVoiceChat = !hasVoiceChat && (channel.flags.contains(.isCreator) || channel.hasPermission(.manageCalls))
            let canManage = channel.flags.contains(.isCreator) || channel.adminRights != nil
            
            let hasDiscussion: Bool
            switch channel.info {
            case let .broadcast(info):
                hasDiscussion = info.flags.contains(.hasDiscussionGroup)
            case .group:
                hasDiscussion = false
            }
            
            let canLeave: Bool
            switch channel.participationStatus {
            case .member:
                canLeave = true
            default:
                canLeave = false
            }
            
            let canViewStats: Bool
            if let cachedChannelData = cachedData as? CachedChannelData {
                canViewStats = cachedChannelData.flags.contains(.canViewStats)
            } else {
                canViewStats = false
            }
            
            if hasVoiceChat || canStartVoiceChat {
                result.append(.voiceChat)
            }
            result.append(.mute)
            if hasDiscussion {
                result.append(.discussion)
            }
            result.append(.search)
            if canLeave {
                result.append(.leave)
            }
            
            var canReport = true
            if channel.adminRights != nil || channel.flags.contains(.isCreator)  {
                canReport = false
            }
            
            var hasMore = false
            if canReport || canViewStats {
                hasMore = true
                result.append(.more)
            }
            
            if hasDiscussion && isExpanded && result.count >= 5 {
                result.removeAll(where: { $0 == .search })
                if !hasMore {
                    hasMore = true
                    result.append(.more)
                }
            }
            
            if canLeave && isExpanded && (canManage || result.count >= 5) {
                result.removeAll(where: { $0 == .leave })
                if !hasMore {
                    hasMore = true
                    result.append(.more)
                }
            }
        }
    } else if let group = peer as? TelegramGroup {
        let hasVoiceChat = group.flags.contains(.hasVoiceChat)
        let canStartVoiceChat: Bool
        
        if !hasVoiceChat {
            if case .creator = group.role {
                canStartVoiceChat = true
            } else if case let .admin(rights, _) = group.role, rights.rights.contains(.canManageCalls) {
                canStartVoiceChat = true
            } else {
                canStartVoiceChat = false
            }
        } else {
            canStartVoiceChat = false
        }

        if hasVoiceChat || canStartVoiceChat {
            result.append(.voiceChat)
        }
        result.append(.mute)
        result.append(.search)
        result.append(.more)
    }
    
    return result
}

func peerInfoCanEdit(peer: Peer?, chatLocation: ChatLocation, threadData: MessageHistoryThreadData?, cachedData: CachedPeerData?, isContact: Bool?) -> Bool {
    if let user = peer as? TelegramUser {
        if user.isDeleted {
            return false
        }
        if let botInfo = user.botInfo {
            return botInfo.flags.contains(.canEdit)
        }
        if let isContact = isContact, !isContact {
            return false
        }
        return true
    } else if let peer = peer as? TelegramChannel {
        if peer.flags.contains(.isForum), let threadData = threadData {
            if peer.flags.contains(.isCreator) {
                return true
            } else if threadData.isOwnedByMe {
                return true
            } else if peer.hasPermission(.manageTopics) {
                return true
            } else {
                return false
            }
        } else {
            if peer.flags.contains(.isCreator) {
                return true
            } else if peer.hasPermission(.changeInfo) {
                return true
            } else if let _ = peer.adminRights {
                return true
            }
            return false
        }
    } else if let peer = peer as? TelegramGroup {
        if case .creator = peer.role {
            return true
        } else if case let .admin(rights, _) = peer.role {
            if rights.rights.contains(.canAddAdmins) || rights.rights.contains(.canBanUsers) || rights.rights.contains(.canChangeInfo) || rights.rights.contains(.canInviteUsers) {
                return true
            }
            return false
        } else if !peer.hasBannedPermission(.banChangeInfo) {
            return true
        }
    }
    return false
}

func peerInfoIsChatMuted(peer: Peer?, peerNotificationSettings: TelegramPeerNotificationSettings?, threadNotificationSettings: TelegramPeerNotificationSettings?, globalNotificationSettings: EngineGlobalNotificationSettings?) -> Bool {
    func isPeerMuted(peer: Peer?, peerNotificationSettings: TelegramPeerNotificationSettings?, globalNotificationSettings: EngineGlobalNotificationSettings?) -> Bool {
        var peerIsMuted = false
        if let peerNotificationSettings {
            if case .muted = peerNotificationSettings.muteState {
                peerIsMuted = true
            } else if case .default = peerNotificationSettings.muteState, let globalNotificationSettings {
                if let peer {
                    if peer is TelegramUser {
                        peerIsMuted = !globalNotificationSettings.privateChats.enabled
                    } else if peer is TelegramGroup {
                        peerIsMuted = !globalNotificationSettings.groupChats.enabled
                    } else if let channel = peer as? TelegramChannel {
                        switch channel.info {
                        case .group:
                            peerIsMuted = !globalNotificationSettings.groupChats.enabled
                        case .broadcast:
                            peerIsMuted = !globalNotificationSettings.channels.enabled
                        }
                    }
                }
            }
        }
        return peerIsMuted
    }
    
    var chatIsMuted = false
    if let threadNotificationSettings {
        if case .muted = threadNotificationSettings.muteState {
            chatIsMuted = true
        } else if let peerNotificationSettings {
            chatIsMuted = isPeerMuted(peer: peer, peerNotificationSettings: peerNotificationSettings, globalNotificationSettings: globalNotificationSettings)
        }
    } else {
        chatIsMuted = isPeerMuted(peer: peer, peerNotificationSettings: peerNotificationSettings, globalNotificationSettings: globalNotificationSettings)
    }
    return chatIsMuted
}<|MERGE_RESOLUTION|>--- conflicted
+++ resolved
@@ -205,7 +205,7 @@
     let appConfiguration: AppConfiguration?
     let isPowerSavingEnabled: Bool?
     let accountIsPremium: Bool
-    
+
     let _isContact: Bool
     var forceIsContact: Bool = false
 
@@ -513,7 +513,7 @@
             return result
         }
     }
-    
+
     return combineLatest(
         context.account.viewTracker.peerView(peerId, updateData: true),
         accountsAndPeers,
@@ -756,7 +756,7 @@
                 return peer?.isPremium ?? false
             }
             |> distinctUntilChanged
-            
+
             return combineLatest(
                 context.account.viewTracker.peerView(peerId, updateData: true),
                 peerInfoAvailableMediaPanes(context: context, peerId: peerId, chatLocation: chatLocation, chatLocationContextHolder: chatLocationContextHolder),
@@ -838,13 +838,13 @@
                 return !state.items.isEmpty
             }
             |> distinctUntilChanged
-            
+
             let accountIsPremium = context.engine.data.subscribe(TelegramEngine.EngineData.Item.Peer.Peer(id: context.account.peerId))
             |> map { peer -> Bool in
                 return peer?.isPremium ?? false
             }
             |> distinctUntilChanged
-            
+
             return combineLatest(
                 context.account.viewTracker.peerView(peerId, updateData: true),
                 peerInfoAvailableMediaPanes(context: context, peerId: peerId, chatLocation: chatLocation, chatLocationContextHolder: chatLocationContextHolder),
@@ -854,18 +854,9 @@
                 invitationsStatePromise.get(),
                 requestsContextPromise.get(),
                 requestsStatePromise.get(),
-<<<<<<< HEAD
-                Signal<Message?, NoError>.single(nil)
-                |> then (
-                    context.engine.messages.getMessagesLoadIfNecessary([MessageId(peerId: peerId, namespace: Namespaces.Message.Cloud, id: 1)])
-                    |> map { $0.first }
-                )
-            )
-            |> map { peerView, availablePanes, globalNotificationSettings, status, currentInvitationsContext, invitations, currentRequestsContext, requests, firstMessage -> PeerInfoScreenData in
-=======
                 hasStories,
                 accountIsPremium
-            )
+                )
             |> map { peerView, availablePanes, globalNotificationSettings, status, currentInvitationsContext, invitations, currentRequestsContext, requests, hasStories, accountIsPremium -> PeerInfoScreenData in
                 var availablePanes = availablePanes
                 if let hasStories {
@@ -875,8 +866,7 @@
                 } else {
                     availablePanes = nil
                 }
-                
->>>>>>> 4ff424b9
+
                 var discussionPeer: Peer?
                 if case let .known(maybeLinkedDiscussionPeerId) = (peerView.cachedData as? CachedChannelData)?.linkedDiscussionPeerId, let linkedDiscussionPeerId = maybeLinkedDiscussionPeerId, let peer = peerView.peers[linkedDiscussionPeerId] {
                     discussionPeer = peer
@@ -1049,7 +1039,7 @@
                 return peer?.isPremium ?? false
             }
             |> distinctUntilChanged
-            
+
             return combineLatest(queue: .mainQueue(),
                 context.account.viewTracker.peerView(groupId, updateData: true),
                 peerInfoAvailableMediaPanes(context: context, peerId: groupId, chatLocation: chatLocation, chatLocationContextHolder: chatLocationContextHolder),
