--- conflicted
+++ resolved
@@ -188,12 +188,9 @@
     let invitations: PeerExportedInvitationsState?
     let requests: PeerInvitationImportersState?
     let requestsContext: PeerInvitationImportersContext?
-<<<<<<< HEAD
     let showPeerId: Bool
-=======
     let threadData: MessageHistoryThreadData?
     let appConfiguration: AppConfiguration?
->>>>>>> 7d335e81
     
     init(
         peer: Peer?,
@@ -212,12 +209,9 @@
         invitations: PeerExportedInvitationsState?,
         requests: PeerInvitationImportersState?,
         requestsContext: PeerInvitationImportersContext?,
-<<<<<<< HEAD
-        showPeerId: Bool
-=======
+        showPeerId: Bool,
         threadData: MessageHistoryThreadData?,
         appConfiguration: AppConfiguration?
->>>>>>> 7d335e81
     ) {
         self.peer = peer
         self.chatPeer = chatPeer
@@ -235,12 +229,9 @@
         self.invitations = invitations
         self.requests = requests
         self.requestsContext = requestsContext
-<<<<<<< HEAD
         self.showPeerId = showPeerId
-=======
         self.threadData = threadData
         self.appConfiguration = appConfiguration
->>>>>>> 7d335e81
     }
 }
 
@@ -495,12 +486,9 @@
             invitations: nil,
             requests: nil,
             requestsContext: nil,
-<<<<<<< HEAD
-            showPeerId: ptgSettings.showPeerId
-=======
+            showPeerId: ptgSettings.showPeerId,
             threadData: nil,
             appConfiguration: appConfiguration
->>>>>>> 7d335e81
         )
     }
 }
@@ -527,12 +515,9 @@
                 invitations: nil,
                 requests: nil,
                 requestsContext: nil,
-<<<<<<< HEAD
-                showPeerId: false
-=======
+                showPeerId: false,
                 threadData: nil,
                 appConfiguration: nil
->>>>>>> 7d335e81
             ))
         case let .user(userPeerId, secretChatId, kind):
             let groupsInCommon: GroupsInCommonContext?
@@ -664,12 +649,9 @@
                     invitations: nil,
                     requests: nil,
                     requestsContext: nil,
-<<<<<<< HEAD
-                    showPeerId: ptgSettings.showPeerId
-=======
+                    showPeerId: ptgSettings.showPeerId,
                     threadData: nil,
                     appConfiguration: nil
->>>>>>> 7d335e81
                 )
             }
         case .channel:
@@ -746,12 +728,9 @@
                     invitations: invitations,
                     requests: requests,
                     requestsContext: currentRequestsContext,
-<<<<<<< HEAD
-                    showPeerId: ptgSettings.showPeerId
-=======
+                    showPeerId: ptgSettings.showPeerId,
                     threadData: nil,
                     appConfiguration: nil
->>>>>>> 7d335e81
                 )
             }
         case let .group(groupId):
@@ -880,16 +859,11 @@
                 invitationsStatePromise.get(),
                 requestsContextPromise.get(),
                 requestsStatePromise.get(),
-<<<<<<< HEAD
-                context.sharedContext.ptgSettings
-            )
-            |> map { peerView, availablePanes, globalNotificationSettings, status, membersData, currentInvitationsContext, invitations, currentRequestsContext, requests, ptgSettings -> PeerInfoScreenData in
-=======
+                context.sharedContext.ptgSettings,
                 threadData,
                 context.account.postbox.preferencesView(keys: [PreferencesKeys.appConfiguration])
             )
-            |> map { peerView, availablePanes, globalNotificationSettings, status, membersData, currentInvitationsContext, invitations, currentRequestsContext, requests, threadData, preferencesView -> PeerInfoScreenData in
->>>>>>> 7d335e81
+            |> map { peerView, availablePanes, globalNotificationSettings, status, membersData, currentInvitationsContext, invitations, currentRequestsContext, requests, ptgSettings, threadData, preferencesView -> PeerInfoScreenData in
                 var discussionPeer: Peer?
                 if case let .known(maybeLinkedDiscussionPeerId) = (peerView.cachedData as? CachedChannelData)?.linkedDiscussionPeerId, let linkedDiscussionPeerId = maybeLinkedDiscussionPeerId, let peer = peerView.peers[linkedDiscussionPeerId] {
                     discussionPeer = peer
@@ -956,12 +930,9 @@
                     invitations: invitations,
                     requests: requests,
                     requestsContext: currentRequestsContext,
-<<<<<<< HEAD
-                    showPeerId: ptgSettings.showPeerId
-=======
+                    showPeerId: ptgSettings.showPeerId,
                     threadData: threadData,
                     appConfiguration: appConfiguration
->>>>>>> 7d335e81
                 )
             }
         }
