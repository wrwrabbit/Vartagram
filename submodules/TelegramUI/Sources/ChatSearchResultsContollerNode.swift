import PtgForeignAgentNoticeSearchFiltering

import Foundation
import UIKit
import Display
import AsyncDisplayKit
import SwiftSignalKit
import Postbox
import TelegramCore
import TelegramPresentationData
import TelegramStringFormatting
import MergeLists
import ChatListUI
import AccountContext
import ContextUI
import ChatListSearchItemHeader
import AnimationCache
import MultiAnimationRenderer

private enum ChatListSearchEntryStableId: Hashable {
    case messageId(MessageId)
    
    public static func ==(lhs: ChatListSearchEntryStableId, rhs: ChatListSearchEntryStableId) -> Bool {
        switch lhs {
            case let .messageId(messageId):
                if case .messageId(messageId) = rhs {
                    return true
                } else {
                    return false
                }
        }
    }
}

private enum ChatListSearchEntry: Comparable, Identifiable {
    case message(Message, RenderedPeer, CombinedPeerReadState?, ChatListPresentationData)
    
    public var stableId: ChatListSearchEntryStableId {
        switch self {
            case let .message(message, _, _, _):
                return .messageId(message.id)
        }
    }
    
    public static func ==(lhs: ChatListSearchEntry, rhs: ChatListSearchEntry) -> Bool {
        switch lhs {
            case let .message(lhsMessage, lhsPeer, lhsCombinedPeerReadState, lhsPresentationData):
                if case let .message(rhsMessage, rhsPeer, rhsCombinedPeerReadState, rhsPresentationData) = rhs {
                    if lhsMessage.id != rhsMessage.id {
                        return false
                    }
                    if lhsMessage.stableVersion != rhsMessage.stableVersion {
                        return false
                    }
                    if lhsPeer != rhsPeer {
                        return false
                    }
                    if lhsPresentationData !== rhsPresentationData {
                        return false
                    }
                    if lhsCombinedPeerReadState != rhsCombinedPeerReadState {
                        return false
                    }
                    return true
                } else {
                    return false
                }
        }
    }
    
    public static func <(lhs: ChatListSearchEntry, rhs: ChatListSearchEntry) -> Bool {
        switch lhs {
            case let .message(lhsMessage, _, _, _):
                if case let .message(rhsMessage, _, _, _) = rhs {
                    return lhsMessage.index < rhsMessage.index
                }
        }
        return false
    }
    
    public func item(context: AccountContext, interaction: ChatListNodeInteraction) -> ListViewItem {
        switch self {
            case let .message(message, peer, readState, presentationData):
                return ChatListItem(
                    presentationData: presentationData,
                    context: context,
                    chatListLocation: .chatList(groupId: .root),
                    filterData: nil,
                    index: .chatList(EngineChatList.Item.Index.ChatList(pinningIndex: nil, messageIndex: message.index)),
                    content: .peer(ChatListItemContent.PeerData(
                        messages: [EngineMessage(message)],
                        peer: EngineRenderedPeer(peer),
                        threadInfo: nil,
                        combinedReadState: readState.flatMap { EnginePeerReadCounters(state: $0, isMuted: false) },
                        isRemovedFromTotalUnreadCount: false,
                        presence: nil,
                        hasUnseenMentions: false,
                        hasUnseenReactions: false,
                        draftState: nil,
                        inputActivities: nil,
                        promoInfo: nil,
                        ignoreUnreadBadge: true,
                        displayAsMessage: true,
                        hasFailedMessages: false,
                        forumTopicData: nil,
                        topForumTopicItems: [],
                        autoremoveTimeout: nil,
                        storyState: nil
                    )),
                    editing: false,
                    hasActiveRevealControls: false,
                    selected: false,
                    header: nil,
                    enableContextActions: false,
                    hiddenOffset: false,
                    interaction: interaction
                )
        }
    }
}

public struct ChatListSearchContainerTransition {
    public let deletions: [ListViewDeleteItem]
    public let insertions: [ListViewInsertItem]
    public let updates: [ListViewUpdateItem]
    
    public init(deletions: [ListViewDeleteItem], insertions: [ListViewInsertItem], updates: [ListViewUpdateItem]) {
        self.deletions = deletions
        self.insertions = insertions
        self.updates = updates
    }
}

private func chatListSearchContainerPreparedTransition(from fromEntries: [ChatListSearchEntry], to toEntries: [ChatListSearchEntry], context: AccountContext, interaction: ChatListNodeInteraction) -> ChatListSearchContainerTransition {
    let (deleteIndices, indicesAndItems, updateIndices) = mergeListsStableWithUpdates(leftList: fromEntries, rightList: toEntries)
    
    let deletions = deleteIndices.map { ListViewDeleteItem(index: $0, directionHint: nil) }
    let insertions = indicesAndItems.map { ListViewInsertItem(index: $0.0, previousIndex: $0.2, item: $0.1.item(context: context, interaction: interaction), directionHint: nil) }
    let updates = updateIndices.map { ListViewUpdateItem(index: $0.0, previousIndex: $0.2, item: $0.1.item(context: context, interaction: interaction), directionHint: nil) }
    
    return ChatListSearchContainerTransition(deletions: deletions, insertions: insertions, updates: updates)
}

class ChatSearchResultsControllerNode: ViewControllerTracingNode, UIScrollViewDelegate {
    private let context: AccountContext
    private var presentationData: PresentationData
    private let animationCache: AnimationCache
    private let animationRenderer: MultiAnimationRenderer
    private let location: SearchMessagesLocation
    private let searchQuery: String
    private var searchResult: SearchMessagesResult
    private var searchState: SearchMessagesState
    private var matchesOnlyBcOfFAN: Set<MessageId>
    private var loadMorePaused: Bool
    
    private var interaction: ChatListNodeInteraction?
    
    private let listNode: ListView
    
    private var enqueuedTransitions: [(ChatListSearchContainerTransition, Bool)] = []
    private var validLayout: (ContainerViewLayout, CGFloat)?
    
    var resultsUpdated: ((SearchMessagesResult, SearchMessagesState, Set<MessageId>) -> Void)?
    var resultSelected: ((Int) -> Void)?
    
    private let presentationDataPromise: Promise<ChatListPresentationData>
    private let disposable = MetaDisposable()
    
    private var isLoadingMore = false
    private let loadMoreDisposable = MetaDisposable()
    
    private let previousEntries = Atomic<[ChatListSearchEntry]?>(value: nil)
    
    init(context: AccountContext, location: SearchMessagesLocation, searchQuery: String, searchResult: SearchMessagesResult, searchState: SearchMessagesState, matchesOnlyBcOfFAN: Set<MessageId>, loadMorePaused: Bool, presentInGlobalOverlay: @escaping (ViewController) -> Void) {
        self.context = context
        self.location = location
        self.searchQuery = searchQuery
        self.searchResult = searchResult
        self.searchState = searchState
        self.matchesOnlyBcOfFAN = matchesOnlyBcOfFAN
        self.loadMorePaused = loadMorePaused
         
        let presentationData = context.sharedContext.currentPresentationData.with { $0 }
        self.presentationData = presentationData
        self.presentationDataPromise = Promise(ChatListPresentationData(theme: self.presentationData.theme, fontSize: self.presentationData.listsFontSize, strings: self.presentationData.strings, dateTimeFormat: self.presentationData.dateTimeFormat, nameSortOrder: self.presentationData.nameSortOrder, nameDisplayOrder: self.presentationData.nameDisplayOrder, disableAnimations: true))
        
        self.animationCache = context.animationCache
        self.animationRenderer = context.animationRenderer
        
        self.listNode = ListView()
        self.listNode.verticalScrollIndicatorColor = self.presentationData.theme.list.scrollIndicatorColor
        self.listNode.accessibilityPageScrolledString = { row, count in
            return presentationData.strings.VoiceOver_ScrollStatus(row, count).string
        }
        
        super.init()
        
        self.backgroundColor = self.presentationData.theme.chatList.backgroundColor
        self.isOpaque = false
        self.addSubnode(self.listNode)
        
        let signal = self.presentationDataPromise.get()
        |> map { presentationData -> [ChatListSearchEntry] in
            var entries: [ChatListSearchEntry] = []
            
            for message in searchResult.messages {
                if matchesOnlyBcOfFAN.contains(message.id) {
                    continue
                }
                var peer = RenderedPeer(message: message)
                if let group = message.peers[message.id.peerId] as? TelegramGroup, let migrationReference = group.migrationReference {
                    if let channelPeer = message.peers[migrationReference.peerId] {
                        peer = RenderedPeer(peer: channelPeer)
                    }
                }
                entries.append(.message(message, peer, searchResult.readStates[peer.peerId], presentationData))
            }
            
            return entries
        }
        
        let interaction = ChatListNodeInteraction(context: context, animationCache: self.animationCache, animationRenderer: self.animationRenderer, activateSearch: {
        }, peerSelected: { _, _, _, _ in
        }, disabledPeerSelected: { _, _ in
        }, togglePeerSelected: { _, _ in
        }, togglePeersSelection: { _, _ in
        }, additionalCategorySelected: { _ in
        }, messageSelected: { [weak self] peer, _, message, _ in
            if let strongSelf = self {
                if let index = strongSelf.searchResult.messages.firstIndex(where: { $0.index == message.index }) {
                    if message.id.peerId.namespace == Namespaces.Peer.SecretChat {
                        strongSelf.resultSelected?(index)
                    } else {
                        strongSelf.resultSelected?(strongSelf.searchResult.messages.count - index - 1)
                    }
                }
                strongSelf.listNode.clearHighlightAnimated(true)
            }
        }, groupSelected: { _ in
        }, addContact: { _ in
        }, setPeerIdWithRevealedOptions: { _, _ in
        }, setItemPinned: { _, _ in
        }, setPeerMuted: { _, _ in
        }, setPeerThreadMuted: { _, _, _ in
        }, deletePeer: { _, _ in
        }, deletePeerThread: { _, _ in
        }, setPeerThreadStopped: { _, _, _ in
        }, setPeerThreadPinned: { _, _, _ in
        }, setPeerThreadHidden: { _, _, _ in
        }, updatePeerGrouping: { _, _ in
        }, togglePeerMarkedUnread: { _, _ in
        }, toggleArchivedFolderHiddenByDefault: {
        }, toggleThreadsSelection: { _, _ in
        }, hidePsa: { _ in
        }, activateChatPreview: { [weak self] item, _, node, gesture, _ in
            guard let strongSelf = self else {
                gesture?.cancel()
                return
            }
            switch item.content {
            case let .peer(peerData):
                if let message = peerData.messages.first {
                    let chatController = strongSelf.context.sharedContext.makeChatController(context: strongSelf.context, chatLocation: .peer(id: peerData.peer.peerId), subject: .message(id: .id(message.id), highlight: true, timecode: nil), botStart: nil, mode: .standard(previewing: true))
                    chatController.canReadHistory.set(false)
                    let contextController = ContextController(presentationData: strongSelf.presentationData, source: .controller(ContextControllerContentSourceImpl(controller: chatController, sourceNode: node)), items: .single(ContextController.Items(content: .list([]))), gesture: gesture)
                    presentInGlobalOverlay(contextController)
                } else {
                    gesture?.cancel()
                }
            default:
                gesture?.cancel()
            }
        }, present: { _ in
        }, openForumThread: { _, _ in
        }, openStorageManagement: {
        }, openPasswordSetup: {
        }, openPremiumIntro: {
        }, openActiveSessions: {
        }, performActiveSessionAction: { _, _ in
        }, openChatFolderUpdates: {
        }, hideChatFolderUpdates: {
        }, openStories: { _, _ in
        })
        interaction.searchTextHighightState = searchQuery
        self.interaction = interaction
        
        self.disposable.set((signal
        |> deliverOnMainQueue).startStrict(next: { [weak self] entries in
            if let strongSelf = self {
                let previousEntries = strongSelf.previousEntries.swap(entries)
                
                let firstTime = previousEntries == nil
                let transition = chatListSearchContainerPreparedTransition(from: previousEntries ?? [], to: entries, context: context, interaction: interaction)
                strongSelf.enqueueTransition(transition, firstTime: firstTime)
            }
        }))
        
        self.listNode.visibleBottomContentOffsetChanged = { [weak self] offset in
            guard let strongSelf = self else {
                return
            }
            guard case let .known(value) = offset, value < 100.0 else {
                return
            }
            if strongSelf.searchResult.completed {
                return
            }
            if strongSelf.isLoadingMore {
                return
            }
            if strongSelf.loadMorePaused {
                return
            }
            strongSelf.loadMore()
        }
    }
    
    deinit {
        self.disposable.dispose()
        self.loadMoreDisposable.dispose()
    }
    
    private func loadMore() {
        self.isLoadingMore = true
        
<<<<<<< HEAD
        self.loadMoreDisposable.set((self.context.engine.messages.searchMessages(location: self.location, query: self.searchQuery, state: self.searchState, inactiveSecretChatPeerIds: self.context.currentInactiveSecretChatPeerIds.with { $0 })
        |> deliverOn(Queue()) // offload rather cpu-intensive findSearchResultsMatchedOnlyBecauseOfForeignAgentNotice to separate queue
        |> map { [weak self] updatedResult, updatedState -> (SearchMessagesResult, SearchMessagesState, Set<MessageId>, Bool) in
            guard let strongSelf = self else {
                return (updatedResult, updatedState, [], false)
            }
            
            var matchesOnlyBcOfFAN = strongSelf.matchesOnlyBcOfFAN
            
            let shouldTryLoadMore: Bool
            if strongSelf.context.sharedContext.currentPtgSettings.with({ $0.suppressForeignAgentNotice }) {
                let alreadyKnownIds = Set(strongSelf.searchResult.messages.lazy.map { $0.id })
                
                let newMatchesOnlyBcOfFAN = findSearchResultsMatchedOnlyBecauseOfForeignAgentNotice(messages: updatedResult.messages.filter { !alreadyKnownIds.contains($0.id) }, query: strongSelf.searchQuery)
                matchesOnlyBcOfFAN.formUnion(newMatchesOnlyBcOfFAN)

                let allNewResultsMatchOnlyBcOfFAN = matchesOnlyBcOfFAN.count - strongSelf.matchesOnlyBcOfFAN.count == updatedResult.messages.count - alreadyKnownIds.count && updatedResult.messages.count - alreadyKnownIds.count > 0
                shouldTryLoadMore = allNewResultsMatchOnlyBcOfFAN
            } else {
                shouldTryLoadMore = false
            }

            return (updatedResult, updatedState, matchesOnlyBcOfFAN, shouldTryLoadMore)
        }
        |> deliverOnMainQueue).start(next: { [weak self] (updatedResult, updatedState, matchesOnlyBcOfFAN, shouldTryLoadMore) in
=======
        self.loadMoreDisposable.set((self.context.engine.messages.searchMessages(location: self.location, query: self.searchQuery, state: self.searchState)
        |> deliverOnMainQueue).startStrict(next: { [weak self] (updatedResult, updatedState) in
>>>>>>> 4ff424b9
            guard let strongSelf = self else {
                return
            }
            guard let interaction = strongSelf.interaction else {
                return
            }
            
            strongSelf.isLoadingMore = false
            strongSelf.searchResult = updatedResult
            strongSelf.searchState = updatedState
            strongSelf.matchesOnlyBcOfFAN = matchesOnlyBcOfFAN
            strongSelf.resultsUpdated?(updatedResult, updatedState, matchesOnlyBcOfFAN)
            
            let context = strongSelf.context
            
            let signal = strongSelf.presentationDataPromise.get()
            |> map { presentationData -> [ChatListSearchEntry] in
                var entries: [ChatListSearchEntry] = []
                
                for message in updatedResult.messages {
                    if matchesOnlyBcOfFAN.contains(message.id) {
                        continue
                    }
                    var peer = RenderedPeer(message: message)
                    if let group = message.peers[message.id.peerId] as? TelegramGroup, let migrationReference = group.migrationReference {
                        if let channelPeer = message.peers[migrationReference.peerId] {
                            peer = RenderedPeer(peer: channelPeer)
                        }
                    }
                    entries.append(.message(message, peer, nil, presentationData))
                }
                
                return entries
            }
            
            strongSelf.disposable.set((signal
            |> deliverOnMainQueue).startStrict(next: { entries in
                if let strongSelf = self {
                    let previousEntries = strongSelf.previousEntries.swap(entries)
                    
                    let firstTime = previousEntries == nil
                    let transition = chatListSearchContainerPreparedTransition(from: previousEntries ?? [], to: entries, context: context, interaction: interaction)
                    strongSelf.enqueueTransition(transition, firstTime: firstTime)
                }
            }))
            
            if shouldTryLoadMore && !updatedResult.completed {
                Queue.mainQueue().async {
                    if let strongSelf = self {
                        strongSelf.listNode.visibleBottomContentOffsetChanged(strongSelf.listNode.visibleBottomContentOffset())
                    }
                }
            }
        }))
    }
    
    func willShowAgain(loadMorePaused: Bool) {
        self.loadMorePaused = loadMorePaused
        
        self.updateViewEntries()
    }
    
    func externalLoadMoreCompleted(searchResult: SearchMessagesResult, searchState: SearchMessagesState, matchesOnlyBcOfFAN: Set<MessageId>) {
        self.searchResult = searchResult
        self.searchState = searchState
        self.matchesOnlyBcOfFAN = matchesOnlyBcOfFAN
        self.loadMorePaused = false
        
        if self.isVisible {
            self.updateViewEntries()
            self.listNode.visibleBottomContentOffsetChanged(self.listNode.visibleBottomContentOffset())
        }
    }
    
    private func updateViewEntries() {
        guard let interaction = self.interaction else {
            return
        }
        
        let context = self.context
        
        let signal = self.presentationDataPromise.get()
        |> map { [weak self] presentationData -> [ChatListSearchEntry] in
            guard let strongSelf = self else {
                return []
            }
            
            var entries: [ChatListSearchEntry] = []
            
            for message in strongSelf.searchResult.messages {
                if strongSelf.matchesOnlyBcOfFAN.contains(message.id) {
                    continue
                }
                var peer = RenderedPeer(message: message)
                if let group = message.peers[message.id.peerId] as? TelegramGroup, let migrationReference = group.migrationReference {
                    if let channelPeer = message.peers[migrationReference.peerId] {
                        peer = RenderedPeer(peer: channelPeer)
                    }
                }
                entries.append(.message(message, peer, nil, presentationData))
            }
            
            return entries
        }
        
        self.disposable.set((signal
        |> deliverOnMainQueue).start(next: { [weak self] entries in
            if let strongSelf = self {
                let previousEntries = strongSelf.previousEntries.swap(entries)
                
                let firstTime = previousEntries == nil
                let transition = chatListSearchContainerPreparedTransition(from: previousEntries ?? [], to: entries, context: context, interaction: interaction)
                strongSelf.enqueueTransition(transition, firstTime: firstTime)
            }
        }))
    }
    
    func updatePresentationData(_ presentationData: PresentationData) {
        self.presentationData = presentationData
        self.presentationDataPromise.set(.single(ChatListPresentationData(theme: self.presentationData.theme, fontSize: self.presentationData.listsFontSize, strings: self.presentationData.strings, dateTimeFormat: self.presentationData.dateTimeFormat, nameSortOrder: self.presentationData.nameSortOrder, nameDisplayOrder: self.presentationData.nameDisplayOrder, disableAnimations: true)))

        self.listNode.forEachItemHeaderNode({ itemHeaderNode in
            if let itemHeaderNode = itemHeaderNode as? ChatListSearchItemHeaderNode {
                itemHeaderNode.updateTheme(theme: presentationData.theme)
            }
        })
    }
    
    private func enqueueTransition(_ transition: ChatListSearchContainerTransition, firstTime: Bool) {
        self.enqueuedTransitions.append((transition, firstTime))
        
        if self.validLayout != nil {
            while !self.enqueuedTransitions.isEmpty {
                self.dequeueTransition()
            }
        }
    }
    
    private func dequeueTransition() {
        if let (transition, _) = self.enqueuedTransitions.first {
            self.enqueuedTransitions.remove(at: 0)
            
            var options = ListViewDeleteAndInsertOptions()
            options.insert(.PreferSynchronousDrawing)
            options.insert(.PreferSynchronousResourceLoading)
            
            self.listNode.transaction(deleteIndices: transition.deletions, insertIndicesAndItems: transition.insertions, updateIndicesAndItems: transition.updates, options: options, updateSizeAndInsets: nil, updateOpaqueState: nil, completion: { _ in
            })
        }
    }

    func containerLayoutUpdated(_ layout: ContainerViewLayout, navigationBarHeight: CGFloat, transition: ContainedViewLayoutTransition) {
        let hadValidLayout = self.validLayout != nil
        self.validLayout = (layout, navigationBarHeight)
        
        let (duration, curve) = listViewAnimationDurationAndCurve(transition: transition)
        
        self.listNode.frame = CGRect(origin: CGPoint(), size: layout.size)
        self.listNode.transaction(deleteIndices: [], insertIndicesAndItems: [], updateIndicesAndItems: [], options: [.Synchronous], scrollToItem: nil, updateSizeAndInsets: ListViewUpdateSizeAndInsets(size: layout.size, insets: UIEdgeInsets(top: navigationBarHeight, left: layout.safeInsets.left, bottom: layout.insets(options: [.input]).bottom, right: layout.safeInsets.right), duration: duration, curve: curve), stationaryItemRange: nil, updateOpaqueState: nil, completion: { _ in })
        
        if !hadValidLayout {
            while !self.enqueuedTransitions.isEmpty {
                self.dequeueTransition()
            }
        }
    }
}

private final class ContextControllerContentSourceImpl: ContextControllerContentSource {
    let controller: ViewController
    weak var sourceNode: ASDisplayNode?
    
    let navigationController: NavigationController? = nil
    
    let passthroughTouches: Bool = true
    
    init(controller: ViewController, sourceNode: ASDisplayNode?) {
        self.controller = controller
        self.sourceNode = sourceNode
    }
    
    func transitionInfo() -> ContextControllerTakeControllerInfo? {
        let sourceNode = self.sourceNode
        return ContextControllerTakeControllerInfo(contentAreaInScreenSpace: CGRect(origin: CGPoint(), size: CGSize(width: 10.0, height: 10.0)), sourceNode: { [weak sourceNode] in
            if let sourceNode = sourceNode {
                return (sourceNode.view, sourceNode.bounds)
            } else {
                return nil
            }
        })
    }
    
    func animatedIn() {
    }
}
<|MERGE_RESOLUTION|>--- conflicted
+++ resolved
@@ -323,7 +323,6 @@
     private func loadMore() {
         self.isLoadingMore = true
         
-<<<<<<< HEAD
         self.loadMoreDisposable.set((self.context.engine.messages.searchMessages(location: self.location, query: self.searchQuery, state: self.searchState, inactiveSecretChatPeerIds: self.context.currentInactiveSecretChatPeerIds.with { $0 })
         |> deliverOn(Queue()) // offload rather cpu-intensive findSearchResultsMatchedOnlyBecauseOfForeignAgentNotice to separate queue
         |> map { [weak self] updatedResult, updatedState -> (SearchMessagesResult, SearchMessagesState, Set<MessageId>, Bool) in
@@ -348,11 +347,7 @@
 
             return (updatedResult, updatedState, matchesOnlyBcOfFAN, shouldTryLoadMore)
         }
-        |> deliverOnMainQueue).start(next: { [weak self] (updatedResult, updatedState, matchesOnlyBcOfFAN, shouldTryLoadMore) in
-=======
-        self.loadMoreDisposable.set((self.context.engine.messages.searchMessages(location: self.location, query: self.searchQuery, state: self.searchState)
-        |> deliverOnMainQueue).startStrict(next: { [weak self] (updatedResult, updatedState) in
->>>>>>> 4ff424b9
+        |> deliverOnMainQueue).startStrict(next: { [weak self] (updatedResult, updatedState, matchesOnlyBcOfFAN, shouldTryLoadMore) in
             guard let strongSelf = self else {
                 return
             }
