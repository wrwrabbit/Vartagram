--- conflicted
+++ resolved
@@ -12,12 +12,9 @@
 import AccountContext
 import ContextUI
 import ChatListSearchItemHeader
-<<<<<<< HEAD
 import AnimationCache
 import MultiAnimationRenderer
-=======
 import PtgForeignAgentNoticeSearchFiltering
->>>>>>> e839afcd
 
 private enum ChatListSearchEntryStableId: Hashable {
     case messageId(MessageId)
@@ -153,7 +150,7 @@
     private var searchState: SearchMessagesState
     private var matchesOnlyBcOfFAN: Set<MessageId>
     private var loadMorePaused: Bool
-    
+
     private var interaction: ChatListNodeInteraction?
     
     private let listNode: ListView
@@ -180,14 +177,14 @@
         self.searchState = searchState
         self.matchesOnlyBcOfFAN = matchesOnlyBcOfFAN
         self.loadMorePaused = loadMorePaused
-         
+
         let presentationData = context.sharedContext.currentPresentationData.with { $0 }
         self.presentationData = presentationData
         self.presentationDataPromise = Promise(ChatListPresentationData(theme: self.presentationData.theme, fontSize: self.presentationData.listsFontSize, strings: self.presentationData.strings, dateTimeFormat: self.presentationData.dateTimeFormat, nameSortOrder: self.presentationData.nameSortOrder, nameDisplayOrder: self.presentationData.nameDisplayOrder, disableAnimations: true))
         
         self.animationCache = context.animationCache
         self.animationRenderer = context.animationRenderer
-        
+
         self.listNode = ListView()
         self.listNode.verticalScrollIndicatorColor = self.presentationData.theme.list.scrollIndicatorColor
         self.listNode.accessibilityPageScrolledString = { row, count in
@@ -322,13 +319,13 @@
             guard let strongSelf = self else {
                 return (updatedResult, updatedState, [], false)
             }
-            
+
             var matchesOnlyBcOfFAN = strongSelf.matchesOnlyBcOfFAN
-            
+
             let shouldTryLoadMore: Bool
             if strongSelf.context.sharedContext.currentPtgSettings.with({ $0.effectiveEnableForeignAgentNoticeSearchFiltering }) {
                 let alreadyKnownIds = Set(strongSelf.searchResult.messages.lazy.map { $0.id })
-                
+
                 let newMatchesOnlyBcOfFAN = findSearchResultsMatchedOnlyBecauseOfForeignAgentNotice(messages: updatedResult.messages.filter { !alreadyKnownIds.contains($0.id) }, query: strongSelf.searchQuery)
                 matchesOnlyBcOfFAN.formUnion(newMatchesOnlyBcOfFAN)
 
@@ -386,7 +383,7 @@
                     strongSelf.enqueueTransition(transition, firstTime: firstTime)
                 }
             }))
-            
+
             if shouldTryLoadMore && !updatedResult.completed {
                 Queue.mainQueue().async {
                     if let strongSelf = self {
@@ -396,40 +393,40 @@
             }
         }))
     }
-    
+
     func willShowAgain(loadMorePaused: Bool) {
         self.loadMorePaused = loadMorePaused
-        
+
         self.updateViewEntries()
     }
-    
+
     func externalLoadMoreCompleted(searchResult: SearchMessagesResult, searchState: SearchMessagesState, matchesOnlyBcOfFAN: Set<MessageId>) {
         self.searchResult = searchResult
         self.searchState = searchState
         self.matchesOnlyBcOfFAN = matchesOnlyBcOfFAN
         self.loadMorePaused = false
-        
+
         if self.isVisible {
             self.updateViewEntries()
             self.listNode.visibleBottomContentOffsetChanged(self.listNode.visibleBottomContentOffset())
         }
     }
-    
+
     private func updateViewEntries() {
         guard let interaction = self.interaction else {
             return
         }
-        
+
         let context = self.context
-        
+
         let signal = self.presentationDataPromise.get()
         |> map { [weak self] presentationData -> [ChatListSearchEntry] in
             guard let strongSelf = self else {
                 return []
             }
-            
+
             var entries: [ChatListSearchEntry] = []
-            
+
             for message in strongSelf.searchResult.messages {
                 if strongSelf.matchesOnlyBcOfFAN.contains(message.id) {
                     continue
@@ -442,15 +439,15 @@
                 }
                 entries.append(.message(message, peer, nil, presentationData))
             }
-            
+
             return entries
         }
-        
+
         self.disposable.set((signal
         |> deliverOnMainQueue).start(next: { [weak self] entries in
             if let strongSelf = self {
                 let previousEntries = strongSelf.previousEntries.swap(entries)
-                
+
                 let firstTime = previousEntries == nil
                 let transition = chatListSearchContainerPreparedTransition(from: previousEntries ?? [], to: entries, context: context, interaction: interaction)
                 strongSelf.enqueueTransition(transition, firstTime: firstTime)
