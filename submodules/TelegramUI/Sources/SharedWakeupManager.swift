--- conflicted
+++ resolved
@@ -50,7 +50,7 @@
     private let endBackgroundTask: (UIBackgroundTaskIdentifier) -> Void
     private let backgroundTimeRemaining: () -> Double
     private let acquireIdleExtension: () -> Disposable?
-    
+
     private var inForeground: Bool = false
     private var hasActiveAudioSession: Bool = false
     private var activeExplicitExtensionTimer: SwiftSignalKit.Timer?
@@ -68,7 +68,7 @@
     
     private var managedPausedInBackgroundPlayer: Disposable?
     private var keepIdleDisposable: Disposable?
-    
+
     private var accountsAndTasks: [(Account, Bool, AccountTasks)] = []
     
     public init(beginBackgroundTask: @escaping (String, @escaping () -> Void) -> UIBackgroundTaskIdentifier?, endBackgroundTask: @escaping (UIBackgroundTaskIdentifier) -> Void, backgroundTimeRemaining: @escaping () -> Double, acquireIdleExtension: @escaping () -> Disposable?, activeAccounts: Signal<(primary: Account?, accounts: [(AccountRecordId, Account)]), NoError>, liveLocationPolling: Signal<AccountRecordId?, NoError>, watchTasks: Signal<AccountRecordId?, NoError>, inForeground: Signal<Bool, NoError>, hasActiveAudioSession: Signal<Bool, NoError>, notificationManager: SharedNotificationManager?, mediaManager: MediaManager, callManager: PresentationCallManager?, accountUserInterfaceInUse: @escaping (AccountRecordId) -> Signal<Bool, NoError>) {
@@ -78,7 +78,7 @@
         self.endBackgroundTask = endBackgroundTask
         self.backgroundTimeRemaining = backgroundTimeRemaining
         self.acquireIdleExtension = acquireIdleExtension
-        
+
         self.inForegroundDisposable = (inForeground
         |> deliverOnMainQueue).start(next: { [weak self] value in
             guard let strongSelf = self else {
@@ -232,7 +232,7 @@
                 }, queue: .mainQueue())
                 self.activeExplicitExtensionTimer = activeExplicitExtensionTimer
                 activeExplicitExtensionTimer.start()
-                
+
                 self.activeExplicitExtensionTask = self.beginBackgroundTask("explicit-extension") { [weak self, weak activeExplicitExtensionTimer] in
                     guard let self, let activeExplicitExtensionTimer else {
                         return
@@ -292,10 +292,7 @@
     
     func checkTasks(backgroundTaskExpired: Bool = false) {
         var hasTasksForBackgroundExtension = false
-<<<<<<< HEAD
-        if self.inForeground || self.hasActiveAudioSession || backgroundTaskExpired {
-=======
-        
+
         var hasActiveCalls = false
         var hasPendingMessages = false
         for (_, _, tasks) in self.accountsAndTasks {
@@ -307,11 +304,10 @@
                 hasPendingMessages = true
             }
         }
-        
+
         var endTaskAfterTransactionsComplete: UIBackgroundTaskIdentifier?
-        
+
         if self.inForeground || self.hasActiveAudioSession || hasActiveCalls {
->>>>>>> 09a60ba5
             if let (completion, timer) = self.currentExternalCompletion {
                 self.currentExternalCompletion = nil
                 completion()
@@ -364,16 +360,16 @@
                             guard let strongSelf = self else {
                                 return
                             }
-                            
+
                             if let actualTaskId {
                                 strongSelf.endBackgroundTask(actualTaskId)
-                                
+
                                 if let (taskId, _, timer) = strongSelf.currentTask, taskId == actualTaskId {
                                     timer.invalidate()
                                     strongSelf.currentTask = nil
                                 }
                             }
-                            
+
                             strongSelf.isInBackgroundExtension = false
                             strongSelf.checkTasks(backgroundTaskExpired: true)
                         }
@@ -395,16 +391,16 @@
                 }
             } else if let (taskId, _, timer) = self.currentTask {
                 self.currentTask = nil
-                
+
                 timer.invalidate()
-                
+
                 endTaskAfterTransactionsComplete = taskId
-                
+
                 self.isInBackgroundExtension = false
             }
         }
         self.updateAccounts(hasTasks: hasTasksForBackgroundExtension, endTaskAfterTransactionsComplete: endTaskAfterTransactionsComplete)
-        
+
         if hasPendingMessages {
             if self.keepIdleDisposable == nil {
                 self.keepIdleDisposable = self.acquireIdleExtension()
@@ -433,7 +429,7 @@
                 account.shouldKeepOnlinePresence.set(.single(primary && self.inForeground))
                 account.shouldKeepBackgroundDownloadConnections.set(.single(tasks.backgroundDownloads))
             }
-            
+
             if let endTaskAfterTransactionsComplete {
                 self.endBackgroundTask(endTaskAfterTransactionsComplete)
             }
@@ -443,11 +439,11 @@
                 enableBeginTransactions = true
             }
             Logger.shared.log("Wakeup", "enableBeginTransactions: \(enableBeginTransactions)")
-            
+
             final class CompletionObservationState {
                 var isCompleted: Bool = false
                 var remainingAccounts: [AccountRecordId]
-                
+
                 init(remainingAccounts: [AccountRecordId]) {
                     self.remainingAccounts = remainingAccounts
                 }
@@ -470,7 +466,7 @@
                     }
                 }
             }
-            
+
             for (account, _, _) in self.accountsAndTasks {
                 let accountId = account.id
                 account.postbox.setCanBeginTransactions(enableBeginTransactions, afterTransactionIfRunning: {
@@ -480,7 +476,7 @@
                 account.shouldKeepOnlinePresence.set(.single(false))
                 account.shouldKeepBackgroundDownloadConnections.set(.single(false))
             }
-            
+
             checkCompletionState(nil)
         }
     }
