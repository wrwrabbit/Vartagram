import Foundation
import UIKit
import SwiftSignalKit
import Postbox
import TelegramCore
import TelegramCallsUI
import AccountContext

private struct AccountTasks {
    let stateSynchronization: Bool
    let importantTasks: AccountRunningImportantTasks
    let backgroundLocation: Bool
    let backgroundDownloads: Bool
    let backgroundAudio: Bool
    let activeCalls: Bool
    let watchTasks: Bool
    let userInterfaceInUse: Bool
    
    var isEmpty: Bool {
        if self.stateSynchronization {
            return false
        }
        if !self.importantTasks.isEmpty {
            return false
        }
        if self.backgroundLocation {
            return false
        }
        if self.backgroundDownloads {
            return false
        }
        if self.backgroundAudio {
            return false
        }
        if self.activeCalls {
            return false
        }
        if self.watchTasks {
            return false
        }
//        if self.userInterfaceInUse {
//            return false
//        }
        return true
    }
}

public final class SharedWakeupManager {
    private let beginBackgroundTask: (String, @escaping () -> Void) -> UIBackgroundTaskIdentifier?
    private let endBackgroundTask: (UIBackgroundTaskIdentifier) -> Void
    private let backgroundTimeRemaining: () -> Double
    private let acquireIdleExtension: () -> Disposable?
    
    private var inForeground: Bool = false
    private var hasActiveAudioSession: Bool = false
    private var activeExplicitExtensionTimer: SwiftSignalKit.Timer?
    private var allowBackgroundTimeExtensionDeadline: Double?
    private var allowBackgroundTimeExtensionDeadlineTimer: SwiftSignalKit.Timer?
    private var isInBackgroundExtension: Bool = false
    
    private var inForegroundDisposable: Disposable?
    private var hasActiveAudioSessionDisposable: Disposable?
    private var tasksDisposable: Disposable?
    private var currentTask: (UIBackgroundTaskIdentifier, Double, SwiftSignalKit.Timer)?
    private var currentExternalCompletion: (() -> Void, SwiftSignalKit.Timer)?
    private var currentExternalCompletionValidationTimer: SwiftSignalKit.Timer?
    
    private var managedPausedInBackgroundPlayer: Disposable?
    private var keepIdleDisposable: Disposable?
    
    private var accountsAndTasks: [(Account, Bool, AccountTasks)] = []
    
    public init(beginBackgroundTask: @escaping (String, @escaping () -> Void) -> UIBackgroundTaskIdentifier?, endBackgroundTask: @escaping (UIBackgroundTaskIdentifier) -> Void, backgroundTimeRemaining: @escaping () -> Double, acquireIdleExtension: @escaping () -> Disposable?, activeAccounts: Signal<(primary: Account?, accounts: [(AccountRecordId, Account)]), NoError>, liveLocationPolling: Signal<AccountRecordId?, NoError>, watchTasks: Signal<AccountRecordId?, NoError>, inForeground: Signal<Bool, NoError>, hasActiveAudioSession: Signal<Bool, NoError>, notificationManager: SharedNotificationManager?, mediaManager: MediaManager, callManager: PresentationCallManager?, accountUserInterfaceInUse: @escaping (AccountRecordId) -> Signal<Bool, NoError>) {
        assert(Queue.mainQueue().isCurrent())
        
        self.beginBackgroundTask = beginBackgroundTask
        self.endBackgroundTask = endBackgroundTask
        self.backgroundTimeRemaining = backgroundTimeRemaining
        self.acquireIdleExtension = acquireIdleExtension
        
        self.inForegroundDisposable = (inForeground
        |> deliverOnMainQueue).start(next: { [weak self] value in
            guard let strongSelf = self else {
                return
            }
            strongSelf.inForeground = value
            if value {
                strongSelf.activeExplicitExtensionTimer?.invalidate()
                strongSelf.activeExplicitExtensionTimer = nil
                strongSelf.allowBackgroundTimeExtensionDeadlineTimer?.invalidate()
                strongSelf.allowBackgroundTimeExtensionDeadlineTimer = nil
            }
            strongSelf.checkTasks()
        })
        
        self.hasActiveAudioSessionDisposable = (hasActiveAudioSession
        |> deliverOnMainQueue).start(next: { [weak self] value in
            guard let strongSelf = self else {
                return
            }
            strongSelf.hasActiveAudioSession = value
            strongSelf.checkTasks()
        })
        
        self.managedPausedInBackgroundPlayer = combineLatest(queue: .mainQueue(), mediaManager.activeGlobalMediaPlayerAccountId, inForeground).start(next: { [weak mediaManager] accountAndActive, inForeground in
            guard let mediaManager = mediaManager else {
                return
            }
            if !inForeground, let accountAndActive = accountAndActive, !accountAndActive.1 {
                mediaManager.audioSession.dropAll()
            }
        })
        
        self.tasksDisposable = (activeAccounts
        |> deliverOnMainQueue
        |> mapToSignal { primary, accounts -> Signal<[(Account, Bool, AccountTasks)], NoError> in
            let signals: [Signal<(Account, Bool, AccountTasks), NoError>] = accounts.map { _, account in
                let hasActiveMedia = mediaManager.activeGlobalMediaPlayerAccountId
                |> map { idAndStatus -> Bool in
                    if let (id, isPlaying) = idAndStatus {
                        return id == account.id && isPlaying
                    } else {
                        return false
                    }
                }
                |> distinctUntilChanged
                let isPlayingBackgroundAudio = combineLatest(queue: .mainQueue(), hasActiveMedia, hasActiveAudioSession)
                |> map { hasActiveMedia, hasActiveAudioSession -> Bool in
                    return hasActiveMedia && hasActiveAudioSession
                }
                |> distinctUntilChanged
                
                let hasActiveCalls = (callManager?.currentCallSignal ?? .single(nil))
                |> map { call in
                    return call?.context.account.id == account.id
                }
                |> distinctUntilChanged
                
                let hasActiveGroupCalls = (callManager?.currentGroupCallSignal ?? .single(nil))
                |> map { call in
                    return call?.accountContext.account.id == account.id
                }
                |> distinctUntilChanged
                
                let isPlayingBackgroundActiveCall = combineLatest(queue: .mainQueue(), hasActiveCalls, hasActiveGroupCalls, hasActiveAudioSession)
                |> map { hasActiveCalls, hasActiveGroupCalls, hasActiveAudioSession -> Bool in
                    return (hasActiveCalls || hasActiveGroupCalls) && hasActiveAudioSession
                }
                |> distinctUntilChanged
                
                let hasActiveAudio = combineLatest(queue: .mainQueue(), isPlayingBackgroundAudio, isPlayingBackgroundActiveCall)
                |> map { isPlayingBackgroundAudio, isPlayingBackgroundActiveCall in
                    return isPlayingBackgroundAudio || isPlayingBackgroundActiveCall
                }
                |> distinctUntilChanged
                
                let hasActiveLiveLocationPolling = liveLocationPolling
                |> map { id in
                    return id == account.id
                }
                |> distinctUntilChanged
                
                let hasWatchTasks = watchTasks
                |> map { id in
                    return id == account.id
                }
                |> distinctUntilChanged
                
                let userInterfaceInUse = accountUserInterfaceInUse(account.id)
                
                return combineLatest(queue: .mainQueue(), account.importantTasksRunning, notificationManager?.isPollingState(accountId: account.id) ?? .single(false), hasActiveAudio, hasActiveCalls, hasActiveLiveLocationPolling, hasWatchTasks, userInterfaceInUse)
                |> map { importantTasksRunning, isPollingState, hasActiveAudio, hasActiveCalls, hasActiveLiveLocationPolling, hasWatchTasks, userInterfaceInUse -> (Account, Bool, AccountTasks) in
                    return (account, primary?.id == account.id, AccountTasks(stateSynchronization: isPollingState, importantTasks: importantTasksRunning, backgroundLocation: hasActiveLiveLocationPolling, backgroundDownloads: false, backgroundAudio: hasActiveAudio, activeCalls: hasActiveCalls, watchTasks: hasWatchTasks, userInterfaceInUse: userInterfaceInUse))
                }
            }
            return combineLatest(signals)
        }
        |> deliverOnMainQueue).start(next: { [weak self] accountsAndTasks in
            guard let strongSelf = self else {
                return
            }
            strongSelf.accountsAndTasks = accountsAndTasks
            strongSelf.checkTasks()
        })
    }
    
    deinit {
        self.inForegroundDisposable?.dispose()
        self.hasActiveAudioSessionDisposable?.dispose()
        self.tasksDisposable?.dispose()
        self.managedPausedInBackgroundPlayer?.dispose()
        self.keepIdleDisposable?.dispose()
        if let (taskId, _, timer) = self.currentTask {
            timer.invalidate()
            self.endBackgroundTask(taskId)
        }
    }
    
    func allowBackgroundTimeExtension(timeout: Double, extendNow: Bool = false) {
        let shouldCheckTasks = self.allowBackgroundTimeExtensionDeadline == nil
        self.allowBackgroundTimeExtensionDeadline = CACurrentMediaTime() + timeout
        
        self.allowBackgroundTimeExtensionDeadlineTimer?.invalidate()
        self.allowBackgroundTimeExtensionDeadlineTimer = SwiftSignalKit.Timer(timeout: timeout, repeat: false, completion: { [weak self] in
            guard let strongSelf = self else {
                return
            }
            strongSelf.allowBackgroundTimeExtensionDeadlineTimer?.invalidate()
            strongSelf.allowBackgroundTimeExtensionDeadlineTimer = nil
            strongSelf.checkTasks()
        }, queue: .mainQueue())
        self.allowBackgroundTimeExtensionDeadlineTimer?.start()
        
        if extendNow {
            if self.activeExplicitExtensionTimer == nil {
                self.activeExplicitExtensionTimer = SwiftSignalKit.Timer(timeout: 20.0, repeat: false, completion: { [weak self] in
                    guard let strongSelf = self else {
                        return
                    }
                    strongSelf.activeExplicitExtensionTimer?.invalidate()
                    strongSelf.activeExplicitExtensionTimer = nil
                    strongSelf.checkTasks()
                }, queue: .mainQueue())
                self.activeExplicitExtensionTimer?.start()
            }
        }
        if shouldCheckTasks || extendNow {
            self.checkTasks()
        }
    }
    
    func replaceCurrentExtensionWithExternalTime(completion: @escaping () -> Void, timeout: Double) {
        if let (currentCompletion, timer) = self.currentExternalCompletion {
            currentCompletion()
            timer.invalidate()
            self.currentExternalCompletion = nil
        }
        let timer = SwiftSignalKit.Timer(timeout: timeout - 5.0, repeat: false, completion: { [weak self] in
            guard let strongSelf = self else {
                return
            }
            strongSelf.currentExternalCompletionValidationTimer?.invalidate()
            strongSelf.currentExternalCompletionValidationTimer = nil
            if let (completion, timer) = strongSelf.currentExternalCompletion {
                strongSelf.currentExternalCompletion = nil
                timer.invalidate()
                completion()
            }
            strongSelf.checkTasks()
        }, queue: Queue.mainQueue())
        self.currentExternalCompletion = (completion, timer)
        timer.start()
        
        self.currentExternalCompletionValidationTimer?.invalidate()
        let validationTimer = SwiftSignalKit.Timer(timeout: 1.0, repeat: false, completion: { [weak self] in
            guard let strongSelf = self else {
                return
            }
            strongSelf.currentExternalCompletionValidationTimer?.invalidate()
            strongSelf.currentExternalCompletionValidationTimer = nil
            strongSelf.checkTasks()
        }, queue: Queue.mainQueue())
        self.currentExternalCompletionValidationTimer = validationTimer
        validationTimer.start()
        self.checkTasks()
    }
    
    func checkTasks(backgroundTaskExpired: Bool = false) {
        var hasTasksForBackgroundExtension = false
<<<<<<< HEAD
        if self.inForeground || self.hasActiveAudioSession || backgroundTaskExpired {
=======
        
        var hasActiveCalls = false
        var hasPendingMessages = false
        for (_, _, tasks) in self.accountsAndTasks {
            if tasks.activeCalls {
                hasActiveCalls = true
                break
            }
            if tasks.importantTasks.contains(.pendingMessages) {
                hasPendingMessages = true
            }
        }
        
        if self.inForeground || self.hasActiveAudioSession || hasActiveCalls {
>>>>>>> 5bb80894
            if let (completion, timer) = self.currentExternalCompletion {
                self.currentExternalCompletion = nil
                completion()
                timer.invalidate()
            }
            
            if let (taskId, _, timer) = self.currentTask {
                self.currentTask = nil
                timer.invalidate()
                self.endBackgroundTask(taskId)
                self.isInBackgroundExtension = false
            }
        } else {
            for (_, _, tasks) in self.accountsAndTasks {
                if !tasks.isEmpty {
                    hasTasksForBackgroundExtension = true
                    break
                }
            }
            
            if !hasTasksForBackgroundExtension && self.currentExternalCompletionValidationTimer == nil {
                if let (completion, timer) = self.currentExternalCompletion {
                    self.currentExternalCompletion = nil
                    completion()
                    timer.invalidate()
                }
            }
            
            if self.activeExplicitExtensionTimer != nil {
                hasTasksForBackgroundExtension = true
            }
            
            let canBeginBackgroundExtensionTasks = self.allowBackgroundTimeExtensionDeadline.flatMap({ CACurrentMediaTime() < $0 }) ?? false
            if hasTasksForBackgroundExtension {
                if canBeginBackgroundExtensionTasks {
                    var endTaskId: UIBackgroundTaskIdentifier?
                    
                    let currentTime = CACurrentMediaTime()
                    if let (taskId, startTime, timer) = self.currentTask {
                        if startTime < currentTime + 1.0 {
                            self.currentTask = nil
                            timer.invalidate()
                            endTaskId = taskId
                        }
                    }
                    
                    if self.currentTask == nil {
                        let handleExpiration:() -> Void = { [weak self] in
                            guard let strongSelf = self else {
                                return
                            }
                            strongSelf.isInBackgroundExtension = false
                            strongSelf.checkTasks(backgroundTaskExpired: true)
                        }
                        if let taskId = self.beginBackgroundTask("background-wakeup", {
                            handleExpiration()
                        }) {
                            let timer = SwiftSignalKit.Timer(timeout: min(30.0, max(0.0, self.backgroundTimeRemaining() - 5.0)), repeat: false, completion: {
                                handleExpiration()
                            }, queue: Queue.mainQueue())
                            self.currentTask = (taskId, currentTime, timer)
                            timer.start()
                            
                            endTaskId.flatMap(self.endBackgroundTask)
                            
                            self.isInBackgroundExtension = true
                        }
                    }
                }
            } else if let (taskId, _, timer) = self.currentTask {
                self.currentTask = nil
                timer.invalidate()
                self.endBackgroundTask(taskId)
                self.isInBackgroundExtension = false
            }
        }
        self.updateAccounts(hasTasks: hasTasksForBackgroundExtension)
        
        if hasPendingMessages {
            if self.keepIdleDisposable == nil {
                self.keepIdleDisposable = self.acquireIdleExtension()
            }
        } else {
            if let keepIdleDisposable = self.keepIdleDisposable {
                self.keepIdleDisposable = nil
                keepIdleDisposable.dispose()
            }
        }
    }
    
    private func updateAccounts(hasTasks: Bool) {
        if self.inForeground || self.hasActiveAudioSession || self.isInBackgroundExtension || (hasTasks && self.currentExternalCompletion != nil) || self.activeExplicitExtensionTimer != nil {
            Logger.shared.log("Wakeup", "enableBeginTransactions: true (active)")
            
            for (account, primary, tasks) in self.accountsAndTasks {
                account.postbox.setCanBeginTransactions(true)
                
                if (self.inForeground && primary) || !tasks.isEmpty || (self.activeExplicitExtensionTimer != nil && primary) {
                    account.shouldBeServiceTaskMaster.set(.single(.always))
                } else {
                    account.shouldBeServiceTaskMaster.set(.single(.never))
                }
                account.shouldExplicitelyKeepWorkerConnections.set(.single(tasks.backgroundAudio))
                account.shouldKeepOnlinePresence.set(.single(primary && self.inForeground))
                account.shouldKeepBackgroundDownloadConnections.set(.single(tasks.backgroundDownloads))
            }
        } else {
            var enableBeginTransactions = false
            if self.allowBackgroundTimeExtensionDeadlineTimer != nil {
                enableBeginTransactions = true
            }
            Logger.shared.log("Wakeup", "enableBeginTransactions: \(enableBeginTransactions)")
            for (account, _, _) in self.accountsAndTasks {
                account.postbox.setCanBeginTransactions(enableBeginTransactions)
                account.shouldBeServiceTaskMaster.set(.single(.never))
                account.shouldKeepOnlinePresence.set(.single(false))
                account.shouldKeepBackgroundDownloadConnections.set(.single(false))
            }
        }
    }
}<|MERGE_RESOLUTION|>--- conflicted
+++ resolved
@@ -50,7 +50,7 @@
     private let endBackgroundTask: (UIBackgroundTaskIdentifier) -> Void
     private let backgroundTimeRemaining: () -> Double
     private let acquireIdleExtension: () -> Disposable?
-    
+
     private var inForeground: Bool = false
     private var hasActiveAudioSession: Bool = false
     private var activeExplicitExtensionTimer: SwiftSignalKit.Timer?
@@ -67,7 +67,7 @@
     
     private var managedPausedInBackgroundPlayer: Disposable?
     private var keepIdleDisposable: Disposable?
-    
+
     private var accountsAndTasks: [(Account, Bool, AccountTasks)] = []
     
     public init(beginBackgroundTask: @escaping (String, @escaping () -> Void) -> UIBackgroundTaskIdentifier?, endBackgroundTask: @escaping (UIBackgroundTaskIdentifier) -> Void, backgroundTimeRemaining: @escaping () -> Double, acquireIdleExtension: @escaping () -> Disposable?, activeAccounts: Signal<(primary: Account?, accounts: [(AccountRecordId, Account)]), NoError>, liveLocationPolling: Signal<AccountRecordId?, NoError>, watchTasks: Signal<AccountRecordId?, NoError>, inForeground: Signal<Bool, NoError>, hasActiveAudioSession: Signal<Bool, NoError>, notificationManager: SharedNotificationManager?, mediaManager: MediaManager, callManager: PresentationCallManager?, accountUserInterfaceInUse: @escaping (AccountRecordId) -> Signal<Bool, NoError>) {
@@ -77,7 +77,7 @@
         self.endBackgroundTask = endBackgroundTask
         self.backgroundTimeRemaining = backgroundTimeRemaining
         self.acquireIdleExtension = acquireIdleExtension
-        
+
         self.inForegroundDisposable = (inForeground
         |> deliverOnMainQueue).start(next: { [weak self] value in
             guard let strongSelf = self else {
@@ -267,10 +267,7 @@
     
     func checkTasks(backgroundTaskExpired: Bool = false) {
         var hasTasksForBackgroundExtension = false
-<<<<<<< HEAD
-        if self.inForeground || self.hasActiveAudioSession || backgroundTaskExpired {
-=======
-        
+
         var hasActiveCalls = false
         var hasPendingMessages = false
         for (_, _, tasks) in self.accountsAndTasks {
@@ -282,9 +279,8 @@
                 hasPendingMessages = true
             }
         }
-        
+
         if self.inForeground || self.hasActiveAudioSession || hasActiveCalls {
->>>>>>> 5bb80894
             if let (completion, timer) = self.currentExternalCompletion {
                 self.currentExternalCompletion = nil
                 completion()
@@ -362,7 +358,7 @@
             }
         }
         self.updateAccounts(hasTasks: hasTasksForBackgroundExtension)
-        
+
         if hasPendingMessages {
             if self.keepIdleDisposable == nil {
                 self.keepIdleDisposable = self.acquireIdleExtension()
