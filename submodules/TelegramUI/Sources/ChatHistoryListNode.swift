--- conflicted
+++ resolved
@@ -1774,134 +1774,7 @@
                     strongSelf.chatPresentationDataPromise.set(.single(chatPresentationData))
                 }
             }
-<<<<<<< HEAD
-        })
-        
-        self.visibleContentOffsetChanged = { [weak self] offset in
-            if let strongSelf = self {
-                strongSelf.contentPositionChanged(offset)
-                
-                if strongSelf.tagMask == nil {
-                    var atBottom = false
-                    var offsetFromBottom: CGFloat?
-                    switch offset {
-                        case let .known(offsetValue):
-                            if offsetValue.isLessThanOrEqualTo(0.0) {
-                                atBottom = true
-                                offsetFromBottom = offsetValue
-                            }
-                            //print("offsetValue: \(offsetValue)")
-                        default:
-                            break
-                    }
-                    
-                    if atBottom != strongSelf.isScrollAtBottomPosition {
-                        strongSelf.isScrollAtBottomPosition = atBottom
-                        strongSelf.updateReadHistoryActions()
-                        
-                        strongSelf.isScrollAtBottomPositionUpdated?()
-                    }
-
-                    strongSelf.maybeUpdateOverscrollAction(offset: offsetFromBottom)
-                }
-            }
-        }
-        
-        self.loadedMessagesFromCachedDataDisposable = (self._cachedPeerDataAndMessages.get() |> map { dataAndMessages -> MessageId? in
-            return dataAndMessages.0?.messageIds.first
-        } |> distinctUntilChanged(isEqual: { $0 == $1 })
-        |> mapToSignal { messageId -> Signal<Void, NoError> in
-            if let messageId = messageId {
-                return context.engine.messages.getMessagesLoadIfNecessary([messageId]) |> map { _ -> Void in return Void() }
-            } else {
-                return .complete()
-            }
-        }).start()
-        
-        self.beganInteractiveDragging = { [weak self] _ in
-            self?.isInteractivelyScrollingValue = true
-            self?.isInteractivelyScrollingPromise.set(true)
-            self?.beganDragging?()
-            //self?.updateHistoryScrollingArea(transition: .immediate)
-        }
-
-        self.endedInteractiveDragging = { [weak self] _ in
-            guard let strongSelf = self else {
-                return
-            }
-            if strongSelf.offerNextChannelToRead, strongSelf.currentOverscrollExpandProgress >= 0.99 {
-                if let nextChannelToRead = strongSelf.nextChannelToRead {
-                    strongSelf.freezeOverscrollControl = true
-                    strongSelf.openNextChannelToRead?(nextChannelToRead.peer, nextChannelToRead.location)
-                } else {
-                    strongSelf.freezeOverscrollControlProgress = true
-                    strongSelf.scroller.contentInset = UIEdgeInsets(top: 94.0 + 12.0, left: 0.0, bottom: 0.0, right: 0.0)
-                    Queue.mainQueue().after(0.3, {
-                        let animator = DisplayLinkAnimator(duration: 0.2, from: 1.0, to: 0.0, update: { rawT in
-                            guard let strongSelf = self else {
-                                return
-                            }
-                            let t = listViewAnimationCurveEaseInOut(rawT)
-                            let value = (94.0 + 12.0) * t
-                            strongSelf.scroller.contentInset = UIEdgeInsets(top: value, left: 0.0, bottom: 0.0, right: 0.0)
-                        }, completion: {
-                            guard let strongSelf = self else {
-                                return
-                            }
-                            strongSelf.contentInsetAnimator = nil
-                            strongSelf.scroller.contentInset = UIEdgeInsets()
-                            strongSelf.freezeOverscrollControlProgress = false
-                        })
-                        strongSelf.contentInsetAnimator = animator
-                    })
-                }
-            }
-        }
-        
-        self.didEndScrolling = { [weak self] _ in
-            guard let strongSelf = self else {
-                return
-            }
-            strongSelf.isInteractivelyScrollingValue = false
-            strongSelf.isInteractivelyScrollingPromise.set(false)
-            //strongSelf.updateHistoryScrollingArea(transition: .immediate)
-        }
-
-        /*self.updateScrollingIndicator = { [weak self] scrollingState, transition in
-            guard let strongSelf = self else {
-                return
-            }
-            strongSelf.scrollingState = scrollingState
-            strongSelf.updateHistoryScrollingArea(transition: transition)
-        }*/
-        
-        let selectionRecognizer = ChatHistoryListSelectionRecognizer(target: self, action: #selector(self.selectionPanGesture(_:)))
-        selectionRecognizer.shouldBegin = { [weak self] in
-            guard let strongSelf = self else {
-                return false
-            }
-            return strongSelf.isSelectionGestureEnabled
-        }
-        self.view.addGestureRecognizer(selectionRecognizer)
-        
-        self.loadNextGenericReactionEffect(context: context)
-    }
-    
-    deinit {
-        self.historyDisposable.dispose()
-        self.readHistoryDisposable.dispose()
-        self.interactiveReadActionDisposable?.dispose()
-        self.interactiveReadReactionsDisposable?.dispose()
-        self.canReadHistoryDisposable?.dispose()
-        self.loadedMessagesFromCachedDataDisposable?.dispose()
-        self.preloadAdPeerDisposable.dispose()
-        self.refreshDisplayedItemRangeTimer?.invalidate()
-        self.presentationDataDisposable?.dispose()
-        self.genericReactionEffectDisposable?.dispose()
-        self.adMessagesDisposable?.dispose()
-=======
         }).strict()
->>>>>>> 4ff424b9
     }
     
     private func attemptReadingReactions() {
