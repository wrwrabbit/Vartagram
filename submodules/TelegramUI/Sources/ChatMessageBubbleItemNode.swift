--- conflicted
+++ resolved
@@ -26,12 +26,10 @@
 import ChatMessageBackground
 import AnimationCache
 import MultiAnimationRenderer
-<<<<<<< HEAD
-import PtgForeignAgentNoticeRemoval
-=======
 import ComponentFlow
 import EmojiStatusComponent
->>>>>>> f1435301
+
+import PtgForeignAgentNoticeRemoval
 
 enum InternalBubbleTapAction {
     case action(() -> Void)
