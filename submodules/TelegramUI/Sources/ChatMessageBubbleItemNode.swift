--- conflicted
+++ resolved
@@ -26,12 +26,9 @@
 import ChatMessageBackground
 import AnimationCache
 import MultiAnimationRenderer
-<<<<<<< HEAD
 import ComponentFlow
 import EmojiStatusComponent
-=======
 import PtgForeignAgentNoticeRemoval
->>>>>>> e839afcd
 
 enum InternalBubbleTapAction {
     case action(() -> Void)
@@ -69,7 +66,7 @@
     var needReactions = true
     
     var disableComments = false
-    
+
     outer: for (message, itemAttributes) in item.content {
         for attribute in message.attributes {
             if let attribute = attribute as? RestrictedContentMessageAttribute, attribute.platformText(platform: "ios", contentSettings: item.context.currentContentSettings.with { $0 }) != nil {
@@ -91,19 +88,14 @@
             } else if let file = media as? TelegramMediaFile {
                 let isVideo = file.isVideo || (file.isAnimated && file.dimensions != nil)
                 if isVideo {
-<<<<<<< HEAD
                     if file.isInstantVideo {
                         disableComments = true
                         result.append((message, ChatMessageInstantVideoBubbleContentNode.self, itemAttributes, BubbleItemAttributes(isAttachment: false, neighborType: .freeform, neighborSpacing: .default)))
                     } else {
-                        if let forwardInfo = message.forwardInfo, forwardInfo.flags.contains(.isImported), message.text.isEmpty {
+                        if let forwardInfo = message.forwardInfo, forwardInfo.flags.contains(.isImported), messageText.isEmpty {
                             messageWithCaptionToAdd = (message, itemAttributes)
                         }
                         result.append((message, ChatMessageMediaBubbleContentNode.self, itemAttributes, BubbleItemAttributes(isAttachment: false, neighborType: .media, neighborSpacing: .default)))
-=======
-                    if let forwardInfo = message.forwardInfo, forwardInfo.flags.contains(.isImported), messageText.isEmpty {
-                        messageWithCaptionToAdd = (message, itemAttributes)
->>>>>>> e839afcd
                     }
                 } else {
                     var neighborSpacing: ChatMessageBubbleRelativePosition.NeighbourSpacing = .default
@@ -158,7 +150,7 @@
             }
             previousItemIsFile = isFile
         }
-        
+
         if let updatingMedia = itemAttributes.updatingMedia {
             messageText = updatingMedia.text
         }
@@ -520,7 +512,7 @@
     var forwardInfoReferenceNode: ASDisplayNode? {
         return self.forwardInfoNode
     }
-    
+
     private var threadInfoNode: ChatMessageThreadInfoNode?
     private var replyInfoNode: ChatMessageReplyInfoNode?
     
@@ -545,7 +537,7 @@
     private var appliedItem: ChatMessageItem?
     private var appliedForwardInfo: (Peer?, String?)?
     private var disablesComments = true
-    
+
     private var tapRecognizer: TapLongTapOrDoubleTapGestureRecognizer?
     
     private var currentSwipeAction: ChatControllerInteractionSwipeAction?
@@ -562,16 +554,16 @@
                 if let threadInfoNode = self.threadInfoNode {
                     threadInfoNode.visibility = self.visibility != .none
                 }
-                
+
                 if let replyInfoNode = self.replyInfoNode {
                     replyInfoNode.visibility = self.visibility != .none
                 }
-                
+
                 self.visibilityStatus = self.visibility != .none
             }
         }
     }
-    
+
     private var visibilityStatus: Bool = false {
         didSet {
             if self.visibilityStatus != oldValue {
@@ -824,12 +816,12 @@
             }
         }
     }
-    
+
     func animateFromLoadingPlaceholder(messageContainer: ChatLoadingPlaceholderMessageContainer, delay: Double, transition: ContainedViewLayoutTransition) {
         guard let item = self.item else {
             return
         }
-                        
+
         let incoming = item.message.effectivelyIncoming(item.context.account.peerId)
         transition.animatePositionAdditive(node: self, offset: CGPoint(x: incoming ? 30.0 : -30.0, y: -30.0), delay: delay)
         transition.animateTransformScale(node: self, from: CGPoint(x: 0.85, y: 0.85), delay: delay)
@@ -1363,7 +1355,7 @@
         tmpWidth -= deliveryFailedInset
         
         let (contentNodeMessagesAndClasses, needSeparateContainers, needReactions) = contentNodeMessagesAndClassesForItem(item)
-        
+
         var maximumContentWidth = floor(tmpWidth - layoutConstants.bubble.edgeInset * 3.0 - layoutConstants.bubble.contentInsets.left - layoutConstants.bubble.contentInsets.right - avatarInset)
         
         var hasInstantVideo = false
@@ -1375,7 +1367,7 @@
                 break
             }
         }
-        
+
         var contentPropertiesAndPrepareLayouts: [(Message, Bool, ChatMessageEntryAttributes, BubbleItemAttributes, (_ item: ChatMessageBubbleContentItem, _ layoutConstants: ChatMessageItemLayoutConstants, _ preparePosition: ChatMessageBubblePreparePosition, _ messageSelection: Bool?, _ constrainedSize: CGSize, _ avatarInset: CGFloat) -> (ChatMessageBubbleContentProperties, CGSize?, CGFloat, (CGSize, ChatMessageBubbleContentPosition) -> (CGFloat, (CGFloat) -> (CGSize, (ListViewItemUpdateAnimation, Bool, ListViewItemApply?) -> Void))))] = []
         var addedContentNodes: [(Message, Bool, ChatMessageBubbleContentNode)]?
         for contentNodeItemValue in contentNodeMessagesAndClasses {
@@ -1420,7 +1412,7 @@
                     }
                     authorRank = attributes.rank
                 }
-            
+
                 var enableAutoRank = false
                 if case .admin = authorRank {
                 } else if case .owner = authorRank {
@@ -1491,7 +1483,7 @@
         if firstMessage.isRestricted(platform: "ios", contentSettings: item.context.currentContentSettings.with { $0 }) {
             replyMarkup = nil
         }
-        
+
         if let forwardInfo = firstMessage.forwardInfo, forwardInfo.psaType != nil {
             inlineBotNameString = nil
         }
@@ -1634,7 +1626,7 @@
                     avatarInset = 0.0
                 }
             }
-            
+
             contentPropertiesAndLayouts.append((unboundSize, properties, prepareContentPosition, bubbleAttributes, nodeLayout, needSeparateContainers && !bubbleAttributes.isAttachment ? message.stableId : nil, itemSelection))
             
             switch properties.hidesBackground {
@@ -1864,7 +1856,7 @@
 
         var threadInfoOriginY: CGFloat = 0.0
         var threadInfoSizeApply: (CGSize, (Bool) -> ChatMessageThreadInfoNode?) = (CGSize(), {  _ in nil })
-        
+
         var replyInfoOriginY: CGFloat = 0.0
         var replyInfoSizeApply: (CGSize, (Bool) -> ChatMessageReplyInfoNode?) = (CGSize(), {  _ in nil })
         
@@ -1980,7 +1972,7 @@
                 if let threadId = item.message.threadId, let replyMessage = replyMessage, Int64(replyMessage.id.id) == threadId {
                     hasReply = false
                 }
-                    
+
                 if !mergedTop.merged {
                     if headerSize.height.isZero {
                         headerSize.height += 14.0
@@ -2000,13 +1992,13 @@
                         animationRenderer: item.controllerInteraction.presentationContext.animationRenderer
                     ))
                     threadInfoSizeApply = (sizeAndApply.0, { synchronousLoads in sizeAndApply.1(synchronousLoads) })
-                    
+
                     threadInfoOriginY = headerSize.height
                     headerSize.width = max(headerSize.width, threadInfoSizeApply.0.width + layoutConstants.text.bubbleInsets.left + layoutConstants.text.bubbleInsets.right)
                     headerSize.height += threadInfoSizeApply.0.height + 5.0
                 }
             }
-            
+
             if !isInstantVideo, let replyMessage = replyMessage, hasReply {
                 if headerSize.height.isZero {
                     headerSize.height += 6.0
@@ -2435,7 +2427,7 @@
         }
         
         let disablesComments = !hasInstantVideo
-        
+
         return (layout, { animation, applyInfo, synchronousLoads in
             return ChatMessageBubbleItemNode.applyLayout(selfReference: selfReference, animation, synchronousLoads,
                 params: params,
@@ -2546,7 +2538,7 @@
         strongSelf.appliedForwardInfo = (forwardSource, forwardAuthorSignature)
         strongSelf.updateAccessibilityData(accessibilityData)
         strongSelf.disablesComments = disablesComments
-        
+
         var animation = animation
         if strongSelf.mainContextSourceNode.isExtractedToContextPreview {
             animation = .System(duration: 0.25, transition: ControlledTransition(duration: 0.25, curve: .easeInOut, interactive: false))
@@ -2588,11 +2580,11 @@
         strongSelf.backgroundType = backgroundType
         
         strongSelf.backgroundNode.backgroundFrame = backgroundFrame
-        
+
         if let avatarOffset = avatarOffset {
             strongSelf.updateAttachedAvatarNodeOffset(offset: avatarOffset, transition: .animated(duration: 0.3, curve: .spring))
         }
-        
+
         let isFailed = item.content.firstMessage.effectivelyFailed(timestamp: item.context.account.network.getApproximateRemoteTimestamp())
         if isFailed {
             let deliveryFailedNode: ChatMessageDeliveryFailedNode
@@ -2637,7 +2629,7 @@
                 }
                 strongSelf.clippingNode.addSubnode(nameNode)
                 nameNode.frame = nameNodeFrame
-                
+
                 if animation.isAnimated {
                     nameNode.layer.animateAlpha(from: 0.0, to: 1.0, duration: 0.2)
                 }
@@ -2654,12 +2646,12 @@
                     credibilityIconView.isUserInteractionEnabled = false
                     strongSelf.credibilityIconView = credibilityIconView
                     strongSelf.clippingNode.view.addSubview(credibilityIconView)
-                    
+
                     if animation.isAnimated {
                         credibilityIconView.layer.animateAlpha(from: 0.0, to: 1.0, duration: 0.2)
                     }
                 }
-                
+
                 let credibilityIconComponent = EmojiStatusComponent(
                     context: item.context,
                     animationCache: item.context.animationCache,
@@ -2669,14 +2661,14 @@
                     action: nil
                 )
                 strongSelf.credibilityIconComponent = credibilityIconComponent
-                
+
                 let credibilityIconSize = credibilityIconView.update(
                     transition: .immediate,
                     component: AnyComponent(credibilityIconComponent),
                     environment: {},
                     containerSize: CGSize(width: 20.0, height: 20.0)
                 )
-                
+
                 credibilityIconView.frame = CGRect(origin: CGPoint(x: nameNode.frame.maxX + 3.0, y: nameNode.frame.minY + floor((nameNode.bounds.height - credibilityIconSize.height) / 2.0)), size: credibilityIconSize)
             } else {
                 strongSelf.credibilityIconView?.removeFromSuperview()
@@ -2692,7 +2684,7 @@
                     }
                     strongSelf.clippingNode.addSubnode(adminBadgeNode)
                     adminBadgeNode.frame = adminBadgeFrame
-                    
+
                     if animation.isAnimated {
                         adminBadgeNode.layer.animateAlpha(from: 0.0, to: 1.0, duration: 0.2)
                     }
@@ -2793,9 +2785,9 @@
             if threadInfoNode.supernode == nil {
                 strongSelf.clippingNode.addSubnode(threadInfoNode)
                 animateFrame = false
-                
+
                 threadInfoNode.visibility = strongSelf.visibility != .none
-                
+
                 if animation.isAnimated {
                     threadInfoNode.layer.animateAlpha(from: 0.0, to: 1.0, duration: 0.2)
                 }
@@ -2820,7 +2812,7 @@
                 strongSelf.threadInfoNode = nil
             }
         }
-        
+
         if let replyInfoNode = replyInfoSizeApply.1(synchronousLoads) {
             strongSelf.replyInfoNode = replyInfoNode
             var animateFrame = true
@@ -2829,7 +2821,7 @@
                 animateFrame = false
                 
                 replyInfoNode.visibility = strongSelf.visibility != .none
-                
+
                 if animation.isAnimated {
                     replyInfoNode.layer.animateAlpha(from: 0.0, to: 1.0, duration: 0.2)
                 }
@@ -3096,14 +3088,14 @@
             }
             
             let contentNode = strongSelf.contentNodes[contentNodeIndex]
-            
+
             if contentNode.disablesClipping {
                 shouldClipOnTransitions = false
             }
-            
+
             let contentNodeFrame = relativeFrame.offsetBy(dx: contentOrigin.x, dy: useContentOrigin ? contentOrigin.y : 0.0)
             let previousContentNodeFrame = contentNode.frame
-            
+
             if case let .System(duration, _) = animation {
                 var animateFrame = false
                 var animateAlpha = false
@@ -3173,7 +3165,7 @@
             strongSelf.shareButtonNode = nil
             shareButtonNode.removeFromSupernode()
         }
-        
+
         let offset: CGFloat = params.leftInset + (incoming ? 42.0 : 0.0)
         let selectionFrame = CGRect(origin: CGPoint(x: -offset, y: 0.0), size: CGSize(width: params.width, height: layout.contentSize.height))
         strongSelf.selectionNode?.frame = selectionFrame
@@ -3214,7 +3206,7 @@
             if !disablesComments && !incoming {
                 reactionButtonsFrame.origin.x = backgroundFrame.maxX - reactionButtonsSizeAndApply.0.width - layoutConstants.bubble.contentInsets.left
             }
-            
+
             if reactionButtonsNode !== strongSelf.reactionButtonsNode {
                 strongSelf.reactionButtonsNode = reactionButtonsNode
                 reactionButtonsNode.reactionSelected = { [weak strongSelf] value in
@@ -3276,7 +3268,7 @@
         if item.associatedData.currentlyPlayingMessageId == item.message.index {
             isCurrentlyPlayingMedia = true
         }
-        
+
         if case let .System(duration, _) = animation/*, !strongSelf.mainContextSourceNode.isExtractedToContextPreview*/ {
             if !strongSelf.backgroundNode.frame.equalTo(backgroundFrame) {
                 if useDisplayLinkAnimations {
@@ -3285,7 +3277,7 @@
                             strongSelf.backgroundNode.frame = frame
                             strongSelf.clippingNode.position = CGPoint(x: frame.midX, y: frame.midY)
                             strongSelf.clippingNode.bounds = CGRect(origin:  CGPoint(x: frame.minX, y: frame.minY), size: frame.size)
-                            
+
                             strongSelf.backgroundNode.updateLayout(size: frame.size, transition: .immediate)
                             strongSelf.backgroundWallpaperNode.updateFrame(frame, transition: .immediate)
                             strongSelf.shadowNode.updateLayout(backgroundFrame: frame, transition: .immediate)
@@ -3305,7 +3297,7 @@
                     strongSelf.shadowNode.updateLayout(backgroundFrame: backgroundFrame, animator: animation.animator)
                     strongSelf.backgroundWallpaperNode.updateFrame(backgroundFrame, animator: animation.animator)
                 }
-                
+
                 if let _ = strongSelf.backgroundNode.type {
                     if !strongSelf.mainContextSourceNode.isExtractedToContextPreview {
                         if let (rect, size) = strongSelf.absoluteRect {
@@ -3318,7 +3310,7 @@
             if let shareButtonNode = strongSelf.shareButtonNode {
                 let currentBackgroundFrame = strongSelf.backgroundNode.frame
                 let buttonSize = shareButtonNode.update(presentationData: item.presentationData, controllerInteraction: item.controllerInteraction, chatLocation: item.chatLocation, subject: item.associatedData.subject, message: item.message, account: item.context.account, disableComments: disablesComments)
-                
+
                 var buttonFrame = CGRect(origin: CGPoint(x: currentBackgroundFrame.maxX + 8.0, y: currentBackgroundFrame.maxY - buttonSize.width - 1.0), size: buttonSize)
                 if let shareButtonOffset = shareButtonOffset {
                     buttonFrame.origin.x = shareButtonOffset.x
@@ -3326,7 +3318,7 @@
                 } else if !disablesComments {
                     buttonFrame.origin.y = buttonFrame.origin.y - (buttonSize.height - 30.0)
                 }
-                
+
                 animation.animator.updateFrame(layer: shareButtonNode.layer, frame: buttonFrame, completion: nil)
                 animation.animator.updateAlpha(layer: shareButtonNode.layer, alpha: isCurrentlyPlayingMedia ? 0.0 : 1.0, completion: nil)
 
@@ -3339,7 +3331,7 @@
             strongSelf.messageAccessibilityArea.frame = backgroundFrame
             if let shareButtonNode = strongSelf.shareButtonNode {
                 let buttonSize = shareButtonNode.update(presentationData: item.presentationData, controllerInteraction: item.controllerInteraction, chatLocation: item.chatLocation, subject: item.associatedData.subject, message: item.message, account: item.context.account, disableComments: disablesComments)
-                
+
                 var buttonFrame = CGRect(origin: CGPoint(x: backgroundFrame.maxX + 8.0, y: backgroundFrame.maxY - buttonSize.width - 1.0), size: buttonSize)
                 if let shareButtonOffset = shareButtonOffset {
                     buttonFrame.origin.x = shareButtonOffset.x
@@ -3350,7 +3342,7 @@
                 shareButtonNode.frame = buttonFrame
                 shareButtonNode.alpha = isCurrentlyPlayingMedia ? 0.0 : 1.0
             }
-            
+
             if case .System = animation, strongSelf.mainContextSourceNode.isExtractedToContextPreview {
                 legacyTransition.updateFrame(node: strongSelf.backgroundNode, frame: backgroundFrame)
 
@@ -3372,7 +3364,7 @@
                 strongSelf.updateAbsoluteRect(rect, within: size)
             }
         }
-        
+
         let previousContextContentFrame = strongSelf.mainContextSourceNode.contentRect
         strongSelf.mainContextSourceNode.contentRect = backgroundFrame.offsetBy(dx: incomingOffset, dy: 0.0)
         strongSelf.mainContainerNode.targetNodeForActivationProgressContentRect = strongSelf.mainContextSourceNode.contentRect
@@ -3771,7 +3763,7 @@
                     if let threadInfoNode = self.threadInfoNode, self.item?.controllerInteraction.tapMessage == nil, threadInfoNode.frame.contains(location) {
                         return .action({})
                     }
-                    
+
                     var tapMessage: Message? = item.content.firstMessage
                     var selectAll = true
                     var hasFiles = false
@@ -3898,7 +3890,7 @@
         if let threadInfoNode = self.threadInfoNode, let result = threadInfoNode.hitTest(self.view.convert(point, to: threadInfoNode.view), with: event) {
             return result
         }
-        
+
         if let shareButtonNode = self.shareButtonNode, shareButtonNode.frame.contains(point) {
             return shareButtonNode.view
         }
@@ -3929,7 +3921,7 @@
                 return result
             }
         }
-                
+
         return super.hitTest(point, with: event)
     }
     
@@ -4221,7 +4213,7 @@
             offset = 10.0
             swipeOffset = 60.0
         }
-        
+
         switch recognizer.state {
             case .began:
                 self.playedSwipeToReplyHaptic = false
@@ -4242,19 +4234,19 @@
                     let coefficient: CGFloat = 0.4
                     return bandingStart + (1.0 - (1.0 / ((bandedOffset * coefficient / range) + 1.0))) * range
                 }
-            
+
                 if translation.x < 0.0 {
                     translation.x = max(-180.0, min(0.0, -rubberBandingOffset(offset: abs(translation.x), bandingStart: swipeOffset)))
                 } else {
                     translation.x = 0.0
                 }
-            
+
                 if let item = self.item, self.swipeToReplyNode == nil {
                     let swipeToReplyNode = ChatMessageSwipeToReplyNode(fillColor: selectDateFillStaticColor(theme: item.presentationData.theme.theme, wallpaper: item.presentationData.theme.wallpaper), enableBlur: dateFillNeedsBlur(theme: item.presentationData.theme.theme, wallpaper: item.presentationData.theme.wallpaper), foregroundColor: bubbleVariableColor(variableColor: item.presentationData.theme.theme.chat.message.shareButtonForegroundColor, wallpaper: item.presentationData.theme.wallpaper), backgroundNode: item.controllerInteraction.presentationContext.backgroundNode, action: ChatMessageSwipeToReplyNode.Action(self.currentSwipeAction))
                     self.swipeToReplyNode = swipeToReplyNode
                     self.insertSubnode(swipeToReplyNode, at: 0)
                 }
-            
+
                 self.currentSwipeToReplyTranslation = translation.x
                 var bounds = self.bounds
                 bounds.origin.x = -translation.x
@@ -4273,10 +4265,10 @@
                         let mappedRect = CGRect(origin: CGPoint(x: rect.minX + swipeToReplyNode.frame.minX, y: rect.minY + swipeToReplyNode.frame.minY), size: swipeToReplyNode.frame.size)
                         swipeToReplyNode.updateAbsoluteRect(mappedRect, within: containerSize)
                     }
-                    
+
                     let progress = abs(translation.x) / swipeOffset
                     swipeToReplyNode.updateProgress(progress)
-                    
+
                     if progress > 1.0 - .ulpOfOne && !self.playedSwipeToReplyHaptic {
                         self.playedSwipeToReplyHaptic = true
                         self.swipeToReplyFeedback?.impact(.heavy)
@@ -4350,23 +4342,23 @@
             containerFrame.origin.y += rect.minY
             container.updateAbsoluteRect(containerFrame, within: containerSize)
         }
-        
+
         if let shareButtonNode = self.shareButtonNode {
             var shareButtonNodeFrame = shareButtonNode.frame
             shareButtonNodeFrame.origin.x += rect.minX
             shareButtonNodeFrame.origin.y += rect.minY
-            
+
             shareButtonNode.updateAbsoluteRect(shareButtonNodeFrame, within: containerSize)
         }
-        
+
         if let actionButtonsNode = self.actionButtonsNode {
             var actionButtonsNodeFrame = actionButtonsNode.frame
             actionButtonsNodeFrame.origin.x += rect.minX
             actionButtonsNodeFrame.origin.y += rect.minY
-            
+
             actionButtonsNode.updateAbsoluteRect(actionButtonsNodeFrame, within: containerSize)
         }
-        
+
         if let reactionButtonsNode = self.reactionButtonsNode {
             var reactionButtonsNodeFrame = reactionButtonsNode.frame
             reactionButtonsNodeFrame.origin.x += rect.minX
