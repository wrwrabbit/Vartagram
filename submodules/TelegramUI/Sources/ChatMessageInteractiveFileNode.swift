--- conflicted
+++ resolved
@@ -459,16 +459,12 @@
             return
         }
         
-<<<<<<< HEAD
         guard arguments.associatedData.isPremium || context.sharedContext.immediateExperimentalUISettings.localTranscription else {
-=======
-        guard arguments.associatedData.isPremium else {
             if self.hapticFeedback == nil {
                 self.hapticFeedback = HapticFeedback()
             }
             self.hapticFeedback?.impact(.medium)
             
->>>>>>> f24c1ea6
             let presentationData = context.sharedContext.currentPresentationData.with { $0 }
             let tipController = UndoOverlayController(presentationData: presentationData, content: .universal(animation: "anim_voiceToText", scale: 0.065, colors: [:], title: nil, text: presentationData.strings.Message_AudioTranscription_SubscribeToPremium, customUndoText: presentationData.strings.Message_AudioTranscription_SubscribeToPremiumAction), elevatedLayout: false, position: .top, animateInAsReplacement: false, action: { action in
                 if case .undo = action {
