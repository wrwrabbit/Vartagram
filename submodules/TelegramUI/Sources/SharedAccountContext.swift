--- conflicted
+++ resolved
@@ -1077,11 +1077,6 @@
             let _ = immediateHasOngoingCallValue.swap(value)
         })
         
-<<<<<<< HEAD
-        let _ = managedCleanupAccounts(networkArguments: networkArguments, accountManager: self.accountManager, rootPath: rootPath, auxiliaryMethods: makeTelegramAccountAuxiliaryMethods(appDelegate: appDelegate), encryptionParameters: encryptionParameters, maybeTriggerCoveringProtection: { [weak self] maybeCoveringAccountId in
-            return self?.maybeTriggerCoveringProtection(maybeCoveringAccountId: maybeCoveringAccountId, cleanCache: true) ?? .complete()
-        }).start()
-=======
         self.enablePreloads.set(combineLatest(
             self.hasOngoingCall.get(),
             self.hasPreloadBlockingContent.get()
@@ -1096,8 +1091,9 @@
             return true
         })
         
-        let _ = managedCleanupAccounts(networkArguments: networkArguments, accountManager: self.accountManager, rootPath: rootPath, auxiliaryMethods: makeTelegramAccountAuxiliaryMethods(appDelegate: appDelegate), encryptionParameters: encryptionParameters).start()
->>>>>>> c4ec7cf6
+        let _ = managedCleanupAccounts(networkArguments: networkArguments, accountManager: self.accountManager, rootPath: rootPath, auxiliaryMethods: makeTelegramAccountAuxiliaryMethods(appDelegate: appDelegate), encryptionParameters: encryptionParameters, maybeTriggerCoveringProtection: { [weak self] maybeCoveringAccountId in
+            return self?.maybeTriggerCoveringProtection(maybeCoveringAccountId: maybeCoveringAccountId, cleanCache: true) ?? .complete()
+        }).start()
         
         if applicationBindings.isMainApp {
             self.updateNotificationTokensRegistration()
