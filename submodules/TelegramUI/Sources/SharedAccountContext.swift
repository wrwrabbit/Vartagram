--- conflicted
+++ resolved
@@ -1,15 +1,3 @@
-import PtgSecretPasscodesUI
-import GalleryUI
-import ContextUI
-import LegacyComponents
-import ShareController
-import TelegramUniversalVideoContent
-import StorageUsageScreen
-import ItemListUI
-import TelegramBaseController
-import ChatSendMessageActionUI
-import OverlayStatusController
-
 import Foundation
 import UIKit
 import AsyncDisplayKit
@@ -107,9 +95,9 @@
         return self.authorizationPushConfigurationValue.get()
     }
     
-    private var activeAccountsValue: (primary: AccountContext?, accounts: [(AccountRecordId, AccountContext, Int32)], currentAuth: UnauthorizedAccount?, inactiveAccounts: [(AccountRecordId, AccountContext, Int32)])?
-    private let activeAccountsPromise = Promise<(primary: AccountContext?, accounts: [(AccountRecordId, AccountContext, Int32)], currentAuth: UnauthorizedAccount?, inactiveAccounts: [(AccountRecordId, AccountContext, Int32)])>()
-    public var activeAccountContexts: Signal<(primary: AccountContext?, accounts: [(AccountRecordId, AccountContext, Int32)], currentAuth: UnauthorizedAccount?, inactiveAccounts: [(AccountRecordId, AccountContext, Int32)]), NoError> {
+    private var activeAccountsValue: (primary: AccountContext?, accounts: [(AccountRecordId, AccountContext, Int32)], currentAuth: UnauthorizedAccount?)?
+    private let activeAccountsPromise = Promise<(primary: AccountContext?, accounts: [(AccountRecordId, AccountContext, Int32)], currentAuth: UnauthorizedAccount?)>()
+    public var activeAccountContexts: Signal<(primary: AccountContext?, accounts: [(AccountRecordId, AccountContext, Int32)], currentAuth: UnauthorizedAccount?), NoError> {
         return self.activeAccountsPromise.get()
     }
     private let managedAccountDisposables = DisposableDict<AccountRecordId>()
@@ -206,46 +194,6 @@
         return self.immediateExperimentalUISettingsValue.with { $0 }
     }
     private var experimentalUISettingsDisposable: Disposable?
-    
-    private let _ptgSettings = Promise<PtgSettings>()
-    public var ptgSettings: Signal<PtgSettings, NoError> {
-        return self._ptgSettings.get()
-    }
-    public let currentPtgSettings: Atomic<PtgSettings>
-    private var ptgSettingsDisposable: Disposable?
-    
-    private let _ptgSecretPasscodes = Promise<PtgSecretPasscodes>()
-    public var ptgSecretPasscodes: Signal<PtgSecretPasscodes, NoError> {
-        return self._ptgSecretPasscodes.get()
-    }
-    public let currentPtgSecretPasscodes: Atomic<PtgSecretPasscodes>
-    private var ptgSecretPasscodesDisposable: Disposable?
-    
-    private var applicationInForegroundDisposable: Disposable?
-    
-    public private(set) var passcodeAttemptAccounter: PasscodeAttemptAccounter?
-    
-    public var inactiveAccountIds: Signal<Set<AccountRecordId>, NoError> {
-        return self.ptgSecretPasscodes
-        |> map { ptgSecretPasscodes in
-            return ptgSecretPasscodes.inactiveAccountIds()
-        }
-        |> distinctUntilChanged
-    }
-    
-    public var allHidableAccountIds: Signal<Set<AccountRecordId>, NoError> {
-        return self.ptgSecretPasscodes
-        |> map { ptgSecretPasscodes in
-            return ptgSecretPasscodes.allHidableAccountIds()
-        }
-        |> distinctUntilChanged
-    }
-    
-    private let timeBasedCleanup = TimeBasedCleanup()
-    private var timeBasedCleanupDisposable: Disposable?
-    
-    private var maintainFillerFileDisposable: Disposable?
-    private var trackLastNonHidingAccountDisposable: Disposable?
     
     public var presentGlobalController: (ViewController, Any?) -> Void = { _, _ in }
     public var presentCrossfadeController: () -> Void = {}
@@ -318,8 +266,6 @@
         self.currentMediaDisplaySettings = Atomic(value: initialPresentationDataAndSettings.mediaDisplaySettings)
         self.currentStickerSettings = Atomic(value: initialPresentationDataAndSettings.stickerSettings)
         self.currentInAppNotificationSettings = Atomic(value: initialPresentationDataAndSettings.inAppNotificationSettings)
-        self.currentPtgSettings = Atomic(value: initialPresentationDataAndSettings.ptgSettings)
-        self.currentPtgSecretPasscodes = Atomic(value: initialPresentationDataAndSettings.ptgSecretPasscodes)
         
         if automaticEnergyUsageShouldBeOnNow(settings: self.currentAutomaticMediaDownloadSettings) {
             self.energyUsageSettings = EnergyUsageSettings.powerSavingDefault
@@ -341,7 +287,7 @@
             }
         ))
         
-        self.mediaManager = MediaManagerImpl(accountManager: accountManager, inForeground: applicationBindings.applicationInForeground, presentationData: self._presentationData.get())
+        self.mediaManager = MediaManagerImpl(accountManager: accountManager, inForeground: applicationBindings.applicationInForeground, presentationData: presentationData)
         
         self.mediaManager.overlayMediaManager.updatePossibleEmbeddingItem = { [weak self] item in
             guard let strongSelf = self else {
@@ -499,110 +445,10 @@
             }
         }))
         
-        self._ptgSettings.set(.single(initialPresentationDataAndSettings.ptgSettings)
-        |> then(accountManager.sharedData(keys: [ApplicationSpecificSharedDataKeys.ptgSettings])
-            |> map { sharedData in
-                return PtgSettings(sharedData.entries[ApplicationSpecificSharedDataKeys.ptgSettings])
-            }
-        )
-        |> distinctUntilChanged)
-        self.ptgSettingsDisposable = self._ptgSettings.get().start(next: { [weak self] next in
-            if let strongSelf = self {
-                let _ = strongSelf.currentPtgSettings.swap(next)
-            }
-        })
-        
-        // once installed via App Store, some debugging tools will no longer be available (for security)
-        if applicationBindings.isMainApp, initialPresentationDataAndSettings.ptgSettings.testToolsEnabled != false {
-            #if TEST_BUILD
-            let testToolsEnabled = Bundle.isTestFlightOrDevelopment
-            #else
-            let testToolsEnabled = false
-            #endif
-            
-            let _ = accountManager.transaction({ transaction in
-                transaction.updateSharedData(ApplicationSpecificSharedDataKeys.ptgSettings, { entry in
-                    return PreferencesEntry(PtgSettings(entry).withUpdated(testToolsEnabled: testToolsEnabled))
-                })
-            }).start()
-            
-            if !testToolsEnabled {
-                let _ = updateLoggingSettings(accountManager: accountManager, {
-                    $0.withUpdatedLogToFile(false).withUpdatedLogToConsole(false).withUpdatedRedactSensitiveData(true)
-                }).start()
-                
-                Logger.shared.cleanLogFiles(rootPath: rootPath)
-            }
-        }
-
-        var ptgSecretPasscodesSignal: Signal<PtgSecretPasscodes, NoError> = .single(initialPresentationDataAndSettings.ptgSecretPasscodes)
-        if applicationBindings.isMainApp {
-            ptgSecretPasscodesSignal = ptgSecretPasscodesSignal
-            |> then(accountManager.sharedData(keys: [ApplicationSpecificSharedDataKeys.ptgSecretPasscodes])
-                |> map { sharedData in
-                    return PtgSecretPasscodes(sharedData.entries[ApplicationSpecificSharedDataKeys.ptgSecretPasscodes])
-                }
-            )
-            |> distinctUntilChanged
-        }
-        self._ptgSecretPasscodes.set(ptgSecretPasscodesSignal)
-        self.ptgSecretPasscodesDisposable = (self._ptgSecretPasscodes.get()
-        |> deliverOnMainQueue).start(next: { [weak self] next in
-            guard let strongSelf = self else {
-                return
-            }
-            
-            let newlyHiddenAccountIds = next.inactiveAccountIds().subtracting(strongSelf.currentPtgSecretPasscodes.with { $0.inactiveAccountIds() })
-            
-            let newlyHiddenPeerIds = next.inactiveSecretChatPeerIdsForAllAccounts().subtracting(strongSelf.currentPtgSecretPasscodes.with { $0.inactiveSecretChatPeerIdsForAllAccounts() })
-            
-            let _ = strongSelf.currentPtgSecretPasscodes.swap(next)
-            
-            strongSelf.inactiveAccountsUpdated(next.inactiveAccountIds())
-            
-            if (!newlyHiddenAccountIds.isEmpty || !newlyHiddenPeerIds.isEmpty) && applicationBindings.isMainApp {
-                strongSelf.hideUIOfInactiveSecrets(accountIds: newlyHiddenAccountIds, peerIds: newlyHiddenPeerIds)
-            }
-            
-            if applicationBindings.isMainApp {
-                let _ = strongSelf.accountManager.transaction({ transaction -> Void in
-                    if let currentId = transaction.getCurrent([])?.0, next.inactiveAccountIds().contains(currentId) {
-                        let records = transaction.getRecords(next.allHidableAccountIds())
-                            .filter { !$0.isLoggedOut }
-                            .sorted { $0 < $1 }
-                        if !records.isEmpty {
-                            transaction.setCurrentId(records.first!.id)
-                        }
-                    }
-                }).start()
-            }
-        })
-        
-        if applicationBindings.isMainApp {
-            self.applicationInForegroundDisposable = (applicationBindings.applicationInForeground
-            |> filter { !$0 }
-            |> deliverOnMainQueue).start(next: { [weak self] _ in
-                // make sure passcode attempts counters are cleared periodically for privacy
-                let _ = self?.passcodeAttemptAccounter?.preAttempt()
-            })
-            
-            self.passcodeAttemptAccounter = PasscodeAttemptAccounter(accountManager: accountManager, trustedTimestamp: { [weak self] in
-                assert(Queue.mainQueue().isCurrent())
-                if let accounts = self?.activeAccountsValue?.accounts {
-                    for (_, context, _) in accounts {
-                        if let trustedTimestamp = context.account.network.getTrustedTimestamp() {
-                            return trustedTimestamp
-                        }
-                    }
-                }
-                return nil
-            })
-        }
-
         let startTime = CFAbsoluteTimeGetCurrent()
         
         let differenceDisposable = MetaDisposable()
-        let _ = (accountManager.accountRecords(excludeAccountIds: .single([]))
+        let _ = (accountManager.accountRecords()
         |> map { view -> (AccountRecordId?, [AccountRecordId: AccountAttributes], (AccountRecordId, Bool)?) in
             print("SharedAccountContextImpl: records appeared in \(CFAbsoluteTimeGetCurrent() - startTime)")
             
@@ -667,8 +513,8 @@
             var addedSignals: [Signal<AddedAccountResult, NoError>] = []
             var addedAuthSignal: Signal<UnauthorizedAccount?, NoError> = .single(nil)
             for (id, attributes) in records {
-                if self.activeAccountsValue?.accounts.firstIndex(where: { $0.0 == id}) == nil && self.activeAccountsValue?.inactiveAccounts.firstIndex(where: { $0.0 == id}) == nil {
-                    addedSignals.append(accountWithId(accountManager: accountManager, networkArguments: networkArguments, id: id, encryptionParameters: encryptionParameters, supplementary: !applicationBindings.isMainApp, rootPath: rootPath, beginWithTestingEnvironment: attributes.isTestingEnvironment, backupData: attributes.backupData, auxiliaryMethods: makeTelegramAccountAuxiliaryMethods(uploadInBackground: appDelegate?.uploadInBackround), initialPeerIdsExcludedFromUnreadCounters: self.currentPtgSecretPasscodes.with({ $0.inactiveSecretChatPeerIds(accountId: id) }))
+                if self.activeAccountsValue?.accounts.firstIndex(where: { $0.0 == id}) == nil {
+                    addedSignals.append(accountWithId(accountManager: accountManager, networkArguments: networkArguments, id: id, encryptionParameters: encryptionParameters, supplementary: !applicationBindings.isMainApp, rootPath: rootPath, beginWithTestingEnvironment: attributes.isTestingEnvironment, backupData: attributes.backupData, auxiliaryMethods: makeTelegramAccountAuxiliaryMethods(uploadInBackground: appDelegate?.uploadInBackround))
                     |> mapToSignal { result -> Signal<AddedAccountResult, NoError> in
                         switch result {
                             case let .authorized(account):
@@ -690,7 +536,7 @@
                 }
             }
             if let authRecord = authRecord, authRecord.0 != self.activeAccountsValue?.currentAuth?.id {
-                addedAuthSignal = accountWithId(accountManager: accountManager, networkArguments: networkArguments, id: authRecord.0, encryptionParameters: encryptionParameters, supplementary: !applicationBindings.isMainApp, rootPath: rootPath, beginWithTestingEnvironment: authRecord.1, backupData: nil, auxiliaryMethods: makeTelegramAccountAuxiliaryMethods(uploadInBackground: appDelegate?.uploadInBackround), initialPeerIdsExcludedFromUnreadCounters: self.currentPtgSecretPasscodes.with({ $0.inactiveSecretChatPeerIds(accountId: authRecord.0) }))
+                addedAuthSignal = accountWithId(accountManager: accountManager, networkArguments: networkArguments, id: authRecord.0, encryptionParameters: encryptionParameters, supplementary: !applicationBindings.isMainApp, rootPath: rootPath, beginWithTestingEnvironment: authRecord.1, backupData: nil, auxiliaryMethods: makeTelegramAccountAuxiliaryMethods(uploadInBackground: appDelegate?.uploadInBackround))
                 |> mapToSignal { result -> Signal<UnauthorizedAccount?, NoError> in
                     switch result {
                         case let .unauthorized(account):
@@ -742,7 +588,7 @@
                 
                 var hadUpdates = false
                 if self.activeAccountsValue == nil {
-                    self.activeAccountsValue = (nil, [], nil, [])
+                    self.activeAccountsValue = (nil, [], nil)
                     hadUpdates = true
                 }
                 
@@ -752,8 +598,7 @@
                 }
                 
                 var existingAccountPeerKeys = Set<AccountPeerKey>()
-                // traverse accounts in reverse order, so if found duplicate by peer id, the older account is deleted
-                for accountRecord in addedAccounts.sorted(by: { $1.2 < $0.2 }) {
+                for accountRecord in addedAccounts {
                     if let account = accountRecord.1 {
                         if existingAccountPeerKeys.contains(AccountPeerKey(peerId: account.peerId, isTestingEnvironment: account.testingEnvironment)) {
                             let _ = accountManager.transaction({ transaction in
@@ -768,31 +613,10 @@
                                 self.managedAccountDisposables.set(nil, forKey: account.id)
                                 assertionFailure()
                             }
-                            if let index = self.activeAccountsValue?.inactiveAccounts.firstIndex(where: { $0.0 == account.id }) {
-                                self.activeAccountsValue?.inactiveAccounts.remove(at: index)
-                                self.managedAccountDisposables.set(nil, forKey: account.id)
-                                assertionFailure()
-                            }
-                            
-                            // if logged in with the same account that is already hidden, then delete the hidden account from device (without logging it off)
-                            if let index = self.activeAccountsValue?.inactiveAccounts.firstIndex(where: { $0.1.account.peerId == account.peerId && $0.1.account.testingEnvironment == account.testingEnvironment }) {
-                                let accountIdToDelete = self.activeAccountsValue!.inactiveAccounts[index].0
-                                self.activeAccountsValue?.inactiveAccounts.remove(at: index)
-                                self.managedAccountDisposables.set(nil, forKey: accountIdToDelete)
-                                let _ = accountManager.transaction({ transaction in
-                                    transaction.updateRecord(accountIdToDelete, { _ in
-                                        return nil
-                                    })
-                                }).start()
-                            }
 
                             let context = AccountContextImpl(sharedContext: self, account: account, limitsConfiguration: accountRecord.3 ?? .defaultValue, contentSettings: accountRecord.4 ?? .default, appConfiguration: accountRecord.5 ?? .defaultValue)
 
-                            if !self.currentPtgSecretPasscodes.with({ $0.inactiveAccountIds() }).contains(account.id) {
-                                self.activeAccountsValue!.accounts.append((account.id, context, accountRecord.2))
-                            } else {
-                                self.activeAccountsValue!.inactiveAccounts.append((account.id, context, accountRecord.2))
-                            }
+                            self.activeAccountsValue!.accounts.append((account.id, context, accountRecord.2))
                             
                             self.managedAccountDisposables.set(self.updateAccountBackupData(account: account).start(), forKey: account.id)
                             account.resetStateManagement()
@@ -819,19 +643,6 @@
                         self.managedAccountDisposables.set(nil, forKey: id)
                     }
                 }
-                removedIds = []
-                for id in self.activeAccountsValue!.inactiveAccounts.map({ $0.0 }) {
-                    if records[id] == nil {
-                        removedIds.append(id)
-                    }
-                }
-                for id in removedIds {
-                    hadUpdates = true
-                    if let index = self.activeAccountsValue?.inactiveAccounts.firstIndex(where: { $0.0 == id }) {
-                        self.activeAccountsValue?.inactiveAccounts.remove(at: index)
-                        self.managedAccountDisposables.set(nil, forKey: id)
-                    }
-                }
                 var primary: AccountContext?
                 if let primaryId = primaryId {
                     if let index = self.activeAccountsValue?.accounts.firstIndex(where: { $0.0 == primaryId }) {
@@ -839,11 +650,9 @@
                     }
                 }
                 if primary == nil && !self.activeAccountsValue!.accounts.isEmpty {
-                    primary = self.activeAccountsValue!.accounts.sorted(by: { $0.2 < $1.2 }).first?.1
-                }
-                var previousPrimaryId: AccountRecordId?
+                    primary = self.activeAccountsValue!.accounts.first?.1
+                }
                 if primary !== self.activeAccountsValue!.primary {
-                    previousPrimaryId = self.activeAccountsValue!.primary?.account.id
                     hadUpdates = true
                     self.activeAccountsValue!.primary?.account.postbox.clearCaches()
                     self.activeAccountsValue!.primary?.account.resetCachedData()
@@ -868,15 +677,11 @@
                 if self.activeAccountsValue!.primary == nil && self.activeAccountsValue!.currentAuth == nil {
                     self.beginNewAuth(testingEnvironment: false)
                 }
-                
-                if let previousPrimaryId {
-                    self.accountBecameNonPrimary(previousPrimaryId)
-                }
             }))
         })
         
         self.activeAccountsWithInfoPromise.set(self.activeAccountContexts
-        |> mapToSignal { primary, accounts, _, _ -> Signal<(primary: AccountRecordId?, accounts: [AccountWithInfo]), NoError> in
+        |> mapToSignal { primary, accounts, _ -> Signal<(primary: AccountRecordId?, accounts: [AccountWithInfo]), NoError> in
             return combineLatest(accounts.map { _, context, _ -> Signal<AccountWithInfo?, NoError> in
                 return context.engine.data.subscribe(TelegramEngine.EngineData.Item.Peer.Peer(id: context.account.peerId))
                 |> map { peer -> AccountWithInfo? in
@@ -923,7 +728,7 @@
                     return
                 }
                 strongSelf.mediaManager.playlistControl(.playback(.play), type: nil)
-            }, audioSession: self.mediaManager.audioSession, activeAccounts: self.activeAccountContexts |> map { _, accounts, _, _ in
+            }, audioSession: self.mediaManager.audioSession, activeAccounts: self.activeAccountContexts |> map { _, accounts, _ in
                 return Array(accounts.map({ $0.1 }))
             })
             self.callManager = callManager
@@ -1097,17 +902,13 @@
             return true
         })
         
-        if applicationBindings.isMainApp {
-            let _ = managedCleanupAccounts(networkArguments: networkArguments, accountManager: self.accountManager, rootPath: rootPath, auxiliaryMethods: makeTelegramAccountAuxiliaryMethods(uploadInBackground: appDelegate?.uploadInBackround), encryptionParameters: encryptionParameters, maybeTriggerCoveringProtection: { [weak self] maybeCoveringAccountId in
-                return self?.maybeTriggerCoveringProtection(maybeCoveringAccountId: maybeCoveringAccountId, cleanCache: true) ?? .complete()
-            }).start()
-            
-            self.updateNotificationTokensRegistration()
-        }
+        let _ = managedCleanupAccounts(networkArguments: networkArguments, accountManager: self.accountManager, rootPath: rootPath, auxiliaryMethods: makeTelegramAccountAuxiliaryMethods(uploadInBackground: appDelegate?.uploadInBackround), encryptionParameters: encryptionParameters).start()
+        
+        self.updateNotificationTokensRegistration()
         
         if applicationBindings.isMainApp {
             self.widgetDataContext = WidgetDataContext(basePath: self.basePath, inForeground: self.applicationBindings.applicationInForeground, activeAccounts: self.activeAccountContexts
-            |> map { _, accounts, _, _ in
+            |> map { _, accounts, _ in
                 return accounts.map { $0.1.account }
             }, presentationData: self.presentationData, appLockContext: self.appLockContext as! AppLockContextImpl)
             
@@ -1118,47 +919,18 @@
             }
             |> distinctUntilChanged
             self.spotlightDataContext = SpotlightDataContext(appBasePath: applicationBindings.containerPath, accountManager: accountManager, accounts: combineLatest(enableSpotlight, self.activeAccountContexts
-            |> map { _, accounts, _, _ in
+            |> map { _, accounts, _ in
                 return accounts.map { _, account, _ in
                     return account.account
                 }
-            }, self.allHidableAccountIds) |> map { enableSpotlight, accounts, allHidableAccountIds in
+            }) |> map { enableSpotlight, accounts in
                 if enableSpotlight {
-                    return accounts.filter { !allHidableAccountIds.contains($0.id) }
+                    return accounts
                 } else {
                     return []
                 }
             })
         }
-        
-        if applicationBindings.isMainApp {
-            self.timeBasedCleanupDisposable = combineLatest(self.activeAccountContexts, accountManager.sharedData(keys: [SharedDataKeys.cacheStorageSettings])).start(next: { [weak self] activeAccountContexts, sharedData in
-                let contexts = activeAccountContexts.accounts.map({ $0.1 }) + activeAccountContexts.inactiveAccounts.map({ $0.1 })
-                
-                let cleanedAccounts = Dictionary(uniqueKeysWithValues: contexts.map { context in
-                    let mediaBox = context.account.postbox.mediaBox
-                    return (context.account.id.int64, AccountCleanupPaths(storageBox: mediaBox.storageBox, cacheStorageBox: mediaBox.cacheStorageBox, generalPaths: [
-                        mediaBox.basePath + "/cache",
-                        mediaBox.basePath + "/animation-cache"
-                    ], totalSizeBasedPath: mediaBox.basePath, shortLivedPaths: [
-                        mediaBox.basePath + "/short-cache"
-                    ]))
-                })
-                
-                let settings: CacheStorageSettings = sharedData.entries[SharedDataKeys.cacheStorageSettings]?.get(CacheStorageSettings.self) ?? CacheStorageSettings.defaultSettings
-                
-                self?.timeBasedCleanup.setup(cleanedAccounts: cleanedAccounts, general: settings.defaultCacheStorageTimeout, shortLived: 60 * 60, gigabytesLimit: settings.defaultCacheStorageLimitGigabytes)
-            })
-            
-            self.trackLastNonHidingAccountDisposable = combineLatest(self.activeAccountContexts, self.allHidableAccountIds).start(next: { activeAccountContexts, allHidableAccountIds in
-                if Set(activeAccountContexts.accounts.map({ $0.0 })).subtracting(allHidableAccountIds).isEmpty {
-                    // If logged out from last non-hiding account, deactivate all hidable accounts (if any is active) since their use is not secure any more. Otherwise cache size may grow and this can reveal them.
-                    let _ = hideAllSecrets(accountManager: accountManager).start()
-                }
-            })
-        }
-        
-        self.maintainFillerFileDisposable = self.maintainFillerFile().start()
     }
     
     deinit {
@@ -1170,74 +942,9 @@
         self.inAppNotificationSettingsDisposable?.dispose()
         self.mediaInputSettingsDisposable?.dispose()
         self.mediaDisplaySettingsDisposable?.dispose()
-        self.ptgSettingsDisposable?.dispose()
         self.callDisposable?.dispose()
         self.groupCallDisposable?.dispose()
         self.callStateDisposable?.dispose()
-        self.managedAccountDisposables.dispose()
-        self.hasOngoingCallDisposable?.dispose()
-        self.experimentalUISettingsDisposable?.dispose()
-        self.ptgSecretPasscodesDisposable?.dispose()
-        self.applicationInForegroundDisposable?.dispose()
-        self.timeBasedCleanupDisposable?.dispose()
-        self.maintainFillerFileDisposable?.dispose()
-        self.trackLastNonHidingAccountDisposable?.dispose()
-    }
-    
-    func inactiveAccountsUpdated(_ inactiveAccountIds: Set<AccountRecordId>) {
-        assert(Queue.mainQueue().isCurrent())
-        
-        guard self.activeAccountsValue != nil else {
-            return
-        }
-        
-        var hadUpdates = false
-        
-        if self.activeAccountsValue!.accounts.contains(where: { inactiveAccountIds.contains($0.0) }) {
-            self.activeAccountsValue!.inactiveAccounts.append(contentsOf: self.activeAccountsValue!.accounts.filter({ inactiveAccountIds.contains($0.0) }))
-            self.activeAccountsValue!.accounts.removeAll(where: { inactiveAccountIds.contains($0.0) })
-            hadUpdates = true
-        }
-        if self.activeAccountsValue!.inactiveAccounts.contains(where: { !inactiveAccountIds.contains($0.0) }) {
-            self.activeAccountsValue!.accounts.append(contentsOf: self.activeAccountsValue!.inactiveAccounts.filter({ !inactiveAccountIds.contains($0.0) }))
-            self.activeAccountsValue!.inactiveAccounts.removeAll(where: { !inactiveAccountIds.contains($0.0) })
-            hadUpdates = true
-        }
-        
-        var primary: AccountContext?
-        if let currentPrimary = self.activeAccountsValue!.primary, !inactiveAccountIds.contains(currentPrimary.account.id) {
-            primary = currentPrimary
-        }
-        if primary == nil && !self.activeAccountsValue!.accounts.isEmpty {
-            primary = self.activeAccountsValue!.accounts.sorted(by: { $0.2 < $1.2 }).first?.1
-        }
-        
-        var previousPrimaryId: AccountRecordId?
-        if primary !== self.activeAccountsValue!.primary {
-            previousPrimaryId = self.activeAccountsValue!.primary?.account.id
-            hadUpdates = true
-            self.activeAccountsValue!.primary?.account.postbox.clearCaches()
-            self.activeAccountsValue!.primary?.account.resetCachedData()
-            self.activeAccountsValue!.primary = primary
-        }
-        
-        if hadUpdates {
-            self.activeAccountsValue!.accounts.sort(by: { $0.2 < $1.2 })
-            self.activeAccountsPromise.set(.single(self.activeAccountsValue!))
-        }
-        
-        if self.activeAccountsValue!.primary == nil && self.activeAccountsValue!.currentAuth == nil {
-            self.beginNewAuth(testingEnvironment: false)
-        }
-        
-        if let previousPrimaryId {
-            self.accountBecameNonPrimary(previousPrimaryId)
-        }
-    }
-    
-    public func updatePtgSecretPasscodesPromise(_ ptgSecretPasscodesSignal: Signal<PtgSecretPasscodes, NoError>) {
-        assert(!self.applicationBindings.isMainApp)
-        self._ptgSecretPasscodes.set(ptgSecretPasscodesSignal)
     }
     
     private var didPerformAccountSettingsImport = false
@@ -1320,96 +1027,39 @@
             return true
         })
         
-        assert(self.applicationBindings.isMainApp)
-        let appInForeground = self.applicationBindings.applicationInForeground
-        |> mapToSignal { inForeground in
-            if inForeground {
-                // allow time for secret passcodes deactivation when app brought to foreground
-                return .single(inForeground)
-                |> delay(0.5, queue: .mainQueue())
-            } else {
-                return .single(inForeground)
-            }
-        }
-        
-        let accountContexts = combineLatest(self.activeAccountContexts, appInForeground, self.allHidableAccountIds)
-        |> deliverOnMainQueue
-        |> map { activeAccountContexts, appInForeground, allHidableAccountIds -> (AccountRecordId?, [AccountRecordId], [AccountRecordId], Set<AccountRecordId>) in
-            if appInForeground {
-                return (activeAccountContexts.primary?.account.id, activeAccountContexts.accounts.map { $0.0 }, activeAccountContexts.inactiveAccounts.map { $0.0 }, allHidableAccountIds)
-            } else {
-                let activeAccountIds = activeAccountContexts.accounts.map({ $0.0 }).filter { !allHidableAccountIds.contains($0) }
-                let inactiveAccountIds = activeAccountContexts.inactiveAccounts.map({ $0.0 }) + activeAccountContexts.accounts.map({ $0.0 }).filter { allHidableAccountIds.contains($0) }
-                var primaryId = activeAccountContexts.primary?.account.id
-                if primaryId != nil, allHidableAccountIds.contains(primaryId!) {
-                    primaryId = activeAccountIds.first
-                }
-                return (primaryId, activeAccountIds, inactiveAccountIds, allHidableAccountIds)
-            }
-        }
-        |> distinctUntilChanged(isEqual: { $0 == $1 })
-        |> map { [weak self] primaryId, activeAccountIds, inactiveAccountIds, allHidableAccountIds -> (AccountContext?, [(AccountRecordId, AccountContext, Int32)], [(AccountRecordId, AccountContext, Int32)], Set<AccountRecordId>) in
-            assert(Queue.mainQueue().isCurrent())
-            guard let activeAccountsValue = self?.activeAccountsValue else {
-                return (nil, [], [], [])
-            }
-            let allAccounts = activeAccountsValue.accounts + activeAccountsValue.inactiveAccounts
-            let primary = allAccounts.first(where: { $0.0 == primaryId })?.1
-            let activeAccounts = allAccounts.filter({ activeAccountIds.contains($0.0) })
-            let inactiveAccounts = allAccounts.filter({ inactiveAccountIds.contains($0.0) })
-            return (primary, activeAccounts, inactiveAccounts, allHidableAccountIds)
-        }
-        
         let updatedApsToken = self.apsNotificationToken |> distinctUntilChanged(isEqual: { $0 == $1 })
         self.registeredNotificationTokensDisposable.set((combineLatest(
             queue: .mainQueue(),
             settings,
-            accountContexts,
+            self.activeAccountContexts,
             updatedApsToken
         )
         |> mapToSignal { settings, activeAccountsAndInfo, apsNotificationToken -> Signal<(Bool, Data?), NoError> in
-            let (primary, activeAccounts, inactiveAccounts, allHidableAccountIds) = activeAccountsAndInfo
+            let (primary, activeAccounts, _) = activeAccountsAndInfo
             var appliedApsList: [Signal<Bool?, NoError>] = []
             var appliedVoipList: [Signal<Never, NoError>] = []
             var activeProductionUserIds = activeAccounts.map({ $0.1 }).filter({ !$0.account.testingEnvironment }).map({ $0.account.peerId.id })
             var activeTestingUserIds = activeAccounts.map({ $0.1 }).filter({ $0.account.testingEnvironment }).map({ $0.account.peerId.id })
-            var voipProductionUserIds = activeAccounts.filter({ !allHidableAccountIds.contains($0.0) }).map({ $0.1 }).filter({ !$0.account.testingEnvironment }).map({ $0.account.peerId.id })
-            var voipTestingUserIds = activeAccounts.filter({ !allHidableAccountIds.contains($0.0) }).map({ $0.1 }).filter({ $0.account.testingEnvironment }).map({ $0.account.peerId.id })
             
             let allProductionUserIds = activeProductionUserIds
-                + inactiveAccounts.map({ $0.1 }).filter({ !$0.account.testingEnvironment }).map({ $0.account.peerId.id })
             let allTestingUserIds = activeTestingUserIds
-                + inactiveAccounts.map({ $0.1 }).filter({ $0.account.testingEnvironment }).map({ $0.account.peerId.id })
             
             if !settings.allAccounts {
                 if let primary = primary {
                     if !primary.account.testingEnvironment {
                         activeProductionUserIds = [primary.account.peerId.id]
                         activeTestingUserIds = []
-                        voipProductionUserIds = allHidableAccountIds.contains(primary.account.id) ? [] : [primary.account.peerId.id]
-                        voipTestingUserIds = []
                     } else {
                         activeProductionUserIds = []
                         activeTestingUserIds = [primary.account.peerId.id]
-                        voipProductionUserIds = []
-                        voipTestingUserIds = allHidableAccountIds.contains(primary.account.id) ? [] : [primary.account.peerId.id]
                     }
                 } else {
                     activeProductionUserIds = []
                     activeTestingUserIds = []
-                    voipProductionUserIds = []
-                    voipTestingUserIds = []
-                }
-            }
-            
-            if #available(iOS 13.0, *) {
-            } else {
-                voipProductionUserIds = activeProductionUserIds
-                voipTestingUserIds = activeTestingUserIds
-            }
-            
-            let allAccountContexts = activeAccounts.map({ $0.1 }) + inactiveAccounts.map({ $0.1 })
-            for account in allAccountContexts {
+                }
+            }
+            
+            for (_, account, _) in activeAccounts {
                 let appliedAps: Signal<Bool, NoError>
                 let appliedVoip: Signal<Never, NoError>
                 
@@ -1422,15 +1072,7 @@
                     } else {
                         appliedAps = .single(true)
                     }
-                } else {
-                    if let apsNotificationToken {
-                        appliedAps = account.engine.accountData.registerNotificationToken(token: apsNotificationToken, type: .aps(encrypt: true), sandbox: sandbox, otherAccountUserIds: (account.account.testingEnvironment ? activeTestingUserIds : activeProductionUserIds).filter({ $0 != account.account.peerId.id }), excludeMutedChats: !settings.includeMuted)
-                    } else {
-                        appliedAps = .single(true)
-                    }
-                }
-                
-                if !voipProductionUserIds.contains(account.account.peerId.id) && !voipTestingUserIds.contains(account.account.peerId.id) {
+                    
                     appliedVoip = self.voipNotificationToken
                     |> distinctUntilChanged(isEqual: { $0 == $1 })
                     |> mapToSignal { token -> Signal<Never, NoError> in
@@ -1440,13 +1082,18 @@
                         return account.engine.accountData.unregisterNotificationToken(token: token, type: .voip, otherAccountUserIds: (account.account.testingEnvironment ? allTestingUserIds : allProductionUserIds).filter({ $0 != account.account.peerId.id }))
                     }
                 } else {
+                    if let apsNotificationToken {
+                        appliedAps = account.engine.accountData.registerNotificationToken(token: apsNotificationToken, type: .aps(encrypt: true), sandbox: sandbox, otherAccountUserIds: (account.account.testingEnvironment ? activeTestingUserIds : activeProductionUserIds).filter({ $0 != account.account.peerId.id }), excludeMutedChats: !settings.includeMuted)
+                    } else {
+                        appliedAps = .single(true)
+                    }
                     appliedVoip = self.voipNotificationToken
                     |> distinctUntilChanged(isEqual: { $0 == $1 })
                     |> mapToSignal { token -> Signal<Never, NoError> in
                         guard let token = token else {
                             return .complete()
                         }
-                        return account.engine.accountData.registerNotificationToken(token: token, type: .voip, sandbox: sandbox, otherAccountUserIds: (account.account.testingEnvironment ? voipTestingUserIds : voipProductionUserIds).filter({ $0 != account.account.peerId.id }), excludeMutedChats: !settings.includeMuted)
+                        return account.engine.accountData.registerNotificationToken(token: token, type: .voip, sandbox: sandbox, otherAccountUserIds: (account.account.testingEnvironment ? activeTestingUserIds : activeProductionUserIds).filter({ $0 != account.account.peerId.id }), excludeMutedChats: !settings.includeMuted)
                         |> ignoreValues
                     }
                 }
@@ -1492,7 +1139,6 @@
     
     public func beginNewAuth(testingEnvironment: Bool) {
         let _ = self.accountManager.transaction({ transaction -> Void in
-            assert(transaction.getCurrentAuth() == nil)
             let _ = transaction.createAuth([.environment(AccountEnvironmentAttribute(environment: testingEnvironment ? .test : .production))])
         }).start()
     }
@@ -1524,7 +1170,7 @@
         self.switchingData = (settingsController as? (ViewController & SettingsController), chatListController as? ChatListController, chatsBadge)
         
         let _ = self.accountManager.transaction({ transaction -> Bool in
-            if transaction.getCurrent([])?.0 != id && !PtgSecretPasscodes(transaction).inactiveAccountIds().contains(id) {
+            if transaction.getCurrent()?.0 != id {
                 transaction.setCurrentId(id)
                 return true
             } else {
@@ -2194,366 +1840,8 @@
         return installedStickerPacksController(context: context, mode: mode, forceTheme: forceTheme)
     }
     
-<<<<<<< HEAD
-    private func hideUIOfInactiveSecrets(accountIds: Set<AccountRecordId>, peerIds: Set<PeerId>) {
-        assert(Queue.mainQueue().isCurrent())
-        
-        UIView.performWithoutAnimation {
-            CATransaction.begin()
-            CATransaction.setDisableActions(true)
-            CATransaction.setAnimationDuration(0.0)
-            
-            let _ = (self.mediaManager.globalMediaPlayerState
-            |> take(1)
-            |> deliverOnMainQueue).start(next: { [weak self] playlistStateAndType in
-                if let (account, state, type) = playlistStateAndType {
-                    if accountIds.contains(account.id) {
-                        self?.mediaManager.setPlaylist(nil, type: type, control: .playback(.pause))
-                    } else {
-                        switch state {
-                        case let .state(state):
-                            if let item = state.item as? MessageMediaPlaylistItem {
-                                if peerIds.contains(item.message.id.peerId) {
-                                    self?.mediaManager.setPlaylist(nil, type: type, control: .playback(.pause))
-                                }
-                            }
-                        case .loading:
-                            break
-                        }
-                    }
-                }
-            })
-            
-            if #available(iOS 15.0, *) {
-                if let overlayMediaController = self.mediaManager.overlayMediaManager.controller as? OverlayMediaControllerImpl, let pictureInPictureContent = overlayMediaController.pictureInPictureContent as? PictureInPictureContentImpl {
-                    if let videoNode = pictureInPictureContent.videoNode as? UniversalVideoNode {
-                        if accountIds.contains(videoNode.sourceAccountId) {
-                            videoNode.pause()
-                            pictureInPictureContent.pictureInPictureController?.stopPictureInPicture()
-                            overlayMediaController.removePictureInPictureContent(content: pictureInPictureContent)
-                            videoNode.canAttachContent = false
-                        }
-                    }
-                }
-            }
-            
-            var excludeRootController = false
-            if let rootController = self.mainWindow?.viewController as? TelegramRootController, accountIds.contains(rootController.context.account.id) {
-                excludeRootController = true // root controller will be replaced anyway
-            }
-            
-            var insideInactiveSecretChat = false
-            var dismissesIfInsideInactiveSecretChat: [() -> Void] = []
-            
-            self.mainWindow?.forEachViewController({ controller in
-                if let controller = controller as? ActionSheetController {
-                    controller.dismiss(animated: false)
-                }
-                
-                if let controller = controller as? ContextController {
-                    controller.dismissWithoutAnimation()
-                }
-                
-                if let controller = controller as? AlertController {
-                    dismissesIfInsideInactiveSecretChat.append { [weak controller] in
-                        controller?.dismiss()
-                    }
-                }
-                
-                if let controller = controller as? ChatSendMessageActionSheetController {
-                    dismissesIfInsideInactiveSecretChat.append { [weak controller] in
-                        controller?.dismissWithoutAnimation()
-                    }
-                }
-                
-                if let controller = controller as? OverlayStatusControllerImpl {
-                    dismissesIfInsideInactiveSecretChat.append { [weak controller] in
-                        controller?.presentingViewController?.dismiss(animated: false, completion: nil)
-                    }
-                }
-                
-                if let controller = controller as? ChatControllerImpl {
-                    if let peerId = controller.chatLocation.peerId {
-                        if peerIds.contains(peerId) {
-                            insideInactiveSecretChat = true
-                            controller.hideChat()
-                        }
-                    }
-                }
-                
-                if let controller = controller as? PeerInfoScreenImpl {
-                    if let peerId = controller.chatLocation.peerId {
-                        if peerIds.contains(peerId) {
-                            insideInactiveSecretChat = true
-                            controller.hideChat()
-                        }
-                    }
-                }
-                
-                if let controller = controller as? OverlayAudioPlayerControllerImpl {
-                    if accountIds.contains(controller.context.account.id) {
-                        controller.dismiss(animated: false)
-                    } else if let peerId = controller.chatLocation.peerId {
-                        if peerIds.contains(peerId) {
-                            controller.dismiss(animated: false)
-                        }
-                    }
-                }
-                
-                if let controller = controller as? TabBarController {
-                    for controller in controller.controllers {
-                        if let controller = controller as? ChatListControllerImpl {
-                            controller.doneEditing()
-                            controller.deactivateSearch(animated: false)
-                            break
-                        }
-                    }
-                }
-                
-                if let controller = controller as? GalleryController {
-                    let peerId: PeerId
-                    switch controller.source {
-                    case let .peerMessagesAtId(messageId, chatLocation, _):
-                        if case let .peer(id) = chatLocation {
-                            peerId = id
-                        } else {
-                            peerId = messageId.peerId
-                        }
-                    case let .standaloneMessage(message):
-                        peerId = message.id.peerId
-                    case let .custom(_, messageId, _):
-                        peerId = messageId.peerId
-                    }
-                    if peerIds.contains(peerId) {
-                        (controller.displayNode as! GalleryControllerNode).dismiss?()
-                    }
-                }
-                
-                if let controller = controller as? SecretMediaPreviewController {
-                    if peerIds.contains(controller.messageId.peerId) {
-                        (controller.displayNode as! GalleryControllerNode).dismiss?()
-                    }
-                }
-                
-                if let controller = controller as? LegacyController {
-                    if let controller = controller.legacyController as? TGModernGalleryController {
-                        dismissesIfInsideInactiveSecretChat.append { [weak controller] in
-                            controller?.model.dismiss(false, true)
-                        }
-                    }
-                }
-                
-                if let controller = controller as? ShareController {
-                    if !insideInactiveSecretChat && !peerIds.isEmpty {
-                        controller.updatePeers()
-                    }
-                    dismissesIfInsideInactiveSecretChat.append { [weak controller] in
-                        controller?.presentingViewController?.dismiss(animated: false, completion: nil)
-                    }
-                }
-                
-                if let controller = controller as? OverlayMediaControllerImpl {
-                    for case let node as OverlayMediaItemNode in ASDisplayNodeFindAllSubnodesOfClass(controller.displayNode, OverlayMediaItemNode.self) {
-                        if let node = node as? OverlayUniversalVideoNode {
-                            if accountIds.contains(node.sourceAccountId) {
-                                node.closeVideo()
-                            } else if case let .peer(peerId) = node.content.userLocation {
-                                if peerIds.contains(peerId) {
-                                    node.closeVideo()
-                                }
-                            }
-                        } else if let node = node as? OverlayInstantVideoNode {
-                            if accountIds.contains(node.sourceAccountId) {
-                                node.dismiss()
-                            } else if case let .peer(peerId) = node.content.userLocation {
-                                if peerIds.contains(peerId) {
-                                    node.dismiss()
-                                }
-                            }
-                        }
-                    }
-                }
-                
-                if let controller = controller as? NotificationContainerController {
-                    controller.removeItems { item in
-                        if let item = item as? ChatMessageNotificationItem {
-                            if accountIds.contains(item.context.account.id) {
-                                return true
-                            }
-                            for message in item.messages {
-                                if peerIds.contains(message.id.peerId) {
-                                    return true
-                                }
-                            }
-                        }
-                        return false
-                    }
-                }
-                
-                if let controller = controller as? StorageUsageScreen {
-                    // close all, because otherwise we need to call reloadStats(), which may take some time, but we can't wait here for too long
-                    (controller.navigationController as? NavigationController)?.popToRoot(animated: false)
-                }
-                
-                return true
-            }, includeAllOverlayControllers: true, excludeRootController: excludeRootController)
-            
-            if insideInactiveSecretChat {
-                for dismiss in dismissesIfInsideInactiveSecretChat {
-                    dismiss()
-                }
-            }
-            
-            // accounts may be seen in share extension opened inside app
-            if insideInactiveSecretChat || (!accountIds.isEmpty && (self.appLockContext as! AppLockContextImpl).isUIActivityViewControllerPresented) {
-                (self.appLockContext as! AppLockContextImpl).dismissPresentedViewController()
-            }
-            
-            CATransaction.commit()
-        }
-    }
-    
-    private func accountBecameNonPrimary(_ accountId: AccountRecordId) {
-        let _ = (self.ptgSecretPasscodes
-        |> take(1)
-        |> deliverOnMainQueue).start(next: { [weak self] ptgSecretPasscodes in
-            if ptgSecretPasscodes.inactiveAccountIds().contains(accountId) {
-                (self?.appLockContext as? AppLockContextImpl)?.dismissPresentedViewController()
-            }
-        })
-    }
-    
-    public func calculateCoveringAccount(excludingId: AccountRecordId?) -> Signal<(db: AccountRecordId, cache: AccountRecordId)?, NoError> {
-        return combineLatest(self.activeAccountContexts, self.allHidableAccountIds)
-        |> mapToSignal { activeAccountContexts, allHidableAccountIds in
-            let contexts = activeAccountContexts.accounts.filter({ !allHidableAccountIds.contains($0.0) && $0.0 != excludingId }).map({ $0.1 })
-            return combineLatest(contexts.map { context in
-                return combineLatest(
-                    context.account.postbox.dbFilesSize(),
-                    context.account.postbox.mediaBox.storageBox.totalSize(),
-                    context.account.postbox.mediaBox.cacheStorageBox.totalSize()
-                )
-                |> map { dbFilesSize, disk1, disk2 in
-                    return (context.account.id, dbFilesSize, disk1 + disk2)
-                }
-            })
-            |> map { values in
-                if values.isEmpty {
-                    return nil
-                }
-                let dbCoveringAccountId = values.max(by: { $0.1 < $1.1 })!.0
-                let cacheCoveringAccountId = values.max(by: { $0.2 < $1.2 })!.0
-                return (db: dbCoveringAccountId, cache: cacheCoveringAccountId)
-            }
-        }
-        |> take(1)
-    }
-    
-    public func maybeTriggerCoveringProtection(maybeCoveringAccountId: AccountRecordId, cleanCache: Bool) -> Signal<Never, NoError> {
-        return combineLatest(self.activeAccountContexts, self.ptgSecretPasscodes)
-        |> take(1)
-        |> mapToSignal { activeAccountContexts, ptgSecretPasscodes in
-            let accounts = activeAccountContexts.accounts.map({ $0.1.account }) + activeAccountContexts.inactiveAccounts.map({ $0.1.account })
-            
-            var tasks: [Signal<Never, NoError>] = []
-            var alreadyOptimizedCacheForAccountIds: Set<AccountRecordId> = []
-            
-            if cleanCache {
-                for (coveredAccountId, coveringAccountId) in ptgSecretPasscodes.cacheCoveringAccounts {
-                    if coveringAccountId == maybeCoveringAccountId {
-                        if let account = accounts.first(where: { $0.id == coveredAccountId }) {
-                            tasks.append(
-                                account.postbox.mediaBox.cleanAllCache()
-                                |> then (
-                                    combineLatest(
-                                        account.postbox.mediaBox.storageBox.optimizeStorage(minFreePagesFraction: 0.0),
-                                        account.postbox.mediaBox.cacheStorageBox.optimizeStorage(minFreePagesFraction: 0.0)
-                                    )
-                                    |> ignoreValues
-                                )
-                            )
-                            alreadyOptimizedCacheForAccountIds.insert(account.id)
-                        }
-                    }
-                }
-            }
-            
-            for (coveredAccountId, coveringAccountId) in ptgSecretPasscodes.dbCoveringAccounts {
-                if coveringAccountId == maybeCoveringAccountId {
-                    if let account = accounts.first(where: { $0.id == coveredAccountId }) {
-                        tasks.append(
-                            account.cleanAllCloudMessages()
-                            |> then (
-                                account.postbox.optimizeStorage(minFreePagesFraction: 0.0)
-                            )
-                        )
-                        if !alreadyOptimizedCacheForAccountIds.contains(account.id) {
-                            tasks.append(account.postbox.mediaBox.storageBox.optimizeStorage(minFreePagesFraction: 0.0))
-                            tasks.append(account.postbox.mediaBox.cacheStorageBox.optimizeStorage(minFreePagesFraction: 0.0))
-                        }
-                    }
-                }
-            }
-            
-            // simultaneous run should be faster
-            return combineLatest(tasks)
-            |> ignoreValues
-        }
-    }
-    
-    private func maintainFillerFile() -> Signal<Never, NoError> {
-        let minimumSizeInMb = 200
-        
-        let queue = Queue(qos: .utility)
-        let fillerPath = self.basePath + "/filler.data"
-        
-        if !FileManager.default.fileExists(atPath: fillerPath) {
-            FileManager.default.createFile(atPath: fillerPath, contents: nil)
-        }
-        
-        return self.activeAccountContexts
-        |> mapToSignal { activeAccountContexts -> Signal<[Int64], NoError> in
-            let contexts = activeAccountContexts.accounts.map({ $0.1 }) + activeAccountContexts.inactiveAccounts.map({ $0.1 })
-            return combineLatest(contexts.reduce(into: [], { result, context in
-                result.append(contentsOf: [
-                    context.account.postbox.dbFilesSize(),
-                    context.account.postbox.mediaBox.storageBox.dbFilesSize(),
-                    context.account.postbox.mediaBox.cacheStorageBox.dbFilesSize(),
-                ])
-            }))
-        }
-        |> deliverOn(queue)
-        |> map { sizes in
-            let totalDbSizeInMb = Int(sizes.reduce(0, +)) / (1024 * 1024)
-            let neededFillerSizeInMb = max(0, minimumSizeInMb - totalDbSizeInMb)
-            let currentFillerSizeInMb = Int(fileSize(fillerPath) ?? 0) / (1024 * 1024)
-            
-            if currentFillerSizeInMb != neededFillerSizeInMb {
-                if let fileHandle = FileHandle(forWritingAtPath: fillerPath) {
-                    if currentFillerSizeInMb > neededFillerSizeInMb {
-                        fileHandle.truncateFile(atOffset: UInt64(neededFillerSizeInMb) * 1024 * 1024)
-                    } else {
-                        fileHandle.seekToEndOfFile()
-                        for _ in currentFillerSizeInMb ..< neededFillerSizeInMb {
-                            var data = Data(count: 1024 * 1024)
-                            data.withUnsafeMutableBytes { buffer in
-                                guard let bytes = buffer.baseAddress?.assumingMemoryBound(to: UInt8.self) else {
-                                    return
-                                }
-                                arc4random_buf(bytes, 1024 * 1024)
-                            }
-                            fileHandle.write(data)
-                        }
-                    }
-                    fileHandle.closeFile()
-                }
-            }
-        }
-        |> ignoreValues
-=======
     public func makeChannelStatsController(context: AccountContext, updatedPresentationData: (initial: PresentationData, signal: Signal<PresentationData, NoError>)?, peerId: EnginePeer.Id, boosts: Bool, boostStatus: ChannelBoostStatus?, statsDatacenterId: Int32) -> ViewController {
         return channelStatsController(context: context, updatedPresentationData: updatedPresentationData, peerId: peerId, section: boosts ? .boosts : .stats, boostStatus: nil, statsDatacenterId: statsDatacenterId)
->>>>>>> 33891eff
     }
 }
 
