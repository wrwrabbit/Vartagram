import GalleryUI
import ContextUI
import LegacyComponents
import ShareController
import TelegramUniversalVideoContent
import TelegramBaseController
import ChatSendMessageActionUI

import Foundation
import UIKit
import AsyncDisplayKit
import Postbox
import TelegramCore
import SwiftSignalKit
import Display
import TelegramPresentationData
import TelegramCallsUI
import TelegramUIPreferences
import AccountContext
import DeviceLocationManager
import LegacyUI
import ChatListUI
import PeersNearbyUI
import PeerInfoUI
import SettingsUI
import UrlHandling
import LegacyMediaPickerUI
import LocalMediaResources
import OverlayStatusController
import AlertUI
import PresentationDataUtils
import LocationUI
import AppLock
import WallpaperBackgroundNode
import InAppPurchaseManager
import PremiumUI
import StickerPackPreviewUI
import ChatControllerInteraction
import ChatPresentationInterfaceState
import StorageUsageScreen
import DebugSettingsUI
import MediaPickerUI
import Photos
import TextFormat
import ChatTextLinkEditUI
import AttachmentTextInputPanelNode
import ChatEntityKeyboardInputNode
import HashtagSearchUI
import PeerInfoStoryGridScreen
import TelegramAccountAuxiliaryMethods
import PeerSelectionController
import LegacyMessageInputPanel
import StatisticsUI
import ChatHistoryEntry
import ChatMessageItem
import ChatMessageItemImpl
import ChatRecentActionsController
import PeerInfoScreen
import ChatQrCodeScreen
import UndoUI

private final class AccountUserInterfaceInUseContext {
    let subscribers = Bag<(Bool) -> Void>()
    let tokens = Bag<Void>()
    
    var isEmpty: Bool {
        return self.tokens.isEmpty && self.subscribers.isEmpty
    }
}

typealias AccountInitialData = (limitsConfiguration: LimitsConfiguration?, contentSettings: ContentSettings?, appConfiguration: AppConfiguration?, availableReplyColors: EngineAvailableColorOptions, availableProfileColors: EngineAvailableColorOptions)

private struct AccountAttributes: Equatable {
    let sortIndex: Int32
    let isTestingEnvironment: Bool
    let backupData: AccountBackupData?
}

private enum AddedAccountResult {
    case upgrading(Float)
    case ready(AccountRecordId, Account?, Int32, AccountInitialData)
}

private enum AddedAccountsResult {
    case upgrading(Float)
    case ready([(AccountRecordId, Account?, Int32, AccountInitialData)])
}

private var testHasInstance = false

public final class SharedAccountContextImpl: SharedAccountContext {
    public let mainWindow: Window1?
    public let applicationBindings: TelegramApplicationBindings
    public let sharedContainerPath: String
    public let basePath: String
    public let accountManager: AccountManager<TelegramAccountManagerTypes>
    public let appLockContext: AppLockContext
    
    private let navigateToChatImpl: (AccountRecordId, PeerId, MessageId?) -> Void
    
    private let apsNotificationToken: Signal<Data?, NoError>
    private let voipNotificationToken: Signal<Data?, NoError>
    
    public let firebaseSecretStream: Signal<[String: String], NoError>
    
    private let authorizationPushConfigurationValue = Promise<AuthorizationCodePushNotificationConfiguration?>(nil)
    public var authorizationPushConfiguration: Signal<AuthorizationCodePushNotificationConfiguration?, NoError> {
        return self.authorizationPushConfigurationValue.get()
    }
    
    private var activeAccountsValue: (primary: AccountContext?, accounts: [(AccountRecordId, AccountContext, Int32)], currentAuth: UnauthorizedAccount?, inactiveAccounts: [(AccountRecordId, AccountContext, Int32)])?
    private let activeAccountsPromise = Promise<(primary: AccountContext?, accounts: [(AccountRecordId, AccountContext, Int32)], currentAuth: UnauthorizedAccount?, inactiveAccounts: [(AccountRecordId, AccountContext, Int32)])>()
    public var activeAccountContexts: Signal<(primary: AccountContext?, accounts: [(AccountRecordId, AccountContext, Int32)], currentAuth: UnauthorizedAccount?, inactiveAccounts: [(AccountRecordId, AccountContext, Int32)]), NoError> {
        return self.activeAccountsPromise.get()
    }
    private let managedAccountDisposables = DisposableDict<AccountRecordId>()
    private let activeAccountsWithInfoPromise = Promise<(primary: AccountRecordId?, accounts: [AccountWithInfo])>()
    public var activeAccountsWithInfo: Signal<(primary: AccountRecordId?, accounts: [AccountWithInfo]), NoError> {
        return self.activeAccountsWithInfoPromise.get()
    }
    
    private var activeUnauthorizedAccountValue: UnauthorizedAccount?
    private let activeUnauthorizedAccountPromise = Promise<UnauthorizedAccount?>()
    public var activeUnauthorizedAccount: Signal<UnauthorizedAccount?, NoError> {
        return self.activeUnauthorizedAccountPromise.get()
    }
    
    private let registeredNotificationTokensDisposable = MetaDisposable()
    
    public let mediaManager: MediaManager
    public let contactDataManager: DeviceContactDataManager?
    public let locationManager: DeviceLocationManager?
    public var callManager: PresentationCallManager?
    let hasInAppPurchases: Bool
    
    private var callDisposable: Disposable?
    private var callStateDisposable: Disposable?
    
    private(set) var currentCallStatusBarNode: CallStatusBarNodeImpl?
    
    private var groupCallDisposable: Disposable?
    
    private var callController: CallController?
    private var call: PresentationCall?
    public let hasOngoingCall = ValuePromise<Bool>(false)
    private let callState = Promise<PresentationCallState?>(nil)
    private var awaitingCallConnectionDisposable: Disposable?
    
    private var groupCallController: VoiceChatController?
    public var currentGroupCallController: ViewController? {
        return self.groupCallController
    }
    private let hasGroupCallOnScreenPromise = ValuePromise<Bool>(false, ignoreRepeated: true)
    public var hasGroupCallOnScreen: Signal<Bool, NoError> {
        return self.hasGroupCallOnScreenPromise.get()
    }
    
    private var immediateHasOngoingCallValue = Atomic<Bool>(value: false)
    public var immediateHasOngoingCall: Bool {
        return self.immediateHasOngoingCallValue.with { $0 }
    }
    private var hasOngoingCallDisposable: Disposable?
    
    public let enablePreloads = Promise<Bool>()
    public let hasPreloadBlockingContent = Promise<Bool>(false)
    
    private var accountUserInterfaceInUseContexts: [AccountRecordId: AccountUserInterfaceInUseContext] = [:]
    
    var switchingData: (settingsController: (SettingsController & ViewController)?, chatListController: ChatListController?, chatListBadge: String?) = (nil, nil, nil)
    
    private let _currentPresentationData: Atomic<PresentationData>
    public var currentPresentationData: Atomic<PresentationData> {
        return self._currentPresentationData
    }
    private let _presentationData = Promise<PresentationData>()
    public var presentationData: Signal<PresentationData, NoError> {
        return self._presentationData.get()
    }
    private let presentationDataDisposable = MetaDisposable()
    
    public let currentInAppNotificationSettings: Atomic<InAppNotificationSettings>
    private var inAppNotificationSettingsDisposable: Disposable?
    
    public var currentAutomaticMediaDownloadSettings: MediaAutoDownloadSettings
    private let _automaticMediaDownloadSettings = Promise<MediaAutoDownloadSettings>()
    public var automaticMediaDownloadSettings: Signal<MediaAutoDownloadSettings, NoError> {
        return self._automaticMediaDownloadSettings.get()
    }
    
    public private(set) var energyUsageSettings: EnergyUsageSettings
    
    public let currentAutodownloadSettings: Atomic<AutodownloadSettings>
    private let _autodownloadSettings = Promise<AutodownloadSettings>()
    private var currentAutodownloadSettingsDisposable = MetaDisposable()
    
    public let currentMediaInputSettings: Atomic<MediaInputSettings>
    private var mediaInputSettingsDisposable: Disposable?
    
    public let currentMediaDisplaySettings: Atomic<MediaDisplaySettings>
    private var mediaDisplaySettingsDisposable: Disposable?
    
    public let currentStickerSettings: Atomic<StickerSettings>
    private var stickerSettingsDisposable: Disposable?
    
    private let automaticMediaDownloadSettingsDisposable = MetaDisposable()
    
    private var immediateExperimentalUISettingsValue = Atomic<ExperimentalUISettings>(value: ExperimentalUISettings.defaultSettings)
    public var immediateExperimentalUISettings: ExperimentalUISettings {
        return self.immediateExperimentalUISettingsValue.with { $0 }
    }
    private var experimentalUISettingsDisposable: Disposable?
    
    private let _ptgSettings = Promise<PtgSettings>()
    public var ptgSettings: Signal<PtgSettings, NoError> {
        return self._ptgSettings.get()
    }
    public let currentPtgSettings: Atomic<PtgSettings>
    private var ptgSettingsDisposable: Disposable?
    
    private let _ptgSecretPasscodes = Promise<PtgSecretPasscodes>()
    public var ptgSecretPasscodes: Signal<PtgSecretPasscodes, NoError> {
        return self._ptgSecretPasscodes.get()
    }
    public let currentPtgSecretPasscodes: Atomic<PtgSecretPasscodes>
    private var ptgSecretPasscodesDisposable: Disposable?
    
    private var applicationInForegroundDisposable: Disposable?
    
    public private(set) var passcodeAttemptAccounter: PasscodeAttemptAccounter?
    
    public var inactiveAccountIds: Signal<Set<AccountRecordId>, NoError> {
        return self.ptgSecretPasscodes
        |> map { ptgSecretPasscodes in
            return ptgSecretPasscodes.inactiveAccountIds()
        }
        |> distinctUntilChanged
    }
    
    public var allHidableAccountIds: Signal<Set<AccountRecordId>, NoError> {
        return self.ptgSecretPasscodes
        |> map { ptgSecretPasscodes in
            return ptgSecretPasscodes.allHidableAccountIds()
        }
        |> distinctUntilChanged
    }
    
    private let timeBasedCleanup = TimeBasedCleanup()
    private var timeBasedCleanupDisposable: Disposable?
    
    private var maintainFillerFileDisposable: Disposable?
    private var trackLastNonHidingAccountDisposable: Disposable?
    
    public var presentGlobalController: (ViewController, Any?) -> Void = { _, _ in }
    public var presentCrossfadeController: () -> Void = {}
    
    private let displayUpgradeProgress: (Float?) -> Void
    
    private var spotlightDataContext: SpotlightDataContext?
    private var widgetDataContext: WidgetDataContext?
    
    private weak var appDelegate: AppDelegate?
    
    private var invalidatedApsToken: Data?
    
    private let energyUsageAutomaticDisposable = MetaDisposable()
    
    init(mainWindow: Window1?, sharedContainerPath: String, basePath: String, encryptionParameters: ValueBoxEncryptionParameters, accountManager: AccountManager<TelegramAccountManagerTypes>, appLockContext: AppLockContext, applicationBindings: TelegramApplicationBindings, initialPresentationDataAndSettings: InitialPresentationDataAndSettings, networkArguments: NetworkInitializationArguments, hasInAppPurchases: Bool, rootPath: String, legacyBasePath: String?, apsNotificationToken: Signal<Data?, NoError>, voipNotificationToken: Signal<Data?, NoError>, firebaseSecretStream: Signal<[String: String], NoError>, setNotificationCall: @escaping (PresentationCall?) -> Void, navigateToChat: @escaping (AccountRecordId, PeerId, MessageId?) -> Void, displayUpgradeProgress: @escaping (Float?) -> Void = { _ in }, appDelegate: AppDelegate?) {
        assert(Queue.mainQueue().isCurrent())
        
        precondition(!testHasInstance)
        testHasInstance = true
        
        self.appDelegate = appDelegate
        self.mainWindow = mainWindow
        self.applicationBindings = applicationBindings
        self.sharedContainerPath = sharedContainerPath
        self.basePath = basePath
        self.accountManager = accountManager
        self.navigateToChatImpl = navigateToChat
        self.displayUpgradeProgress = displayUpgradeProgress
        self.appLockContext = appLockContext
        self.hasInAppPurchases = hasInAppPurchases
        
        self.accountManager.mediaBox.fetchCachedResourceRepresentation = { (resource, representation) -> Signal<CachedMediaResourceRepresentationResult, NoError> in
            return fetchCachedSharedResourceRepresentation(accountManager: accountManager, resource: resource, representation: representation)
        }
        
        self.apsNotificationToken = apsNotificationToken
        self.voipNotificationToken = voipNotificationToken
        
        self.firebaseSecretStream = firebaseSecretStream
        
        self.authorizationPushConfigurationValue.set(apsNotificationToken |> map { data -> AuthorizationCodePushNotificationConfiguration? in
            guard let data else {
                return nil
            }
            let sandbox: Bool
            #if DEBUG
            sandbox = true
            #else
            sandbox = false
            #endif
            return AuthorizationCodePushNotificationConfiguration(
                token: hexString(data),
                isSandbox: sandbox
            )
        })
                
        if applicationBindings.isMainApp {
            self.locationManager = DeviceLocationManager(queue: Queue.mainQueue())
            self.contactDataManager = DeviceContactDataManagerImpl()
        } else {
            self.locationManager = nil
            self.contactDataManager = nil
        }
        
        self._currentPresentationData = Atomic(value: initialPresentationDataAndSettings.presentationData)
        self.currentAutomaticMediaDownloadSettings = initialPresentationDataAndSettings.automaticMediaDownloadSettings
        self.currentAutodownloadSettings = Atomic(value: initialPresentationDataAndSettings.autodownloadSettings)
        self.currentMediaInputSettings = Atomic(value: initialPresentationDataAndSettings.mediaInputSettings)
        self.currentMediaDisplaySettings = Atomic(value: initialPresentationDataAndSettings.mediaDisplaySettings)
        self.currentStickerSettings = Atomic(value: initialPresentationDataAndSettings.stickerSettings)
        self.currentInAppNotificationSettings = Atomic(value: initialPresentationDataAndSettings.inAppNotificationSettings)
        self.currentPtgSettings = Atomic(value: initialPresentationDataAndSettings.ptgSettings)
        self.currentPtgSecretPasscodes = Atomic(value: initialPresentationDataAndSettings.ptgSecretPasscodes)
        
        if automaticEnergyUsageShouldBeOnNow(settings: self.currentAutomaticMediaDownloadSettings) {
            self.energyUsageSettings = EnergyUsageSettings.powerSavingDefault
        } else {
            self.energyUsageSettings = self.currentAutomaticMediaDownloadSettings.energyUsageSettings
        }
        
        let presentationData: Signal<PresentationData, NoError> = .single(initialPresentationDataAndSettings.presentationData)
        |> then(
            updatedPresentationData(accountManager: self.accountManager, applicationInForeground: self.applicationBindings.applicationInForeground, systemUserInterfaceStyle: mainWindow?.systemUserInterfaceStyle ?? .single(.light))
        )
        self._presentationData.set(presentationData)
        self._automaticMediaDownloadSettings.set(.single(initialPresentationDataAndSettings.automaticMediaDownloadSettings)
        |> then(accountManager.sharedData(keys: [SharedDataKeys.autodownloadSettings, ApplicationSpecificSharedDataKeys.automaticMediaDownloadSettings])
            |> map { sharedData in
                let autodownloadSettings: AutodownloadSettings = sharedData.entries[SharedDataKeys.autodownloadSettings]?.get(AutodownloadSettings.self) ?? .defaultSettings
                let automaticDownloadSettings: MediaAutoDownloadSettings = sharedData.entries[ApplicationSpecificSharedDataKeys.automaticMediaDownloadSettings]?.get(MediaAutoDownloadSettings.self) ?? .defaultSettings
                return automaticDownloadSettings.updatedWithAutodownloadSettings(autodownloadSettings)
            }
        ))
        
        self.mediaManager = MediaManagerImpl(accountManager: accountManager, inForeground: applicationBindings.applicationInForeground, presentationData: self._presentationData.get())
        
        self.mediaManager.overlayMediaManager.updatePossibleEmbeddingItem = { [weak self] item in
            guard let strongSelf = self else {
                return
            }
            guard let navigationController = strongSelf.mainWindow?.viewController as? NavigationController else {
                return
            }
            var content: NavigationControllerDropContent?
            if let item = item {
                content = NavigationControllerDropContent(
                    position: item.position,
                    item: VideoNavigationControllerDropContentItem(
                        itemNode: item.itemNode
                    )
                )
            }
            
            navigationController.updatePossibleControllerDropContent(content: content)
        }
        
        self.mediaManager.overlayMediaManager.embedPossibleEmbeddingItem = { [weak self] item in
            guard let strongSelf = self else {
                return false
            }
            guard let navigationController = strongSelf.mainWindow?.viewController as? NavigationController else {
                return false
            }
            let content = NavigationControllerDropContent(
                position: item.position,
                item: VideoNavigationControllerDropContentItem(
                    itemNode: item.itemNode
                )
            )
            
            return navigationController.acceptPossibleControllerDropContent(content: content)
        }
        
        self._autodownloadSettings.set(.single(initialPresentationDataAndSettings.autodownloadSettings)
        |> then(accountManager.sharedData(keys: [SharedDataKeys.autodownloadSettings])
            |> map { sharedData in
                let autodownloadSettings: AutodownloadSettings = sharedData.entries[SharedDataKeys.autodownloadSettings]?.get(AutodownloadSettings.self) ?? .defaultSettings
                return autodownloadSettings
            }
        ))
        
        self.presentationDataDisposable.set((self.presentationData
        |> deliverOnMainQueue).start(next: { [weak self] next in
            if let strongSelf = self {
                var stringsUpdated = false
                var themeUpdated = false
                var themeNameUpdated = false
                let _ = strongSelf.currentPresentationData.modify { current in
                    if next.strings !== current.strings {
                        stringsUpdated = true
                    }
                    if next.theme !== current.theme {
                        themeUpdated = true
                    }
                    if next.theme.name != current.theme.name {
                        themeNameUpdated = true
                    }
                    return next
                }
                if stringsUpdated {
                    updateLegacyLocalization(strings: next.strings)
                }
                if themeUpdated {
                    updateLegacyTheme()
                    
                    /*if #available(iOS 13.0, *) {
                        let userInterfaceStyle: UIUserInterfaceStyle
                        if strongSelf.currentPresentationData.with({ $0 }).theme.overallDarkAppearance {
                            userInterfaceStyle = .dark
                        } else {
                            userInterfaceStyle = .light
                        }
                        if let eventView = strongSelf.mainWindow?.hostView.eventView, eventView.overrideUserInterfaceStyle != userInterfaceStyle {
                            eventView.overrideUserInterfaceStyle = userInterfaceStyle
                        }
                    }*/
                }
                if themeNameUpdated {
                    strongSelf.presentCrossfadeController()
                }
            }
        }))
        
        self.inAppNotificationSettingsDisposable = (self.accountManager.sharedData(keys: [ApplicationSpecificSharedDataKeys.inAppNotificationSettings])
        |> deliverOnMainQueue).start(next: { [weak self] sharedData in
            if let strongSelf = self {
                if let settings = sharedData.entries[ApplicationSpecificSharedDataKeys.inAppNotificationSettings]?.get(InAppNotificationSettings.self) {
                    let _ = strongSelf.currentInAppNotificationSettings.swap(settings)
                }
            }
        })
        
        self.mediaInputSettingsDisposable = (self.accountManager.sharedData(keys: [ApplicationSpecificSharedDataKeys.mediaInputSettings])
        |> deliverOnMainQueue).start(next: { [weak self] sharedData in
            if let strongSelf = self {
                if let settings = sharedData.entries[ApplicationSpecificSharedDataKeys.mediaInputSettings]?.get(MediaInputSettings.self) {
                    let _ = strongSelf.currentMediaInputSettings.swap(settings)
                }
            }
        })
        
        self.mediaDisplaySettingsDisposable = (self.accountManager.sharedData(keys: [ApplicationSpecificSharedDataKeys.mediaDisplaySettings])
        |> deliverOnMainQueue).start(next: { [weak self] sharedData in
            if let strongSelf = self {
                if let settings = sharedData.entries[ApplicationSpecificSharedDataKeys.mediaDisplaySettings]?.get(MediaDisplaySettings.self) {
                    let _ = strongSelf.currentMediaDisplaySettings.swap(settings)
                }
            }
        })
        
        self.stickerSettingsDisposable = (self.accountManager.sharedData(keys: [ApplicationSpecificSharedDataKeys.stickerSettings])
        |> deliverOnMainQueue).start(next: { [weak self] sharedData in
            if let strongSelf = self {
                if let settings = sharedData.entries[ApplicationSpecificSharedDataKeys.stickerSettings]?.get(StickerSettings.self) {
                    let _ = strongSelf.currentStickerSettings.swap(settings)
                }
            }
        })
        
        let immediateExperimentalUISettingsValue = self.immediateExperimentalUISettingsValue
        let _ = immediateExperimentalUISettingsValue.swap(initialPresentationDataAndSettings.experimentalUISettings)
        self.experimentalUISettingsDisposable = (self.accountManager.sharedData(keys: [ApplicationSpecificSharedDataKeys.experimentalUISettings])
        |> deliverOnMainQueue).start(next: { sharedData in
            if let settings = sharedData.entries[ApplicationSpecificSharedDataKeys.experimentalUISettings]?.get(ExperimentalUISettings.self) {
                let _ = immediateExperimentalUISettingsValue.swap(settings)
            }
        })
        
        let _ = self.contactDataManager?.personNameDisplayOrder().start(next: { order in
            let _ = updateContactSettingsInteractively(accountManager: accountManager, { settings in
                var settings = settings
                settings.nameDisplayOrder = order
                return settings
            }).start()
        })
        
        self.automaticMediaDownloadSettingsDisposable.set(self._automaticMediaDownloadSettings.get().start(next: { [weak self] next in
            if let strongSelf = self {
                strongSelf.currentAutomaticMediaDownloadSettings = next
                
                if automaticEnergyUsageShouldBeOnNow(settings: next) {
                    strongSelf.energyUsageSettings = EnergyUsageSettings.powerSavingDefault
                } else {
                    strongSelf.energyUsageSettings = next.energyUsageSettings
                }
                strongSelf.energyUsageAutomaticDisposable.set((automaticEnergyUsageShouldBeOn(settings: next)
                |> deliverOnMainQueue).start(next: { value in
                    if let strongSelf = self {
                        if value {
                            strongSelf.energyUsageSettings = EnergyUsageSettings.powerSavingDefault
                        } else {
                            strongSelf.energyUsageSettings = next.energyUsageSettings
                        }
                    }
                }))
            }
        }))
        
        self.currentAutodownloadSettingsDisposable.set(self._autodownloadSettings.get().start(next: { [weak self] next in
            if let strongSelf = self {
                let _ = strongSelf.currentAutodownloadSettings.swap(next)
            }
        }))
        
        self._ptgSettings.set(.single(initialPresentationDataAndSettings.ptgSettings)
        |> then(accountManager.sharedData(keys: [ApplicationSpecificSharedDataKeys.ptgSettings])
            |> map { sharedData in
                return PtgSettings(sharedData.entries[ApplicationSpecificSharedDataKeys.ptgSettings])
            }
        )
        |> distinctUntilChanged)
        self.ptgSettingsDisposable = self._ptgSettings.get().start(next: { [weak self] next in
            if let strongSelf = self {
                let _ = strongSelf.currentPtgSettings.swap(next)
            }
        })
        
        // once installed via App Store, some debugging tools will no longer be available (for security)
        if applicationBindings.isMainApp, initialPresentationDataAndSettings.ptgSettings.testToolsEnabled != false {
            #if TEST_BUILD
            let testToolsEnabled = Bundle.isTestFlightOrDevelopment
            #else
            let testToolsEnabled = false
            #endif
            
            let _ = accountManager.transaction({ transaction in
                transaction.updateSharedData(ApplicationSpecificSharedDataKeys.ptgSettings, { entry in
                    return PreferencesEntry(PtgSettings(entry).withUpdated(testToolsEnabled: testToolsEnabled))
                })
            }).start()
            
            if !testToolsEnabled {
                let _ = updateLoggingSettings(accountManager: accountManager, {
                    $0.withUpdatedLogToFile(false).withUpdatedLogToConsole(false).withUpdatedRedactSensitiveData(true)
                }).start()
                
                Logger.shared.cleanLogFiles(rootPath: rootPath)
            }
        }

        var ptgSecretPasscodesSignal: Signal<PtgSecretPasscodes, NoError> = .single(initialPresentationDataAndSettings.ptgSecretPasscodes)
        if applicationBindings.isMainApp {
            ptgSecretPasscodesSignal = ptgSecretPasscodesSignal
            |> then(accountManager.sharedData(keys: [ApplicationSpecificSharedDataKeys.ptgSecretPasscodes])
                |> map { sharedData in
                    return PtgSecretPasscodes(sharedData.entries[ApplicationSpecificSharedDataKeys.ptgSecretPasscodes])
                }
            )
            |> distinctUntilChanged
        }
        self._ptgSecretPasscodes.set(ptgSecretPasscodesSignal)
        self.ptgSecretPasscodesDisposable = (self._ptgSecretPasscodes.get()
        |> deliverOnMainQueue).start(next: { [weak self] next in
            guard let strongSelf = self else {
                return
            }
            
            let newlyHiddenAccountIds = next.inactiveAccountIds().subtracting(strongSelf.currentPtgSecretPasscodes.with { $0.inactiveAccountIds() })
            
            let newlyHiddenPeerIds = next.inactiveSecretChatPeerIdsForAllAccounts().subtracting(strongSelf.currentPtgSecretPasscodes.with { $0.inactiveSecretChatPeerIdsForAllAccounts() })
            
            let _ = strongSelf.currentPtgSecretPasscodes.swap(next)
            
            strongSelf.inactiveAccountsUpdated(next.inactiveAccountIds())
            
            if (!newlyHiddenAccountIds.isEmpty || !newlyHiddenPeerIds.isEmpty) && applicationBindings.isMainApp {
                strongSelf.hideUIOfInactiveSecrets(accountIds: newlyHiddenAccountIds, peerIds: newlyHiddenPeerIds)
            }
            
            if applicationBindings.isMainApp {
                let _ = strongSelf.accountManager.transaction({ transaction -> Void in
                    if let currentId = transaction.getCurrent([])?.0, next.inactiveAccountIds().contains(currentId) {
                        let records = transaction.getRecords(next.allHidableAccountIds())
                            .filter { !$0.isLoggedOut }
                            .sorted { $0 < $1 }
                        if !records.isEmpty {
                            transaction.setCurrentId(records.first!.id)
                        }
                    }
                }).start()
            }
        })
        
        if applicationBindings.isMainApp {
            self.applicationInForegroundDisposable = (applicationBindings.applicationInForeground
            |> filter { !$0 }
            |> deliverOnMainQueue).start(next: { [weak self] _ in
                // make sure passcode attempts counters are cleared periodically for privacy
                let _ = self?.passcodeAttemptAccounter?.preAttempt()
            })
            
            self.passcodeAttemptAccounter = PasscodeAttemptAccounter(accountManager: accountManager, trustedTimestamp: { [weak self] in
                assert(Queue.mainQueue().isCurrent())
                if let accounts = self?.activeAccountsValue?.accounts {
                    for (_, context, _) in accounts {
                        if let trustedTimestamp = context.account.network.getTrustedTimestamp() {
                            return trustedTimestamp
                        }
                    }
                }
                return nil
            })
        }

        let startTime = CFAbsoluteTimeGetCurrent()
        
        let differenceDisposable = MetaDisposable()
        let _ = (accountManager.accountRecords(excludeAccountIds: .single([]))
        |> map { view -> (AccountRecordId?, [AccountRecordId: AccountAttributes], (AccountRecordId, Bool)?) in
            print("SharedAccountContextImpl: records appeared in \(CFAbsoluteTimeGetCurrent() - startTime)")
            
            var result: [AccountRecordId: AccountAttributes] = [:]
            for record in view.records {
                let isLoggedOut = record.attributes.contains(where: { attribute in
                    if case .loggedOut = attribute {
                        return true
                    } else {
                        return false
                    }
                })
                if isLoggedOut {
                    continue
                }
                let isTestingEnvironment = record.attributes.contains(where: { attribute in
                    if case let .environment(environment) = attribute, case .test = environment.environment {
                        return true
                    } else {
                        return false
                    }
                })
                var backupData: AccountBackupData?
                var sortIndex: Int32 = 0
                for attribute in record.attributes {
                    if case let .sortOrder(sortOrder) = attribute {
                        sortIndex = sortOrder.order
                    } else if case let .backupData(backupDataValue) = attribute {
                        backupData = backupDataValue.data
                    }
                }
                result[record.id] = AccountAttributes(sortIndex: sortIndex, isTestingEnvironment: isTestingEnvironment, backupData: backupData)
            }
            let authRecord: (AccountRecordId, Bool)? = view.currentAuthAccount.flatMap({ authAccount in
                let isTestingEnvironment = authAccount.attributes.contains(where: { attribute in
                    if case let .environment(environment) = attribute, case .test = environment.environment {
                        return true
                    } else {
                        return false
                    }
                })
                return (authAccount.id, isTestingEnvironment)
            })
            return (view.currentRecord?.id, result, authRecord)
        }
        |> distinctUntilChanged(isEqual: { lhs, rhs in
            if lhs.0 != rhs.0 {
                return false
            }
            if lhs.1 != rhs.1 {
                return false
            }
            if lhs.2?.0 != rhs.2?.0 {
                return false
            }
            if lhs.2?.1 != rhs.2?.1 {
                return false
            }
            return true
        })
        |> deliverOnMainQueue).start(next: { primaryId, records, authRecord in
            var addedSignals: [Signal<AddedAccountResult, NoError>] = []
            var addedAuthSignal: Signal<UnauthorizedAccount?, NoError> = .single(nil)
            for (id, attributes) in records {
                if self.activeAccountsValue?.accounts.firstIndex(where: { $0.0 == id}) == nil && self.activeAccountsValue?.inactiveAccounts.firstIndex(where: { $0.0 == id}) == nil {
                    addedSignals.append(accountWithId(accountManager: accountManager, networkArguments: networkArguments, id: id, encryptionParameters: encryptionParameters, supplementary: !applicationBindings.isMainApp, rootPath: rootPath, beginWithTestingEnvironment: attributes.isTestingEnvironment, backupData: attributes.backupData, auxiliaryMethods: makeTelegramAccountAuxiliaryMethods(uploadInBackground: appDelegate?.uploadInBackround), initialPeerIdsExcludedFromUnreadCounters: self.currentPtgSecretPasscodes.with({ $0.inactiveSecretChatPeerIds(accountId: id) }))
                    |> mapToSignal { result -> Signal<AddedAccountResult, NoError> in
                        switch result {
                            case let .authorized(account):
                                setupAccount(account, fetchCachedResourceRepresentation: fetchCachedResourceRepresentation, transformOutgoingMessageMedia: transformOutgoingMessageMedia)
                                return TelegramEngine(account: account).data.get(
                                    TelegramEngine.EngineData.Item.Configuration.Limits(),
                                    TelegramEngine.EngineData.Item.Configuration.ContentSettings(),
                                    TelegramEngine.EngineData.Item.Configuration.App(),
                                    TelegramEngine.EngineData.Item.Configuration.AvailableColorOptions(scope: .replies),
                                    TelegramEngine.EngineData.Item.Configuration.AvailableColorOptions(scope: .profile)
                                )
                                |> map { limitsConfiguration, contentSettings, appConfiguration, availableReplyColors, availableProfileColors -> AddedAccountResult in
                                    return .ready(id, account, attributes.sortIndex, (limitsConfiguration._asLimits(), contentSettings, appConfiguration, availableReplyColors, availableProfileColors))
                                }
                            case let .upgrading(progress):
                                return .single(.upgrading(progress))
                            default:
                                return .single(.ready(id, nil, attributes.sortIndex, (nil, nil, nil, EngineAvailableColorOptions(hash: 0, options: []), EngineAvailableColorOptions(hash: 0, options: []))))
                        }
                    })
                }
            }
            if let authRecord = authRecord, authRecord.0 != self.activeAccountsValue?.currentAuth?.id {
                addedAuthSignal = accountWithId(accountManager: accountManager, networkArguments: networkArguments, id: authRecord.0, encryptionParameters: encryptionParameters, supplementary: !applicationBindings.isMainApp, rootPath: rootPath, beginWithTestingEnvironment: authRecord.1, backupData: nil, auxiliaryMethods: makeTelegramAccountAuxiliaryMethods(uploadInBackground: appDelegate?.uploadInBackround), initialPeerIdsExcludedFromUnreadCounters: self.currentPtgSecretPasscodes.with({ $0.inactiveSecretChatPeerIds(accountId: authRecord.0) }))
                |> mapToSignal { result -> Signal<UnauthorizedAccount?, NoError> in
                    switch result {
                        case let .unauthorized(account):
                            return .single(account)
                        case .upgrading:
                            return .complete()
                        default:
                            return .single(nil)
                    }
                }
            }
            
            let mappedAddedAccounts = combineLatest(queue: .mainQueue(), addedSignals)
            |> map { results -> AddedAccountsResult in
                var readyAccounts: [(AccountRecordId, Account?, Int32, AccountInitialData)] = []
                var totalProgress: Float = 0.0
                var hasItemsWithProgress = false
                for result in results {
                    switch result {
                        case let .ready(id, account, sortIndex, initialData):
                            readyAccounts.append((id, account, sortIndex, initialData))
                            totalProgress += 1.0
                        case let .upgrading(progress):
                            hasItemsWithProgress = true
                            totalProgress += progress
                    }
                }
                if hasItemsWithProgress, !results.isEmpty {
                    return .upgrading(totalProgress / Float(results.count))
                } else {
                    return .ready(readyAccounts)
                }
            }
            
            differenceDisposable.set((combineLatest(queue: .mainQueue(), mappedAddedAccounts, addedAuthSignal)
            |> deliverOnMainQueue).start(next: { mappedAddedAccounts, authAccount in
                print("SharedAccountContextImpl: accounts processed in \(CFAbsoluteTimeGetCurrent() - startTime)")
                
                var addedAccounts: [(AccountRecordId, Account?, Int32, AccountInitialData)] = []
                switch mappedAddedAccounts {
                    case let .upgrading(progress):
                        self.displayUpgradeProgress(progress)
                        return
                    case let .ready(value):
                        addedAccounts = value
                }
                
                self.displayUpgradeProgress(nil)
                
                var hadUpdates = false
                if self.activeAccountsValue == nil {
                    self.activeAccountsValue = (nil, [], nil, [])
                    hadUpdates = true
                }
                
                struct AccountPeerKey: Hashable {
                    let peerId: PeerId
                    let isTestingEnvironment: Bool
                }
                
                var existingAccountPeerKeys = Set<AccountPeerKey>()
                // traverse accounts in reverse order, so if found duplicate by peer id, the older account is deleted
                for accountRecord in addedAccounts.sorted(by: { $1.2 < $0.2 }) {
                    if let account = accountRecord.1 {
                        if existingAccountPeerKeys.contains(AccountPeerKey(peerId: account.peerId, isTestingEnvironment: account.testingEnvironment)) {
                            let _ = accountManager.transaction({ transaction in
                                transaction.updateRecord(accountRecord.0, { _ in
                                    return nil
                                })
                            }).start()
                        } else {
                            existingAccountPeerKeys.insert(AccountPeerKey(peerId: account.peerId, isTestingEnvironment: account.testingEnvironment))
                            if let index = self.activeAccountsValue?.accounts.firstIndex(where: { $0.0 == account.id }) {
                                self.activeAccountsValue?.accounts.remove(at: index)
                                self.managedAccountDisposables.set(nil, forKey: account.id)
                                assertionFailure()
                            }
                            if let index = self.activeAccountsValue?.inactiveAccounts.firstIndex(where: { $0.0 == account.id }) {
                                self.activeAccountsValue?.inactiveAccounts.remove(at: index)
                                self.managedAccountDisposables.set(nil, forKey: account.id)
                                assertionFailure()
                            }
                            
                            // if logged in with the same account that is already hidden, then delete the hidden account from device (without logging it off)
                            if let index = self.activeAccountsValue?.inactiveAccounts.firstIndex(where: { $0.1.account.peerId == account.peerId && $0.1.account.testingEnvironment == account.testingEnvironment }) {
                                let accountIdToDelete = self.activeAccountsValue!.inactiveAccounts[index].0
                                self.activeAccountsValue?.inactiveAccounts.remove(at: index)
                                self.managedAccountDisposables.set(nil, forKey: accountIdToDelete)
                                let _ = accountManager.transaction({ transaction in
                                    transaction.updateRecord(accountIdToDelete, { _ in
                                        return nil
                                    })
                                }).start()
                            }

                            let context = AccountContextImpl(sharedContext: self, account: account, limitsConfiguration: accountRecord.3.limitsConfiguration ?? .defaultValue, contentSettings: accountRecord.3.contentSettings ?? .default, appConfiguration: accountRecord.3.appConfiguration ?? .defaultValue, availableReplyColors: accountRecord.3.availableReplyColors, availableProfileColors: accountRecord.3.availableProfileColors)

                            if !self.currentPtgSecretPasscodes.with({ $0.inactiveAccountIds() }).contains(account.id) {
                                self.activeAccountsValue!.accounts.append((account.id, context, accountRecord.2))
                            } else {
                                self.activeAccountsValue!.inactiveAccounts.append((account.id, context, accountRecord.2))
                            }
                            
                            self.managedAccountDisposables.set(self.updateAccountBackupData(account: account).start(), forKey: account.id)
                            account.resetStateManagement()
                            hadUpdates = true
                        }
                    } else {
                        let _ = accountManager.transaction({ transaction in
                            transaction.updateRecord(accountRecord.0, { _ in
                                return nil
                            })
                        }).start()
                    }
                }
                var removedIds: [AccountRecordId] = []
                for id in self.activeAccountsValue!.accounts.map({ $0.0 }) {
                    if records[id] == nil {
                        removedIds.append(id)
                    }
                }
                for id in removedIds {
                    hadUpdates = true
                    if let index = self.activeAccountsValue?.accounts.firstIndex(where: { $0.0 == id }) {
                        self.activeAccountsValue?.accounts.remove(at: index)
                        self.managedAccountDisposables.set(nil, forKey: id)
                    }
                }
                removedIds = []
                for id in self.activeAccountsValue!.inactiveAccounts.map({ $0.0 }) {
                    if records[id] == nil {
                        removedIds.append(id)
                    }
                }
                for id in removedIds {
                    hadUpdates = true
                    if let index = self.activeAccountsValue?.inactiveAccounts.firstIndex(where: { $0.0 == id }) {
                        self.activeAccountsValue?.inactiveAccounts.remove(at: index)
                        self.managedAccountDisposables.set(nil, forKey: id)
                    }
                }
                var primary: AccountContext?
                if let primaryId = primaryId {
                    if let index = self.activeAccountsValue?.accounts.firstIndex(where: { $0.0 == primaryId }) {
                        primary = self.activeAccountsValue?.accounts[index].1
                    }
                }
                if primary == nil && !self.activeAccountsValue!.accounts.isEmpty {
                    primary = self.activeAccountsValue!.accounts.sorted(by: { $0.2 < $1.2 }).first?.1
                }
                var previousPrimaryId: AccountRecordId?
                if primary !== self.activeAccountsValue!.primary {
                    previousPrimaryId = self.activeAccountsValue!.primary?.account.id
                    hadUpdates = true
                    self.activeAccountsValue!.primary?.account.postbox.clearCaches()
                    self.activeAccountsValue!.primary?.account.resetCachedData()
                    self.activeAccountsValue!.primary = primary
                }
                if self.activeAccountsValue!.currentAuth?.id != authRecord?.0 {
                    hadUpdates = true
                    self.activeAccountsValue!.currentAuth?.postbox.clearCaches()
                    self.activeAccountsValue!.currentAuth = nil
                }
                if let authAccount = authAccount {
                    hadUpdates = true
                    self.activeAccountsValue!.currentAuth = authAccount
                }
                if hadUpdates {
                    self.activeAccountsValue!.accounts.sort(by: { $0.2 < $1.2 })
                    self.activeAccountsPromise.set(.single(self.activeAccountsValue!))
                    
                    self.performAccountSettingsImportIfNecessary()
                }
                
                if self.activeAccountsValue!.primary == nil && self.activeAccountsValue!.currentAuth == nil {
                    self.beginNewAuth(testingEnvironment: false)
                }
                
                if let previousPrimaryId {
                    self.accountBecameNonPrimary(previousPrimaryId)
                }
            }))
        })
        
        self.activeAccountsWithInfoPromise.set(self.activeAccountContexts
        |> mapToSignal { primary, accounts, _, _ -> Signal<(primary: AccountRecordId?, accounts: [AccountWithInfo]), NoError> in
            return combineLatest(accounts.map { _, context, _ -> Signal<AccountWithInfo?, NoError> in
                return context.engine.data.subscribe(TelegramEngine.EngineData.Item.Peer.Peer(id: context.account.peerId))
                |> map { peer -> AccountWithInfo? in
                    guard let peer = peer else {
                        return nil
                    }
                    return AccountWithInfo(account: context.account, peer: peer._asPeer())
                }
                |> distinctUntilChanged
            })
            |> map { accountsWithInfo -> (primary: AccountRecordId?, accounts: [AccountWithInfo]) in
                var accountsWithInfoResult: [AccountWithInfo] = []
                for info in accountsWithInfo {
                    if let info = info {
                        accountsWithInfoResult.append(info)
                    }
                }
                return (primary?.account.id, accountsWithInfoResult)
            }
        })
        
        if let mainWindow = mainWindow, applicationBindings.isMainApp {
            let callManager = PresentationCallManagerImpl(accountManager: self.accountManager, getDeviceAccessData: {
                return (self.currentPresentationData.with { $0 }, { [weak self] c, a in
                    self?.presentGlobalController(c, a)
                }, {
                    applicationBindings.openSettings()
                })
            }, isMediaPlaying: { [weak self] in
                guard let strongSelf = self else {
                    return false
                }
                var result = false
                let _ = (strongSelf.mediaManager.globalMediaPlayerState
                |> take(1)
                |> deliverOnMainQueue).start(next: { state in
                    if let (_, playbackState, _) = state, case let .state(value) = playbackState, case .playing = value.status.status {
                        result = true
                    }
                })
                return result
            }, resumeMediaPlayback: { [weak self] in
                guard let strongSelf = self else {
                    return
                }
                strongSelf.mediaManager.playlistControl(.playback(.play), type: nil)
            }, audioSession: self.mediaManager.audioSession, activeAccounts: self.activeAccountContexts |> map { _, accounts, _, _ in
                return Array(accounts.map({ $0.1 }))
            })
            self.callManager = callManager
            
            self.callDisposable = (callManager.currentCallSignal
            |> deliverOnMainQueue).start(next: { [weak self] call in
                guard let self else {
                    return
                }
                    
                if call !== self.call {
                    self.call = call
                    
                    self.callController?.dismiss()
                    self.callController = nil
                    self.hasOngoingCall.set(false)
                    
                    if let call {
                        self.callState.set(call.state
                        |> map(Optional.init))
                        self.hasOngoingCall.set(true)
                        setNotificationCall(call)
                        
                        if !call.isOutgoing && call.isIntegratedWithCallKit {
                            self.awaitingCallConnectionDisposable = (call.state
                            |> filter { state in
                                switch state.state {
                                case .ringing:
                                    return false
                                default:
                                    return true
                                }
                            }
                            |> take(1)
                            |> deliverOnMainQueue).start(next: { [weak self] _ in
                                guard let self else {
                                    return
                                }
                                self.presentControllerWithCurrentCall()
                            })
                        } else{
                            self.presentControllerWithCurrentCall()
                        }
                    } else {
                        self.callState.set(.single(nil))
                        self.hasOngoingCall.set(false)
                        self.awaitingCallConnectionDisposable?.dispose()
                        self.awaitingCallConnectionDisposable = nil
                        setNotificationCall(nil)
                    }
                }
            })
            
            self.groupCallDisposable = (callManager.currentGroupCallSignal
            |> deliverOnMainQueue).start(next: { [weak self] call in
                if let strongSelf = self {
                    if call !== strongSelf.groupCallController?.call {
                        strongSelf.groupCallController?.dismiss(closing: true, manual: false)
                        strongSelf.groupCallController = nil
                        strongSelf.hasOngoingCall.set(false)
                        
                        if let call = call, let navigationController = mainWindow.viewController as? NavigationController {
                            mainWindow.hostView.containerView.endEditing(true)
                            
                            if call.isStream {
                                strongSelf.hasGroupCallOnScreenPromise.set(true)
                                let groupCallController = MediaStreamComponentController(call: call)
                                groupCallController.onViewDidAppear = { [weak self] in
                                    if let strongSelf = self {
                                        strongSelf.hasGroupCallOnScreenPromise.set(true)
                                    }
                                }
                                groupCallController.onViewDidDisappear = { [weak self] in
                                    if let strongSelf = self {
                                        strongSelf.hasGroupCallOnScreenPromise.set(false)
                                    }
                                }
                                groupCallController.navigationPresentation = .flatModal
                                groupCallController.parentNavigationController = navigationController
                                strongSelf.groupCallController = groupCallController
                                navigationController.pushViewController(groupCallController)
                            } else {
                                strongSelf.hasGroupCallOnScreenPromise.set(true)
                                let groupCallController = VoiceChatControllerImpl(sharedContext: strongSelf, accountContext: call.accountContext, call: call)
                                groupCallController.onViewDidAppear = { [weak self] in
                                    if let strongSelf = self {
                                        strongSelf.hasGroupCallOnScreenPromise.set(true)
                                    }
                                }
                                groupCallController.onViewDidDisappear = { [weak self] in
                                    if let strongSelf = self {
                                        strongSelf.hasGroupCallOnScreenPromise.set(false)
                                    }
                                }
                                groupCallController.navigationPresentation = .flatModal
                                groupCallController.parentNavigationController = navigationController
                                strongSelf.groupCallController = groupCallController
                                navigationController.pushViewController(groupCallController)
                            }
                                
                            strongSelf.hasOngoingCall.set(true)
                        } else {
                            strongSelf.hasOngoingCall.set(false)
                        }
                    }
                }
            })
            
            let callSignal: Signal<PresentationCall?, NoError> = .single(nil)
            |> then(
                callManager.currentCallSignal
            )
            let groupCallSignal: Signal<PresentationGroupCall?, NoError> = .single(nil)
            |> then(
                callManager.currentGroupCallSignal
            )
            
            self.callStateDisposable = combineLatest(queue: .mainQueue(),
                callSignal,
                groupCallSignal,
                self.hasGroupCallOnScreenPromise.get()
            ).start(next: { [weak self] call, groupCall, hasGroupCallOnScreen in
                if let strongSelf = self {
                    let statusBarContent: CallStatusBarNodeImpl.Content?
                    if let call = call {
                        statusBarContent = .call(strongSelf, call.context.account, call)
                    } else if let groupCall = groupCall, !hasGroupCallOnScreen {
                        statusBarContent = .groupCall(strongSelf, groupCall.account, groupCall)
                    } else {
                        statusBarContent = nil
                    }
                    
                    var resolvedCallStatusBarNode: CallStatusBarNodeImpl?
                    if let statusBarContent = statusBarContent {
                        if let current = strongSelf.currentCallStatusBarNode {
                            resolvedCallStatusBarNode = current
                        } else {
                            resolvedCallStatusBarNode = CallStatusBarNodeImpl()
                            strongSelf.currentCallStatusBarNode = resolvedCallStatusBarNode
                        }
                        resolvedCallStatusBarNode?.update(content: statusBarContent)
                    } else {
                        strongSelf.currentCallStatusBarNode = nil
                    }
                    
                    if let navigationController = strongSelf.mainWindow?.viewController as? NavigationController {
                        navigationController.setForceInCallStatusBar(resolvedCallStatusBarNode)
                    }
                }
            })
            
            mainWindow.inCallNavigate = { [weak self] in
                guard let strongSelf = self else {
                    return
                }
                if let callController = strongSelf.callController {
                    if callController.isNodeLoaded {
                        mainWindow.hostView.containerView.endEditing(true)
                        if callController.view.superview == nil {
                            mainWindow.present(callController, on: .calls)
                        } else {
                            callController.expandFromPipIfPossible()
                        }
                    }
                } else if let groupCallController = strongSelf.groupCallController {
                    if groupCallController.isNodeLoaded {
                        mainWindow.hostView.containerView.endEditing(true)
                        if groupCallController.view.superview == nil {
                            (mainWindow.viewController as? NavigationController)?.pushViewController(groupCallController)
                        }
                    }
                }
            }
        } else {
            self.callManager = nil
        }
        
        let immediateHasOngoingCallValue = self.immediateHasOngoingCallValue
        self.hasOngoingCallDisposable = self.hasOngoingCall.get().start(next: { value in
            let _ = immediateHasOngoingCallValue.swap(value)
        })
        
        self.enablePreloads.set(combineLatest(
            self.hasOngoingCall.get(),
            self.hasPreloadBlockingContent.get()
        )
        |> map { hasOngoingCall, hasPreloadBlockingContent -> Bool in
            if hasOngoingCall {
                return false
            }
            if hasPreloadBlockingContent {
                return false
            }
            return true
        })
        
        if applicationBindings.isMainApp {
            let _ = managedCleanupAccounts(networkArguments: networkArguments, accountManager: self.accountManager, rootPath: rootPath, auxiliaryMethods: makeTelegramAccountAuxiliaryMethods(uploadInBackground: appDelegate?.uploadInBackround), encryptionParameters: encryptionParameters, maybeTriggerCoveringProtection: { [weak self] maybeCoveringAccountId in
                return self?.maybeTriggerCoveringProtection(maybeCoveringAccountId: maybeCoveringAccountId, cleanCache: true) ?? .complete()
            }).start()
            
            self.updateNotificationTokensRegistration()
        }
        
        if applicationBindings.isMainApp {
            self.widgetDataContext = WidgetDataContext(basePath: self.basePath, inForeground: self.applicationBindings.applicationInForeground, activeAccounts: self.activeAccountContexts
            |> map { _, accounts, _, _ in
                return accounts.map { $0.1.account }
            }, presentationData: self.presentationData, appLockContext: self.appLockContext as! AppLockContextImpl)
            
            let enableSpotlight = accountManager.sharedData(keys: Set([ApplicationSpecificSharedDataKeys.intentsSettings]))
            |> map { sharedData -> Bool in
                let intentsSettings: IntentsSettings = sharedData.entries[ApplicationSpecificSharedDataKeys.intentsSettings]?.get(IntentsSettings.self) ?? .defaultSettings
                return intentsSettings.contacts
            }
            |> distinctUntilChanged
            self.spotlightDataContext = SpotlightDataContext(appBasePath: applicationBindings.containerPath, accountManager: accountManager, accounts: combineLatest(enableSpotlight, self.activeAccountContexts
            |> map { _, accounts, _, _ in
                return accounts.map { _, account, _ in
                    return account.account
                }
            }, self.allHidableAccountIds) |> map { enableSpotlight, accounts, allHidableAccountIds in
                if enableSpotlight {
                    return accounts.filter { !allHidableAccountIds.contains($0.id) }
                } else {
                    return []
                }
            })
        }
        
<<<<<<< HEAD
        if applicationBindings.isMainApp {
            self.timeBasedCleanupDisposable = combineLatest(self.activeAccountContexts, accountManager.sharedData(keys: [SharedDataKeys.cacheStorageSettings])).start(next: { [weak self] activeAccountContexts, sharedData in
                let contexts = activeAccountContexts.accounts.map({ $0.1 }) + activeAccountContexts.inactiveAccounts.map({ $0.1 })
                
                let cleanedAccounts = Dictionary(uniqueKeysWithValues: contexts.map { context in
                    let mediaBox = context.account.postbox.mediaBox
                    return (context.account.id.int64, AccountCleanupPaths(storageBox: mediaBox.storageBox, cacheStorageBox: mediaBox.cacheStorageBox, generalPaths: [
                        mediaBox.basePath + "/cache",
                        mediaBox.basePath + "/animation-cache"
                    ], totalSizeBasedPath: mediaBox.basePath, shortLivedPaths: [
                        mediaBox.basePath + "/short-cache"
                    ]))
                })
                
                let settings: CacheStorageSettings = sharedData.entries[SharedDataKeys.cacheStorageSettings]?.get(CacheStorageSettings.self) ?? CacheStorageSettings.defaultSettings
                
                self?.timeBasedCleanup.setup(cleanedAccounts: cleanedAccounts, general: settings.defaultCacheStorageTimeout, shortLived: 60 * 60, gigabytesLimit: settings.defaultCacheStorageLimitGigabytes)
            })
            
            self.trackLastNonHidingAccountDisposable = combineLatest(self.activeAccountContexts, self.allHidableAccountIds).start(next: { [weak self] activeAccountContexts, allHidableAccountIds in
                if Set(activeAccountContexts.accounts.map({ $0.0 })).subtracting(allHidableAccountIds).isEmpty {
                    // If logged out from last non-hiding account, deactivate all hidable accounts (if any is active) since their use is not secure any more. Otherwise cache size may grow and this can reveal them.
                    self?.hideAllSecrets()
                }
            })
        }
        
        self.maintainFillerFileDisposable = self.maintainFillerFile().start()
=======
        /*if #available(iOS 13.0, *) {
            let userInterfaceStyle: UIUserInterfaceStyle
            if self.currentPresentationData.with({ $0 }).theme.overallDarkAppearance {
                userInterfaceStyle = .dark
            } else {
                userInterfaceStyle = .light
            }
            if let eventView = self.mainWindow?.hostView.eventView, eventView.overrideUserInterfaceStyle != userInterfaceStyle {
                eventView.overrideUserInterfaceStyle = userInterfaceStyle
            }
        }*/
>>>>>>> 6795603c
    }
    
    deinit {
        assertionFailure("SharedAccountContextImpl is not supposed to be deallocated")
        self.registeredNotificationTokensDisposable.dispose()
        self.presentationDataDisposable.dispose()
        self.automaticMediaDownloadSettingsDisposable.dispose()
        self.currentAutodownloadSettingsDisposable.dispose()
        self.inAppNotificationSettingsDisposable?.dispose()
        self.mediaInputSettingsDisposable?.dispose()
        self.mediaDisplaySettingsDisposable?.dispose()
        self.ptgSettingsDisposable?.dispose()
        self.callDisposable?.dispose()
        self.groupCallDisposable?.dispose()
        self.callStateDisposable?.dispose()
<<<<<<< HEAD
        self.managedAccountDisposables.dispose()
        self.hasOngoingCallDisposable?.dispose()
        self.experimentalUISettingsDisposable?.dispose()
        self.ptgSecretPasscodesDisposable?.dispose()
        self.applicationInForegroundDisposable?.dispose()
        self.timeBasedCleanupDisposable?.dispose()
        self.maintainFillerFileDisposable?.dispose()
        self.trackLastNonHidingAccountDisposable?.dispose()
    }
    
    func inactiveAccountsUpdated(_ inactiveAccountIds: Set<AccountRecordId>) {
        assert(Queue.mainQueue().isCurrent())
        
        guard self.activeAccountsValue != nil else {
            return
        }
        
        var hadUpdates = false
        
        if self.activeAccountsValue!.accounts.contains(where: { inactiveAccountIds.contains($0.0) }) {
            self.activeAccountsValue!.inactiveAccounts.append(contentsOf: self.activeAccountsValue!.accounts.filter({ inactiveAccountIds.contains($0.0) }))
            self.activeAccountsValue!.accounts.removeAll(where: { inactiveAccountIds.contains($0.0) })
            hadUpdates = true
        }
        if self.activeAccountsValue!.inactiveAccounts.contains(where: { !inactiveAccountIds.contains($0.0) }) {
            self.activeAccountsValue!.accounts.append(contentsOf: self.activeAccountsValue!.inactiveAccounts.filter({ !inactiveAccountIds.contains($0.0) }))
            self.activeAccountsValue!.inactiveAccounts.removeAll(where: { !inactiveAccountIds.contains($0.0) })
            hadUpdates = true
        }
        
        var primary: AccountContext?
        if let currentPrimary = self.activeAccountsValue!.primary, !inactiveAccountIds.contains(currentPrimary.account.id) {
            primary = currentPrimary
        }
        if primary == nil && !self.activeAccountsValue!.accounts.isEmpty {
            primary = self.activeAccountsValue!.accounts.sorted(by: { $0.2 < $1.2 }).first?.1
        }
        
        var previousPrimaryId: AccountRecordId?
        if primary !== self.activeAccountsValue!.primary {
            previousPrimaryId = self.activeAccountsValue!.primary?.account.id
            hadUpdates = true
            self.activeAccountsValue!.primary?.account.postbox.clearCaches()
            self.activeAccountsValue!.primary?.account.resetCachedData()
            self.activeAccountsValue!.primary = primary
        }
        
        if hadUpdates {
            self.activeAccountsValue!.accounts.sort(by: { $0.2 < $1.2 })
            self.activeAccountsPromise.set(.single(self.activeAccountsValue!))
        }
        
        if self.activeAccountsValue!.primary == nil && self.activeAccountsValue!.currentAuth == nil {
            self.beginNewAuth(testingEnvironment: false)
        }
        
        if let previousPrimaryId {
            self.accountBecameNonPrimary(previousPrimaryId)
        }
    }
    
    public func updatePtgSecretPasscodesPromise(_ ptgSecretPasscodesSignal: Signal<PtgSecretPasscodes, NoError>) {
        assert(!self.applicationBindings.isMainApp)
        self._ptgSecretPasscodes.set(ptgSecretPasscodesSignal)
=======
        self.awaitingCallConnectionDisposable?.dispose()
>>>>>>> 6795603c
    }
    
    private var didPerformAccountSettingsImport = false
    private func performAccountSettingsImportIfNecessary() {
        if self.didPerformAccountSettingsImport {
            return
        }
        if let _ = UserDefaults.standard.value(forKey: "didPerformAccountSettingsImport") {
            self.didPerformAccountSettingsImport = true
            return
        }
        UserDefaults.standard.set(true as NSNumber, forKey: "didPerformAccountSettingsImport")
        UserDefaults.standard.synchronize()
        
        if let primary = self.activeAccountsValue?.primary {
            let _ = (primary.engine.data.get(TelegramEngine.EngineData.Item.Peer.Peer(id: primary.account.peerId))
            |> deliverOnMainQueue).start(next: { [weak self] peer in
                guard let self, case let .user(user) = peer else {
                    return
                }
                if user.isPremium {
                    let _ = updateMediaDownloadSettingsInteractively(accountManager: self.accountManager, { settings in
                        var settings = settings
                        settings.energyUsageSettings.loopEmoji = true
                        return settings
                    }).start()
                }
            })
        }
        
        self.didPerformAccountSettingsImport = true
    }
    
    private func updateAccountBackupData(account: Account) -> Signal<Never, NoError> {
        return accountBackupData(postbox: account.postbox)
        |> mapToSignal { backupData -> Signal<Never, NoError> in
            guard let backupData = backupData else {
                return .complete()
            }
            return self.accountManager.transaction { transaction -> Void in
                transaction.updateRecord(account.id, { record in
                    guard let record = record else {
                        return nil
                    }
                    var attributes: [TelegramAccountManagerTypes.Attribute] = record.attributes.filter { attribute in
                        if case .backupData = attribute {
                            return false
                        } else {
                            return true
                        }
                    }
                    attributes.append(.backupData(AccountBackupDataAttribute(data: backupData)))
                    return AccountRecord(id: record.id, attributes: attributes, temporarySessionId: record.temporarySessionId)
                })
            }
            |> ignoreValues
        }
    }
    
    private func presentControllerWithCurrentCall() {
        guard let call = self.call else {
            return
        }
        
        if let currentCallController = self.callController {
            if currentCallController.call === call {
                self.navigateToCurrentCall()
                return
            } else {
                self.callController = nil
                currentCallController.dismiss()
            }
        }
        
        self.mainWindow?.hostView.containerView.endEditing(true)
        let callController = CallController(sharedContext: self, account: call.context.account, call: call, easyDebugAccess: !GlobalExperimentalSettings.isAppStoreBuild)
        self.callController = callController
        callController.restoreUIForPictureInPicture = { [weak self, weak callController] completion in
            guard let self, let callController else {
                completion(false)
                return
            }
            if callController.window == nil {
                self.mainWindow?.present(callController, on: .calls)
            }
            completion(true)
        }
        self.mainWindow?.present(callController, on: .calls)
    }
    
    public func updateNotificationTokensRegistration() {
        let sandbox: Bool
        #if DEBUG
        sandbox = true
        #else
        sandbox = false
        #endif
        
        let settings = self.accountManager.sharedData(keys: [ApplicationSpecificSharedDataKeys.inAppNotificationSettings])
        |> map { sharedData -> (allAccounts: Bool, includeMuted: Bool) in
            let settings = sharedData.entries[ApplicationSpecificSharedDataKeys.inAppNotificationSettings]?.get(InAppNotificationSettings.self) ?? InAppNotificationSettings.defaultSettings
            return (settings.displayNotificationsFromAllAccounts, false)
        }
        |> distinctUntilChanged(isEqual: { lhs, rhs in
            if lhs.allAccounts != rhs.allAccounts {
                return false
            }
            if lhs.includeMuted != rhs.includeMuted {
                return false
            }
            return true
        })
        
        assert(self.applicationBindings.isMainApp)
        let appInForeground = self.applicationBindings.applicationInForeground
        |> mapToSignal { inForeground in
            if inForeground {
                // allow time for secret passcodes deactivation when app brought to foreground
                return .single(inForeground)
                |> delay(0.5, queue: .mainQueue())
            } else {
                return .single(inForeground)
            }
        }
        
        let accountContexts = combineLatest(self.activeAccountContexts, appInForeground, self.allHidableAccountIds)
        |> deliverOnMainQueue
        |> map { activeAccountContexts, appInForeground, allHidableAccountIds -> (AccountRecordId?, [AccountRecordId], [AccountRecordId], Set<AccountRecordId>) in
            if appInForeground {
                return (activeAccountContexts.primary?.account.id, activeAccountContexts.accounts.map { $0.0 }, activeAccountContexts.inactiveAccounts.map { $0.0 }, allHidableAccountIds)
            } else {
                let activeAccountIds = activeAccountContexts.accounts.map({ $0.0 }).filter { !allHidableAccountIds.contains($0) }
                let inactiveAccountIds = activeAccountContexts.inactiveAccounts.map({ $0.0 }) + activeAccountContexts.accounts.map({ $0.0 }).filter { allHidableAccountIds.contains($0) }
                var primaryId = activeAccountContexts.primary?.account.id
                if primaryId != nil, allHidableAccountIds.contains(primaryId!) {
                    primaryId = activeAccountIds.first
                }
                return (primaryId, activeAccountIds, inactiveAccountIds, allHidableAccountIds)
            }
        }
        |> distinctUntilChanged(isEqual: { $0 == $1 })
        |> map { [weak self] primaryId, activeAccountIds, inactiveAccountIds, allHidableAccountIds -> (AccountContext?, [(AccountRecordId, AccountContext, Int32)], [(AccountRecordId, AccountContext, Int32)], Set<AccountRecordId>) in
            assert(Queue.mainQueue().isCurrent())
            guard let activeAccountsValue = self?.activeAccountsValue else {
                return (nil, [], [], [])
            }
            let allAccounts = activeAccountsValue.accounts + activeAccountsValue.inactiveAccounts
            let primary = allAccounts.first(where: { $0.0 == primaryId })?.1
            let activeAccounts = allAccounts.filter({ activeAccountIds.contains($0.0) })
            let inactiveAccounts = allAccounts.filter({ inactiveAccountIds.contains($0.0) })
            return (primary, activeAccounts, inactiveAccounts, allHidableAccountIds)
        }
        
        let updatedApsToken = self.apsNotificationToken |> distinctUntilChanged(isEqual: { $0 == $1 })
        self.registeredNotificationTokensDisposable.set((combineLatest(
            queue: .mainQueue(),
            settings,
            accountContexts,
            updatedApsToken
        )
        |> mapToSignal { settings, activeAccountsAndInfo, apsNotificationToken -> Signal<(Bool, Data?), NoError> in
            let (primary, activeAccounts, inactiveAccounts, allHidableAccountIds) = activeAccountsAndInfo
            var appliedApsList: [Signal<Bool?, NoError>] = []
            var appliedVoipList: [Signal<Never, NoError>] = []
            var activeProductionUserIds = activeAccounts.map({ $0.1 }).filter({ !$0.account.testingEnvironment }).map({ $0.account.peerId.id })
            var activeTestingUserIds = activeAccounts.map({ $0.1 }).filter({ $0.account.testingEnvironment }).map({ $0.account.peerId.id })
            var voipProductionUserIds = activeAccounts.filter({ !allHidableAccountIds.contains($0.0) }).map({ $0.1 }).filter({ !$0.account.testingEnvironment }).map({ $0.account.peerId.id })
            var voipTestingUserIds = activeAccounts.filter({ !allHidableAccountIds.contains($0.0) }).map({ $0.1 }).filter({ $0.account.testingEnvironment }).map({ $0.account.peerId.id })
            
            let allProductionUserIds = activeProductionUserIds
                + inactiveAccounts.map({ $0.1 }).filter({ !$0.account.testingEnvironment }).map({ $0.account.peerId.id })
            let allTestingUserIds = activeTestingUserIds
                + inactiveAccounts.map({ $0.1 }).filter({ $0.account.testingEnvironment }).map({ $0.account.peerId.id })
            
            if !settings.allAccounts {
                if let primary = primary {
                    if !primary.account.testingEnvironment {
                        activeProductionUserIds = [primary.account.peerId.id]
                        activeTestingUserIds = []
                        voipProductionUserIds = allHidableAccountIds.contains(primary.account.id) ? [] : [primary.account.peerId.id]
                        voipTestingUserIds = []
                    } else {
                        activeProductionUserIds = []
                        activeTestingUserIds = [primary.account.peerId.id]
                        voipProductionUserIds = []
                        voipTestingUserIds = allHidableAccountIds.contains(primary.account.id) ? [] : [primary.account.peerId.id]
                    }
                } else {
                    activeProductionUserIds = []
                    activeTestingUserIds = []
                    voipProductionUserIds = []
                    voipTestingUserIds = []
                }
            }
            
            if #available(iOS 13.0, *) {
            } else {
                voipProductionUserIds = activeProductionUserIds
                voipTestingUserIds = activeTestingUserIds
            }
            
            let allAccountContexts = activeAccounts.map({ $0.1 }) + inactiveAccounts.map({ $0.1 })
            for account in allAccountContexts {
                let appliedAps: Signal<Bool, NoError>
                let appliedVoip: Signal<Never, NoError>
                
                if !activeProductionUserIds.contains(account.account.peerId.id) && !activeTestingUserIds.contains(account.account.peerId.id) {
                    if let apsNotificationToken {
                        appliedAps = account.engine.accountData.unregisterNotificationToken(token: apsNotificationToken, type: .aps(encrypt: false), otherAccountUserIds: (account.account.testingEnvironment ? allTestingUserIds : allProductionUserIds).filter({ $0 != account.account.peerId.id }))
                        |> map { _ -> Bool in
                        }
                        |> then(.single(true))
                    } else {
                        appliedAps = .single(true)
                    }
                } else {
                    if let apsNotificationToken {
                        appliedAps = account.engine.accountData.registerNotificationToken(token: apsNotificationToken, type: .aps(encrypt: true), sandbox: sandbox, otherAccountUserIds: (account.account.testingEnvironment ? activeTestingUserIds : activeProductionUserIds).filter({ $0 != account.account.peerId.id }), excludeMutedChats: !settings.includeMuted)
                    } else {
                        appliedAps = .single(true)
                    }
                }
                
                if !voipProductionUserIds.contains(account.account.peerId.id) && !voipTestingUserIds.contains(account.account.peerId.id) {
                    appliedVoip = self.voipNotificationToken
                    |> distinctUntilChanged(isEqual: { $0 == $1 })
                    |> mapToSignal { token -> Signal<Never, NoError> in
                        guard let token = token else {
                            return .complete()
                        }
                        return account.engine.accountData.unregisterNotificationToken(token: token, type: .voip, otherAccountUserIds: (account.account.testingEnvironment ? allTestingUserIds : allProductionUserIds).filter({ $0 != account.account.peerId.id }))
                    }
                } else {
                    appliedVoip = self.voipNotificationToken
                    |> distinctUntilChanged(isEqual: { $0 == $1 })
                    |> mapToSignal { token -> Signal<Never, NoError> in
                        guard let token = token else {
                            return .complete()
                        }
                        return account.engine.accountData.registerNotificationToken(token: token, type: .voip, sandbox: sandbox, otherAccountUserIds: (account.account.testingEnvironment ? voipTestingUserIds : voipProductionUserIds).filter({ $0 != account.account.peerId.id }), excludeMutedChats: !settings.includeMuted)
                        |> ignoreValues
                    }
                }
                
                appliedApsList.append(Signal<Bool?, NoError>.single(nil) |> then(appliedAps |> map(Optional.init)))
                appliedVoipList.append(appliedVoip)
            }
            
            let allApsSuccess = combineLatest(appliedApsList)
            |> map { values -> Bool in
                return !values.contains(false)
            }
            
            let allVoipSuccess = combineLatest(appliedVoipList)
            
            return combineLatest(
                allApsSuccess,
                Signal<Void, NoError>.single(Void())
                |> then(
                    allVoipSuccess
                    |> map { _ -> Void in
                        return Void()
                    }
                )
            )
            |> map { allApsSuccess, _ -> (Bool, Data?) in
                return (allApsSuccess, apsNotificationToken)
            }
        }
        |> deliverOnMainQueue).start(next: { [weak self] allApsSuccess, apsToken in
            guard let self, let appDelegate = self.appDelegate else {
                return
            }
            if !allApsSuccess {
                if self.invalidatedApsToken != apsToken {
                    self.invalidatedApsToken = apsToken
                    
                    appDelegate.requestNotificationTokenInvalidation()
                }
            }
        }))
    }
    
    public func beginNewAuth(testingEnvironment: Bool) {
        let _ = self.accountManager.transaction({ transaction -> Void in
            assert(transaction.getCurrentAuth() == nil)
            let _ = transaction.createAuth([.environment(AccountEnvironmentAttribute(environment: testingEnvironment ? .test : .production))])
        }).start()
    }
    
    public func switchToAccount(id: AccountRecordId, fromSettingsController settingsController: ViewController? = nil, withChatListController chatListController: ViewController? = nil) {
        if self.activeAccountsValue?.primary?.account.id == id {
            return
        }
        
        assert(Queue.mainQueue().isCurrent())
        var chatsBadge: String?
        if let rootController = self.mainWindow?.viewController as? TelegramRootController {
            if let tabsController = rootController.viewControllers.first as? TabBarController {
                for controller in tabsController.controllers {
                    if let controller = controller as? ChatListController {
                        chatsBadge = controller.tabBarItem.badgeValue
                    }
                }
                
                if let chatListController = chatListController {
                    if let index = tabsController.controllers.firstIndex(where: { $0 is ChatListController }) {
                        var controllers = tabsController.controllers
                        controllers[index] = chatListController
                        tabsController.setControllers(controllers, selectedIndex: index)
                    }
                }
            }
        }
        self.switchingData = (settingsController as? (ViewController & SettingsController), chatListController as? ChatListController, chatsBadge)
        
        let _ = self.accountManager.transaction({ transaction -> Bool in
            if transaction.getCurrent([])?.0 != id && !PtgSecretPasscodes(transaction).inactiveAccountIds().contains(id) {
                transaction.setCurrentId(id)
                return true
            } else {
                return false
            }
        }).start(next: { value in
            if !value {
                self.switchingData = (nil, nil, nil)
            }
        })
    }
    
    public func openSearch(filter: ChatListSearchFilter, query: String?) {
        if let rootController = self.mainWindow?.viewController as? TelegramRootController {
            rootController.openChatsController(activateSearch: true, filter: filter, query: query)
        }
    }
    
    public func navigateToChat(accountId: AccountRecordId, peerId: PeerId, messageId: MessageId?) {
        self.navigateToChatImpl(accountId, peerId, messageId)
    }
    
    public func messageFromPreloadedChatHistoryViewForLocation(id: MessageId, location: ChatHistoryLocationInput, context: AccountContext, chatLocation: ChatLocation, subject: ChatControllerSubject?, chatLocationContextHolder: Atomic<ChatLocationContextHolder?>, tagMask: MessageTags?) -> Signal<(MessageIndex?, Bool), NoError> {
        let historyView = preloadedChatHistoryViewForLocation(location, context: context, chatLocation: chatLocation, subject: subject, chatLocationContextHolder: chatLocationContextHolder, fixedCombinedReadStates: nil, tagMask: tagMask, additionalData: [])
        return historyView
        |> mapToSignal { historyView -> Signal<(MessageIndex?, Bool), NoError> in
            switch historyView {
            case .Loading:
                return .single((nil, true))
            case let .HistoryView(view, _, _, _, _, _, _):
                for entry in view.entries {
                    if entry.message.id == id {
                        return .single((entry.message.index, false))
                    }
                }
                return .single((nil, false))
            }
        }
        |> take(until: { index in
            return SignalTakeAction(passthrough: true, complete: !index.1)
        })
    }
    
    public func makeOverlayAudioPlayerController(context: AccountContext, chatLocation: ChatLocation, type: MediaManagerPlayerType, initialMessageId: MessageId, initialOrder: MusicPlaybackSettingsOrder, playlistLocation: SharedMediaPlaylistLocation?, parentNavigationController: NavigationController?) -> ViewController & OverlayAudioPlayerController {
        return OverlayAudioPlayerControllerImpl(context: context, chatLocation: chatLocation, type: type, initialMessageId: initialMessageId, initialOrder: initialOrder, playlistLocation: playlistLocation, parentNavigationController: parentNavigationController)
    }
    
    public func makeTempAccountContext(account: Account) -> AccountContext {
        return AccountContextImpl(sharedContext: self, account: account, limitsConfiguration: .defaultValue, contentSettings: .default, appConfiguration: .defaultValue, availableReplyColors: EngineAvailableColorOptions(hash: 0, options: []), availableProfileColors: EngineAvailableColorOptions(hash: 0, options: []), temp: true)
    }
    
    public func openChatMessage(_ params: OpenChatMessageParams) -> Bool {
        return openChatMessageImpl(params)
    }
    
    public func navigateToCurrentCall() {
        guard let mainWindow = self.mainWindow else {
            return
        }
        if let callController = self.callController {
            if callController.isNodeLoaded && callController.view.superview == nil {
                mainWindow.hostView.containerView.endEditing(true)
                mainWindow.present(callController, on: .calls)
            }
        } else if let groupCallController = self.groupCallController {
            if groupCallController.isNodeLoaded && groupCallController.view.superview == nil {
                mainWindow.hostView.containerView.endEditing(true)
                (mainWindow.viewController as? NavigationController)?.pushViewController(groupCallController)
            }
        }
    }
    
    public func accountUserInterfaceInUse(_ id: AccountRecordId) -> Signal<Bool, NoError> {
        return Signal { subscriber in
            let context: AccountUserInterfaceInUseContext
            if let current = self.accountUserInterfaceInUseContexts[id] {
                context = current
            } else {
                context = AccountUserInterfaceInUseContext()
                self.accountUserInterfaceInUseContexts[id] = context
            }
            
            subscriber.putNext(!context.tokens.isEmpty)
            let index = context.subscribers.add({ value in
                subscriber.putNext(value)
            })
            
            return ActionDisposable { [weak context] in
                Queue.mainQueue().async {
                    if let current = self.accountUserInterfaceInUseContexts[id], current === context {
                        current.subscribers.remove(index)
                        if current.isEmpty {
                            self.accountUserInterfaceInUseContexts.removeValue(forKey: id)
                        }
                    }
                }
            }
        }
        |> runOn(Queue.mainQueue())
    }
    
    public func setAccountUserInterfaceInUse(_ id: AccountRecordId) -> Disposable {
        assert(Queue.mainQueue().isCurrent())
        let context: AccountUserInterfaceInUseContext
        if let current = self.accountUserInterfaceInUseContexts[id] {
            context = current
        } else {
            context = AccountUserInterfaceInUseContext()
            self.accountUserInterfaceInUseContexts[id] = context
        }
        
        let wasEmpty = context.tokens.isEmpty
        let index = context.tokens.add(Void())
        if wasEmpty {
            for f in context.subscribers.copyItems() {
                f(true)
            }
        }
        
        return ActionDisposable { [weak context] in
            Queue.mainQueue().async {
                if let current = self.accountUserInterfaceInUseContexts[id], current === context {
                    let wasEmpty = current.tokens.isEmpty
                    current.tokens.remove(index)
                    if current.tokens.isEmpty && !wasEmpty {
                        for f in current.subscribers.copyItems() {
                            f(false)
                        }
                    }
                    if current.isEmpty {
                        self.accountUserInterfaceInUseContexts.removeValue(forKey: id)
                    }
                }
            }
        }
    }
    
    public func handleTextLinkAction(context: AccountContext, peerId: PeerId?, navigateDisposable: MetaDisposable, controller: ViewController, action: TextLinkItemActionType, itemLink: TextLinkItem) {
        handleTextLinkActionImpl(context: context, peerId: peerId, navigateDisposable: navigateDisposable, controller: controller, action: action, itemLink: itemLink)
    }
    
    public func makePeerInfoController(context: AccountContext, updatedPresentationData: (initial: PresentationData, signal: Signal<PresentationData, NoError>)?, peer: Peer, mode: PeerInfoControllerMode, avatarInitiallyExpanded: Bool, fromChat: Bool, requestsContext: PeerInvitationImportersContext?) -> ViewController? {
        let controller = peerInfoControllerImpl(context: context, updatedPresentationData: updatedPresentationData, peer: peer, mode: mode, avatarInitiallyExpanded: avatarInitiallyExpanded, isOpenedFromChat: fromChat)
        controller?.navigationPresentation = .modalInLargeLayout
        return controller
    }
    
    public func makeChannelAdminController(context: AccountContext, peerId: PeerId, adminId: PeerId, initialParticipant: ChannelParticipant) -> ViewController? {
        let controller = channelAdminController(context: context, peerId: peerId, adminId: adminId, initialParticipant: initialParticipant, updated: { _ in }, upgradedToSupergroup: { _, _ in }, transferedOwnership: { _ in })
        return controller
    }
    
    public func makeDebugSettingsController(context: AccountContext?) -> ViewController? {
        let controller = debugController(sharedContext: self, context: context)
        return controller
    }
    
    public func openExternalUrl(context: AccountContext, urlContext: OpenURLContext, url: String, forceExternal: Bool, presentationData: PresentationData, navigationController: NavigationController?, dismissInput: @escaping () -> Void) {
        openExternalUrlImpl(context: context, urlContext: urlContext, url: url, forceExternal: forceExternal, presentationData: presentationData, navigationController: navigationController, dismissInput: dismissInput)
    }
    
    public func chatAvailableMessageActions(engine: TelegramEngine, accountPeerId: EnginePeer.Id, messageIds: Set<EngineMessage.Id>) -> Signal<ChatAvailableMessageActions, NoError> {
        return chatAvailableMessageActionsImpl(engine: engine, accountPeerId: accountPeerId, messageIds: messageIds)
    }
    
    public func chatAvailableMessageActions(engine: TelegramEngine, accountPeerId: EnginePeer.Id, messageIds: Set<EngineMessage.Id>, messages: [EngineMessage.Id: EngineMessage] = [:], peers: [EnginePeer.Id: EnginePeer] = [:]) -> Signal<ChatAvailableMessageActions, NoError> {
        return chatAvailableMessageActionsImpl(engine: engine, accountPeerId: accountPeerId, messageIds: messageIds, messages: messages.mapValues({ $0._asMessage() }), peers: peers.mapValues({ $0._asPeer() }))
    }
    
    public func navigateToChatController(_ params: NavigateToChatControllerParams) {
        navigateToChatControllerImpl(params)
    }
    
    public func navigateToForumChannel(context: AccountContext, peerId: EnginePeer.Id, navigationController: NavigationController) {
        navigateToForumChannelImpl(context: context, peerId: peerId, navigationController: navigationController)
    }
    
    public func navigateToForumThread(context: AccountContext, peerId: EnginePeer.Id, threadId: Int64, messageId: EngineMessage.Id?, navigationController: NavigationController, activateInput: ChatControllerActivateInput?, keepStack: NavigateToChatKeepStack) -> Signal<Never, NoError> {
        return navigateToForumThreadImpl(context: context, peerId: peerId, threadId: threadId, messageId: messageId, navigationController: navigationController, activateInput: activateInput, keepStack: keepStack)
    }
    
    public func chatControllerForForumThread(context: AccountContext, peerId: EnginePeer.Id, threadId: Int64) -> Signal<ChatController, NoError> {
        return chatControllerForForumThreadImpl(context: context, peerId: peerId, threadId: threadId)
    }
    
    public func openStorageUsage(context: AccountContext) {
        guard let navigationController = self.mainWindow?.viewController as? NavigationController else {
            return
        }
        let controller = StorageUsageScreen(context: context, makeStorageUsageExceptionsScreen: { category in
            return storageUsageExceptionsScreen(context: context, category: category)
        })
        navigationController.pushViewController(controller)
    }
    
    public func openLocationScreen(context: AccountContext, messageId: MessageId, navigationController: NavigationController) {
        var found = false
        for controller in navigationController.viewControllers.reversed() {
            if let controller = controller as? LocationViewController, controller.subject.id.peerId == messageId.peerId {
                controller.goToUserLocation(visibleRadius: nil)
                found = true
                break
            }
        }
        
        if !found {
            let controllerParams = LocationViewParams(sendLiveLocation: { location in
                //let outMessage: EnqueueMessage = .message(text: "", attributes: [], mediaReference: .standalone(media: location), threadId: nil, replyToMessageId: nil, replyToStoryId: nil, localGroupingKey: nil, correlationId: nil)
//                params.enqueueMessage(outMessage)
            }, stopLiveLocation: { messageId in
                if let messageId = messageId {
                    context.liveLocationManager?.cancelLiveLocation(peerId: messageId.peerId)
                }
            }, openUrl: { _ in }, openPeer: { peer in
//                params.openPeer(peer, .info)
            })
            
            let _ = (context.engine.data.get(TelegramEngine.EngineData.Item.Messages.Message(id: messageId))
            |> deliverOnMainQueue).start(next: { message in
                guard let message = message else {
                    return
                }
                let controller = LocationViewController(context: context, subject: message, params: controllerParams)
                controller.navigationPresentation = .modal
                navigationController.pushViewController(controller)
            })
        }
    }
    
    public func resolveUrl(context: AccountContext, peerId: PeerId?, url: String, skipUrlAuth: Bool) -> Signal<ResolvedUrl, NoError> {
        return resolveUrlImpl(context: context, peerId: peerId, url: url, skipUrlAuth: skipUrlAuth)
        |> mapToSignal { result -> Signal<ResolvedUrl, NoError> in
            switch result {
            case .progress:
                return .complete()
            case let .result(value):
                return .single(value)
            }
        }
    }
    
    public func resolveUrlWithProgress(context: AccountContext, peerId: PeerId?, url: String, skipUrlAuth: Bool) -> Signal<ResolveUrlResult, NoError> {
        return resolveUrlImpl(context: context, peerId: peerId, url: url, skipUrlAuth: skipUrlAuth)
    }
    
    public func openResolvedUrl(_ resolvedUrl: ResolvedUrl, context: AccountContext, urlContext: OpenURLContext, navigationController: NavigationController?, forceExternal: Bool, openPeer: @escaping (EnginePeer, ChatControllerInteractionNavigateToPeer) -> Void, sendFile: ((FileMediaReference) -> Void)?, sendSticker: ((FileMediaReference, UIView, CGRect) -> Bool)?, requestMessageActionUrlAuth: ((MessageActionUrlSubject) -> Void)?, joinVoiceChat: ((PeerId, String?, CachedChannelData.ActiveCall) -> Void)?, present: @escaping (ViewController, Any?) -> Void, dismissInput: @escaping () -> Void, contentContext: Any?, progress: Promise<Bool>?, completion: (() -> Void)?) {
        openResolvedUrlImpl(resolvedUrl, context: context, urlContext: urlContext, navigationController: navigationController, forceExternal: forceExternal, openPeer: openPeer, sendFile: sendFile, sendSticker: sendSticker, requestMessageActionUrlAuth: requestMessageActionUrlAuth, joinVoiceChat: joinVoiceChat, present: present, dismissInput: dismissInput, contentContext: contentContext, progress: progress, completion: completion)
    }
    
    public func makeDeviceContactInfoController(context: AccountContext, subject: DeviceContactInfoSubject, completed: (() -> Void)?, cancelled: (() -> Void)?) -> ViewController {
        return deviceContactInfoController(context: context, subject: subject, completed: completed, cancelled: cancelled)
    }
    
    public func makePeersNearbyController(context: AccountContext) -> ViewController {
        return peersNearbyController(context: context)
    }
    
    public func makeChatController(context: AccountContext, chatLocation: ChatLocation, subject: ChatControllerSubject?, botStart: ChatControllerInitialBotStart?, mode: ChatControllerPresentationMode) -> ChatController {
        return ChatControllerImpl(context: context, chatLocation: chatLocation, subject: subject, botStart: botStart, mode: mode)
    }
    
    public func makeChatHistoryListNode(
        context: AccountContext,
        updatedPresentationData: (initial: PresentationData, signal: Signal<PresentationData, NoError>),
        chatLocation: ChatLocation,
        chatLocationContextHolder: Atomic<ChatLocationContextHolder?>,
        tagMask: MessageTags?,
        source: ChatHistoryListSource,
        subject: ChatControllerSubject?,
        controllerInteraction: ChatControllerInteractionProtocol,
        selectedMessages: Signal<Set<MessageId>?, NoError>,
        mode: ChatHistoryListMode
    ) -> ChatHistoryListNode {
        return ChatHistoryListNodeImpl(
            context: context,
            updatedPresentationData: updatedPresentationData,
            chatLocation: chatLocation,
            chatLocationContextHolder: chatLocationContextHolder,
            tagMask: tagMask,
            source: source,
            subject: subject,
            controllerInteraction: controllerInteraction as! ChatControllerInteraction,
            selectedMessages: selectedMessages,
            mode: mode,
            messageTransitionNode: { return nil }
        )
    }
    
    public func makePeerSharedMediaController(context: AccountContext, peerId: PeerId) -> ViewController? {
        return nil
    }
    
    public func makeChatRecentActionsController(context: AccountContext, peer: Peer, adminPeerId: PeerId?) -> ViewController {
        return ChatRecentActionsController(context: context, peer: peer, adminPeerId: adminPeerId)
    }
    
    public func presentContactsWarningSuppression(context: AccountContext, present: (ViewController, Any?) -> Void) {
        presentContactsWarningSuppressionImpl(context: context, present: present)
    }
    
    public func makeContactSelectionController(_ params: ContactSelectionControllerParams) -> ContactSelectionController {
        return ContactSelectionControllerImpl(params)
    }
    
    public func makeContactMultiselectionController(_ params: ContactMultiselectionControllerParams) -> ContactMultiselectionController {
        return ContactMultiselectionControllerImpl(params)
    }
    
    public func makeComposeController(context: AccountContext) -> ViewController {
        return ComposeControllerImpl(context: context)
    }
    
    public func makeProxySettingsController(context: AccountContext) -> ViewController {
        return proxySettingsController(context: context)
    }
    
    public func makeLocalizationListController(context: AccountContext) -> ViewController {
        return LocalizationListController(context: context)
    }
    
    public func openAddContact(context: AccountContext, firstName: String, lastName: String, phoneNumber: String, label: String, present: @escaping (ViewController, Any?) -> Void, pushController: @escaping (ViewController) -> Void, completed: @escaping () -> Void) {
        openAddContactImpl(context: context, firstName: firstName, lastName: lastName, phoneNumber: phoneNumber, label: label, present: present, pushController: pushController, completed: completed)
    }
    
    public func openAddPersonContact(context: AccountContext, peerId: PeerId, pushController: @escaping (ViewController) -> Void, present: @escaping (ViewController, Any?) -> Void) {
        openAddPersonContactImpl(context: context, peerId: peerId, pushController: pushController, present: present)
    }
    
    public func makeCreateGroupController(context: AccountContext, peerIds: [PeerId], initialTitle: String?, mode: CreateGroupMode, completion: ((PeerId, @escaping () -> Void) -> Void)?) -> ViewController {
        return createGroupControllerImpl(context: context, peerIds: peerIds, initialTitle: initialTitle, mode: mode, completion: completion)
    }
    
    public func makeChatListController(context: AccountContext, location: ChatListControllerLocation, controlsHistoryPreload: Bool, hideNetworkActivityStatus: Bool, previewing: Bool, enableDebugActions: Bool) -> ChatListController {
        return ChatListControllerImpl(context: context, location: location, controlsHistoryPreload: controlsHistoryPreload, hideNetworkActivityStatus: hideNetworkActivityStatus, previewing: previewing, enableDebugActions: enableDebugActions)
    }
    
    public func makePeerSelectionController(_ params: PeerSelectionControllerParams) -> PeerSelectionController {
        return PeerSelectionControllerImpl(params)
    }
    
    public func openAddPeerMembers(context: AccountContext, updatedPresentationData: (initial: PresentationData, signal: Signal<PresentationData, NoError>)?, parentController: ViewController, groupPeer: Peer, selectAddMemberDisposable: MetaDisposable, addMemberDisposable: MetaDisposable) {
        return presentAddMembersImpl(context: context, updatedPresentationData: updatedPresentationData, parentController: parentController, groupPeer: groupPeer, selectAddMemberDisposable: selectAddMemberDisposable, addMemberDisposable: addMemberDisposable)
    }
    
    public func makeChatMessagePreviewItem(context: AccountContext, messages: [Message], theme: PresentationTheme, strings: PresentationStrings, wallpaper: TelegramWallpaper, fontSize: PresentationFontSize, chatBubbleCorners: PresentationChatBubbleCorners, dateTimeFormat: PresentationDateTimeFormat, nameOrder: PresentationPersonNameOrder, forcedResourceStatus: FileMediaResourceStatus?, tapMessage: ((Message) -> Void)?, clickThroughMessage: (() -> Void)? = nil, backgroundNode: ASDisplayNode?, availableReactions: AvailableReactions?, accountPeer: Peer?, isCentered: Bool) -> ListViewItem {
        let controllerInteraction: ChatControllerInteraction

        controllerInteraction = ChatControllerInteraction(openMessage: { _, _ in
            return false }, openPeer: { _, _, _, _ in }, openPeerMention: { _, _ in }, openMessageContextMenu: { _, _, _, _, _, _ in }, openMessageReactionContextMenu: { _, _, _, _ in
            }, updateMessageReaction: { _, _ in }, activateMessagePinch: { _ in
            }, openMessageContextActions: { _, _, _, _ in }, navigateToMessage: { _, _, _ in }, navigateToMessageStandalone: { _ in
            }, navigateToThreadMessage: { _, _, _ in
            }, tapMessage: { message in
                tapMessage?(message)
        }, clickThroughMessage: {
            clickThroughMessage?()
        }, toggleMessagesSelection: { _, _ in }, sendCurrentMessage: { _ in }, sendMessage: { _ in }, sendSticker: { _, _, _, _, _, _, _, _, _ in return false }, sendEmoji: { _, _, _ in }, sendGif: { _, _, _, _, _ in return false }, sendBotContextResultAsGif: { _, _, _, _, _, _ in
            return false
        }, requestMessageActionCallback: { _, _, _, _ in }, requestMessageActionUrlAuth: { _, _ in }, activateSwitchInline: { _, _, _ in }, openUrl: { _ in }, shareCurrentLocation: {}, shareAccountContact: {}, sendBotCommand: { _, _ in }, openInstantPage: { _, _ in  }, openWallpaper: { _ in  }, openTheme: { _ in  }, openHashtag: { _, _ in }, updateInputState: { _ in }, updateInputMode: { _ in }, openMessageShareMenu: { _ in
        }, presentController: { _, _ in
        }, presentControllerInCurrent: { _, _ in
        }, navigationController: {
            return nil
        }, chatControllerNode: {
            return nil
        }, presentGlobalOverlayController: { _, _ in }, callPeer: { _, _ in }, longTap: { _, _ in }, openCheckoutOrReceipt: { _ in }, openSearch: { }, setupReply: { _ in
        }, canSetupReply: { _ in
            return .none
        }, canSendMessages: {
            return false
        }, navigateToFirstDateMessage: { _, _ in
        }, requestRedeliveryOfFailedMessages: { _ in
        }, addContact: { _ in
        }, rateCall: { _, _, _ in
        }, requestSelectMessagePollOptions: { _, _ in
        }, requestOpenMessagePollResults: { _, _ in
        }, openAppStorePage: {
        }, displayMessageTooltip: { _, _, _, _ in
        }, seekToTimecode: { _, _, _ in
        }, scheduleCurrentMessage: {
        }, sendScheduledMessagesNow: { _ in
        }, editScheduledMessagesTime: { _ in
        }, performTextSelectionAction: { _, _, _, _ in
        }, displayImportedMessageTooltip: { _ in
        }, displaySwipeToReplyHint: {
        }, dismissReplyMarkupMessage: { _ in
        }, openMessagePollResults: { _, _ in
        }, openPollCreation: { _ in
        }, displayPollSolution: { _, _ in
        }, displayPsa: { _, _ in
        }, displayDiceTooltip: { _ in
        }, animateDiceSuccess: { _, _ in
        }, displayPremiumStickerTooltip: { _, _ in
        }, displayEmojiPackTooltip: { _, _ in
        }, openPeerContextMenu: { _, _, _, _, _ in
        }, openMessageReplies: { _, _, _ in
        }, openReplyThreadOriginalMessage: { _ in
        }, openMessageStats: { _ in
        }, editMessageMedia: { _, _ in
        }, copyText: { _ in
        }, displayUndo: { _ in
        }, isAnimatingMessage: { _ in
            return false
        }, getMessageTransitionNode: {
            return nil
        }, updateChoosingSticker: { _ in
        }, commitEmojiInteraction: { _, _, _, _ in
        }, openLargeEmojiInfo: { _, _, _ in
        }, openJoinLink: { _ in
        }, openWebView: { _, _, _, _ in
        }, activateAdAction: { _ in
        }, openRequestedPeerSelection: { _, _, _, _ in
        }, saveMediaToFiles: { _ in
        }, openNoAdsDemo: {
        }, displayGiveawayParticipationStatus: { _ in
        }, openPremiumStatusInfo: { _, _, _, _ in
        }, openRecommendedChannelContextMenu: { _, _, _ in
        }, requestMessageUpdate: { _, _ in
        }, cancelInteractiveKeyboardGestures: {
        }, dismissTextInput: {
        }, scrollToMessageId: { _ in
        }, navigateToStory: { _, _ in
        }, attemptedNavigationToPrivateQuote: { _ in
        }, automaticMediaDownloadSettings: MediaAutoDownloadSettings.defaultSettings,
        pollActionState: ChatInterfacePollActionState(), stickerSettings: ChatInterfaceStickerSettings(), presentationContext: ChatPresentationContext(context: context, backgroundNode: backgroundNode as? WallpaperBackgroundNode))
        
        var entryAttributes = ChatMessageEntryAttributes()
        entryAttributes.isCentered = isCentered
        
        let content: ChatMessageItemContent
        let chatLocation: ChatLocation
        if messages.count > 1 {
            content = .group(messages: messages.map { ($0, true, .none, entryAttributes, nil) })
            chatLocation = .peer(id: messages.first!.id.peerId)
        } else {
            content = .message(message: messages.first!, read: true, selection: .none, attributes: entryAttributes, location: nil)
            chatLocation = .peer(id: messages.first!.id.peerId)
        }
        
        return ChatMessageItemImpl(presentationData: ChatPresentationData(theme: ChatPresentationThemeData(theme: theme, wallpaper: wallpaper), fontSize: fontSize, strings: strings, dateTimeFormat: dateTimeFormat, nameDisplayOrder: nameOrder, disableAnimations: false, largeEmoji: false, chatBubbleCorners: chatBubbleCorners, animatedEmojiScale: 1.0, isPreview: true), context: context, chatLocation: chatLocation, associatedData: ChatMessageItemAssociatedData(automaticDownloadPeerType: .contact, automaticDownloadPeerId: nil, automaticDownloadNetworkType: .cellular, isRecentActions: false, subject: nil, contactsPeerIds: Set(), animatedEmojiStickers: [:], forcedResourceStatus: forcedResourceStatus, availableReactions: availableReactions, defaultReaction: nil, isPremium: false, accountPeer: accountPeer.flatMap(EnginePeer.init), forceInlineReactions: true), controllerInteraction: controllerInteraction, content: content, disableDate: true, additionalContent: nil)
    }
    
    public func makeChatMessageDateHeaderItem(context: AccountContext, timestamp: Int32, theme: PresentationTheme, strings: PresentationStrings, wallpaper: TelegramWallpaper, fontSize: PresentationFontSize, chatBubbleCorners: PresentationChatBubbleCorners, dateTimeFormat: PresentationDateTimeFormat, nameOrder: PresentationPersonNameOrder) -> ListViewItemHeader {
        return ChatMessageDateHeader(timestamp: timestamp, scheduled: false, presentationData: ChatPresentationData(theme: ChatPresentationThemeData(theme: theme, wallpaper: wallpaper), fontSize: fontSize, strings: strings, dateTimeFormat: dateTimeFormat, nameDisplayOrder: nameOrder, disableAnimations: false, largeEmoji: false, chatBubbleCorners: chatBubbleCorners, animatedEmojiScale: 1.0, isPreview: true), controllerInteraction: nil, context: context)
    }
    
    public func makeChatMessageAvatarHeaderItem(context: AccountContext, timestamp: Int32, peer: Peer, message: Message, theme: PresentationTheme, strings: PresentationStrings, wallpaper: TelegramWallpaper, fontSize: PresentationFontSize, chatBubbleCorners: PresentationChatBubbleCorners, dateTimeFormat: PresentationDateTimeFormat, nameOrder: PresentationPersonNameOrder) -> ListViewItemHeader {
        return ChatMessageAvatarHeader(timestamp: timestamp, peerId: peer.id, peer: peer, messageReference: nil, message: message, presentationData: ChatPresentationData(theme: ChatPresentationThemeData(theme: theme, wallpaper: wallpaper), fontSize: fontSize, strings: strings, dateTimeFormat: dateTimeFormat, nameDisplayOrder: nameOrder, disableAnimations: false, largeEmoji: false, chatBubbleCorners: chatBubbleCorners, animatedEmojiScale: 1.0, isPreview: true), context: context, controllerInteraction: nil, storyStats: nil)
    }
    
    public func openImagePicker(context: AccountContext, completion: @escaping (UIImage) -> Void, present: @escaping (ViewController) -> Void) {
        let presentationData = context.sharedContext.currentPresentationData.with { $0 }
        let _ = legacyWallpaperPicker(context: context, presentationData: presentationData).start(next: { generator in
            let legacyController = LegacyController(presentation: .navigation, theme: presentationData.theme)
            legacyController.navigationPresentation = .modal
            legacyController.statusBar.statusBarStyle = presentationData.theme.rootController.statusBarStyle.style
            
            let controller = generator(legacyController.context)
            legacyController.bind(controller: controller)
            legacyController.deferScreenEdgeGestures = [.top]
            controller.selectionBlock = { [weak legacyController] asset, _ in
                if let asset = asset {
                    let _ = (fetchPhotoLibraryImage(localIdentifier: asset.backingAsset.localIdentifier, thumbnail: false)
                    |> deliverOnMainQueue).start(next: { imageAndFlag in
                        if let (image, _) = imageAndFlag {
                            completion(image)
                        }
                    })
                    if let legacyController = legacyController {
                        legacyController.dismiss()
                    }
                }
            }
            controller.dismissalBlock = { [weak legacyController] in
                if let legacyController = legacyController {
                    legacyController.dismiss()
                }
            }
            present(legacyController)
        })
    }
    
    public func openChatInstantPage(context: AccountContext, message: Message, sourcePeerType: MediaAutoDownloadPeerType?, navigationController: NavigationController) {
        openChatInstantPageImpl(context: context, message: message, sourcePeerType: sourcePeerType, navigationController: navigationController)
    }
    
    public func openChatWallpaper(context: AccountContext, message: Message, present: @escaping (ViewController, Any?) -> Void) {
        openChatWallpaperImpl(context: context, message: message, present: present)
    }
    
    public func makeRecentSessionsController(context: AccountContext, activeSessionsContext: ActiveSessionsContext) -> ViewController & RecentSessionsController {
        return recentSessionsController(context: context, activeSessionsContext: activeSessionsContext, webSessionsContext: context.engine.privacy.webSessions(), websitesOnly: false)
    }
    
    public func makeChatQrCodeScreen(context: AccountContext, peer: Peer, threadId: Int64?, temporary: Bool) -> ViewController {
        return ChatQrCodeScreen(context: context, subject: .peer(peer: peer, threadId: threadId, temporary: temporary))
    }
    
    public func makePrivacyAndSecurityController(context: AccountContext) -> ViewController {
        return SettingsUI.makePrivacyAndSecurityController(context: context)
    }
    
    public func makeSetupTwoFactorAuthController(context: AccountContext) -> ViewController {
        return SettingsUI.makeSetupTwoFactorAuthController(context: context)
    }
    
    public func makeStorageManagementController(context: AccountContext) -> ViewController {
        return StorageUsageScreen(context: context, makeStorageUsageExceptionsScreen: { [weak context] category in
            guard let context else {
                return nil
            }
            return storageUsageExceptionsScreen(context: context, category: category)
        })
    }
    
    public func makeAttachmentFileController(context: AccountContext, updatedPresentationData: (initial: PresentationData, signal: Signal<PresentationData, NoError>)?, bannedSendMedia: (Int32, Bool)?, presentGallery: @escaping () -> Void, presentFiles: @escaping () -> Void, send: @escaping (AnyMediaReference) -> Void) -> AttachmentFileController {
        return makeAttachmentFileControllerImpl(context: context, updatedPresentationData: updatedPresentationData, bannedSendMedia: bannedSendMedia, presentGallery: presentGallery, presentFiles: presentFiles, send: send)
    }
    
    public func makeGalleryCaptionPanelView(context: AccountContext, chatLocation: ChatLocation, isScheduledMessages: Bool, customEmojiAvailable: Bool, present: @escaping (ViewController) -> Void, presentInGlobalOverlay: @escaping (ViewController) -> Void) -> NSObject? {
        let inputPanelNode = LegacyMessageInputPanelNode(
            context: context,
            chatLocation: chatLocation,
            isScheduledMessages: isScheduledMessages,
            present: present,
            presentInGlobalOverlay: presentInGlobalOverlay,
            makeEntityInputView: {
                return EntityInputView(context: context, isDark: true, areCustomEmojiEnabled: customEmojiAvailable)
            }
        )
        return inputPanelNode
    }
    
    public func makeHashtagSearchController(context: AccountContext, peer: EnginePeer?, query: String, all: Bool) -> ViewController {
        return HashtagSearchController(context: context, peer: peer, query: query, all: all)
    }
    
    public func makeMyStoriesController(context: AccountContext, isArchive: Bool) -> ViewController {
        return PeerInfoStoryGridScreen(context: context, peerId: context.account.peerId, scope: isArchive ? .archive : .saved)
    }
    
    public func makeArchiveSettingsController(context: AccountContext) -> ViewController {
        return archiveSettingsController(context: context)
    }
    
    public func makePremiumIntroController(context: AccountContext, source: PremiumIntroSource, forceDark: Bool, dismissed: (() -> Void)?) -> ViewController {
        let mappedSource: PremiumSource
        switch source {
        case .settings:
            mappedSource = .settings
        case .stickers:
            mappedSource = .stickers
        case .reactions:
            mappedSource = .reactions
        case .ads:
            mappedSource = .ads
        case .upload:
            mappedSource = .upload
        case .groupsAndChannels:
            mappedSource = .groupsAndChannels
        case .pinnedChats:
            mappedSource = .pinnedChats
        case .publicLinks:
            mappedSource = .publicLinks
        case .savedGifs:
            mappedSource = .savedGifs
        case .savedStickers:
            mappedSource = .savedStickers
        case .folders:
            mappedSource = .folders
        case .chatsPerFolder:
            mappedSource = .chatsPerFolder
        case .appIcons:
            mappedSource = .appIcons
        case .accounts:
            mappedSource = .accounts
        case .about:
            mappedSource = .about
        case let .deeplink(reference):
            mappedSource = .deeplink(reference)
        case let .profile(peerId):
            mappedSource = .profile(peerId)
        case let .emojiStatus(peerId, fileId, file, packTitle):
            mappedSource = .emojiStatus(peerId, fileId, file, packTitle)
        case .voiceToText:
            mappedSource = .voiceToText
        case .fasterDownload:
            mappedSource = .fasterDownload
        case .translation:
            mappedSource = .translation
        case .stories:
            mappedSource = .stories
        case .storiesDownload:
            mappedSource = .storiesDownload
        case .storiesStealthMode:
            mappedSource = .storiesStealthMode
        case .storiesPermanentViews:
            mappedSource = .storiesPermanentViews
        case .storiesFormatting:
            mappedSource = .storiesFormatting
        case .storiesExpirationDurations:
            mappedSource = .storiesExpirationDurations
        case .storiesSuggestedReactions:
            mappedSource = .storiesSuggestedReactions
        case let .channelBoost(peerId):
            mappedSource = .channelBoost(peerId)
        case .nameColor:
            mappedSource = .nameColor
        case .similarChannels:
            mappedSource = .similarChannels
        case .wallpapers:
            mappedSource = .wallpapers
        }
        let controller = PremiumIntroScreen(context: context, source: mappedSource, forceDark: forceDark)
        controller.wasDismissed = dismissed
        return controller
    }
    
    public func makePremiumDemoController(context: AccountContext, subject: PremiumDemoSubject, action: @escaping () -> Void) -> ViewController {
        let mappedSubject: PremiumDemoScreen.Subject
        switch subject {
        case .doubleLimits:
            mappedSubject = .doubleLimits
        case .moreUpload:
            mappedSubject = .moreUpload
        case .fasterDownload:
            mappedSubject = .fasterDownload
        case .voiceToText:
            mappedSubject = .voiceToText
        case .noAds:
            mappedSubject = .noAds
        case .uniqueReactions:
            mappedSubject = .uniqueReactions
        case .premiumStickers:
            mappedSubject = .premiumStickers
        case .advancedChatManagement:
            mappedSubject = .advancedChatManagement
        case .profileBadge:
            mappedSubject = .profileBadge
        case .animatedUserpics:
            mappedSubject = .animatedUserpics
        case .appIcons:
            mappedSubject = .appIcons
        case .animatedEmoji:
            mappedSubject = .animatedEmoji
        case .emojiStatus:
            mappedSubject = .emojiStatus
        case .translation:
            mappedSubject = .translation
        case .stories:
            mappedSubject = .stories
        case .colors:
            mappedSubject = .colors
        case .wallpapers:
            mappedSubject = .wallpapers
        }
        return PremiumDemoScreen(context: context, subject: mappedSubject, action: action)
    }
    
    public func makePremiumLimitController(context: AccountContext, subject: PremiumLimitSubject, count: Int32, forceDark: Bool, cancel: @escaping () -> Void, action: @escaping () -> Bool) -> ViewController {
        let mappedSubject: PremiumLimitScreen.Subject
        switch subject {
        case .folders:
            mappedSubject = .folders
        case .chatsPerFolder:
            mappedSubject = .chatsPerFolder
        case .pins:
            mappedSubject = .pins
        case .files:
            mappedSubject = .files
        case .accounts:
            mappedSubject = .accounts
        case .linksPerSharedFolder:
            mappedSubject = .linksPerSharedFolder
        case .membershipInSharedFolders:
            mappedSubject = .membershipInSharedFolders
        case .channels:
            mappedSubject = .channels
        case .expiringStories:
            mappedSubject = .expiringStories
        case .storiesWeekly:
            mappedSubject = .storiesWeekly
        case .storiesMonthly:
            mappedSubject = .storiesMonthly
        case let .storiesChannelBoost(peer, isCurrent, level, currentLevelBoosts, nextLevelBoosts, link, myBoostCount, canBoostAgain):
            mappedSubject = .storiesChannelBoost(peer: peer, boostSubject: .stories, isCurrent: isCurrent, level: level, currentLevelBoosts: currentLevelBoosts, nextLevelBoosts: nextLevelBoosts, link: link, myBoostCount: myBoostCount, canBoostAgain: canBoostAgain)
        }
        return PremiumLimitScreen(context: context, subject: mappedSubject, count: count, forceDark: forceDark, cancel: cancel, action: action)
    }
    
    public func makePremiumGiftController(context: AccountContext) -> ViewController {
        let options = Promise<[PremiumGiftCodeOption]>()
        options.set(context.engine.payments.premiumGiftCodeOptions(peerId: nil))
        
        let presentationData = context.sharedContext.currentPresentationData.with { $0 }

        let limit: Int32 = 10
        var reachedLimitImpl: ((Int32) -> Void)?
        let controller = context.sharedContext.makeContactMultiselectionController(ContactMultiselectionControllerParams(context: context, mode: .premiumGifting, options: [], isPeerEnabled: { peer in
            if case let .user(user) = peer, user.botInfo == nil {
                return true
            } else {
                return false
            }
        }, limit: limit, reachedLimit: { limit in
            reachedLimitImpl?(limit)
        }))
        
        reachedLimitImpl = { [weak controller] limit in
            guard let controller else {
                return
            }
            HapticFeedback().error()
            controller.present(UndoOverlayController(presentationData: presentationData, content: .info(title: nil, text: presentationData.strings.Premium_Gift_ContactSelection_MaximumReached("\(limit)").string, timeout: nil, customUndoText: nil), elevatedLayout: true, position: .bottom, animateInAsReplacement: false, action: { _ in return false }), in: .current)
        }
    
        let _ = combineLatest(queue: Queue.mainQueue(), controller.result, options.get())
        .startStandalone(next: { [weak controller] result, options in
            guard let controller else {
                return
            }
            var peerIds: [PeerId] = []
            if case let .result(peerIdsValue, _) = result {
                peerIds = peerIdsValue.compactMap({ peerId in
                    if case let .peer(peerId) = peerId {
                        return peerId
                    } else {
                        return nil
                    }
                })
            }
            
            let mappedOptions = options.filter { $0.users == 1 }.map { CachedPremiumGiftOption(months: $0.months, currency: $0.currency, amount: $0.amount, botUrl: "", storeProductId: $0.storeProductId) }
            var pushImpl: ((ViewController) -> Void)?
            var filterImpl: (() -> Void)?
            let giftController = PremiumGiftScreen(context: context, peerIds: peerIds, options: mappedOptions, source: .settings, pushController: { c in
                pushImpl?(c)
            }, completion: {
                filterImpl?()
            })
            pushImpl = { [weak giftController] c in
                giftController?.push(c)
            }
            filterImpl = { [weak giftController] in
                if let navigationController = giftController?.navigationController as? NavigationController {
                    var controllers = navigationController.viewControllers
                    controllers = controllers.filter { !($0 is ContactMultiselectionController) }
                    navigationController.setViewControllers(controllers, animated: true)
                }
            }
            controller.push(giftController)
        })
        
        return controller
    }
    
    public func makeStickerPackScreen(context: AccountContext, updatedPresentationData: (initial: PresentationData, signal: Signal<PresentationData, NoError>)?, mainStickerPack: StickerPackReference, stickerPacks: [StickerPackReference], loadedStickerPacks: [LoadedStickerPack], parentNavigationController: NavigationController?, sendSticker: ((FileMediaReference, UIView, CGRect) -> Bool)?) -> ViewController {
        return StickerPackScreen(context: context, updatedPresentationData: updatedPresentationData, mainStickerPack: mainStickerPack, stickerPacks: stickerPacks, loadedStickerPacks: loadedStickerPacks, parentNavigationController: parentNavigationController, sendSticker: sendSticker)
    }
    
    public func makeMediaPickerScreen(context: AccountContext, hasSearch: Bool, completion: @escaping (Any) -> Void) -> ViewController {
        return mediaPickerController(context: context, hasSearch: hasSearch, completion: completion)
    }
    
    public func makeStoryMediaPickerScreen(context: AccountContext, getSourceRect: @escaping () -> CGRect, completion: @escaping (Any, UIView, CGRect, UIImage?, @escaping (Bool?) -> (UIView, CGRect)?, @escaping () -> Void) -> Void, dismissed: @escaping () -> Void, groupsPresented: @escaping () -> Void) -> ViewController {
        return storyMediaPickerController(context: context, getSourceRect: getSourceRect, completion: completion, dismissed: dismissed, groupsPresented: groupsPresented)
    }
        
    public func makeProxySettingsController(sharedContext: SharedAccountContext, account: UnauthorizedAccount) -> ViewController {
        return proxySettingsController(accountManager: sharedContext.accountManager, postbox: account.postbox, network: account.network, mode: .modal, presentationData: sharedContext.currentPresentationData.with { $0 }, updatedPresentationData: sharedContext.presentationData)
    }
    
    public func makeInstalledStickerPacksController(context: AccountContext, mode: InstalledStickerPacksControllerMode, forceTheme: PresentationTheme?) -> ViewController {
        return installedStickerPacksController(context: context, mode: mode, forceTheme: forceTheme)
    }
    
    private func hideUIOfInactiveSecrets(accountIds: Set<AccountRecordId>, peerIds: Set<PeerId>) {
        assert(Queue.mainQueue().isCurrent())
        
        UIView.performWithoutAnimation {
            CATransaction.begin()
            CATransaction.setDisableActions(true)
            CATransaction.setAnimationDuration(0.0)
            
            let _ = (self.mediaManager.globalMediaPlayerState
            |> take(1)
            |> deliverOnMainQueue).start(next: { [weak self] playlistStateAndType in
                if let (account, state, type) = playlistStateAndType {
                    if accountIds.contains(account.id) {
                        self?.mediaManager.setPlaylist(nil, type: type, control: .playback(.pause))
                    } else {
                        switch state {
                        case let .state(state):
                            if let item = state.item as? MessageMediaPlaylistItem {
                                if peerIds.contains(item.message.id.peerId) {
                                    self?.mediaManager.setPlaylist(nil, type: type, control: .playback(.pause))
                                }
                            }
                        case .loading:
                            break
                        }
                    }
                }
            })
            
            if #available(iOS 15.0, *) {
                if let overlayMediaController = self.mediaManager.overlayMediaManager.controller as? OverlayMediaControllerImpl, let pictureInPictureContent = overlayMediaController.pictureInPictureContent as? PictureInPictureContentImpl {
                    if let videoNode = pictureInPictureContent.videoNode as? UniversalVideoNode {
                        if accountIds.contains(videoNode.sourceAccountId) {
                            videoNode.pause()
                            pictureInPictureContent.pictureInPictureController?.stopPictureInPicture()
                            overlayMediaController.removePictureInPictureContent(content: pictureInPictureContent)
                            videoNode.canAttachContent = false
                        }
                    }
                }
            }
            
            var excludeRootController = false
            if let rootController = self.mainWindow?.viewController as? TelegramRootController, accountIds.contains(rootController.context.account.id) {
                excludeRootController = true // root controller will be replaced anyway
            }
            
            var insideInactiveSecretChat = false
            var dismissesIfInsideInactiveSecretChat: [() -> Void] = []
            
            self.mainWindow?.forEachViewController({ controller in
                if let controller = controller as? ActionSheetController {
                    controller.dismiss(animated: false)
                }
                
                if let controller = controller as? ContextController {
                    controller.dismissWithoutAnimation()
                }
                
                if let controller = controller as? AlertController {
                    dismissesIfInsideInactiveSecretChat.append { [weak controller] in
                        controller?.dismiss()
                    }
                }
                
                if let controller = controller as? ChatSendMessageActionSheetController {
                    dismissesIfInsideInactiveSecretChat.append { [weak controller] in
                        controller?.dismissWithoutAnimation()
                    }
                }
                
                if let controller = controller as? OverlayStatusControllerImpl {
                    dismissesIfInsideInactiveSecretChat.append { [weak controller] in
                        controller?.presentingViewController?.dismiss(animated: false, completion: nil)
                    }
                }
                
                if let controller = controller as? ChatControllerImpl {
                    if let peerId = controller.chatLocation.peerId {
                        if peerIds.contains(peerId) {
                            insideInactiveSecretChat = true
                            controller.hideChat()
                        }
                    }
                }
                
                if let controller = controller as? PeerInfoScreenImpl {
                    if let peerId = controller.chatLocation.peerId {
                        if peerIds.contains(peerId) {
                            insideInactiveSecretChat = true
                            controller.hideChat()
                        }
                    }
                }
                
                if let controller = controller as? OverlayAudioPlayerControllerImpl {
                    if accountIds.contains(controller.context.account.id) {
                        controller.dismiss(animated: false)
                    } else if let peerId = controller.chatLocation.peerId {
                        if peerIds.contains(peerId) {
                            controller.dismiss(animated: false)
                        }
                    }
                }
                
                if let controller = controller as? TabBarController {
                    for controller in controller.controllers {
                        if let controller = controller as? ChatListControllerImpl {
                            controller.doneEditing()
                            controller.deactivateSearch(animated: false)
                            break
                        }
                    }
                }
                
                if let controller = controller as? GalleryController {
                    let peerId: PeerId
                    switch controller.source {
                    case let .peerMessagesAtId(messageId, chatLocation, _):
                        if case let .peer(id) = chatLocation {
                            peerId = id
                        } else {
                            peerId = messageId.peerId
                        }
                    case let .standaloneMessage(message):
                        peerId = message.id.peerId
                    case let .custom(_, messageId, _):
                        peerId = messageId.peerId
                    }
                    if peerIds.contains(peerId) {
                        (controller.displayNode as! GalleryControllerNode).dismiss?()
                    }
                }
                
                if let controller = controller as? SecretMediaPreviewController {
                    if peerIds.contains(controller.messageId.peerId) {
                        (controller.displayNode as! GalleryControllerNode).dismiss?()
                    }
                }
                
                if let controller = controller as? LegacyController {
                    if let controller = controller.legacyController as? TGModernGalleryController {
                        dismissesIfInsideInactiveSecretChat.append { [weak controller] in
                            controller?.model.dismiss(false, true)
                        }
                    }
                }
                
                if let controller = controller as? ShareController {
                    if !insideInactiveSecretChat && !peerIds.isEmpty {
                        controller.updatePeers()
                    }
                    dismissesIfInsideInactiveSecretChat.append { [weak controller] in
                        controller?.presentingViewController?.dismiss(animated: false, completion: nil)
                    }
                }
                
                if let controller = controller as? OverlayMediaControllerImpl {
                    for case let node as OverlayMediaItemNode in ASDisplayNodeFindAllSubnodesOfClass(controller.displayNode, OverlayMediaItemNode.self) {
                        if let node = node as? OverlayUniversalVideoNode {
                            if accountIds.contains(node.sourceAccountId) {
                                node.closeVideo()
                            } else if case let .peer(peerId) = node.content.userLocation {
                                if peerIds.contains(peerId) {
                                    node.closeVideo()
                                }
                            }
                        } else if let node = node as? OverlayInstantVideoNode {
                            if accountIds.contains(node.sourceAccountId) {
                                node.dismiss()
                            } else if case let .peer(peerId) = node.content.userLocation {
                                if peerIds.contains(peerId) {
                                    node.dismiss()
                                }
                            }
                        }
                    }
                }
                
                if let controller = controller as? NotificationContainerController {
                    controller.removeItems { item in
                        if let item = item as? ChatMessageNotificationItem {
                            if accountIds.contains(item.context.account.id) {
                                return true
                            }
                            for message in item.messages {
                                if peerIds.contains(message.id.peerId) {
                                    return true
                                }
                            }
                        }
                        return false
                    }
                }
                
                if let controller = controller as? StorageUsageScreen {
                    // close all, because otherwise we need to call reloadStats(), which may take some time, but we can't wait here for too long
                    (controller.navigationController as? NavigationController)?.popToRoot(animated: false)
                }
                
                return true
            }, includeAllOverlayControllers: true, excludeRootController: excludeRootController)
            
            if insideInactiveSecretChat {
                for dismiss in dismissesIfInsideInactiveSecretChat {
                    dismiss()
                }
            }
            
            // accounts may be seen in share extension opened inside app
            if insideInactiveSecretChat || (!accountIds.isEmpty && (self.appLockContext as! AppLockContextImpl).isUIActivityViewControllerPresented) {
                (self.appLockContext as! AppLockContextImpl).dismissPresentedViewController()
            }
            
            CATransaction.commit()
        }
    }
    
    private func accountBecameNonPrimary(_ accountId: AccountRecordId) {
        let _ = (self.ptgSecretPasscodes
        |> take(1)
        |> deliverOnMainQueue).start(next: { [weak self] ptgSecretPasscodes in
            if ptgSecretPasscodes.inactiveAccountIds().contains(accountId) {
                (self?.appLockContext as? AppLockContextImpl)?.dismissPresentedViewController()
            }
        })
    }
    
    public func calculateCoveringAccount(excludingId: AccountRecordId?) -> Signal<(db: AccountRecordId, cache: AccountRecordId)?, NoError> {
        return combineLatest(self.activeAccountContexts, self.allHidableAccountIds)
        |> mapToSignal { activeAccountContexts, allHidableAccountIds in
            let contexts = activeAccountContexts.accounts.filter({ !allHidableAccountIds.contains($0.0) && $0.0 != excludingId }).map({ $0.1 })
            return combineLatest(contexts.map { context in
                return combineLatest(
                    context.account.postbox.dbFilesSize(),
                    context.account.postbox.mediaBox.storageBox.totalSize(),
                    context.account.postbox.mediaBox.cacheStorageBox.totalSize()
                )
                |> map { dbFilesSize, disk1, disk2 in
                    return (context.account.id, dbFilesSize, disk1 + disk2)
                }
            })
            |> map { values in
                if values.isEmpty {
                    return nil
                }
                let dbCoveringAccountId = values.max(by: { $0.1 < $1.1 })!.0
                let cacheCoveringAccountId = values.max(by: { $0.2 < $1.2 })!.0
                return (db: dbCoveringAccountId, cache: cacheCoveringAccountId)
            }
        }
        |> take(1)
    }
    
    public func maybeTriggerCoveringProtection(maybeCoveringAccountId: AccountRecordId, cleanCache: Bool) -> Signal<Never, NoError> {
        return combineLatest(self.activeAccountContexts, self.ptgSecretPasscodes)
        |> take(1)
        |> mapToSignal { activeAccountContexts, ptgSecretPasscodes in
            let accounts = activeAccountContexts.accounts.map({ $0.1.account }) + activeAccountContexts.inactiveAccounts.map({ $0.1.account })
            
            var tasks: [Signal<Never, NoError>] = []
            var alreadyOptimizedCacheForAccountIds: Set<AccountRecordId> = []
            
            if cleanCache {
                for (coveredAccountId, coveringAccountId) in ptgSecretPasscodes.cacheCoveringAccounts {
                    if coveringAccountId == maybeCoveringAccountId {
                        if let account = accounts.first(where: { $0.id == coveredAccountId }) {
                            tasks.append(
                                account.postbox.mediaBox.cleanAllCache()
                                |> then (
                                    combineLatest(
                                        account.postbox.mediaBox.storageBox.optimizeStorage(minFreePagesFraction: 0.0),
                                        account.postbox.mediaBox.cacheStorageBox.optimizeStorage(minFreePagesFraction: 0.0)
                                    )
                                    |> ignoreValues
                                )
                            )
                            alreadyOptimizedCacheForAccountIds.insert(account.id)
                        }
                    }
                }
            }
            
            for (coveredAccountId, coveringAccountId) in ptgSecretPasscodes.dbCoveringAccounts {
                if coveringAccountId == maybeCoveringAccountId {
                    if let account = accounts.first(where: { $0.id == coveredAccountId }) {
                        tasks.append(
                            account.cleanAllCloudMessages()
                            |> then (
                                account.postbox.optimizeStorage(minFreePagesFraction: 0.0)
                            )
                        )
                        if !alreadyOptimizedCacheForAccountIds.contains(account.id) {
                            tasks.append(account.postbox.mediaBox.storageBox.optimizeStorage(minFreePagesFraction: 0.0))
                            tasks.append(account.postbox.mediaBox.cacheStorageBox.optimizeStorage(minFreePagesFraction: 0.0))
                        }
                    }
                }
            }
            
            // simultaneous run should be faster
            return combineLatest(tasks)
            |> ignoreValues
        }
    }
    
    private func maintainFillerFile() -> Signal<Never, NoError> {
        let minimumSizeInMb = 200
        
        let queue = Queue(qos: .utility)
        let fillerPath = self.basePath + "/filler.data"
        
        if !FileManager.default.fileExists(atPath: fillerPath) {
            FileManager.default.createFile(atPath: fillerPath, contents: nil)
        }
        
        return self.activeAccountContexts
        |> mapToSignal { activeAccountContexts -> Signal<[Int64], NoError> in
            let contexts = activeAccountContexts.accounts.map({ $0.1 }) + activeAccountContexts.inactiveAccounts.map({ $0.1 })
            return combineLatest(contexts.reduce(into: [], { result, context in
                result.append(contentsOf: [
                    context.account.postbox.dbFilesSize(),
                    context.account.postbox.mediaBox.storageBox.dbFilesSize(),
                    context.account.postbox.mediaBox.cacheStorageBox.dbFilesSize(),
                ])
            }))
        }
        |> deliverOn(queue)
        |> map { sizes in
            let totalDbSizeInMb = Int(sizes.reduce(0, +)) / (1024 * 1024)
            let neededFillerSizeInMb = max(0, minimumSizeInMb - totalDbSizeInMb)
            let currentFillerSizeInMb = Int(fileSize(fillerPath) ?? 0) / (1024 * 1024)
            
            if currentFillerSizeInMb != neededFillerSizeInMb {
                if let fileHandle = FileHandle(forWritingAtPath: fillerPath) {
                    if currentFillerSizeInMb > neededFillerSizeInMb {
                        fileHandle.truncateFile(atOffset: UInt64(neededFillerSizeInMb) * 1024 * 1024)
                    } else {
                        fileHandle.seekToEndOfFile()
                        for _ in currentFillerSizeInMb ..< neededFillerSizeInMb {
                            var data = Data(count: 1024 * 1024)
                            data.withUnsafeMutableBytes { buffer in
                                guard let bytes = buffer.baseAddress?.assumingMemoryBound(to: UInt8.self) else {
                                    return
                                }
                                arc4random_buf(bytes, 1024 * 1024)
                            }
                            fileHandle.write(data)
                        }
                    }
                    fileHandle.closeFile()
                }
            }
        }
        |> ignoreValues
    }
    
    public func activateSecretPasscode(_ sp: PtgSecretPasscode) {
        let _ = (self.calculateCoveringAccount(excludingId: nil)
        |> mapToSignal { coveringAccount in
            return updatePtgSecretPasscodes(self.accountManager, { current in
                var updated = current.secretPasscodes
                if let ind = current.secretPasscodes.firstIndex(where: { $0.passcode == sp.passcode }) {
                    updated[ind] = current.secretPasscodes[ind].withUpdated(active: true)
                }
                var dbCoveringAccounts = current.dbCoveringAccounts
                var cacheCoveringAccounts = current.cacheCoveringAccounts
                assert(coveringAccount != nil)
                if let coveringAccount {
                    for accountId in sp.accountIds {
                        assert(accountId != coveringAccount.db)
                        dbCoveringAccounts[accountId] = coveringAccount.db
                        assert(accountId != coveringAccount.cache)
                        cacheCoveringAccounts[accountId] = coveringAccount.cache
                    }
                }
                return PtgSecretPasscodes(secretPasscodes: updated, dbCoveringAccounts: dbCoveringAccounts, cacheCoveringAccounts: cacheCoveringAccounts)
            })
            |> ignoreValues
        }
        |> then (
            self.activeAccountContexts
            |> take(1)
            |> mapToSignal { activeAccountContexts in
                if let onRevealNavigateTo = sp.onRevealNavigateTo {
                    if onRevealNavigateTo.peerId != nil {
                        // it is possible that account of this secret chat is currently hidden
                        // then don't call navigateToChat which waits indefinitely and may navigate to this chat when it is no longer expected
                        if let context = activeAccountContexts.accounts.first(where: { $0.0 == onRevealNavigateTo.accountId })?.1 {
                            // secret chat may already be deleted
                            let _ = (context.account.postbox.transaction { transaction in
                                if transaction.getPeerChatListIndex(onRevealNavigateTo.peerId!) != nil {
                                    Queue.mainQueue().async {
                                        context.sharedContext.navigateToChat(accountId: onRevealNavigateTo.accountId, peerId: onRevealNavigateTo.peerId!, messageId: nil)
                                    }
                                }
                            }).start()
                        }
                    } else {
                        assert(sp.accountIds.contains(onRevealNavigateTo.accountId))
                        // account can already be logged out
                        if let context = (activeAccountContexts.accounts + activeAccountContexts.inactiveAccounts).first(where: { $0.0 == onRevealNavigateTo.accountId })?.1 {
                            // wait for account to be activated before switching to it
                            let _ = (context.sharedContext.activeAccountContexts
                            |> filter { activeAccountContexts in
                                return activeAccountContexts.accounts.contains(where: { $0.0 == onRevealNavigateTo.accountId })
                            }
                            |> take(1)
                            |> deliverOnMainQueue).start(next: { _ in
                                context.sharedContext.switchToAccount(id: onRevealNavigateTo.accountId, fromSettingsController: nil, withChatListController: nil)
                            })
                        }
                    }
                }
                
                var signals: [Signal<Never, NoError>] = []
                for (_, context, _) in (activeAccountContexts.accounts + activeAccountContexts.inactiveAccounts) {
                    if sp.accountIds.contains(context.account.id) {
                        signals.append(
                            context.account.cleanOldCloudMessages()
                            |> then (context.account.optimizeAllStorages(minFreePagesFraction: 0.2))
                        )
                    }
                }
                return combineLatest(signals)
                |> ignoreValues
            }
        )).start()
    }
    
    public func hideAllSecrets() {
        let _ = updatePtgSecretPasscodes(self.accountManager, { current in
            let updated = current.secretPasscodes.map { $0.withUpdated(active: false) }
            return PtgSecretPasscodes(secretPasscodes: updated, dbCoveringAccounts: current.dbCoveringAccounts, cacheCoveringAccounts: current.cacheCoveringAccounts)
        }).start()
    }
    
    public func makeChannelStatsController(context: AccountContext, updatedPresentationData: (initial: PresentationData, signal: Signal<PresentationData, NoError>)?, peerId: EnginePeer.Id, boosts: Bool, boostStatus: ChannelBoostStatus?) -> ViewController {
        return channelStatsController(context: context, updatedPresentationData: updatedPresentationData, peerId: peerId, section: boosts ? .boosts : .stats, boostStatus: boostStatus)
    }
    
    public func makeMessagesStatsController(context: AccountContext, updatedPresentationData: (initial: PresentationData, signal: Signal<PresentationData, NoError>)?, messageId: EngineMessage.Id) -> ViewController {
        return messageStatsController(context: context, updatedPresentationData: updatedPresentationData, subject: .message(id: messageId))
    }
    
    public func makeStoryStatsController(context: AccountContext, updatedPresentationData: (initial: PresentationData, signal: Signal<PresentationData, NoError>)?, peerId: EnginePeer.Id, storyId: Int32, storyItem: EngineStoryItem, fromStory: Bool) -> ViewController {
        return messageStatsController(context: context, updatedPresentationData: updatedPresentationData, subject: .story(peerId: peerId, id: storyId, item: storyItem, fromStory: fromStory))
    }
}

private func peerInfoControllerImpl(context: AccountContext, updatedPresentationData: (PresentationData, Signal<PresentationData, NoError>)?, peer: Peer, mode: PeerInfoControllerMode, avatarInitiallyExpanded: Bool, isOpenedFromChat: Bool, requestsContext: PeerInvitationImportersContext? = nil) -> ViewController? {
    if let _ = peer as? TelegramGroup {
        return PeerInfoScreenImpl(context: context, updatedPresentationData: updatedPresentationData, peerId: peer.id, avatarInitiallyExpanded: avatarInitiallyExpanded, isOpenedFromChat: isOpenedFromChat, nearbyPeerDistance: nil, reactionSourceMessageId: nil, callMessages: [])
    } else if let _ = peer as? TelegramChannel {
        var forumTopicThread: ChatReplyThreadMessage?
        var switchToRecommendedChannels = false
        switch mode {
        case let .forumTopic(thread):
            forumTopicThread = thread
        case .recommendedChannels:
            switchToRecommendedChannels = true
        default:
            break
        }
        return PeerInfoScreenImpl(context: context, updatedPresentationData: updatedPresentationData, peerId: peer.id, avatarInitiallyExpanded: avatarInitiallyExpanded, isOpenedFromChat: isOpenedFromChat, nearbyPeerDistance: nil, reactionSourceMessageId: nil, callMessages: [], forumTopicThread: forumTopicThread, switchToRecommendedChannels: switchToRecommendedChannels)
    } else if peer is TelegramUser {
        var nearbyPeerDistance: Int32?
        var reactionSourceMessageId: MessageId?
        var callMessages: [Message] = []
        var hintGroupInCommon: PeerId?
        var forumTopicThread: ChatReplyThreadMessage?

        switch mode {
        case let .nearbyPeer(distance):
            nearbyPeerDistance = distance
        case let .calls(messages):
            callMessages = messages
        case .generic:
            break
        case let .group(id):
            hintGroupInCommon = id
        case let .reaction(messageId):
            reactionSourceMessageId = messageId
        case let .forumTopic(thread):
            forumTopicThread = thread
        default:
            break
        }
        return PeerInfoScreenImpl(context: context, updatedPresentationData: updatedPresentationData, peerId: peer.id, avatarInitiallyExpanded: avatarInitiallyExpanded, isOpenedFromChat: isOpenedFromChat, nearbyPeerDistance: nearbyPeerDistance, reactionSourceMessageId: reactionSourceMessageId, callMessages: callMessages, hintGroupInCommon: hintGroupInCommon, forumTopicThread: forumTopicThread)
    } else if peer is TelegramSecretChat {
        return PeerInfoScreenImpl(context: context, updatedPresentationData: updatedPresentationData, peerId: peer.id, avatarInitiallyExpanded: avatarInitiallyExpanded, isOpenedFromChat: isOpenedFromChat, nearbyPeerDistance: nil, reactionSourceMessageId: nil, callMessages: [])
    }
    return nil
}<|MERGE_RESOLUTION|>--- conflicted
+++ resolved
@@ -1171,7 +1171,6 @@
             })
         }
         
-<<<<<<< HEAD
         if applicationBindings.isMainApp {
             self.timeBasedCleanupDisposable = combineLatest(self.activeAccountContexts, accountManager.sharedData(keys: [SharedDataKeys.cacheStorageSettings])).start(next: { [weak self] activeAccountContexts, sharedData in
                 let contexts = activeAccountContexts.accounts.map({ $0.1 }) + activeAccountContexts.inactiveAccounts.map({ $0.1 })
@@ -1200,7 +1199,7 @@
         }
         
         self.maintainFillerFileDisposable = self.maintainFillerFile().start()
-=======
+        
         /*if #available(iOS 13.0, *) {
             let userInterfaceStyle: UIUserInterfaceStyle
             if self.currentPresentationData.with({ $0 }).theme.overallDarkAppearance {
@@ -1212,7 +1211,6 @@
                 eventView.overrideUserInterfaceStyle = userInterfaceStyle
             }
         }*/
->>>>>>> 6795603c
     }
     
     deinit {
@@ -1228,7 +1226,7 @@
         self.callDisposable?.dispose()
         self.groupCallDisposable?.dispose()
         self.callStateDisposable?.dispose()
-<<<<<<< HEAD
+        self.awaitingCallConnectionDisposable?.dispose()
         self.managedAccountDisposables.dispose()
         self.hasOngoingCallDisposable?.dispose()
         self.experimentalUISettingsDisposable?.dispose()
@@ -1293,9 +1291,6 @@
     public func updatePtgSecretPasscodesPromise(_ ptgSecretPasscodesSignal: Signal<PtgSecretPasscodes, NoError>) {
         assert(!self.applicationBindings.isMainApp)
         self._ptgSecretPasscodes.set(ptgSecretPasscodesSignal)
-=======
-        self.awaitingCallConnectionDisposable?.dispose()
->>>>>>> 6795603c
     }
     
     private var didPerformAccountSettingsImport = false
