--- conflicted
+++ resolved
@@ -83,12 +83,12 @@
     private let voipNotificationToken: Signal<Data?, NoError>
     
     public let firebaseSecretStream: Signal<[String: String], NoError>
-    
+
     private let authorizationPushConfigurationValue = Promise<AuthorizationCodePushNotificationConfiguration?>(nil)
     public var authorizationPushConfiguration: Signal<AuthorizationCodePushNotificationConfiguration?, NoError> {
         return self.authorizationPushConfigurationValue.get()
     }
-    
+
     private var activeAccountsValue: (primary: AccountContext?, accounts: [(AccountRecordId, AccountContext, Int32)], currentAuth: UnauthorizedAccount?)?
     private let activeAccountsPromise = Promise<(primary: AccountContext?, accounts: [(AccountRecordId, AccountContext, Int32)], currentAuth: UnauthorizedAccount?)>()
     public var activeAccountContexts: Signal<(primary: AccountContext?, accounts: [(AccountRecordId, AccountContext, Int32)], currentAuth: UnauthorizedAccount?), NoError> {
@@ -184,7 +184,7 @@
     }
     public let currentPtgSettings: Atomic<PtgSettings>
     private var ptgSettingsDisposable: Disposable?
-    
+
     private let _ptgSecretPasscodes = Promise<PtgSecretPasscodes>()
     public var ptgSecretPasscodes: Signal<PtgSecretPasscodes, NoError> {
         return self._ptgSecretPasscodes.get()
@@ -192,7 +192,7 @@
     public let currentPtgSecretPasscodes: Atomic<PtgSecretPasscodes>
     private var ptgSecretPasscodesDisposable: Disposable?
     private var applicationInForegroundDisposable: Disposable?
-    
+
     public var presentGlobalController: (ViewController, Any?) -> Void = { _, _ in }
     public var presentCrossfadeController: () -> Void = {}
     
@@ -223,9 +223,9 @@
         
         self.apsNotificationToken = apsNotificationToken
         self.voipNotificationToken = voipNotificationToken
-        
+
         self.firebaseSecretStream = firebaseSecretStream
-        
+
         self.authorizationPushConfigurationValue.set(apsNotificationToken |> map { data -> AuthorizationCodePushNotificationConfiguration? in
             guard let data else {
                 return nil
@@ -241,7 +241,7 @@
                 isSandbox: sandbox
             )
         })
-                
+
         if applicationBindings.isMainApp {
             self.locationManager = DeviceLocationManager(queue: Queue.mainQueue())
             self.contactDataManager = DeviceContactDataManagerImpl()
@@ -257,7 +257,7 @@
         self.currentInAppNotificationSettings = Atomic(value: initialPresentationDataAndSettings.inAppNotificationSettings)
         self.currentPtgSettings = Atomic(value: initialPresentationDataAndSettings.ptgSettings)
         self.currentPtgSecretPasscodes = Atomic(value: initialPresentationDataAndSettings.ptgSecretPasscodes)
-        
+
         let presentationData: Signal<PresentationData, NoError> = .single(initialPresentationDataAndSettings.presentationData)
         |> then(
             updatedPresentationData(accountManager: self.accountManager, applicationInForeground: self.applicationBindings.applicationInForeground, systemUserInterfaceStyle: mainWindow?.systemUserInterfaceStyle ?? .single(.light))
@@ -277,7 +277,7 @@
         (self.mediaManager as! MediaManagerImpl).animationsTemporarilyDisabledForCoverUp = { [weak self] in
             return self?.animationsTemporarilyDisabledForCoverUp == true
         }
-        
+
         self.mediaManager.overlayMediaManager.updatePossibleEmbeddingItem = { [weak self] item in
             guard let strongSelf = self else {
                 return
@@ -411,7 +411,7 @@
                 let _ = strongSelf.currentPtgSettings.swap(next)
             }
         })
-        
+
         if applicationBindings.isMainApp, initialPresentationDataAndSettings.ptgSettings.isOriginallyInstalledViaTestFlightOrForDevelopment == nil {
             let _ = accountManager.transaction({ transaction in
                 transaction.updateSharedData(ApplicationSpecificSharedDataKeys.ptgSettings, { entry in
@@ -435,16 +435,16 @@
             guard let strongSelf = self else {
                 return
             }
-            
+
             let newlyHiddenPeerIds = next.inactiveSecretChatPeerIdsForAllAccounts().subtracting(strongSelf.currentPtgSecretPasscodes.with { $0.inactiveSecretChatPeerIdsForAllAccounts() })
-            
+
             let _ = strongSelf.currentPtgSecretPasscodes.swap(next)
-            
+
             if !newlyHiddenPeerIds.isEmpty && applicationBindings.isMainApp {
                 strongSelf.hideUIOfInactiveSecretChats(peerIds: newlyHiddenPeerIds)
             }
         })
-        
+
         if applicationBindings.isMainApp {
             // pause all media in hidable secret chats when app enters background
             self.applicationInForegroundDisposable = (applicationBindings.applicationInForeground
@@ -523,11 +523,7 @@
             var addedAuthSignal: Signal<UnauthorizedAccount?, NoError> = .single(nil)
             for (id, attributes) in records {
                 if self.activeAccountsValue?.accounts.firstIndex(where: { $0.0 == id}) == nil {
-<<<<<<< HEAD
-                    addedSignals.append(accountWithId(accountManager: accountManager, networkArguments: networkArguments, id: id, encryptionParameters: encryptionParameters, supplementary: !applicationBindings.isMainApp, rootPath: rootPath, beginWithTestingEnvironment: attributes.isTestingEnvironment, backupData: attributes.backupData, auxiliaryMethods: telegramAccountAuxiliaryMethods, initialPeerIdsExcludedFromUnreadCounters: self.currentPtgSecretPasscodes.with({ $0.inactiveSecretChatPeerIds(accountId: id) }))
-=======
                     addedSignals.append(accountWithId(accountManager: accountManager, networkArguments: networkArguments, id: id, encryptionParameters: encryptionParameters, supplementary: !applicationBindings.isMainApp, rootPath: rootPath, beginWithTestingEnvironment: attributes.isTestingEnvironment, backupData: attributes.backupData, auxiliaryMethods: makeTelegramAccountAuxiliaryMethods(appDelegate: appDelegate))
->>>>>>> 5bb80894
                     |> mapToSignal { result -> Signal<AddedAccountResult, NoError> in
                         switch result {
                             case let .authorized(account):
@@ -549,11 +545,7 @@
                 }
             }
             if let authRecord = authRecord, authRecord.0 != self.activeAccountsValue?.currentAuth?.id {
-<<<<<<< HEAD
-                addedAuthSignal = accountWithId(accountManager: accountManager, networkArguments: networkArguments, id: authRecord.0, encryptionParameters: encryptionParameters, supplementary: !applicationBindings.isMainApp, rootPath: rootPath, beginWithTestingEnvironment: authRecord.1, backupData: nil, auxiliaryMethods: telegramAccountAuxiliaryMethods, initialPeerIdsExcludedFromUnreadCounters: self.currentPtgSecretPasscodes.with({ $0.inactiveSecretChatPeerIds(accountId: authRecord.0) }))
-=======
                 addedAuthSignal = accountWithId(accountManager: accountManager, networkArguments: networkArguments, id: authRecord.0, encryptionParameters: encryptionParameters, supplementary: !applicationBindings.isMainApp, rootPath: rootPath, beginWithTestingEnvironment: authRecord.1, backupData: nil, auxiliaryMethods: makeTelegramAccountAuxiliaryMethods(appDelegate: appDelegate))
->>>>>>> 5bb80894
                 |> mapToSignal { result -> Signal<UnauthorizedAccount?, NoError> in
                     switch result {
                         case let .unauthorized(account):
@@ -952,7 +944,7 @@
         self.ptgSecretPasscodesDisposable?.dispose()
         self.applicationInForegroundDisposable?.dispose()
     }
-    
+
     public func updatePtgSecretPasscodesPromise(_ ptgSecretPasscodesSignal: Signal<PtgSecretPasscodes, NoError>) {
         assert(!self.applicationBindings.isMainApp)
         self._ptgSecretPasscodes.set(ptgSecretPasscodesSignal)
@@ -1559,7 +1551,7 @@
     public func makeSetupTwoFactorAuthController(context: AccountContext) -> ViewController {
         return SettingsUI.makeSetupTwoFactorAuthController(context: context)
     }
-    
+
     public func makeStorageManagementController(context: AccountContext) -> ViewController {
         return StorageUsageScreen(context: context, makeStorageUsageExceptionsScreen: { [weak context] category in
             guard let context else {
@@ -1568,7 +1560,7 @@
             return storageUsageExceptionsScreen(context: context, category: category)
         })
     }
-    
+
     public func makePremiumIntroController(context: AccountContext, source: PremiumIntroSource) -> ViewController {
         let mappedSource: PremiumSource
         switch source {
@@ -1664,33 +1656,33 @@
     public func makeInstalledStickerPacksController(context: AccountContext, mode: InstalledStickerPacksControllerMode) -> ViewController {
         return installedStickerPacksController(context: context, mode: mode)
     }
-    
+
     private func hideUIOfInactiveSecretChats(peerIds: Set<PeerId>) {
         assert(Queue.mainQueue().isCurrent())
-        
+
         UIView.performWithoutAnimation {
             CATransaction.begin()
             CATransaction.setDisableActions(true)
             CATransaction.setAnimationDuration(0.0)
-            
+
             var insideInactiveSecretChat = false
             var dismissesIfInsideInactiveSecretChat: [() -> Void] = []
-            
+
             self.mainWindow?.forEachViewController({ controller in
                 if let controller = controller as? ActionSheetController {
                     controller.dismiss(animated: false)
                 }
-                
+
                 if let controller = controller as? ContextController {
                     controller.dismissNow()
                 }
-                
+
                 if let controller = controller as? AlertController {
                     dismissesIfInsideInactiveSecretChat.append { [weak controller] in
                         controller?.dismiss()
                     }
                 }
-                
+
                 if let controller = controller as? ChatControllerImpl {
                     if let peerId = controller.chatLocation.peerId {
                         if peerIds.contains(peerId) {
@@ -1699,7 +1691,7 @@
                         }
                     }
                 }
-                
+
                 if let controller = controller as? PeerInfoScreenImpl {
                     if let peerId = controller.chatLocation.peerId {
                         if peerIds.contains(peerId) {
@@ -1708,7 +1700,7 @@
                         }
                     }
                 }
-                
+
                 if let controller = controller as? OverlayAudioPlayerControllerImpl {
                     if let peerId = controller.chatLocation.peerId {
                         if peerIds.contains(peerId) {
@@ -1716,7 +1708,7 @@
                         }
                     }
                 }
-                
+
                 if let controller = controller as? TelegramBaseController {
                     if let (mediaAccessoryPanel, _) = controller.mediaAccessoryPanel, let (state, _, _, _, _, _) = controller.playlistStateAndType, let id = state.id as? PeerMessagesMediaPlaylistItemId {
                         if peerIds.contains(id.messageId.peerId) {
@@ -1724,7 +1716,7 @@
                         }
                     }
                 }
-                
+
                 if let controller = controller as? TabBarController {
                     for case let node as ChatListSearchListPaneNode in ASDisplayNodeFindAllSubnodesOfClass(controller.displayNode, ChatListSearchListPaneNode.self) {
                         if let (mediaAccessoryPanel, _) = node.mediaAccessoryPanel, let (state, _, _, _, _, _) = node.playlistStateAndType, let id = state.id as? PeerMessagesMediaPlaylistItemId {
@@ -1733,13 +1725,13 @@
                             }
                         }
                     }
-                    
+
                     for controller in controller.controllers {
                         if let controller = controller as? ChatListControllerImpl {
                             controller.doneEditing()
                             controller.deactivateSearch(animated: false)
                         }
-                        
+
                         if let controller = controller as? TelegramBaseController {
                             if let (mediaAccessoryPanel, _) = controller.mediaAccessoryPanel, let (state, _, _, _, _, _) = controller.playlistStateAndType, let id = state.id as? PeerMessagesMediaPlaylistItemId {
                                 if peerIds.contains(id.messageId.peerId) {
@@ -1749,7 +1741,7 @@
                         }
                     }
                 }
-                
+
                 if let controller = controller as? GalleryController {
                     let peerId: PeerId
                     switch controller.source {
@@ -1768,13 +1760,13 @@
                         (controller.displayNode as! GalleryControllerNode).dismiss?()
                     }
                 }
-                
+
                 if let controller = controller as? SecretMediaPreviewController {
                     if peerIds.contains(controller.messageId.peerId) {
                         (controller.displayNode as! GalleryControllerNode).dismiss?()
                     }
                 }
-                
+
                 if let controller = controller as? LegacyController {
                     if let controller = controller.legacyController as? TGModernGalleryController {
                         dismissesIfInsideInactiveSecretChat.append { [weak controller] in
@@ -1782,7 +1774,7 @@
                         }
                     }
                 }
-                
+
                 if let controller = controller as? ShareController {
                     if !insideInactiveSecretChat {
                         controller.updatePeers()
@@ -1791,7 +1783,7 @@
                         controller?.presentingViewController?.dismiss(animated: false, completion: nil)
                     }
                 }
-                
+
                 if let controller = controller as? OverlayMediaControllerImpl {
                     for case let node as OverlayUniversalVideoNode in ASDisplayNodeFindAllSubnodesOfClass(controller.displayNode, OverlayUniversalVideoNode.self) {
                         if case let .peer(peerId) = node.content.userLocation {
@@ -1801,7 +1793,7 @@
                         }
                     }
                 }
-                
+
                 if let controller = controller as? NotificationContainerController {
                     controller.removeItems { item in
                         if let item = item as? ChatMessageNotificationItem {
@@ -1814,12 +1806,12 @@
                         return false
                     }
                 }
-                
+
                 if let controller = controller as? StorageUsageScreen {
                     // close all, because otherwise we need to call reloadStats(), which may take some time, but we can't wait here for too long
                     (controller.navigationController as? NavigationController)?.popToRoot(animated: false)
                 }
-                
+
                 if let controller = controller as? ItemListController {
                     var isOldStorageUsage = false
                     controller.forEachItemNode { itemNode in
@@ -1831,28 +1823,28 @@
                         (controller.navigationController as? NavigationController)?.popToRoot(animated: false)
                     }
                 }
-                
+
                 return true
             }, includeAllOverlayControllers: true)
-            
+
             if insideInactiveSecretChat {
                 for dismiss in dismissesIfInsideInactiveSecretChat {
                     dismiss()
                 }
-                
+
                 (self.appLockContext as! AppLockContextImpl).dismissPresentedViewController()
             }
-            
+
             CATransaction.commit()
         }
     }
-    
+
     private func pauseMediaInHidableChats() {
         assert(Queue.mainQueue().isCurrent())
-        
+
         // pause voice messages and instant videos
         // it seems regular videos are already paused by some other code
-        
+
         let _ = (self.mediaManager.globalMediaPlayerState
         |> take(1)
         |> deliverOnMainQueue).start(next: { [weak self] next in
@@ -1871,7 +1863,7 @@
             }
         })
     }
-    
+
     public var animationsTemporarilyDisabledForCoverUp: Bool {
         return (self.appLockContext as! AppLockContextImpl).animationsTemporarilyDisabledForCoverUp
     }
