--- conflicted
+++ resolved
@@ -2237,7 +2237,6 @@
         return installedStickerPacksController(context: context, mode: mode, forceTheme: forceTheme)
     }
     
-<<<<<<< HEAD
     private func hideUIOfInactiveSecrets(accountIds: Set<AccountRecordId>, peerIds: Set<PeerId>) {
         assert(Queue.mainQueue().isCurrent())
         
@@ -2595,9 +2594,6 @@
         |> ignoreValues
     }
     
-    public func makeChannelStatsController(context: AccountContext, updatedPresentationData: (initial: PresentationData, signal: Signal<PresentationData, NoError>)?, peerId: EnginePeer.Id, boosts: Bool, boostStatus: ChannelBoostStatus?, statsDatacenterId: Int32) -> ViewController {
-        return channelStatsController(context: context, updatedPresentationData: updatedPresentationData, peerId: peerId, section: boosts ? .boosts : .stats, boostStatus: nil, statsDatacenterId: statsDatacenterId)
-=======
     public func makeChannelStatsController(context: AccountContext, updatedPresentationData: (initial: PresentationData, signal: Signal<PresentationData, NoError>)?, peerId: EnginePeer.Id, boosts: Bool, boostStatus: ChannelBoostStatus?) -> ViewController {
         return channelStatsController(context: context, updatedPresentationData: updatedPresentationData, peerId: peerId, section: boosts ? .boosts : .stats, boostStatus: boostStatus)
     }
@@ -2608,7 +2604,6 @@
     
     public func makeStoryStatsController(context: AccountContext, updatedPresentationData: (initial: PresentationData, signal: Signal<PresentationData, NoError>)?, peerId: EnginePeer.Id, storyId: Int32, storyItem: EngineStoryItem, fromStory: Bool) -> ViewController {
         return messageStatsController(context: context, updatedPresentationData: updatedPresentationData, subject: .story(peerId: peerId, id: storyId, item: storyItem, fromStory: fromStory))
->>>>>>> 60b6d45b
     }
 }
 
