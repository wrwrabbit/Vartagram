import Foundation
import UIKit
import AsyncDisplayKit
import Postbox
import TelegramCore
import SwiftSignalKit
import Display
import TelegramPresentationData
import TelegramCallsUI
import TelegramUIPreferences
import AccountContext
import DeviceLocationManager
import LegacyUI
import ChatListUI
import PeersNearbyUI
import PeerInfoUI
import SettingsUI
import UrlHandling
import LegacyMediaPickerUI
import LocalMediaResources
import OverlayStatusController
import AlertUI
import PresentationDataUtils
import LocationUI
import AppLock
import WallpaperBackgroundNode
import InAppPurchaseManager
import PremiumUI
import StickerPackPreviewUI
import ChatControllerInteraction
import ChatPresentationInterfaceState
import StorageUsageScreen
import DebugSettingsUI
<<<<<<< HEAD
import MediaPickerUI
import Photos
=======
import TextFormat
import ChatTextLinkEditUI
import AttachmentTextInputPanelNode
import ChatEntityKeyboardInputNode
>>>>>>> b7944fb8

private final class AccountUserInterfaceInUseContext {
    let subscribers = Bag<(Bool) -> Void>()
    let tokens = Bag<Void>()
    
    var isEmpty: Bool {
        return self.tokens.isEmpty && self.subscribers.isEmpty
    }
}

private struct AccountAttributes: Equatable {
    let sortIndex: Int32
    let isTestingEnvironment: Bool
    let backupData: AccountBackupData?
}

private enum AddedAccountResult {
    case upgrading(Float)
    case ready(AccountRecordId, Account?, Int32, LimitsConfiguration?, ContentSettings?, AppConfiguration?)
}

private enum AddedAccountsResult {
    case upgrading(Float)
    case ready([(AccountRecordId, Account?, Int32, LimitsConfiguration?, ContentSettings?, AppConfiguration?)])
}

private var testHasInstance = false

public final class SharedAccountContextImpl: SharedAccountContext {
    public let mainWindow: Window1?
    public let applicationBindings: TelegramApplicationBindings
    public let sharedContainerPath: String
    public let basePath: String
    public let accountManager: AccountManager<TelegramAccountManagerTypes>
    public let appLockContext: AppLockContext
    
    private let navigateToChatImpl: (AccountRecordId, PeerId, MessageId?) -> Void
    
    private let apsNotificationToken: Signal<Data?, NoError>
    private let voipNotificationToken: Signal<Data?, NoError>
    
    public let firebaseSecretStream: Signal<[String: String], NoError>
    
    private let authorizationPushConfigurationValue = Promise<AuthorizationCodePushNotificationConfiguration?>(nil)
    public var authorizationPushConfiguration: Signal<AuthorizationCodePushNotificationConfiguration?, NoError> {
        return self.authorizationPushConfigurationValue.get()
    }
    
    private var activeAccountsValue: (primary: AccountContext?, accounts: [(AccountRecordId, AccountContext, Int32)], currentAuth: UnauthorizedAccount?)?
    private let activeAccountsPromise = Promise<(primary: AccountContext?, accounts: [(AccountRecordId, AccountContext, Int32)], currentAuth: UnauthorizedAccount?)>()
    public var activeAccountContexts: Signal<(primary: AccountContext?, accounts: [(AccountRecordId, AccountContext, Int32)], currentAuth: UnauthorizedAccount?), NoError> {
        return self.activeAccountsPromise.get()
    }
    private let managedAccountDisposables = DisposableDict<AccountRecordId>()
    private let activeAccountsWithInfoPromise = Promise<(primary: AccountRecordId?, accounts: [AccountWithInfo])>()
    public var activeAccountsWithInfo: Signal<(primary: AccountRecordId?, accounts: [AccountWithInfo]), NoError> {
        return self.activeAccountsWithInfoPromise.get()
    }
    
    private var activeUnauthorizedAccountValue: UnauthorizedAccount?
    private let activeUnauthorizedAccountPromise = Promise<UnauthorizedAccount?>()
    public var activeUnauthorizedAccount: Signal<UnauthorizedAccount?, NoError> {
        return self.activeUnauthorizedAccountPromise.get()
    }
    
    private let registeredNotificationTokensDisposable = MetaDisposable()
    
    public let mediaManager: MediaManager
    public let contactDataManager: DeviceContactDataManager?
    public let locationManager: DeviceLocationManager?
    public var callManager: PresentationCallManager?
    let hasInAppPurchases: Bool
    
    private var callDisposable: Disposable?
    private var callStateDisposable: Disposable?
    
    private(set) var currentCallStatusBarNode: CallStatusBarNodeImpl?
    
    private var groupCallDisposable: Disposable?
    
    private var callController: CallController?
    public let hasOngoingCall = ValuePromise<Bool>(false)
    private let callState = Promise<PresentationCallState?>(nil)
    
    private var groupCallController: VoiceChatController?
    public var currentGroupCallController: ViewController? {
        return self.groupCallController
    }
    private let hasGroupCallOnScreenPromise = ValuePromise<Bool>(false, ignoreRepeated: true)
    public var hasGroupCallOnScreen: Signal<Bool, NoError> {
        return self.hasGroupCallOnScreenPromise.get()
    }
    
    private var immediateHasOngoingCallValue = Atomic<Bool>(value: false)
    public var immediateHasOngoingCall: Bool {
        return self.immediateHasOngoingCallValue.with { $0 }
    }
    private var hasOngoingCallDisposable: Disposable?
    
    public let enablePreloads = Promise<Bool>()
    public let hasPreloadBlockingContent = Promise<Bool>(false)
    
    private var accountUserInterfaceInUseContexts: [AccountRecordId: AccountUserInterfaceInUseContext] = [:]
    
    var switchingData: (settingsController: (SettingsController & ViewController)?, chatListController: ChatListController?, chatListBadge: String?) = (nil, nil, nil)
    
    private let _currentPresentationData: Atomic<PresentationData>
    public var currentPresentationData: Atomic<PresentationData> {
        return self._currentPresentationData
    }
    private let _presentationData = Promise<PresentationData>()
    public var presentationData: Signal<PresentationData, NoError> {
        return self._presentationData.get()
    }
    private let presentationDataDisposable = MetaDisposable()
    
    public let currentInAppNotificationSettings: Atomic<InAppNotificationSettings>
    private var inAppNotificationSettingsDisposable: Disposable?
    
    public var currentAutomaticMediaDownloadSettings: MediaAutoDownloadSettings
    private let _automaticMediaDownloadSettings = Promise<MediaAutoDownloadSettings>()
    public var automaticMediaDownloadSettings: Signal<MediaAutoDownloadSettings, NoError> {
        return self._automaticMediaDownloadSettings.get()
    }
    
    public private(set) var energyUsageSettings: EnergyUsageSettings
    
    public let currentAutodownloadSettings: Atomic<AutodownloadSettings>
    private let _autodownloadSettings = Promise<AutodownloadSettings>()
    private var currentAutodownloadSettingsDisposable = MetaDisposable()
    
    public let currentMediaInputSettings: Atomic<MediaInputSettings>
    private var mediaInputSettingsDisposable: Disposable?
    
    public let currentMediaDisplaySettings: Atomic<MediaDisplaySettings>
    private var mediaDisplaySettingsDisposable: Disposable?
    
    public let currentStickerSettings: Atomic<StickerSettings>
    private var stickerSettingsDisposable: Disposable?
    
    private let automaticMediaDownloadSettingsDisposable = MetaDisposable()
    
    private var immediateExperimentalUISettingsValue = Atomic<ExperimentalUISettings>(value: ExperimentalUISettings.defaultSettings)
    public var immediateExperimentalUISettings: ExperimentalUISettings {
        return self.immediateExperimentalUISettingsValue.with { $0 }
    }
    private var experimentalUISettingsDisposable: Disposable?
    
    public var presentGlobalController: (ViewController, Any?) -> Void = { _, _ in }
    public var presentCrossfadeController: () -> Void = {}
    
    private let displayUpgradeProgress: (Float?) -> Void
    
    private var spotlightDataContext: SpotlightDataContext?
    private var widgetDataContext: WidgetDataContext?
    
    private weak var appDelegate: AppDelegate?
    
    private var invalidatedApsToken: Data?
    
    private let energyUsageAutomaticDisposable = MetaDisposable()
    
    init(mainWindow: Window1?, sharedContainerPath: String, basePath: String, encryptionParameters: ValueBoxEncryptionParameters, accountManager: AccountManager<TelegramAccountManagerTypes>, appLockContext: AppLockContext, applicationBindings: TelegramApplicationBindings, initialPresentationDataAndSettings: InitialPresentationDataAndSettings, networkArguments: NetworkInitializationArguments, hasInAppPurchases: Bool, rootPath: String, legacyBasePath: String?, apsNotificationToken: Signal<Data?, NoError>, voipNotificationToken: Signal<Data?, NoError>, firebaseSecretStream: Signal<[String: String], NoError>, setNotificationCall: @escaping (PresentationCall?) -> Void, navigateToChat: @escaping (AccountRecordId, PeerId, MessageId?) -> Void, displayUpgradeProgress: @escaping (Float?) -> Void = { _ in }, appDelegate: AppDelegate?) {
        assert(Queue.mainQueue().isCurrent())
        
        precondition(!testHasInstance)
        testHasInstance = true
        
        self.appDelegate = appDelegate
        self.mainWindow = mainWindow
        self.applicationBindings = applicationBindings
        self.sharedContainerPath = sharedContainerPath
        self.basePath = basePath
        self.accountManager = accountManager
        self.navigateToChatImpl = navigateToChat
        self.displayUpgradeProgress = displayUpgradeProgress
        self.appLockContext = appLockContext
        self.hasInAppPurchases = hasInAppPurchases
        
        self.accountManager.mediaBox.fetchCachedResourceRepresentation = { (resource, representation) -> Signal<CachedMediaResourceRepresentationResult, NoError> in
            return fetchCachedSharedResourceRepresentation(accountManager: accountManager, resource: resource, representation: representation)
        }
        
        self.apsNotificationToken = apsNotificationToken
        self.voipNotificationToken = voipNotificationToken
        
        self.firebaseSecretStream = firebaseSecretStream
        
        self.authorizationPushConfigurationValue.set(apsNotificationToken |> map { data -> AuthorizationCodePushNotificationConfiguration? in
            guard let data else {
                return nil
            }
            let sandbox: Bool
            #if DEBUG
            sandbox = true
            #else
            sandbox = false
            #endif
            return AuthorizationCodePushNotificationConfiguration(
                token: hexString(data),
                isSandbox: sandbox
            )
        })
                
        if applicationBindings.isMainApp {
            self.locationManager = DeviceLocationManager(queue: Queue.mainQueue())
            self.contactDataManager = DeviceContactDataManagerImpl()
        } else {
            self.locationManager = nil
            self.contactDataManager = nil
        }
        
        self._currentPresentationData = Atomic(value: initialPresentationDataAndSettings.presentationData)
        self.currentAutomaticMediaDownloadSettings = initialPresentationDataAndSettings.automaticMediaDownloadSettings
        self.currentAutodownloadSettings = Atomic(value: initialPresentationDataAndSettings.autodownloadSettings)
        self.currentMediaInputSettings = Atomic(value: initialPresentationDataAndSettings.mediaInputSettings)
        self.currentMediaDisplaySettings = Atomic(value: initialPresentationDataAndSettings.mediaDisplaySettings)
        self.currentStickerSettings = Atomic(value: initialPresentationDataAndSettings.stickerSettings)
        self.currentInAppNotificationSettings = Atomic(value: initialPresentationDataAndSettings.inAppNotificationSettings)
        
        if automaticEnergyUsageShouldBeOnNow(settings: self.currentAutomaticMediaDownloadSettings) {
            self.energyUsageSettings = EnergyUsageSettings.powerSavingDefault
        } else {
            self.energyUsageSettings = self.currentAutomaticMediaDownloadSettings.energyUsageSettings
        }
        
        let presentationData: Signal<PresentationData, NoError> = .single(initialPresentationDataAndSettings.presentationData)
        |> then(
            updatedPresentationData(accountManager: self.accountManager, applicationInForeground: self.applicationBindings.applicationInForeground, systemUserInterfaceStyle: mainWindow?.systemUserInterfaceStyle ?? .single(.light))
        )
        self._presentationData.set(presentationData)
        self._automaticMediaDownloadSettings.set(.single(initialPresentationDataAndSettings.automaticMediaDownloadSettings)
        |> then(accountManager.sharedData(keys: [SharedDataKeys.autodownloadSettings, ApplicationSpecificSharedDataKeys.automaticMediaDownloadSettings])
            |> map { sharedData in
                let autodownloadSettings: AutodownloadSettings = sharedData.entries[SharedDataKeys.autodownloadSettings]?.get(AutodownloadSettings.self) ?? .defaultSettings
                let automaticDownloadSettings: MediaAutoDownloadSettings = sharedData.entries[ApplicationSpecificSharedDataKeys.automaticMediaDownloadSettings]?.get(MediaAutoDownloadSettings.self) ?? .defaultSettings
                return automaticDownloadSettings.updatedWithAutodownloadSettings(autodownloadSettings)
            }
        ))
        
        self.mediaManager = MediaManagerImpl(accountManager: accountManager, inForeground: applicationBindings.applicationInForeground, presentationData: presentationData)
        
        self.mediaManager.overlayMediaManager.updatePossibleEmbeddingItem = { [weak self] item in
            guard let strongSelf = self else {
                return
            }
            guard let navigationController = strongSelf.mainWindow?.viewController as? NavigationController else {
                return
            }
            var content: NavigationControllerDropContent?
            if let item = item {
                content = NavigationControllerDropContent(
                    position: item.position,
                    item: VideoNavigationControllerDropContentItem(
                        itemNode: item.itemNode
                    )
                )
            }
            
            navigationController.updatePossibleControllerDropContent(content: content)
        }
        
        self.mediaManager.overlayMediaManager.embedPossibleEmbeddingItem = { [weak self] item in
            guard let strongSelf = self else {
                return false
            }
            guard let navigationController = strongSelf.mainWindow?.viewController as? NavigationController else {
                return false
            }
            let content = NavigationControllerDropContent(
                position: item.position,
                item: VideoNavigationControllerDropContentItem(
                    itemNode: item.itemNode
                )
            )
            
            return navigationController.acceptPossibleControllerDropContent(content: content)
        }
        
        self._autodownloadSettings.set(.single(initialPresentationDataAndSettings.autodownloadSettings)
        |> then(accountManager.sharedData(keys: [SharedDataKeys.autodownloadSettings])
            |> map { sharedData in
                let autodownloadSettings: AutodownloadSettings = sharedData.entries[SharedDataKeys.autodownloadSettings]?.get(AutodownloadSettings.self) ?? .defaultSettings
                return autodownloadSettings
            }
        ))
        
        self.presentationDataDisposable.set((self.presentationData
        |> deliverOnMainQueue).start(next: { [weak self] next in
            if let strongSelf = self {
                var stringsUpdated = false
                var themeUpdated = false
                var themeNameUpdated = false
                let _ = strongSelf.currentPresentationData.modify { current in
                    if next.strings !== current.strings {
                        stringsUpdated = true
                    }
                    if next.theme !== current.theme {
                        themeUpdated = true
                    }
                    if next.theme.name != current.theme.name {
                        themeNameUpdated = true
                    }
                    return next
                }
                if stringsUpdated {
                    updateLegacyLocalization(strings: next.strings)
                }
                if themeUpdated {
                    updateLegacyTheme()
                }
                if themeNameUpdated {
                    strongSelf.presentCrossfadeController()
                }
            }
        }))
        
        self.inAppNotificationSettingsDisposable = (self.accountManager.sharedData(keys: [ApplicationSpecificSharedDataKeys.inAppNotificationSettings])
        |> deliverOnMainQueue).start(next: { [weak self] sharedData in
            if let strongSelf = self {
                if let settings = sharedData.entries[ApplicationSpecificSharedDataKeys.inAppNotificationSettings]?.get(InAppNotificationSettings.self) {
                    let _ = strongSelf.currentInAppNotificationSettings.swap(settings)
                }
            }
        })
        
        self.mediaInputSettingsDisposable = (self.accountManager.sharedData(keys: [ApplicationSpecificSharedDataKeys.mediaInputSettings])
        |> deliverOnMainQueue).start(next: { [weak self] sharedData in
            if let strongSelf = self {
                if let settings = sharedData.entries[ApplicationSpecificSharedDataKeys.mediaInputSettings]?.get(MediaInputSettings.self) {
                    let _ = strongSelf.currentMediaInputSettings.swap(settings)
                }
            }
        })
        
        self.mediaDisplaySettingsDisposable = (self.accountManager.sharedData(keys: [ApplicationSpecificSharedDataKeys.mediaDisplaySettings])
        |> deliverOnMainQueue).start(next: { [weak self] sharedData in
            if let strongSelf = self {
                if let settings = sharedData.entries[ApplicationSpecificSharedDataKeys.mediaDisplaySettings]?.get(MediaDisplaySettings.self) {
                    let _ = strongSelf.currentMediaDisplaySettings.swap(settings)
                }
            }
        })
        
        self.stickerSettingsDisposable = (self.accountManager.sharedData(keys: [ApplicationSpecificSharedDataKeys.stickerSettings])
        |> deliverOnMainQueue).start(next: { [weak self] sharedData in
            if let strongSelf = self {
                if let settings = sharedData.entries[ApplicationSpecificSharedDataKeys.stickerSettings]?.get(StickerSettings.self) {
                    let _ = strongSelf.currentStickerSettings.swap(settings)
                }
            }
        })
        
        let immediateExperimentalUISettingsValue = self.immediateExperimentalUISettingsValue
        let _ = immediateExperimentalUISettingsValue.swap(initialPresentationDataAndSettings.experimentalUISettings)
        self.experimentalUISettingsDisposable = (self.accountManager.sharedData(keys: [ApplicationSpecificSharedDataKeys.experimentalUISettings])
        |> deliverOnMainQueue).start(next: { sharedData in
            if let settings = sharedData.entries[ApplicationSpecificSharedDataKeys.experimentalUISettings]?.get(ExperimentalUISettings.self) {
                let _ = immediateExperimentalUISettingsValue.swap(settings)
            }
        })
        
        let _ = self.contactDataManager?.personNameDisplayOrder().start(next: { order in
            let _ = updateContactSettingsInteractively(accountManager: accountManager, { settings in
                var settings = settings
                settings.nameDisplayOrder = order
                return settings
            }).start()
        })
        
        self.automaticMediaDownloadSettingsDisposable.set(self._automaticMediaDownloadSettings.get().start(next: { [weak self] next in
            if let strongSelf = self {
                strongSelf.currentAutomaticMediaDownloadSettings = next
                
                if automaticEnergyUsageShouldBeOnNow(settings: next) {
                    strongSelf.energyUsageSettings = EnergyUsageSettings.powerSavingDefault
                } else {
                    strongSelf.energyUsageSettings = next.energyUsageSettings
                }
                strongSelf.energyUsageAutomaticDisposable.set((automaticEnergyUsageShouldBeOn(settings: next)
                |> deliverOnMainQueue).start(next: { value in
                    if let strongSelf = self {
                        if value {
                            strongSelf.energyUsageSettings = EnergyUsageSettings.powerSavingDefault
                        } else {
                            strongSelf.energyUsageSettings = next.energyUsageSettings
                        }
                    }
                }))
            }
        }))
        
        self.currentAutodownloadSettingsDisposable.set(self._autodownloadSettings.get().start(next: { [weak self] next in
            if let strongSelf = self {
                let _ = strongSelf.currentAutodownloadSettings.swap(next)
            }
        }))
        
        let startTime = CFAbsoluteTimeGetCurrent()
        
        let differenceDisposable = MetaDisposable()
        let _ = (accountManager.accountRecords()
        |> map { view -> (AccountRecordId?, [AccountRecordId: AccountAttributes], (AccountRecordId, Bool)?) in
            print("SharedAccountContextImpl: records appeared in \(CFAbsoluteTimeGetCurrent() - startTime)")
            
            var result: [AccountRecordId: AccountAttributes] = [:]
            for record in view.records {
                let isLoggedOut = record.attributes.contains(where: { attribute in
                    if case .loggedOut = attribute {
                        return true
                    } else {
                        return false
                    }
                })
                if isLoggedOut {
                    continue
                }
                let isTestingEnvironment = record.attributes.contains(where: { attribute in
                    if case let .environment(environment) = attribute, case .test = environment.environment {
                        return true
                    } else {
                        return false
                    }
                })
                var backupData: AccountBackupData?
                var sortIndex: Int32 = 0
                for attribute in record.attributes {
                    if case let .sortOrder(sortOrder) = attribute {
                        sortIndex = sortOrder.order
                    } else if case let .backupData(backupDataValue) = attribute {
                        backupData = backupDataValue.data
                    }
                }
                result[record.id] = AccountAttributes(sortIndex: sortIndex, isTestingEnvironment: isTestingEnvironment, backupData: backupData)
            }
            let authRecord: (AccountRecordId, Bool)? = view.currentAuthAccount.flatMap({ authAccount in
                let isTestingEnvironment = authAccount.attributes.contains(where: { attribute in
                    if case let .environment(environment) = attribute, case .test = environment.environment {
                        return true
                    } else {
                        return false
                    }
                })
                return (authAccount.id, isTestingEnvironment)
            })
            return (view.currentRecord?.id, result, authRecord)
        }
        |> distinctUntilChanged(isEqual: { lhs, rhs in
            if lhs.0 != rhs.0 {
                return false
            }
            if lhs.1 != rhs.1 {
                return false
            }
            if lhs.2?.0 != rhs.2?.0 {
                return false
            }
            if lhs.2?.1 != rhs.2?.1 {
                return false
            }
            return true
        })
        |> deliverOnMainQueue).start(next: { primaryId, records, authRecord in
            var addedSignals: [Signal<AddedAccountResult, NoError>] = []
            var addedAuthSignal: Signal<UnauthorizedAccount?, NoError> = .single(nil)
            for (id, attributes) in records {
                if self.activeAccountsValue?.accounts.firstIndex(where: { $0.0 == id}) == nil {
                    addedSignals.append(accountWithId(accountManager: accountManager, networkArguments: networkArguments, id: id, encryptionParameters: encryptionParameters, supplementary: !applicationBindings.isMainApp, rootPath: rootPath, beginWithTestingEnvironment: attributes.isTestingEnvironment, backupData: attributes.backupData, auxiliaryMethods: makeTelegramAccountAuxiliaryMethods(appDelegate: appDelegate))
                    |> mapToSignal { result -> Signal<AddedAccountResult, NoError> in
                        switch result {
                            case let .authorized(account):
                                setupAccount(account, fetchCachedResourceRepresentation: fetchCachedResourceRepresentation, transformOutgoingMessageMedia: transformOutgoingMessageMedia)
                                return TelegramEngine(account: account).data.get(
                                    TelegramEngine.EngineData.Item.Configuration.Limits(),
                                    TelegramEngine.EngineData.Item.Configuration.ContentSettings(),
                                    TelegramEngine.EngineData.Item.Configuration.App()
                                )
                                |> map { limitsConfiguration, contentSettings, appConfiguration -> AddedAccountResult in
                                    return .ready(id, account, attributes.sortIndex, limitsConfiguration._asLimits(), contentSettings, appConfiguration)
                                }
                            case let .upgrading(progress):
                                return .single(.upgrading(progress))
                            default:
                                return .single(.ready(id, nil, attributes.sortIndex, nil, nil, nil))
                        }
                    })
                }
            }
            if let authRecord = authRecord, authRecord.0 != self.activeAccountsValue?.currentAuth?.id {
                addedAuthSignal = accountWithId(accountManager: accountManager, networkArguments: networkArguments, id: authRecord.0, encryptionParameters: encryptionParameters, supplementary: !applicationBindings.isMainApp, rootPath: rootPath, beginWithTestingEnvironment: authRecord.1, backupData: nil, auxiliaryMethods: makeTelegramAccountAuxiliaryMethods(appDelegate: appDelegate))
                |> mapToSignal { result -> Signal<UnauthorizedAccount?, NoError> in
                    switch result {
                        case let .unauthorized(account):
                            return .single(account)
                        case .upgrading:
                            return .complete()
                        default:
                            return .single(nil)
                    }
                }
            }
            
            let mappedAddedAccounts = combineLatest(queue: .mainQueue(), addedSignals)
            |> map { results -> AddedAccountsResult in
                var readyAccounts: [(AccountRecordId, Account?, Int32, LimitsConfiguration?, ContentSettings?, AppConfiguration?)] = []
                var totalProgress: Float = 0.0
                var hasItemsWithProgress = false
                for result in results {
                    switch result {
                        case let .ready(id, account, sortIndex, limitsConfiguration, contentSettings, appConfiguration):
                            readyAccounts.append((id, account, sortIndex, limitsConfiguration, contentSettings, appConfiguration))
                            totalProgress += 1.0
                        case let .upgrading(progress):
                            hasItemsWithProgress = true
                            totalProgress += progress
                    }
                }
                if hasItemsWithProgress, !results.isEmpty {
                    return .upgrading(totalProgress / Float(results.count))
                } else {
                    return .ready(readyAccounts)
                }
            }
            
            differenceDisposable.set((combineLatest(queue: .mainQueue(), mappedAddedAccounts, addedAuthSignal)
            |> deliverOnMainQueue).start(next: { mappedAddedAccounts, authAccount in
                print("SharedAccountContextImpl: accounts processed in \(CFAbsoluteTimeGetCurrent() - startTime)")
                
                var addedAccounts: [(AccountRecordId, Account?, Int32, LimitsConfiguration?, ContentSettings?, AppConfiguration?)] = []
                switch mappedAddedAccounts {
                    case let .upgrading(progress):
                        self.displayUpgradeProgress(progress)
                        return
                    case let .ready(value):
                        addedAccounts = value
                }
                
                self.displayUpgradeProgress(nil)
                
                var hadUpdates = false
                if self.activeAccountsValue == nil {
                    self.activeAccountsValue = (nil, [], nil)
                    hadUpdates = true
                }
                
                struct AccountPeerKey: Hashable {
                    let peerId: PeerId
                    let isTestingEnvironment: Bool
                }
                
                var existingAccountPeerKeys = Set<AccountPeerKey>()
                for accountRecord in addedAccounts {
                    if let account = accountRecord.1 {
                        if existingAccountPeerKeys.contains(AccountPeerKey(peerId: account.peerId, isTestingEnvironment: account.testingEnvironment)) {
                            let _ = accountManager.transaction({ transaction in
                                transaction.updateRecord(accountRecord.0, { _ in
                                    return nil
                                })
                            }).start()
                        } else {
                            existingAccountPeerKeys.insert(AccountPeerKey(peerId: account.peerId, isTestingEnvironment: account.testingEnvironment))
                            if let index = self.activeAccountsValue?.accounts.firstIndex(where: { $0.0 == account.id }) {
                                self.activeAccountsValue?.accounts.remove(at: index)
                                self.managedAccountDisposables.set(nil, forKey: account.id)
                                assertionFailure()
                            }

                            let context = AccountContextImpl(sharedContext: self, account: account, limitsConfiguration: accountRecord.3 ?? .defaultValue, contentSettings: accountRecord.4 ?? .default, appConfiguration: accountRecord.5 ?? .defaultValue)

                            self.activeAccountsValue!.accounts.append((account.id, context, accountRecord.2))
                            
                            self.managedAccountDisposables.set(self.updateAccountBackupData(account: account).start(), forKey: account.id)
                            account.resetStateManagement()
                            hadUpdates = true
                        }
                    } else {
                        let _ = accountManager.transaction({ transaction in
                            transaction.updateRecord(accountRecord.0, { _ in
                                return nil
                            })
                        }).start()
                    }
                }
                var removedIds: [AccountRecordId] = []
                for id in self.activeAccountsValue!.accounts.map({ $0.0 }) {
                    if records[id] == nil {
                        removedIds.append(id)
                    }
                }
                for id in removedIds {
                    hadUpdates = true
                    if let index = self.activeAccountsValue?.accounts.firstIndex(where: { $0.0 == id }) {
                        self.activeAccountsValue?.accounts.remove(at: index)
                        self.managedAccountDisposables.set(nil, forKey: id)
                    }
                }
                var primary: AccountContext?
                if let primaryId = primaryId {
                    if let index = self.activeAccountsValue?.accounts.firstIndex(where: { $0.0 == primaryId }) {
                        primary = self.activeAccountsValue?.accounts[index].1
                    }
                }
                if primary == nil && !self.activeAccountsValue!.accounts.isEmpty {
                    primary = self.activeAccountsValue!.accounts.first?.1
                }
                if primary !== self.activeAccountsValue!.primary {
                    hadUpdates = true
                    self.activeAccountsValue!.primary?.account.postbox.clearCaches()
                    self.activeAccountsValue!.primary?.account.resetCachedData()
                    self.activeAccountsValue!.primary = primary
                }
                if self.activeAccountsValue!.currentAuth?.id != authRecord?.0 {
                    hadUpdates = true
                    self.activeAccountsValue!.currentAuth?.postbox.clearCaches()
                    self.activeAccountsValue!.currentAuth = nil
                }
                if let authAccount = authAccount {
                    hadUpdates = true
                    self.activeAccountsValue!.currentAuth = authAccount
                }
                if hadUpdates {
                    self.activeAccountsValue!.accounts.sort(by: { $0.2 < $1.2 })
                    self.activeAccountsPromise.set(.single(self.activeAccountsValue!))
                    
                    self.performAccountSettingsImportIfNecessary()
                }
                
                if self.activeAccountsValue!.primary == nil && self.activeAccountsValue!.currentAuth == nil {
                    self.beginNewAuth(testingEnvironment: false)
                }
            }))
        })
        
        self.activeAccountsWithInfoPromise.set(self.activeAccountContexts
        |> mapToSignal { primary, accounts, _ -> Signal<(primary: AccountRecordId?, accounts: [AccountWithInfo]), NoError> in
            return combineLatest(accounts.map { _, context, _ -> Signal<AccountWithInfo?, NoError> in
                return context.engine.data.subscribe(TelegramEngine.EngineData.Item.Peer.Peer(id: context.account.peerId))
                |> map { peer -> AccountWithInfo? in
                    guard let peer = peer else {
                        return nil
                    }
                    return AccountWithInfo(account: context.account, peer: peer._asPeer())
                }
                |> distinctUntilChanged
            })
            |> map { accountsWithInfo -> (primary: AccountRecordId?, accounts: [AccountWithInfo]) in
                var accountsWithInfoResult: [AccountWithInfo] = []
                for info in accountsWithInfo {
                    if let info = info {
                        accountsWithInfoResult.append(info)
                    }
                }
                return (primary?.account.id, accountsWithInfoResult)
            }
        })
        
        if let mainWindow = mainWindow, applicationBindings.isMainApp {
            let callManager = PresentationCallManagerImpl(accountManager: self.accountManager, getDeviceAccessData: {
                return (self.currentPresentationData.with { $0 }, { [weak self] c, a in
                    self?.presentGlobalController(c, a)
                }, {
                    applicationBindings.openSettings()
                })
            }, isMediaPlaying: { [weak self] in
                guard let strongSelf = self else {
                    return false
                }
                var result = false
                let _ = (strongSelf.mediaManager.globalMediaPlayerState
                |> take(1)
                |> deliverOnMainQueue).start(next: { state in
                    if let (_, playbackState, _) = state, case let .state(value) = playbackState, case .playing = value.status.status {
                        result = true
                    }
                })
                return result
            }, resumeMediaPlayback: { [weak self] in
                guard let strongSelf = self else {
                    return
                }
                strongSelf.mediaManager.playlistControl(.playback(.play), type: nil)
            }, audioSession: self.mediaManager.audioSession, activeAccounts: self.activeAccountContexts |> map { _, accounts, _ in
                return Array(accounts.map({ $0.1 }))
            })
            self.callManager = callManager
            
            self.callDisposable = (callManager.currentCallSignal
            |> deliverOnMainQueue).start(next: { [weak self] call in
                if let strongSelf = self {
                    if call !== strongSelf.callController?.call {
                        strongSelf.callController?.dismiss()
                        strongSelf.callController = nil
                        strongSelf.hasOngoingCall.set(false)
                        
                        if let call = call {
                            mainWindow.hostView.containerView.endEditing(true)
                            let callController = CallController(sharedContext: strongSelf, account: call.context.account, call: call, easyDebugAccess: !GlobalExperimentalSettings.isAppStoreBuild)
                            strongSelf.callController = callController
                            strongSelf.mainWindow?.present(callController, on: .calls)
                            strongSelf.callState.set(call.state
                            |> map(Optional.init))
                            strongSelf.hasOngoingCall.set(true)
                            setNotificationCall(call)
                        } else {
                            strongSelf.callState.set(.single(nil))
                            strongSelf.hasOngoingCall.set(false)
                            setNotificationCall(nil)
                        }
                    }
                }
            })
            
            self.groupCallDisposable = (callManager.currentGroupCallSignal
            |> deliverOnMainQueue).start(next: { [weak self] call in
                if let strongSelf = self {
                    if call !== strongSelf.groupCallController?.call {
                        strongSelf.groupCallController?.dismiss(closing: true, manual: false)
                        strongSelf.groupCallController = nil
                        strongSelf.hasOngoingCall.set(false)
                        
                        if let call = call, let navigationController = mainWindow.viewController as? NavigationController {
                            mainWindow.hostView.containerView.endEditing(true)
                            
                            if call.isStream {
                                strongSelf.hasGroupCallOnScreenPromise.set(true)
                                let groupCallController = MediaStreamComponentController(call: call)
                                groupCallController.onViewDidAppear = { [weak self] in
                                    if let strongSelf = self {
                                        strongSelf.hasGroupCallOnScreenPromise.set(true)
                                    }
                                }
                                groupCallController.onViewDidDisappear = { [weak self] in
                                    if let strongSelf = self {
                                        strongSelf.hasGroupCallOnScreenPromise.set(false)
                                    }
                                }
                                groupCallController.navigationPresentation = .flatModal
                                groupCallController.parentNavigationController = navigationController
                                strongSelf.groupCallController = groupCallController
                                navigationController.pushViewController(groupCallController)
                            } else {
                                strongSelf.hasGroupCallOnScreenPromise.set(true)
                                let groupCallController = VoiceChatControllerImpl(sharedContext: strongSelf, accountContext: call.accountContext, call: call)
                                groupCallController.onViewDidAppear = { [weak self] in
                                    if let strongSelf = self {
                                        strongSelf.hasGroupCallOnScreenPromise.set(true)
                                    }
                                }
                                groupCallController.onViewDidDisappear = { [weak self] in
                                    if let strongSelf = self {
                                        strongSelf.hasGroupCallOnScreenPromise.set(false)
                                    }
                                }
                                groupCallController.navigationPresentation = .flatModal
                                groupCallController.parentNavigationController = navigationController
                                strongSelf.groupCallController = groupCallController
                                navigationController.pushViewController(groupCallController)
                            }
                                
                            strongSelf.hasOngoingCall.set(true)
                        } else {
                            strongSelf.hasOngoingCall.set(false)
                        }
                    }
                }
            })
            
            let callSignal: Signal<PresentationCall?, NoError> = .single(nil)
            |> then(
                callManager.currentCallSignal
            )
            let groupCallSignal: Signal<PresentationGroupCall?, NoError> = .single(nil)
            |> then(
                callManager.currentGroupCallSignal
            )
            
            self.callStateDisposable = combineLatest(queue: .mainQueue(),
                callSignal,
                groupCallSignal,
                self.hasGroupCallOnScreenPromise.get()
            ).start(next: { [weak self] call, groupCall, hasGroupCallOnScreen in
                if let strongSelf = self {
                    let statusBarContent: CallStatusBarNodeImpl.Content?
                    if let call = call {
                        statusBarContent = .call(strongSelf, call.context.account, call)
                    } else if let groupCall = groupCall, !hasGroupCallOnScreen {
                        statusBarContent = .groupCall(strongSelf, groupCall.account, groupCall)
                    } else {
                        statusBarContent = nil
                    }
                    
                    var resolvedCallStatusBarNode: CallStatusBarNodeImpl?
                    if let statusBarContent = statusBarContent {
                        if let current = strongSelf.currentCallStatusBarNode {
                            resolvedCallStatusBarNode = current
                        } else {
                            resolvedCallStatusBarNode = CallStatusBarNodeImpl()
                            strongSelf.currentCallStatusBarNode = resolvedCallStatusBarNode
                        }
                        resolvedCallStatusBarNode?.update(content: statusBarContent)
                    } else {
                        strongSelf.currentCallStatusBarNode = nil
                    }
                    
                    if let navigationController = strongSelf.mainWindow?.viewController as? NavigationController {
                        navigationController.setForceInCallStatusBar(resolvedCallStatusBarNode)
                    }
                }
            })
            
            mainWindow.inCallNavigate = { [weak self] in
                guard let strongSelf = self else {
                    return
                }
                if let callController = strongSelf.callController {
                    if callController.isNodeLoaded {
                        mainWindow.hostView.containerView.endEditing(true)
                        if callController.view.superview == nil {
                            mainWindow.present(callController, on: .calls)
                        } else {
                            callController.expandFromPipIfPossible()
                        }
                    }
                } else if let groupCallController = strongSelf.groupCallController {
                    if groupCallController.isNodeLoaded {
                        mainWindow.hostView.containerView.endEditing(true)
                        if groupCallController.view.superview == nil {
                            (mainWindow.viewController as? NavigationController)?.pushViewController(groupCallController)
                        }
                    }
                }
            }
        } else {
            self.callManager = nil
        }
        
        let immediateHasOngoingCallValue = self.immediateHasOngoingCallValue
        self.hasOngoingCallDisposable = self.hasOngoingCall.get().start(next: { value in
            let _ = immediateHasOngoingCallValue.swap(value)
        })
        
        self.enablePreloads.set(combineLatest(
            self.hasOngoingCall.get(),
            self.hasPreloadBlockingContent.get()
        )
        |> map { hasOngoingCall, hasPreloadBlockingContent -> Bool in
            if hasOngoingCall {
                return false
            }
            if hasPreloadBlockingContent {
                return false
            }
            return true
        })
        
        let _ = managedCleanupAccounts(networkArguments: networkArguments, accountManager: self.accountManager, rootPath: rootPath, auxiliaryMethods: makeTelegramAccountAuxiliaryMethods(appDelegate: appDelegate), encryptionParameters: encryptionParameters).start()
        
        self.updateNotificationTokensRegistration()
        
        if applicationBindings.isMainApp {
            self.widgetDataContext = WidgetDataContext(basePath: self.basePath, inForeground: self.applicationBindings.applicationInForeground, activeAccounts: self.activeAccountContexts
            |> map { _, accounts, _ in
                return accounts.map { $0.1.account }
            }, presentationData: self.presentationData, appLockContext: self.appLockContext as! AppLockContextImpl)
            
            let enableSpotlight = accountManager.sharedData(keys: Set([ApplicationSpecificSharedDataKeys.intentsSettings]))
            |> map { sharedData -> Bool in
                let intentsSettings: IntentsSettings = sharedData.entries[ApplicationSpecificSharedDataKeys.intentsSettings]?.get(IntentsSettings.self) ?? .defaultSettings
                return intentsSettings.contacts
            }
            |> distinctUntilChanged
            self.spotlightDataContext = SpotlightDataContext(appBasePath: applicationBindings.containerPath, accountManager: accountManager, accounts: combineLatest(enableSpotlight, self.activeAccountContexts
            |> map { _, accounts, _ in
                return accounts.map { _, account, _ in
                    return account.account
                }
            }) |> map { enableSpotlight, accounts in
                if enableSpotlight {
                    return accounts
                } else {
                    return []
                }
            })
        }
    }
    
    deinit {
        assertionFailure("SharedAccountContextImpl is not supposed to be deallocated")
        self.registeredNotificationTokensDisposable.dispose()
        self.presentationDataDisposable.dispose()
        self.automaticMediaDownloadSettingsDisposable.dispose()
        self.currentAutodownloadSettingsDisposable.dispose()
        self.inAppNotificationSettingsDisposable?.dispose()
        self.mediaInputSettingsDisposable?.dispose()
        self.mediaDisplaySettingsDisposable?.dispose()
        self.callDisposable?.dispose()
        self.groupCallDisposable?.dispose()
        self.callStateDisposable?.dispose()
    }
    
    private var didPerformAccountSettingsImport = false
    private func performAccountSettingsImportIfNecessary() {
        if self.didPerformAccountSettingsImport {
            return
        }
        if let _ = UserDefaults.standard.value(forKey: "didPerformAccountSettingsImport") {
            self.didPerformAccountSettingsImport = true
            return
        }
        UserDefaults.standard.set(true as NSNumber, forKey: "didPerformAccountSettingsImport")
        UserDefaults.standard.synchronize()
        
        if let primary = self.activeAccountsValue?.primary {
            let _ = (primary.engine.data.get(TelegramEngine.EngineData.Item.Peer.Peer(id: primary.account.peerId))
            |> deliverOnMainQueue).start(next: { [weak self] peer in
                guard let self, case let .user(user) = peer else {
                    return
                }
                if user.isPremium {
                    let _ = updateMediaDownloadSettingsInteractively(accountManager: self.accountManager, { settings in
                        var settings = settings
                        settings.energyUsageSettings.loopEmoji = true
                        return settings
                    }).start()
                }
            })
        }
        
        self.didPerformAccountSettingsImport = true
    }
    
    private func updateAccountBackupData(account: Account) -> Signal<Never, NoError> {
        return accountBackupData(postbox: account.postbox)
        |> mapToSignal { backupData -> Signal<Never, NoError> in
            guard let backupData = backupData else {
                return .complete()
            }
            return self.accountManager.transaction { transaction -> Void in
                transaction.updateRecord(account.id, { record in
                    guard let record = record else {
                        return nil
                    }
                    var attributes: [TelegramAccountManagerTypes.Attribute] = record.attributes.filter { attribute in
                        if case .backupData = attribute {
                            return false
                        } else {
                            return true
                        }
                    }
                    attributes.append(.backupData(AccountBackupDataAttribute(data: backupData)))
                    return AccountRecord(id: record.id, attributes: attributes, temporarySessionId: record.temporarySessionId)
                })
            }
            |> ignoreValues
        }
    }
    
    public func updateNotificationTokensRegistration() {
        let sandbox: Bool
        #if DEBUG
        sandbox = true
        #else
        sandbox = false
        #endif
        
        let settings = self.accountManager.sharedData(keys: [ApplicationSpecificSharedDataKeys.inAppNotificationSettings])
        |> map { sharedData -> (allAccounts: Bool, includeMuted: Bool) in
            let settings = sharedData.entries[ApplicationSpecificSharedDataKeys.inAppNotificationSettings]?.get(InAppNotificationSettings.self) ?? InAppNotificationSettings.defaultSettings
            return (settings.displayNotificationsFromAllAccounts, false)
        }
        |> distinctUntilChanged(isEqual: { lhs, rhs in
            if lhs.allAccounts != rhs.allAccounts {
                return false
            }
            if lhs.includeMuted != rhs.includeMuted {
                return false
            }
            return true
        })
        
        let updatedApsToken = self.apsNotificationToken |> distinctUntilChanged(isEqual: { $0 == $1 })
        self.registeredNotificationTokensDisposable.set((combineLatest(
            queue: .mainQueue(),
            settings,
            self.activeAccountContexts,
            updatedApsToken
        )
        |> mapToSignal { settings, activeAccountsAndInfo, apsNotificationToken -> Signal<(Bool, Data?), NoError> in
            let (primary, activeAccounts, _) = activeAccountsAndInfo
            var appliedApsList: [Signal<Bool?, NoError>] = []
            var appliedVoipList: [Signal<Never, NoError>] = []
            var activeProductionUserIds = activeAccounts.map({ $0.1 }).filter({ !$0.account.testingEnvironment }).map({ $0.account.peerId.id })
            var activeTestingUserIds = activeAccounts.map({ $0.1 }).filter({ $0.account.testingEnvironment }).map({ $0.account.peerId.id })
            
            let allProductionUserIds = activeProductionUserIds
            let allTestingUserIds = activeTestingUserIds
            
            if !settings.allAccounts {
                if let primary = primary {
                    if !primary.account.testingEnvironment {
                        activeProductionUserIds = [primary.account.peerId.id]
                        activeTestingUserIds = []
                    } else {
                        activeProductionUserIds = []
                        activeTestingUserIds = [primary.account.peerId.id]
                    }
                } else {
                    activeProductionUserIds = []
                    activeTestingUserIds = []
                }
            }
            
            for (_, account, _) in activeAccounts {
                let appliedAps: Signal<Bool, NoError>
                let appliedVoip: Signal<Never, NoError>
                
                if !activeProductionUserIds.contains(account.account.peerId.id) && !activeTestingUserIds.contains(account.account.peerId.id) {
                    if let apsNotificationToken {
                        appliedAps = account.engine.accountData.unregisterNotificationToken(token: apsNotificationToken, type: .aps(encrypt: false), otherAccountUserIds: (account.account.testingEnvironment ? allTestingUserIds : allProductionUserIds).filter({ $0 != account.account.peerId.id }))
                        |> map { _ -> Bool in
                        }
                        |> then(.single(true))
                    } else {
                        appliedAps = .single(true)
                    }
                    
                    appliedVoip = self.voipNotificationToken
                    |> distinctUntilChanged(isEqual: { $0 == $1 })
                    |> mapToSignal { token -> Signal<Never, NoError> in
                        guard let token = token else {
                            return .complete()
                        }
                        return account.engine.accountData.unregisterNotificationToken(token: token, type: .voip, otherAccountUserIds: (account.account.testingEnvironment ? allTestingUserIds : allProductionUserIds).filter({ $0 != account.account.peerId.id }))
                    }
                } else {
                    if let apsNotificationToken {
                        appliedAps = account.engine.accountData.registerNotificationToken(token: apsNotificationToken, type: .aps(encrypt: true), sandbox: sandbox, otherAccountUserIds: (account.account.testingEnvironment ? activeTestingUserIds : activeProductionUserIds).filter({ $0 != account.account.peerId.id }), excludeMutedChats: !settings.includeMuted)
                    } else {
                        appliedAps = .single(true)
                    }
                    appliedVoip = self.voipNotificationToken
                    |> distinctUntilChanged(isEqual: { $0 == $1 })
                    |> mapToSignal { token -> Signal<Never, NoError> in
                        guard let token = token else {
                            return .complete()
                        }
                        return account.engine.accountData.registerNotificationToken(token: token, type: .voip, sandbox: sandbox, otherAccountUserIds: (account.account.testingEnvironment ? activeTestingUserIds : activeProductionUserIds).filter({ $0 != account.account.peerId.id }), excludeMutedChats: !settings.includeMuted)
                        |> ignoreValues
                    }
                }
                
                appliedApsList.append(Signal<Bool?, NoError>.single(nil) |> then(appliedAps |> map(Optional.init)))
                appliedVoipList.append(appliedVoip)
            }
            
            let allApsSuccess = combineLatest(appliedApsList)
            |> map { values -> Bool in
                return !values.contains(false)
            }
            
            let allVoipSuccess = combineLatest(appliedVoipList)
            
            return combineLatest(
                allApsSuccess,
                Signal<Void, NoError>.single(Void())
                |> then(
                    allVoipSuccess
                    |> map { _ -> Void in
                        return Void()
                    }
                )
            )
            |> map { allApsSuccess, _ -> (Bool, Data?) in
                return (allApsSuccess, apsNotificationToken)
            }
        }
        |> deliverOnMainQueue).start(next: { [weak self] allApsSuccess, apsToken in
            guard let self, let appDelegate = self.appDelegate else {
                return
            }
            if !allApsSuccess {
                if self.invalidatedApsToken != apsToken {
                    self.invalidatedApsToken = apsToken
                    
                    appDelegate.requestNotificationTokenInvalidation()
                }
            }
        }))
    }
    
    public func beginNewAuth(testingEnvironment: Bool) {
        let _ = self.accountManager.transaction({ transaction -> Void in
            let _ = transaction.createAuth([.environment(AccountEnvironmentAttribute(environment: testingEnvironment ? .test : .production))])
        }).start()
    }
    
    public func switchToAccount(id: AccountRecordId, fromSettingsController settingsController: ViewController? = nil, withChatListController chatListController: ViewController? = nil) {
        if self.activeAccountsValue?.primary?.account.id == id {
            return
        }
        
        assert(Queue.mainQueue().isCurrent())
        var chatsBadge: String?
        if let rootController = self.mainWindow?.viewController as? TelegramRootController {
            if let tabsController = rootController.viewControllers.first as? TabBarController {
                for controller in tabsController.controllers {
                    if let controller = controller as? ChatListController {
                        chatsBadge = controller.tabBarItem.badgeValue
                    }
                }
                
                if let chatListController = chatListController {
                    if let index = tabsController.controllers.firstIndex(where: { $0 is ChatListController }) {
                        var controllers = tabsController.controllers
                        controllers[index] = chatListController
                        tabsController.setControllers(controllers, selectedIndex: index)
                    }
                }
            }
        }
        self.switchingData = (settingsController as? (ViewController & SettingsController), chatListController as? ChatListController, chatsBadge)
        
        let _ = self.accountManager.transaction({ transaction -> Bool in
            if transaction.getCurrent()?.0 != id {
                transaction.setCurrentId(id)
                return true
            } else {
                return false
            }
        }).start(next: { value in
            if !value {
                self.switchingData = (nil, nil, nil)
            }
        })
    }
    
    public func openSearch(filter: ChatListSearchFilter, query: String?) {
        if let rootController = self.mainWindow?.viewController as? TelegramRootController {
            rootController.openChatsController(activateSearch: true, filter: filter, query: query)
        }
    }
    
    public func navigateToChat(accountId: AccountRecordId, peerId: PeerId, messageId: MessageId?) {
        self.navigateToChatImpl(accountId, peerId, messageId)
    }
    
    public func messageFromPreloadedChatHistoryViewForLocation(id: MessageId, location: ChatHistoryLocationInput, context: AccountContext, chatLocation: ChatLocation, subject: ChatControllerSubject?, chatLocationContextHolder: Atomic<ChatLocationContextHolder?>, tagMask: MessageTags?) -> Signal<(MessageIndex?, Bool), NoError> {
        let historyView = preloadedChatHistoryViewForLocation(location, context: context, chatLocation: chatLocation, subject: subject, chatLocationContextHolder: chatLocationContextHolder, fixedCombinedReadStates: nil, tagMask: tagMask, additionalData: [])
        return historyView
        |> mapToSignal { historyView -> Signal<(MessageIndex?, Bool), NoError> in
            switch historyView {
            case .Loading:
                return .single((nil, true))
            case let .HistoryView(view, _, _, _, _, _, _):
                for entry in view.entries {
                    if entry.message.id == id {
                        return .single((entry.message.index, false))
                    }
                }
                return .single((nil, false))
            }
        }
        |> take(until: { index in
            return SignalTakeAction(passthrough: true, complete: !index.1)
        })
    }
    
    public func makeOverlayAudioPlayerController(context: AccountContext, chatLocation: ChatLocation, type: MediaManagerPlayerType, initialMessageId: MessageId, initialOrder: MusicPlaybackSettingsOrder, playlistLocation: SharedMediaPlaylistLocation?, parentNavigationController: NavigationController?) -> ViewController & OverlayAudioPlayerController {
        return OverlayAudioPlayerControllerImpl(context: context, chatLocation: chatLocation, type: type, initialMessageId: initialMessageId, initialOrder: initialOrder, playlistLocation: playlistLocation, parentNavigationController: parentNavigationController)
    }
    
    public func makeTempAccountContext(account: Account) -> AccountContext {
        return AccountContextImpl(sharedContext: self, account: account, limitsConfiguration: .defaultValue, contentSettings: .default, appConfiguration: .defaultValue, temp: true)
    }
    
    public func openChatMessage(_ params: OpenChatMessageParams) -> Bool {
        return openChatMessageImpl(params)
    }
    
    public func navigateToCurrentCall() {
        guard let mainWindow = self.mainWindow else {
            return
        }
        if let callController = self.callController {
            if callController.isNodeLoaded && callController.view.superview == nil {
                mainWindow.hostView.containerView.endEditing(true)
                mainWindow.present(callController, on: .calls)
            }
        } else if let groupCallController = self.groupCallController {
            if groupCallController.isNodeLoaded && groupCallController.view.superview == nil {
                mainWindow.hostView.containerView.endEditing(true)
                (mainWindow.viewController as? NavigationController)?.pushViewController(groupCallController)
            }
        }
    }
    
    public func accountUserInterfaceInUse(_ id: AccountRecordId) -> Signal<Bool, NoError> {
        return Signal { subscriber in
            let context: AccountUserInterfaceInUseContext
            if let current = self.accountUserInterfaceInUseContexts[id] {
                context = current
            } else {
                context = AccountUserInterfaceInUseContext()
                self.accountUserInterfaceInUseContexts[id] = context
            }
            
            subscriber.putNext(!context.tokens.isEmpty)
            let index = context.subscribers.add({ value in
                subscriber.putNext(value)
            })
            
            return ActionDisposable { [weak context] in
                Queue.mainQueue().async {
                    if let current = self.accountUserInterfaceInUseContexts[id], current === context {
                        current.subscribers.remove(index)
                        if current.isEmpty {
                            self.accountUserInterfaceInUseContexts.removeValue(forKey: id)
                        }
                    }
                }
            }
        }
        |> runOn(Queue.mainQueue())
    }
    
    public func setAccountUserInterfaceInUse(_ id: AccountRecordId) -> Disposable {
        assert(Queue.mainQueue().isCurrent())
        let context: AccountUserInterfaceInUseContext
        if let current = self.accountUserInterfaceInUseContexts[id] {
            context = current
        } else {
            context = AccountUserInterfaceInUseContext()
            self.accountUserInterfaceInUseContexts[id] = context
        }
        
        let wasEmpty = context.tokens.isEmpty
        let index = context.tokens.add(Void())
        if wasEmpty {
            for f in context.subscribers.copyItems() {
                f(true)
            }
        }
        
        return ActionDisposable { [weak context] in
            Queue.mainQueue().async {
                if let current = self.accountUserInterfaceInUseContexts[id], current === context {
                    let wasEmpty = current.tokens.isEmpty
                    current.tokens.remove(index)
                    if current.tokens.isEmpty && !wasEmpty {
                        for f in current.subscribers.copyItems() {
                            f(false)
                        }
                    }
                    if current.isEmpty {
                        self.accountUserInterfaceInUseContexts.removeValue(forKey: id)
                    }
                }
            }
        }
    }
    
    public func handleTextLinkAction(context: AccountContext, peerId: PeerId?, navigateDisposable: MetaDisposable, controller: ViewController, action: TextLinkItemActionType, itemLink: TextLinkItem) {
        handleTextLinkActionImpl(context: context, peerId: peerId, navigateDisposable: navigateDisposable, controller: controller, action: action, itemLink: itemLink)
    }
    
    public func makePeerInfoController(context: AccountContext, updatedPresentationData: (initial: PresentationData, signal: Signal<PresentationData, NoError>)?, peer: Peer, mode: PeerInfoControllerMode, avatarInitiallyExpanded: Bool, fromChat: Bool, requestsContext: PeerInvitationImportersContext?) -> ViewController? {
        let controller = peerInfoControllerImpl(context: context, updatedPresentationData: updatedPresentationData, peer: peer, mode: mode, avatarInitiallyExpanded: avatarInitiallyExpanded, isOpenedFromChat: fromChat)
        controller?.navigationPresentation = .modalInLargeLayout
        return controller
    }
    
    public func makeChannelAdminController(context: AccountContext, peerId: PeerId, adminId: PeerId, initialParticipant: ChannelParticipant) -> ViewController? {
        let controller = channelAdminController(context: context, peerId: peerId, adminId: adminId, initialParticipant: initialParticipant, updated: { _ in }, upgradedToSupergroup: { _, _ in }, transferedOwnership: { _ in })
        return controller
    }
    
    public func makeDebugSettingsController(context: AccountContext?) -> ViewController? {
        let controller = debugController(sharedContext: self, context: context)
        return controller
    }
    
    public func openExternalUrl(context: AccountContext, urlContext: OpenURLContext, url: String, forceExternal: Bool, presentationData: PresentationData, navigationController: NavigationController?, dismissInput: @escaping () -> Void) {
        openExternalUrlImpl(context: context, urlContext: urlContext, url: url, forceExternal: forceExternal, presentationData: presentationData, navigationController: navigationController, dismissInput: dismissInput)
    }
    
    public func chatAvailableMessageActions(engine: TelegramEngine, accountPeerId: EnginePeer.Id, messageIds: Set<EngineMessage.Id>) -> Signal<ChatAvailableMessageActions, NoError> {
        return chatAvailableMessageActionsImpl(engine: engine, accountPeerId: accountPeerId, messageIds: messageIds)
    }
    
    public func chatAvailableMessageActions(engine: TelegramEngine, accountPeerId: EnginePeer.Id, messageIds: Set<EngineMessage.Id>, messages: [EngineMessage.Id: EngineMessage] = [:], peers: [EnginePeer.Id: EnginePeer] = [:]) -> Signal<ChatAvailableMessageActions, NoError> {
        return chatAvailableMessageActionsImpl(engine: engine, accountPeerId: accountPeerId, messageIds: messageIds, messages: messages.mapValues({ $0._asMessage() }), peers: peers.mapValues({ $0._asPeer() }))
    }
    
    public func navigateToChatController(_ params: NavigateToChatControllerParams) {
        navigateToChatControllerImpl(params)
    }
    
    public func navigateToForumChannel(context: AccountContext, peerId: EnginePeer.Id, navigationController: NavigationController) {
        navigateToForumChannelImpl(context: context, peerId: peerId, navigationController: navigationController)
    }
    
    public func navigateToForumThread(context: AccountContext, peerId: EnginePeer.Id, threadId: Int64, messageId: EngineMessage.Id?, navigationController: NavigationController, activateInput: ChatControllerActivateInput?, keepStack: NavigateToChatKeepStack) -> Signal<Never, NoError> {
        return navigateToForumThreadImpl(context: context, peerId: peerId, threadId: threadId, messageId: messageId, navigationController: navigationController, activateInput: activateInput, keepStack: keepStack)
    }
    
    public func chatControllerForForumThread(context: AccountContext, peerId: EnginePeer.Id, threadId: Int64) -> Signal<ChatController, NoError> {
        return chatControllerForForumThreadImpl(context: context, peerId: peerId, threadId: threadId)
    }
    
    public func openStorageUsage(context: AccountContext) {
        guard let navigationController = self.mainWindow?.viewController as? NavigationController else {
            return
        }
        let controller = StorageUsageScreen(context: context, makeStorageUsageExceptionsScreen: { category in
            return storageUsageExceptionsScreen(context: context, category: category)
        })
        navigationController.pushViewController(controller)
    }
    
    public func openLocationScreen(context: AccountContext, messageId: MessageId, navigationController: NavigationController) {
        var found = false
        for controller in navigationController.viewControllers.reversed() {
            if let controller = controller as? LocationViewController, controller.subject.id.peerId == messageId.peerId {
                controller.goToUserLocation(visibleRadius: nil)
                found = true
                break
            }
        }
        
        if !found {
            let controllerParams = LocationViewParams(sendLiveLocation: { location in
                //let outMessage: EnqueueMessage = .message(text: "", attributes: [], mediaReference: .standalone(media: location), replyToMessageId: nil, localGroupingKey: nil, correlationId: nil)
//                params.enqueueMessage(outMessage)
            }, stopLiveLocation: { messageId in
                if let messageId = messageId {
                    context.liveLocationManager?.cancelLiveLocation(peerId: messageId.peerId)
                }
            }, openUrl: { _ in }, openPeer: { peer in
//                params.openPeer(peer, .info)
            })
            
            let _ = (context.engine.data.get(TelegramEngine.EngineData.Item.Messages.Message(id: messageId))
            |> deliverOnMainQueue).start(next: { message in
                guard let message = message else {
                    return
                }
                let controller = LocationViewController(context: context, subject: message, params: controllerParams)
                controller.navigationPresentation = .modal
                navigationController.pushViewController(controller)
            })
        }
    }
    
    public func resolveUrl(context: AccountContext, peerId: PeerId?, url: String, skipUrlAuth: Bool) -> Signal<ResolvedUrl, NoError> {
        return resolveUrlImpl(context: context, peerId: peerId, url: url, skipUrlAuth: skipUrlAuth)
    }
    
    public func openResolvedUrl(_ resolvedUrl: ResolvedUrl, context: AccountContext, urlContext: OpenURLContext, navigationController: NavigationController?, forceExternal: Bool, openPeer: @escaping (EnginePeer, ChatControllerInteractionNavigateToPeer) -> Void, sendFile: ((FileMediaReference) -> Void)?, sendSticker: ((FileMediaReference, UIView, CGRect) -> Bool)?, requestMessageActionUrlAuth: ((MessageActionUrlSubject) -> Void)?, joinVoiceChat: ((PeerId, String?, CachedChannelData.ActiveCall) -> Void)?, present: @escaping (ViewController, Any?) -> Void, dismissInput: @escaping () -> Void, contentContext: Any?) {
        openResolvedUrlImpl(resolvedUrl, context: context, urlContext: urlContext, navigationController: navigationController, forceExternal: forceExternal, openPeer: openPeer, sendFile: sendFile, sendSticker: sendSticker, requestMessageActionUrlAuth: requestMessageActionUrlAuth, joinVoiceChat: joinVoiceChat, present: present, dismissInput: dismissInput, contentContext: contentContext)
    }
    
    public func makeDeviceContactInfoController(context: AccountContext, subject: DeviceContactInfoSubject, completed: (() -> Void)?, cancelled: (() -> Void)?) -> ViewController {
        return deviceContactInfoController(context: context, subject: subject, completed: completed, cancelled: cancelled)
    }
    
    public func makePeersNearbyController(context: AccountContext) -> ViewController {
        return peersNearbyController(context: context)
    }
    
    public func makeChatController(context: AccountContext, chatLocation: ChatLocation, subject: ChatControllerSubject?, botStart: ChatControllerInitialBotStart?, mode: ChatControllerPresentationMode) -> ChatController {
        return ChatControllerImpl(context: context, chatLocation: chatLocation, subject: subject, botStart: botStart, mode: mode)
    }
    
    public func makePeerSharedMediaController(context: AccountContext, peerId: PeerId) -> ViewController? {
        return nil
    }
    
    public func makeChatRecentActionsController(context: AccountContext, peer: Peer, adminPeerId: PeerId?) -> ViewController {
        return ChatRecentActionsController(context: context, peer: peer, adminPeerId: adminPeerId)
    }
    
    public func presentContactsWarningSuppression(context: AccountContext, present: (ViewController, Any?) -> Void) {
        presentContactsWarningSuppressionImpl(context: context, present: present)
    }
    
    public func makeContactSelectionController(_ params: ContactSelectionControllerParams) -> ContactSelectionController {
        return ContactSelectionControllerImpl(params)
    }
    
    public func makeContactMultiselectionController(_ params: ContactMultiselectionControllerParams) -> ContactMultiselectionController {
        return ContactMultiselectionControllerImpl(params)
    }
    
    public func makeComposeController(context: AccountContext) -> ViewController {
        return ComposeControllerImpl(context: context)
    }
    
    public func makeProxySettingsController(context: AccountContext) -> ViewController {
        return proxySettingsController(context: context)
    }
    
    public func makeLocalizationListController(context: AccountContext) -> ViewController {
        return LocalizationListController(context: context)
    }
    
    public func openAddContact(context: AccountContext, firstName: String, lastName: String, phoneNumber: String, label: String, present: @escaping (ViewController, Any?) -> Void, pushController: @escaping (ViewController) -> Void, completed: @escaping () -> Void) {
        openAddContactImpl(context: context, firstName: firstName, lastName: lastName, phoneNumber: phoneNumber, label: label, present: present, pushController: pushController, completed: completed)
    }
    
    public func openAddPersonContact(context: AccountContext, peerId: PeerId, pushController: @escaping (ViewController) -> Void, present: @escaping (ViewController, Any?) -> Void) {
        openAddPersonContactImpl(context: context, peerId: peerId, pushController: pushController, present: present)
    }
    
    public func makeCreateGroupController(context: AccountContext, peerIds: [PeerId], initialTitle: String?, mode: CreateGroupMode, completion: ((PeerId, @escaping () -> Void) -> Void)?) -> ViewController {
        return createGroupControllerImpl(context: context, peerIds: peerIds, initialTitle: initialTitle, mode: mode, completion: completion)
    }
    
    public func makeChatListController(context: AccountContext, location: ChatListControllerLocation, controlsHistoryPreload: Bool, hideNetworkActivityStatus: Bool, previewing: Bool, enableDebugActions: Bool) -> ChatListController {
        return ChatListControllerImpl(context: context, location: location, controlsHistoryPreload: controlsHistoryPreload, hideNetworkActivityStatus: hideNetworkActivityStatus, previewing: previewing, enableDebugActions: enableDebugActions)
    }
    
    public func makePeerSelectionController(_ params: PeerSelectionControllerParams) -> PeerSelectionController {
        return PeerSelectionControllerImpl(params)
    }
    
    public func openAddPeerMembers(context: AccountContext, updatedPresentationData: (initial: PresentationData, signal: Signal<PresentationData, NoError>)?, parentController: ViewController, groupPeer: Peer, selectAddMemberDisposable: MetaDisposable, addMemberDisposable: MetaDisposable) {
        return presentAddMembersImpl(context: context, updatedPresentationData: updatedPresentationData, parentController: parentController, groupPeer: groupPeer, selectAddMemberDisposable: selectAddMemberDisposable, addMemberDisposable: addMemberDisposable)
    }
    
    public func makeChatMessagePreviewItem(context: AccountContext, messages: [Message], theme: PresentationTheme, strings: PresentationStrings, wallpaper: TelegramWallpaper, fontSize: PresentationFontSize, chatBubbleCorners: PresentationChatBubbleCorners, dateTimeFormat: PresentationDateTimeFormat, nameOrder: PresentationPersonNameOrder, forcedResourceStatus: FileMediaResourceStatus?, tapMessage: ((Message) -> Void)?, clickThroughMessage: (() -> Void)? = nil, backgroundNode: ASDisplayNode?, availableReactions: AvailableReactions?, isCentered: Bool) -> ListViewItem {
        let controllerInteraction: ChatControllerInteraction

        controllerInteraction = ChatControllerInteraction(openMessage: { _, _ in
            return false }, openPeer: { _, _, _, _ in }, openPeerMention: { _ in }, openMessageContextMenu: { _, _, _, _, _, _ in }, openMessageReactionContextMenu: { _, _, _, _ in
            }, updateMessageReaction: { _, _ in }, activateMessagePinch: { _ in
            }, openMessageContextActions: { _, _, _, _ in }, navigateToMessage: { _, _ in }, navigateToMessageStandalone: { _ in
            }, navigateToThreadMessage: { _, _, _ in
            }, tapMessage: { message in
                tapMessage?(message)
        }, clickThroughMessage: {
            clickThroughMessage?()
        }, toggleMessagesSelection: { _, _ in }, sendCurrentMessage: { _ in }, sendMessage: { _ in }, sendSticker: { _, _, _, _, _, _, _, _, _ in return false }, sendEmoji: { _, _, _ in }, sendGif: { _, _, _, _, _ in return false }, sendBotContextResultAsGif: { _, _, _, _, _, _ in
            return false
        }, requestMessageActionCallback: { _, _, _, _ in }, requestMessageActionUrlAuth: { _, _ in }, activateSwitchInline: { _, _, _ in }, openUrl: { _, _, _, _ in }, shareCurrentLocation: {}, shareAccountContact: {}, sendBotCommand: { _, _ in }, openInstantPage: { _, _ in  }, openWallpaper: { _ in  }, openTheme: { _ in  }, openHashtag: { _, _ in }, updateInputState: { _ in }, updateInputMode: { _ in }, openMessageShareMenu: { _ in
        }, presentController: { _, _ in
        }, presentControllerInCurrent: { _, _ in
        }, navigationController: {
            return nil
        }, chatControllerNode: {
            return nil
        }, presentGlobalOverlayController: { _, _ in }, callPeer: { _, _ in }, longTap: { _, _ in }, openCheckoutOrReceipt: { _ in }, openSearch: { }, setupReply: { _ in
        }, canSetupReply: { _ in
            return .none
        }, navigateToFirstDateMessage: { _, _ in
        }, requestRedeliveryOfFailedMessages: { _ in
        }, addContact: { _ in
        }, rateCall: { _, _, _ in
        }, requestSelectMessagePollOptions: { _, _ in
        }, requestOpenMessagePollResults: { _, _ in
        }, openAppStorePage: {
        }, displayMessageTooltip: { _, _, _, _ in
        }, seekToTimecode: { _, _, _ in
        }, scheduleCurrentMessage: {
        }, sendScheduledMessagesNow: { _ in
        }, editScheduledMessagesTime: { _ in
        }, performTextSelectionAction: { _, _, _ in
        }, displayImportedMessageTooltip: { _ in
        }, displaySwipeToReplyHint: {
        }, dismissReplyMarkupMessage: { _ in
        }, openMessagePollResults: { _, _ in
        }, openPollCreation: { _ in
        }, displayPollSolution: { _, _ in
        }, displayPsa: { _, _ in
        }, displayDiceTooltip: { _ in
        }, animateDiceSuccess: { _, _ in
        }, displayPremiumStickerTooltip: { _, _ in
        }, displayEmojiPackTooltip: { _, _ in
        }, openPeerContextMenu: { _, _, _, _, _ in
        }, openMessageReplies: { _, _, _ in
        }, openReplyThreadOriginalMessage: { _ in
        }, openMessageStats: { _ in
        }, editMessageMedia: { _, _ in
        }, copyText: { _ in
        }, displayUndo: { _ in
        }, isAnimatingMessage: { _ in
            return false
        }, getMessageTransitionNode: {
            return nil
        }, updateChoosingSticker: { _ in
        }, commitEmojiInteraction: { _, _, _, _ in
        }, openLargeEmojiInfo: { _, _, _ in
        }, openJoinLink: { _ in
        }, openWebView: { _, _, _, _ in
        }, activateAdAction: { _ in
        }, openRequestedPeerSelection: { _, _, _ in
        }, requestMessageUpdate: { _, _ in
        }, cancelInteractiveKeyboardGestures: {
        }, dismissTextInput: {
        }, scrollToMessageId: { _ in
        }, automaticMediaDownloadSettings: MediaAutoDownloadSettings.defaultSettings,
        pollActionState: ChatInterfacePollActionState(), stickerSettings: ChatInterfaceStickerSettings(), presentationContext: ChatPresentationContext(context: context, backgroundNode: backgroundNode as? WallpaperBackgroundNode))
        
        var entryAttributes = ChatMessageEntryAttributes()
        entryAttributes.isCentered = isCentered
        
        let content: ChatMessageItemContent
        let chatLocation: ChatLocation
        if messages.count > 1 {
            content = .group(messages: messages.map { ($0, true, .none, entryAttributes, nil) })
            chatLocation = .peer(id: messages.first!.id.peerId)
        } else {
            content = .message(message: messages.first!, read: true, selection: .none, attributes: entryAttributes, location: nil)
            chatLocation = .peer(id: messages.first!.id.peerId)
        }
        
        return ChatMessageItem(presentationData: ChatPresentationData(theme: ChatPresentationThemeData(theme: theme, wallpaper: wallpaper), fontSize: fontSize, strings: strings, dateTimeFormat: dateTimeFormat, nameDisplayOrder: nameOrder, disableAnimations: false, largeEmoji: false, chatBubbleCorners: chatBubbleCorners, animatedEmojiScale: 1.0, isPreview: true), context: context, chatLocation: chatLocation, associatedData: ChatMessageItemAssociatedData(automaticDownloadPeerType: .contact, automaticDownloadPeerId: nil, automaticDownloadNetworkType: .cellular, isRecentActions: false, subject: nil, contactsPeerIds: Set(), animatedEmojiStickers: [:], forcedResourceStatus: forcedResourceStatus, availableReactions: availableReactions, defaultReaction: nil, isPremium: false, accountPeer: nil, forceInlineReactions: true), controllerInteraction: controllerInteraction, content: content, disableDate: true, additionalContent: nil)
    }
    
    public func makeChatMessageDateHeaderItem(context: AccountContext, timestamp: Int32, theme: PresentationTheme, strings: PresentationStrings, wallpaper: TelegramWallpaper, fontSize: PresentationFontSize, chatBubbleCorners: PresentationChatBubbleCorners, dateTimeFormat: PresentationDateTimeFormat, nameOrder: PresentationPersonNameOrder) -> ListViewItemHeader {
        return ChatMessageDateHeader(timestamp: timestamp, scheduled: false, presentationData: ChatPresentationData(theme: ChatPresentationThemeData(theme: theme, wallpaper: wallpaper), fontSize: fontSize, strings: strings, dateTimeFormat: dateTimeFormat, nameDisplayOrder: nameOrder, disableAnimations: false, largeEmoji: false, chatBubbleCorners: chatBubbleCorners, animatedEmojiScale: 1.0, isPreview: true), controllerInteraction: nil, context: context)
    }
    
    public func openImagePicker(context: AccountContext, completion: @escaping (UIImage) -> Void, present: @escaping (ViewController) -> Void) {
        let presentationData = context.sharedContext.currentPresentationData.with { $0 }
        let _ = legacyWallpaperPicker(context: context, presentationData: presentationData).start(next: { generator in
            let legacyController = LegacyController(presentation: .navigation, theme: presentationData.theme)
            legacyController.navigationPresentation = .modal
            legacyController.statusBar.statusBarStyle = presentationData.theme.rootController.statusBarStyle.style
            
            let controller = generator(legacyController.context)
            legacyController.bind(controller: controller)
            legacyController.deferScreenEdgeGestures = [.top]
            controller.selectionBlock = { [weak legacyController] asset, _ in
                if let asset = asset {
                    let _ = (fetchPhotoLibraryImage(localIdentifier: asset.backingAsset.localIdentifier, thumbnail: false)
                    |> deliverOnMainQueue).start(next: { imageAndFlag in
                        if let (image, _) = imageAndFlag {
                            completion(image)
                        }
                    })
                    if let legacyController = legacyController {
                        legacyController.dismiss()
                    }
                }
            }
            controller.dismissalBlock = { [weak legacyController] in
                if let legacyController = legacyController {
                    legacyController.dismiss()
                }
            }
            present(legacyController)
        })
    }
    
    public func makeRecentSessionsController(context: AccountContext, activeSessionsContext: ActiveSessionsContext) -> ViewController & RecentSessionsController {
        return recentSessionsController(context: context, activeSessionsContext: activeSessionsContext, webSessionsContext: context.engine.privacy.webSessions(), websitesOnly: false)
    }
    
    public func makeChatQrCodeScreen(context: AccountContext, peer: Peer, threadId: Int64?) -> ViewController {
        return ChatQrCodeScreen(context: context, subject: .peer(peer: peer, threadId: threadId, temporary: false))
    }
    
    public func makePrivacyAndSecurityController(context: AccountContext) -> ViewController {
        return SettingsUI.makePrivacyAndSecurityController(context: context)
    }
    
    public func makeSetupTwoFactorAuthController(context: AccountContext) -> ViewController {
        return SettingsUI.makeSetupTwoFactorAuthController(context: context)
    }
    
    public func makeStorageManagementController(context: AccountContext) -> ViewController {
        return StorageUsageScreen(context: context, makeStorageUsageExceptionsScreen: { [weak context] category in
            guard let context else {
                return nil
            }
            return storageUsageExceptionsScreen(context: context, category: category)
        })
    }
    
    public func makeAttachmentFileController(context: AccountContext, updatedPresentationData: (initial: PresentationData, signal: Signal<PresentationData, NoError>)?, bannedSendMedia: (Int32, Bool)?, presentGallery: @escaping () -> Void, presentFiles: @escaping () -> Void, send: @escaping (AnyMediaReference) -> Void) -> AttachmentFileController {
        return makeAttachmentFileControllerImpl(context: context, updatedPresentationData: updatedPresentationData, bannedSendMedia: bannedSendMedia, presentGallery: presentGallery, presentFiles: presentFiles, send: send)
    }
    
    public func makeGalleryCaptionPanelView(context: AccountContext, chatLocation: ChatLocation, customEmojiAvailable: Bool, present: @escaping (ViewController) -> Void, presentInGlobalOverlay: @escaping (ViewController) -> Void) -> NSObject? {
        var presentationData = context.sharedContext.currentPresentationData.with { $0 }
        presentationData = presentationData.withUpdated(theme: defaultDarkColorPresentationTheme)
        
        var presentationInterfaceState = ChatPresentationInterfaceState(chatWallpaper: .builtin(WallpaperSettings()), theme: presentationData.theme, strings: presentationData.strings, dateTimeFormat: presentationData.dateTimeFormat, nameDisplayOrder: presentationData.nameDisplayOrder, limitsConfiguration: context.currentLimitsConfiguration.with { $0 }, fontSize: presentationData.chatFontSize, bubbleCorners: presentationData.chatBubbleCorners, accountPeerId: context.account.peerId, mode: .standard(previewing: false), chatLocation: chatLocation, subject: nil, peerNearbyData: nil, greetingData: nil, pendingUnpinnedAllMessages: false, activeGroupCallInfo: nil, hasActiveGroupCall: false, importState: nil, threadData: nil, isGeneralThreadClosed: nil)
        
        var updateChatPresentationInterfaceStateImpl: (((ChatPresentationInterfaceState) -> ChatPresentationInterfaceState) -> Void)?
        var ensureFocusedImpl: (() -> Void)?
        
        let interfaceInteraction = ChatPanelInterfaceInteraction(updateTextInputStateAndMode: { f in
            updateChatPresentationInterfaceStateImpl?({
                let (updatedState, updatedMode) = f($0.interfaceState.effectiveInputState, $0.inputMode)
                return $0.updatedInterfaceState { interfaceState in
                    return interfaceState.withUpdatedEffectiveInputState(updatedState)
                }.updatedInputMode({ _ in updatedMode })
            })
        }, updateInputModeAndDismissedButtonKeyboardMessageId: { f in
            updateChatPresentationInterfaceStateImpl?({
                let (updatedInputMode, updatedClosedButtonKeyboardMessageId) = f($0)
                return $0.updatedInputMode({ _ in return updatedInputMode }).updatedInterfaceState({
                    $0.withUpdatedMessageActionsState({ value in
                        var value = value
                        value.closedButtonKeyboardMessageId = updatedClosedButtonKeyboardMessageId
                        return value
                    })
                })
            })
        }, openLinkEditing: {
            var selectionRange: Range<Int>?
            var text: NSAttributedString?
            var inputMode: ChatInputMode?
            updateChatPresentationInterfaceStateImpl?({ state in
                selectionRange = state.interfaceState.effectiveInputState.selectionRange
                if let selectionRange = selectionRange {
                    text = state.interfaceState.effectiveInputState.inputText.attributedSubstring(from: NSRange(location: selectionRange.startIndex, length: selectionRange.count))
                }
                inputMode = state.inputMode
                return state
            })
            
            var link: String?
            if let text {
                text.enumerateAttributes(in: NSMakeRange(0, text.length)) { attributes, _, _ in
                    if let linkAttribute = attributes[ChatTextInputAttributes.textUrl] as? ChatTextInputTextUrlAttribute {
                        link = linkAttribute.url
                    }
                }
            }
            
            let controller = chatTextLinkEditController(sharedContext: context.sharedContext, updatedPresentationData: (presentationData, .never()), account: context.account, text: text?.string ?? "", link: link, apply: { link in
                if let inputMode = inputMode, let selectionRange = selectionRange {
                    if let link = link {
                        updateChatPresentationInterfaceStateImpl?({
                            return $0.updatedInterfaceState({
                                $0.withUpdatedEffectiveInputState(chatTextInputAddLinkAttribute($0.effectiveInputState, selectionRange: selectionRange, url: link))
                            })
                        })
                    }
                    ensureFocusedImpl?()
                    updateChatPresentationInterfaceStateImpl?({
                        return $0.updatedInputMode({ _ in return inputMode }).updatedInterfaceState({
                            $0.withUpdatedEffectiveInputState(ChatTextInputState(inputText: $0.effectiveInputState.inputText, selectionRange: selectionRange.endIndex ..< selectionRange.endIndex))
                        })
                    })
                }
            })
            present(controller)
        })
        
        let inputPanelNode = AttachmentTextInputPanelNode(context: context, presentationInterfaceState: presentationInterfaceState, isCaption: true, presentController: { c in
            presentInGlobalOverlay(c)
        }, makeEntityInputView: {
            return EntityInputView(context: context, isDark: true, areCustomEmojiEnabled: customEmojiAvailable)
        })
        inputPanelNode.interfaceInteraction = interfaceInteraction
        inputPanelNode.effectivePresentationInterfaceState = {
            return presentationInterfaceState
        }
        
        updateChatPresentationInterfaceStateImpl = { [weak inputPanelNode] f in
            let updatedPresentationInterfaceState = f(presentationInterfaceState)
            let updateInputTextState = presentationInterfaceState.interfaceState.effectiveInputState != updatedPresentationInterfaceState.interfaceState.effectiveInputState
            
            presentationInterfaceState = updatedPresentationInterfaceState
            
            if let inputPanelNode = inputPanelNode, updateInputTextState {
                inputPanelNode.updateInputTextState(updatedPresentationInterfaceState.interfaceState.effectiveInputState, animated: true)
            }
        }
        
        ensureFocusedImpl =  { [weak inputPanelNode] in
            inputPanelNode?.ensureFocused()
        }
        
        return inputPanelNode
    }
    
    public func makePremiumIntroController(context: AccountContext, source: PremiumIntroSource) -> ViewController {
        let mappedSource: PremiumSource
        switch source {
        case .settings:
            mappedSource = .settings
        case .stickers:
            mappedSource = .stickers
        case .reactions:
            mappedSource = .reactions
        case .ads:
            mappedSource = .ads
        case .upload:
            mappedSource = .upload
        case .groupsAndChannels:
            mappedSource = .groupsAndChannels
        case .pinnedChats:
            mappedSource = .pinnedChats
        case .publicLinks:
            mappedSource = .publicLinks
        case .savedGifs:
            mappedSource = .savedGifs
        case .savedStickers:
            mappedSource = .savedStickers
        case .folders:
            mappedSource = .folders
        case .chatsPerFolder:
            mappedSource = .chatsPerFolder
        case .appIcons:
            mappedSource = .appIcons
        case .accounts:
            mappedSource = .accounts
        case .about:
            mappedSource = .about
        case let .deeplink(reference):
            mappedSource = .deeplink(reference)
        case let .profile(peerId):
            mappedSource = .profile(peerId)
        case let .emojiStatus(peerId, fileId, file, packTitle):
            mappedSource = .emojiStatus(peerId, fileId, file, packTitle)
        case .voiceToText:
            mappedSource = .voiceToText
        case .fasterDownload:
            mappedSource = .fasterDownload
        case .translation:
            mappedSource = .translation
        }
        return PremiumIntroScreen(context: context, source: mappedSource)
    }
    
    public func makePremiumDemoController(context: AccountContext, subject: PremiumDemoSubject, action: @escaping () -> Void) -> ViewController {
        let mappedSubject: PremiumDemoScreen.Subject
        switch subject {
        case .doubleLimits:
            mappedSubject = .doubleLimits
        case .moreUpload:
            mappedSubject = .moreUpload
        case .fasterDownload:
            mappedSubject = .fasterDownload
        case .voiceToText:
            mappedSubject = .voiceToText
        case .noAds:
            mappedSubject = .noAds
        case .uniqueReactions:
            mappedSubject = .uniqueReactions
        case .premiumStickers:
            mappedSubject = .premiumStickers
        case .advancedChatManagement:
            mappedSubject = .advancedChatManagement
        case .profileBadge:
            mappedSubject = .profileBadge
        case .animatedUserpics:
            mappedSubject = .animatedUserpics
        case .appIcons:
            mappedSubject = .appIcons
        case .animatedEmoji:
            mappedSubject = .animatedEmoji
        case .emojiStatus:
            mappedSubject = .emojiStatus
        case .translation:
            mappedSubject = .translation
        }
        return PremiumDemoScreen(context: context, subject: mappedSubject, action: action)
    }
    
    public func makePremiumLimitController(context: AccountContext, subject: PremiumLimitSubject, count: Int32, action: @escaping () -> Void) -> ViewController {
        let mappedSubject: PremiumLimitScreen.Subject
        switch subject {
        case .folders:
            mappedSubject = .folders
        case .chatsPerFolder:
            mappedSubject =  .chatsPerFolder
        case .pins:
            mappedSubject =  .pins
        case .files:
            mappedSubject =  .files
        case .accounts:
            mappedSubject =  .accounts
        case .linksPerSharedFolder:
            mappedSubject = .linksPerSharedFolder
        case .membershipInSharedFolders:
            mappedSubject = .membershipInSharedFolders
        case .channels:
            mappedSubject = .channels
        }
        return PremiumLimitScreen(context: context, subject: mappedSubject, count: count, action: action)
    }
    
    public func makeStickerPackScreen(context: AccountContext, updatedPresentationData: (initial: PresentationData, signal: Signal<PresentationData, NoError>)?, mainStickerPack: StickerPackReference, stickerPacks: [StickerPackReference], loadedStickerPacks: [LoadedStickerPack], parentNavigationController: NavigationController?, sendSticker: ((FileMediaReference, UIView, CGRect) -> Bool)?) -> ViewController {
        return StickerPackScreen(context: context, updatedPresentationData: updatedPresentationData, mainStickerPack: mainStickerPack, stickerPacks: stickerPacks, loadedStickerPacks: loadedStickerPacks, parentNavigationController: parentNavigationController, sendSticker: sendSticker)
    }
    
    public func makeMediaPickerScreen(context: AccountContext, completion: @escaping (PHAsset) -> Void) -> ViewController {
        return storyMediaPickerController(context: context, completion: completion)
    }
        
    public func makeProxySettingsController(sharedContext: SharedAccountContext, account: UnauthorizedAccount) -> ViewController {
        return proxySettingsController(accountManager: sharedContext.accountManager, postbox: account.postbox, network: account.network, mode: .modal, presentationData: sharedContext.currentPresentationData.with { $0 }, updatedPresentationData: sharedContext.presentationData)
    }
    
    public func makeInstalledStickerPacksController(context: AccountContext, mode: InstalledStickerPacksControllerMode) -> ViewController {
        return installedStickerPacksController(context: context, mode: mode)
    }
}

private func peerInfoControllerImpl(context: AccountContext, updatedPresentationData: (PresentationData, Signal<PresentationData, NoError>)?, peer: Peer, mode: PeerInfoControllerMode, avatarInitiallyExpanded: Bool, isOpenedFromChat: Bool, requestsContext: PeerInvitationImportersContext? = nil) -> ViewController? {
    if let _ = peer as? TelegramGroup {
        return PeerInfoScreenImpl(context: context, updatedPresentationData: updatedPresentationData, peerId: peer.id, avatarInitiallyExpanded: avatarInitiallyExpanded, isOpenedFromChat: isOpenedFromChat, nearbyPeerDistance: nil, reactionSourceMessageId: nil, callMessages: [])
    } else if let _ = peer as? TelegramChannel {
        var forumTopicThread: ChatReplyThreadMessage?
        switch mode {
        case let .forumTopic(thread):
            forumTopicThread = thread
        default:
            break
        }
        return PeerInfoScreenImpl(context: context, updatedPresentationData: updatedPresentationData, peerId: peer.id, avatarInitiallyExpanded: avatarInitiallyExpanded, isOpenedFromChat: isOpenedFromChat, nearbyPeerDistance: nil, reactionSourceMessageId: nil, callMessages: [], forumTopicThread: forumTopicThread)
    } else if peer is TelegramUser {
        var nearbyPeerDistance: Int32?
        var reactionSourceMessageId: MessageId?
        var callMessages: [Message] = []
        var hintGroupInCommon: PeerId?
        switch mode {
        case let .nearbyPeer(distance):
            nearbyPeerDistance = distance
        case let .calls(messages):
            callMessages = messages
        case .generic:
            break
        case let .group(id):
            hintGroupInCommon = id
        case let .reaction(messageId):
            reactionSourceMessageId = messageId
        case .forumTopic:
            break
        }
        return PeerInfoScreenImpl(context: context, updatedPresentationData: updatedPresentationData, peerId: peer.id, avatarInitiallyExpanded: avatarInitiallyExpanded, isOpenedFromChat: isOpenedFromChat, nearbyPeerDistance: nearbyPeerDistance, reactionSourceMessageId: reactionSourceMessageId, callMessages: callMessages, hintGroupInCommon: hintGroupInCommon)
    } else if peer is TelegramSecretChat {
        return PeerInfoScreenImpl(context: context, updatedPresentationData: updatedPresentationData, peerId: peer.id, avatarInitiallyExpanded: avatarInitiallyExpanded, isOpenedFromChat: isOpenedFromChat, nearbyPeerDistance: nil, reactionSourceMessageId: nil, callMessages: [])
    }
    return nil
}<|MERGE_RESOLUTION|>--- conflicted
+++ resolved
@@ -31,15 +31,12 @@
 import ChatPresentationInterfaceState
 import StorageUsageScreen
 import DebugSettingsUI
-<<<<<<< HEAD
 import MediaPickerUI
 import Photos
-=======
 import TextFormat
 import ChatTextLinkEditUI
 import AttachmentTextInputPanelNode
 import ChatEntityKeyboardInputNode
->>>>>>> b7944fb8
 
 private final class AccountUserInterfaceInUseContext {
     let subscribers = Bag<(Bool) -> Void>()
