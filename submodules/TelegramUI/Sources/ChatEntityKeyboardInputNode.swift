--- conflicted
+++ resolved
@@ -82,7 +82,7 @@
         }
         return hasPremium
     }
-    
+
     static func inputData(context: AccountContext, interfaceInteraction: ChatPanelInterfaceInteraction, controllerInteraction: ChatControllerInteraction?, chatPeerId: PeerId?, areCustomEmojiEnabled: Bool) -> Signal<InputData, NoError> {
         let premiumConfiguration = PremiumConfiguration.with(appConfiguration: context.currentAppConfiguration.with { $0 })
         let isPremiumDisabled = premiumConfiguration.isPremiumDisabled
@@ -196,7 +196,7 @@
                     }
                     
                     let animationData: EntityKeyboardAnimationData
-                    
+
                     if let thumbnail = featuredStickerPack.info.thumbnail {
                         let type: EntityKeyboardAnimationData.ItemType
                         if item.file.isAnimatedSticker {
@@ -206,7 +206,7 @@
                         } else {
                             type = .still
                         }
-                        
+
                         animationData = EntityKeyboardAnimationData(
                             id: .stickerPackThumbnail(featuredStickerPack.info.id),
                             type: type,
@@ -218,7 +218,7 @@
                     } else {
                         animationData = EntityKeyboardAnimationData(file: item.file)
                     }
-                    
+
                     let resultItem = EmojiPagerContentComponent.Item(
                         animationData: animationData,
                         content: .animation(animationData),
@@ -652,7 +652,7 @@
                     availableGifSearchEmojies.append(EntityKeyboardComponent.GifSearchEmoji(emoji: reaction, file: file, title: title))
                 }
             }
-                        
+
             return InputData(
                 emoji: emoji,
                 stickers: stickers,
@@ -673,7 +673,7 @@
     
     private let emojiSearchDisposable = MetaDisposable()
     private let emojiSearchResult = Promise<(groups: [EmojiPagerContentComponent.ItemGroup], id: AnyHashable)?>(nil)
-    
+
     private let controllerInteraction: ChatControllerInteraction?
     
     private var inputNodeInteraction: ChatMediaInputNodeInteraction?
@@ -687,7 +687,7 @@
             self.followsDefaultHeight = !self.isEmojiSearchActive
         }
     }
-    
+
     var externalTopPanelContainerImpl: PagerExternalTopPanelContainer?
     override var externalTopPanelContainer: UIView? {
         return self.externalTopPanelContainerImpl
@@ -943,7 +943,7 @@
     
     private weak var currentUndoOverlayController: UndoOverlayController?
     
-    
+
     init(context: AccountContext, currentInputData: InputData, updatedInputData: Signal<InputData, NoError>, defaultToEmojiTab: Bool, controllerInteraction: ChatControllerInteraction?, interfaceInteraction: ChatPanelInterfaceInteraction?, chatPeerId: PeerId?) {
         self.context = context
         self.currentInputData = currentInputData
@@ -956,7 +956,7 @@
         super.init()
         
         self.currentInputData = self.processInputData(inputData: self.currentInputData)
-        
+
         self.topBackgroundExtension = 34.0
         self.followsDefaultHeight = true
         
@@ -979,7 +979,7 @@
                             switch attribute {
                             case let .CustomEmoji(_, displayText, _):
                                 text = displayText
-                                
+
                                 var packId: ItemCollectionId?
                                 if let id = groupId.base as? ItemCollectionId {
                                     packId = id
@@ -1024,7 +1024,7 @@
                                         guard let peer = peer, let navigationController = controllerInteraction.navigationController() else {
                                             return
                                         }
-                                        
+
                                         context.sharedContext.navigateToChatController(NavigateToChatControllerParams(
                                             navigationController: navigationController,
                                             chatController: nil,
@@ -1169,15 +1169,15 @@
                 guard let strongSelf = self else {
                     return
                 }
-                
+
                 let query = rawQuery.trimmingCharacters(in: .whitespacesAndNewlines)
-                
+
                 if query.isEmpty {
                     strongSelf.emojiSearchDisposable.set(nil)
                     strongSelf.emojiSearchResult.set(.single(nil))
                 } else {
                     let context = strongSelf.context
-                    
+
                     var signal = context.engine.stickers.searchEmojiKeywords(inputLanguageCode: languageCode, query: query, completeMatch: false)
                     if !languageCode.lowercased().hasPrefix("en") {
                         signal = signal
@@ -1191,7 +1191,7 @@
                             )
                         }
                     }
-                
+
                     let hasPremium = context.engine.data.subscribe(TelegramEngine.EngineData.Item.Peer.Peer(id: context.account.peerId))
                     |> map { peer -> Bool in
                         guard case let .user(user) = peer else {
@@ -1200,7 +1200,7 @@
                         return user.isPremium
                     }
                     |> distinctUntilChanged
-                    
+
                     let resultSignal = signal
                     |> mapToSignal { keywords -> Signal<[EmojiPagerContentComponent.ItemGroup], NoError> in
                         return combineLatest(
@@ -1211,21 +1211,21 @@
                         |> take(1)
                         |> map { view, availableReactions, hasPremium -> [EmojiPagerContentComponent.ItemGroup] in
                             var result: [(String, TelegramMediaFile?, String)] = []
-                            
+
                             var existingEmoticons = Set<String>()
                             var allEmoticonsList: [String] = []
                             var allEmoticons: [String: String] = [:]
                             for keyword in keywords {
                                 for emoticon in keyword.emoticons {
                                     allEmoticons[emoticon] = keyword.keyword
-                                    
+
                                     if !existingEmoticons.contains(emoticon) {
                                         allEmoticonsList.append(emoticon)
                                         existingEmoticons.insert(emoticon)
                                     }
                                 }
                             }
-                            
+
                             for entry in view.entries {
                                 guard let item = entry.item as? StickerPackItem else {
                                     continue
@@ -1245,9 +1245,9 @@
                                     }
                                 }
                             }
-                            
+
                             var items: [EmojiPagerContentComponent.Item] = []
-                            
+
                             var existingIds = Set<MediaId>()
                             for item in result {
                                 if let itemFile = item.1 {
@@ -1267,7 +1267,7 @@
                                     items.append(item)
                                 }
                             }
-                            
+
                             for emoji in allEmoticonsList {
                                 items.append(EmojiPagerContentComponent.Item(
                                     animationData: nil,
@@ -1278,7 +1278,7 @@
                                     accentTint: false)
                                 )
                             }
-                            
+
                             return [EmojiPagerContentComponent.ItemGroup(
                                 supergroupId: "search",
                                 groupId: "search",
@@ -1296,7 +1296,7 @@
                             )]
                         }
                     }
-                    
+
                     strongSelf.emojiSearchDisposable.set((resultSignal
                     |> delay(0.15, queue: .mainQueue())
                     |> deliverOnMainQueue).start(next: { [weak self] result in
@@ -1314,7 +1314,7 @@
             externalExpansionView: nil,
             useOpaqueTheme: false
         )
-        
+
         var stickerPeekBehavior: EmojiContentPeekBehaviorImpl?
         if let controllerInteraction = controllerInteraction {
             stickerPeekBehavior = EmojiContentPeekBehaviorImpl(
@@ -1547,7 +1547,7 @@
                 }
                 inputData.emoji = inputData.emoji.withUpdatedItemGroups(itemGroups: emojiSearchResult.groups, itemContentUniqueId: emojiSearchResult.id, emptySearchResults: emptySearchResults)
             }
-            
+
             var transition: Transition = .immediate
             var useAnimation = false
             
@@ -1699,7 +1699,7 @@
         }
         let _ = self.updateLayout(width: width, leftInset: leftInset, rightInset: rightInset, bottomInset: bottomInset, standardInputHeight: standardInputHeight, inputHeight: inputHeight, maximumHeight: maximumHeight, inputPanelHeight: inputPanelHeight, transition: .immediate, interfaceState: interfaceState, deviceMetrics: deviceMetrics, isVisible: isVisible, isExpanded: isExpanded)
     }
-    
+
     override func updateLayout(width: CGFloat, leftInset: CGFloat, rightInset: CGFloat, bottomInset: CGFloat, standardInputHeight: CGFloat, inputHeight: CGFloat, maximumHeight: CGFloat, inputPanelHeight: CGFloat, transition: ContainedViewLayoutTransition, interfaceState: ChatPresentationInterfaceState, deviceMetrics: DeviceMetrics, isVisible: Bool, isExpanded: Bool) -> (CGFloat, CGFloat) {
         self.currentState = (width, leftInset, rightInset, bottomInset, standardInputHeight, inputHeight, maximumHeight, inputPanelHeight, interfaceState, deviceMetrics, isVisible, isExpanded)
         
@@ -1876,11 +1876,11 @@
                 return nil
             }
         }
-        
+
         let stableOrder = self.stableReorderableGroupOrder[category] ?? nextIds
-        
+
         var updatedGroups: [EmojiPagerContentComponent.ItemGroup] = []
-        
+
         for group in itemGroups {
             if !(group.groupId.base is ItemCollectionId) {
                 if group.groupId != AnyHashable("static") {
@@ -1908,7 +1908,7 @@
                 updatedGroups.append(group)
             }
         }
-        
+
         let updatedIds = updatedGroups.compactMap { group -> ItemCollectionId? in
             if group.isEmbedded {
                 return nil
@@ -1924,10 +1924,10 @@
         }
 
         self.stableReorderableGroupOrder[category] = updatedIds
-        
+
         return updatedGroups
     }
-    
+
     private func processInputData(inputData: InputData) -> InputData {
         return InputData(
             emoji: inputData.emoji.withUpdatedItemGroups(itemGroups: self.processStableItemGroupList(category: .emoji, itemGroups: inputData.emoji.itemGroups), itemContentUniqueId: inputData.emoji.itemContentUniqueId, emptySearchResults: inputData.emoji.emptySearchResults),
@@ -1938,7 +1938,7 @@
             availableGifSearchEmojies: inputData.availableGifSearchEmojies
         )
     }
-    
+
     private func reorderItems(category: EntityKeyboardComponent.ReorderCategory, items: [EntityKeyboardTopPanelComponent.Item]) {
         var currentIds: [ItemCollectionId] = []
         for item in items {
@@ -1954,9 +1954,9 @@
         case .emoji:
             namespace = Namespaces.ItemCollection.CloudEmojiPacks
         }
-        
+
         self.stableReorderableGroupOrder.removeValue(forKey: category)
-        
+
         let _ = (self.context.engine.stickers.reorderStickerPacks(namespace: namespace, itemIds: currentIds)
         |> deliverOnMainQueue).start(completed: { [weak self] in
             guard let strongSelf = self else {
@@ -1965,7 +1965,7 @@
             strongSelf.performLayout(transition: Transition(animation: .curve(duration: 0.4, curve: .spring)))
         })
     }
-    
+
     private func openGifContextMenu(item: GifPagerContentComponent.Item, sourceView: UIView, sourceRect: CGRect, gesture: ContextGesture, isSaved: Bool) {
         let file = item
         
@@ -2269,7 +2269,7 @@
             navigationController: {
                 return nil
             },
-            requestUpdate: { _ in   
+            requestUpdate: { _ in
             },
             updateSearchQuery: { _, _ in
             },
@@ -2283,11 +2283,7 @@
         
         let semaphore = DispatchSemaphore(value: 0)
         var emojiComponent: EmojiPagerContentComponent?
-<<<<<<< HEAD
         let _ = EmojiPagerContentComponent.emojiInputData(context: context, animationCache: self.animationCache, animationRenderer: self.animationRenderer, isStandalone: true, isStatusSelection: false, isReactionSelection: false, isEmojiSelection: false, topReactionItems: [], areUnicodeEmojiEnabled: true, areCustomEmojiEnabled: areCustomEmojiEnabled, chatPeerId: nil).start(next: { value in
-=======
-        let _ = (ChatEntityKeyboardInputNode.emojiInputData(context: context, animationCache: self.animationCache, animationRenderer: self.animationRenderer, isStandalone: true, areCustomEmojiEnabled: areCustomEmojiEnabled, chatPeerId: nil) |> take(1)).start(next: { value in
->>>>>>> e839afcd
             emojiComponent = value
             semaphore.signal()
         })
@@ -2395,16 +2391,16 @@
     private let context: AccountContext
     private let controllerInteraction: ChatControllerInteraction
     private let chatPeerId: EnginePeer.Id?
-    
+
     private var peekRecognizer: PeekControllerGestureRecognizer?
     private weak var peekController: PeekController?
-    
+
     init(context: AccountContext, controllerInteraction: ChatControllerInteraction, chatPeerId: EnginePeer.Id?) {
         self.context = context
         self.controllerInteraction = controllerInteraction
         self.chatPeerId = chatPeerId
     }
-    
+
     func setGestureRecognizerEnabled(view: UIView, isEnabled: Bool, itemAtPoint: @escaping (CGPoint) -> (AnyHashable, EmojiPagerContentComponent.View.ItemLayer, TelegramMediaFile)?) {
         if self.peekRecognizer == nil {
             let peekRecognizer = PeekControllerGestureRecognizer(contentAtPoint: { [weak self, weak view] point in
@@ -2414,12 +2410,12 @@
                 guard let (groupId, itemLayer, file) = itemAtPoint(point) else {
                     return nil
                 }
-                
+
                 var bubbleUpEmojiOrStickersets: [ItemCollectionId] = []
                 if let id = groupId.base as? ItemCollectionId {
                     bubbleUpEmojiOrStickersets.append(id)
                 }
-                
+
                 let context = strongSelf.context
                 let accountPeerId = context.account.peerId
                 return combineLatest(
@@ -2438,16 +2434,16 @@
                         return nil
                     }
                     var menuItems: [ContextMenuItem] = []
-                    
+
                     let presentationData = context.sharedContext.currentPresentationData.with { $0 }
-                    
+
                     let sendSticker: (FileMediaReference, Bool, Bool, String?, Bool, UIView, CGRect, CALayer?) -> Void = { fileReference, silentPosting, schedule, query, clearInput, sourceView, sourceRect, sourceLayer in
                         guard let strongSelf = self else {
                             return
                         }
                         let _ = strongSelf.controllerInteraction.sendSticker(fileReference, silentPosting, schedule, query, clearInput, sourceView, sourceRect, sourceLayer, bubbleUpEmojiOrStickersets)
                     }
-                    
+
                     if let chatPeerId = strongSelf.chatPeerId {
                         if chatPeerId != strongSelf.context.account.peerId && chatPeerId.namespace != Namespaces.Peer.SecretChat  {
                             menuItems.append(.action(ContextMenuActionItem(text: presentationData.strings.Conversation_SendMessage_SendSilently, icon: { theme in
@@ -2463,7 +2459,7 @@
                                 f(.default)
                             })))
                         }
-                    
+
                         menuItems.append(.action(ContextMenuActionItem(text: presentationData.strings.Conversation_SendMessage_ScheduleMessage, icon: { theme in
                             return generateTintedImage(image: UIImage(bundleImageName: "Chat/Input/Menu/ScheduleIcon"), color: theme.actionSheet.primaryTextColor)
                         }, action: { _, f in
@@ -2477,18 +2473,18 @@
                             f(.default)
                         })))
                     }
-                    
+
                     menuItems.append(
                         .action(ContextMenuActionItem(text: isStarred ? presentationData.strings.Stickers_RemoveFromFavorites : presentationData.strings.Stickers_AddToFavorites, icon: { theme in generateTintedImage(image: isStarred ? UIImage(bundleImageName: "Chat/Context Menu/Unfave") : UIImage(bundleImageName: "Chat/Context Menu/Fave"), color: theme.contextMenu.primaryColor) }, action: { _, f in
                             f(.default)
-                            
+
                             let presentationData = context.sharedContext.currentPresentationData.with { $0 }
                             let _ = (context.engine.stickers.toggleStickerSaved(file: file, saved: !isStarred)
                             |> deliverOnMainQueue).start(next: { result in
                                 guard let strongSelf = self else {
                                     return
                                 }
-                                
+
                                 switch result {
                                 case .generic:
                                     strongSelf.controllerInteraction.presentGlobalOverlayController(UndoOverlayController(presentationData: presentationData, content: .sticker(context: context, file: file, title: nil, text: !isStarred ? presentationData.strings.Conversation_StickerAddedToFavorites : presentationData.strings.Conversation_StickerRemovedFromFavorites, undoText: nil, customAction: nil), elevatedLayout: false, action: { _ in return false }), nil)
@@ -2520,11 +2516,11 @@
                             return generateTintedImage(image: UIImage(bundleImageName: "Chat/Context Menu/Sticker"), color: theme.actionSheet.primaryTextColor)
                         }, action: { _, f in
                             f(.default)
-                            
+
                             guard let strongSelf = self else {
                                 return
                             }
-                            
+
                             loop: for attribute in file.attributes {
                             switch attribute {
                             case let .CustomEmoji(_, _, packReference), let .Sticker(_, packReference, _):
@@ -2533,7 +2529,7 @@
                                         sendSticker(file, false, false, nil, false, sourceView, sourceRect, nil)
                                         return true
                                     })
-                                    
+
                                     strongSelf.controllerInteraction.navigationController()?.view.window?.endEditing(true)
                                     strongSelf.controllerInteraction.presentController(controller, nil)
                                 }
@@ -2544,11 +2540,11 @@
                         }
                         }))
                     )
-                    
+
                     guard let view = view else {
                         return nil
                     }
-                    
+
                     return (view, itemLayer.convert(itemLayer.bounds, to: view.layer), StickerPreviewPeekContent(account: context.account, theme: presentationData.theme, strings: presentationData.strings, item: .pack(file), isLocked: file.isPremiumSticker && !hasPremium, menu: menuItems, openPremiumIntro: {
                         guard let strongSelf = self else {
                             return
@@ -2561,7 +2557,7 @@
                 guard let strongSelf = self else {
                     return nil
                 }
-                
+
                 let presentationData = strongSelf.context.sharedContext.currentPresentationData.with { $0 }
                 let controller = PeekController(presentationData: presentationData, content: content, sourceView: {
                     return (sourceView, sourceRect)
@@ -2578,7 +2574,7 @@
                 guard let strongSelf = self else {
                     return
                 }
-                
+
                 let _ = strongSelf
             })
             self.peekRecognizer = peekRecognizer
