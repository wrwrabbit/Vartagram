import ItemListUI
import MonotonicTime
import AppLockState
import PtgSecretPasscodes
import PtgSecretPasscodesUI

import UIKit
import SwiftSignalKit
import Display
import TelegramCore
import UserNotifications
import Intents
import Postbox
import PushKit
import AsyncDisplayKit
import TelegramUIPreferences
import TelegramPresentationData
import TelegramCallsUI
import TelegramVoip
import BuildConfig
import BuildConfigExtra
import DeviceCheck
import AccountContext
import OverlayStatusController
import UndoUI
import LegacyUI
import PassportUI
import WatchBridge
import SettingsUI
import AppBundle
import UrlHandling
import OpenSSLEncryptionProvider
import AppLock
import PresentationDataUtils
import TelegramIntents
import AccountUtils
import CoreSpotlight
import TelegramAudio
import DebugSettingsUI
import BackgroundTasks
import UIKitRuntimeUtils
import StoreKit
import PhoneNumberFormat
import AuthorizationUI
import ManagedFile
import DeviceProximity
import MediaEditor
import TelegramUIDeclareEncodables

#if canImport(AppCenter)
import AppCenter
import AppCenterCrashes
#endif

private let handleVoipNotifications = false

private var testIsLaunched = false

private func isKeyboardWindow(window: NSObject) -> Bool {
    let typeName = NSStringFromClass(type(of: window))
    if #available(iOS 9.0, *) {
        if typeName.hasPrefix("UI") && typeName.hasSuffix("RemoteKeyboardWindow") {
            return true
        }
    } else {
        if typeName.hasPrefix("UI") && typeName.hasSuffix("TextEffectsWindow") {
            return true
        }
    }
    return false
}

private func isKeyboardView(view: NSObject) -> Bool {
    let typeName = NSStringFromClass(type(of: view))
    if typeName.hasPrefix("UI") && typeName.hasSuffix("InputSetHostView") {
        return true
    }
    return false
}

private func isKeyboardViewContainer(view: NSObject) -> Bool {
    let typeName = NSStringFromClass(type(of: view))
    if typeName.hasPrefix("UI") && typeName.hasSuffix("InputSetContainerView") {
        return true
    }
    return false
}

private class ApplicationStatusBarHost: StatusBarHost {
    private let application = UIApplication.shared
    
    var isApplicationInForeground: Bool {
        switch self.application.applicationState {
        case .background:
            return false
        default:
            return true
        }
    }
    
    var statusBarFrame: CGRect {
        return self.application.statusBarFrame
    }
    var statusBarStyle: UIStatusBarStyle {
        get {
            return self.application.statusBarStyle
        } set(value) {
            self.setStatusBarStyle(value, animated: false)
        }
    }
    
    func setStatusBarStyle(_ style: UIStatusBarStyle, animated: Bool) {
        if self.shouldChangeStatusBarStyle?(style) ?? true {
            self.application.internalSetStatusBarStyle(style, animated: animated)
        }
    }
    
    var shouldChangeStatusBarStyle: ((UIStatusBarStyle) -> Bool)?
    
    func setStatusBarHidden(_ value: Bool, animated: Bool) {
        self.application.internalSetStatusBarHidden(value, animation: animated ? .fade : .none)
    }
    
    var keyboardWindow: UIWindow? {
        if #available(iOS 16.0, *) {
            return UIApplication.shared.internalGetKeyboard()
        }
        
        for window in UIApplication.shared.windows {
            if isKeyboardWindow(window: window) {
                return window
            }
        }
        return nil
    }
    
    var keyboardView: UIView? {
        guard let keyboardWindow = self.keyboardWindow else {
            return nil
        }
        
        for view in keyboardWindow.subviews {
            if isKeyboardViewContainer(view: view) {
                for subview in view.subviews {
                    if isKeyboardView(view: subview) {
                        return subview
                    }
                }
            }
        }
        return nil
    }
}

private func legacyDocumentsPath() -> String {
    return NSSearchPathForDirectoriesInDomains(.documentDirectory, .userDomainMask, true)[0] + "/legacy"
}

protocol SupportedStartCallIntent {
    @available(iOS 10.0, *)
    var contacts: [INPerson]? { get }
}

@available(iOS 10.0, *)
extension INStartAudioCallIntent: SupportedStartCallIntent {}

protocol SupportedStartVideoCallIntent {
    @available(iOS 10.0, *)
    var contacts: [INPerson]? { get }
}

@available(iOS 10.0, *)
extension INStartVideoCallIntent: SupportedStartVideoCallIntent {}

private enum QueuedWakeup: Int32 {
    case call
    case backgroundLocation
}

final class SharedApplicationContext {
    let sharedContext: SharedAccountContextImpl
    let notificationManager: SharedNotificationManager
    let wakeupManager: SharedWakeupManager
    let overlayMediaController: ViewController & OverlayMediaController
    
    init(sharedContext: SharedAccountContextImpl, notificationManager: SharedNotificationManager, wakeupManager: SharedWakeupManager) {
        self.sharedContext = sharedContext
        self.notificationManager = notificationManager
        self.wakeupManager = wakeupManager
        self.overlayMediaController = OverlayMediaControllerImpl()
    }
}

private struct AccountManagerState {
    struct NotificationKey {
        var accountId: AccountRecordId
        var id: Data
        var key: Data
    }

    var notificationKeys: [NotificationKey]
}

private func extractAccountManagerState(records: AccountRecordsView<TelegramAccountManagerTypes>) -> AccountManagerState {
    return AccountManagerState(
        notificationKeys: records.records.compactMap { record -> AccountManagerState.NotificationKey? in
            for attribute in record.attributes {
                if case let .backupData(backupData) = attribute {
                    if let notificationEncryptionKeyId = backupData.data?.notificationEncryptionKeyId, let notificationEncryptionKey = backupData.data?.notificationEncryptionKey {
                        return AccountManagerState.NotificationKey(
                            accountId: record.id,
                            id: notificationEncryptionKeyId,
                            key: notificationEncryptionKey
                        )
                    }
                }
            }
            return nil
        }
    )
}

extension UserDefaults {
    @objc dynamic var suppressedNotificationForAccounId: String? {
        return string(forKey: "suppressedNotificationForAccounId")
    }
}

@objc(AppDelegate) class AppDelegate: UIResponder, UIApplicationDelegate, PKPushRegistryDelegate, UNUserNotificationCenterDelegate, URLSessionDelegate, URLSessionTaskDelegate {
    @objc var window: UIWindow?
    var nativeWindow: (UIWindow & WindowHost)?
    var mainWindow: Window1!
    private var dataImportSplash: LegacyDataImportSplash?
    private var memoryUsageOverlayView: UILabel?
    
    private var buildConfig: BuildConfig?
    let episodeId = arc4random()
    
    private let isInForegroundPromise = ValuePromise<Bool>(false, ignoreRepeated: true)
    private var isInForegroundValue = false
    private let isActivePromise = ValuePromise<Bool>(false, ignoreRepeated: true)
    private var isActiveValue = false
    let hasActiveAudioSession = Promise<Bool>(false)
    
    private let sharedContextPromise = Promise<SharedApplicationContext>()
    //private let watchCommunicationManagerPromise = Promise<WatchCommunicationManager?>()

    private var accountManager: AccountManager<TelegramAccountManagerTypes>?
    private var accountManagerState: AccountManagerState?
    
    private var contextValue: AuthorizedApplicationContext?
    private let context = Promise<AuthorizedApplicationContext?>()
    private let contextDisposable = MetaDisposable()
    
    private var authContextValue: UnauthorizedApplicationContext?
    private let authContext = Promise<UnauthorizedApplicationContext?>()
    private let authContextDisposable = MetaDisposable()
    
    private let logoutDisposable = MetaDisposable()
    
    private let openNotificationSettingsWhenReadyDisposable = MetaDisposable()
    private let openChatWhenReadyDisposable = MetaDisposable()
    private let openUrlWhenReadyDisposable = MetaDisposable()
    
    private let badgeDisposable = MetaDisposable()
    private let quickActionsDisposable = MetaDisposable()
    
    private var pushRegistry: PKPushRegistry?
    
    private let notificationAuthorizationDisposable = MetaDisposable()
    
    private var replyFromNotificationsDisposables = DisposableSet()
    private var watchedCallsDisposables = DisposableSet()
    
    private var _notificationTokenPromise: Promise<Data>?
    private let voipTokenPromise = Promise<Data>()
    
    private var reindexCacheDisposable: Disposable?
    
    private var firebaseSecrets: [String: String] = [:] {
        didSet {
            if self.firebaseSecrets != oldValue {
                self.firebaseSecretStream.set(.single(self.firebaseSecrets))
            }
        }
    }
    private let firebaseSecretStream = Promise<[String: String]>([:])
    
    private var urlSessions: [URLSession] = []
    private func urlSession(identifier: String) -> URLSession {
        if let existingSession = self.urlSessions.first(where: { $0.configuration.identifier == identifier }) {
            return existingSession
        }
        
        let baseAppBundleId = Bundle.main.bundleIdentifier!
        let appGroupName = "group.\(baseAppBundleId)"

        let configuration = URLSessionConfiguration.background(withIdentifier: identifier)
        configuration.sharedContainerIdentifier = appGroupName
        configuration.isDiscretionary = false
        let session = URLSession(configuration: configuration, delegate: self, delegateQueue: .main)
        self.urlSessions.append(session)
        return session
    }
    
    private var pendingUrlSessionBackgroundEventsCompletion: (() -> Void)?
    
    private var notificationTokenPromise: Promise<Data> {
        if let current = self._notificationTokenPromise {
            return current
        } else {
            let promise = Promise<Data>()
            self._notificationTokenPromise = promise
            
            return promise
        }
    }
    
    private var clearNotificationsManager: ClearNotificationsManager?
    
    private let idleTimerExtensionSubscribers = Bag<Void>()
    
    private var alertActions: (primary: (() -> Void)?, other: (() -> Void)?)?
    
    private let deviceToken = Promise<Data?>(nil)
        
    func application(_ application: UIApplication, didFinishLaunchingWithOptions launchOptions: [UIApplication.LaunchOptionsKey: Any]? = nil) -> Bool {
        precondition(!testIsLaunched)
        testIsLaunched = true
        
        let _ = voipTokenPromise.get().start(next: { token in
            self.deviceToken.set(.single(token))
        })
        
        let launchStartTime = CFAbsoluteTimeGetCurrent()
        
        let statusBarHost = ApplicationStatusBarHost()
        let (window, hostView) = nativeWindowHostView()
        self.mainWindow = Window1(hostView: hostView, statusBarHost: statusBarHost)
        if let traitCollection = window.rootViewController?.traitCollection {
            if #available(iOS 13.0, *) {
                switch traitCollection.userInterfaceStyle {
                case .light, .unspecified:
                    hostView.containerView.backgroundColor = UIColor.white
                default:
                    hostView.containerView.backgroundColor = UIColor.black
                }
            } else {
                hostView.containerView.backgroundColor = UIColor.white
            }
        } else {
            hostView.containerView.backgroundColor = UIColor.white
        }
        self.window = window
        self.nativeWindow = window
        
        if !UIDevice.current.isBatteryMonitoringEnabled {
            UIDevice.current.isBatteryMonitoringEnabled = true
        }
        
        let clearNotificationsManager = ClearNotificationsManager(getNotificationIds: { completion in
            if #available(iOS 10.0, *) {
                UNUserNotificationCenter.current().getDeliveredNotifications(completionHandler: { notifications in
                    var result: [(String, NotificationManagedNotificationRequestId)] = []
                    for notification in notifications {
                        if let requestId = NotificationManagedNotificationRequestId(string: notification.request.identifier) {
                            result.append((notification.request.identifier, requestId))
                        } else {
                            let payload = notification.request.content.userInfo
                            var notificationRequestId: NotificationManagedNotificationRequestId?
                            
                            var peerId: PeerId?
                            if let fromId = payload["from_id"] {
                                let fromIdValue = fromId as! NSString
                                peerId = PeerId(namespace: Namespaces.Peer.CloudUser, id: PeerId.Id._internalFromInt64Value(Int64(fromIdValue as String) ?? 0))
                            } else if let fromId = payload["chat_id"] {
                                let fromIdValue = fromId as! NSString
                                peerId = PeerId(namespace: Namespaces.Peer.CloudGroup, id: PeerId.Id._internalFromInt64Value(Int64(fromIdValue as String) ?? 0))
                            } else if let fromId = payload["channel_id"] {
                                let fromIdValue = fromId as! NSString
                                peerId = PeerId(namespace: Namespaces.Peer.CloudChannel, id: PeerId.Id._internalFromInt64Value(Int64(fromIdValue as String) ?? 0))
                            }
                            
                            if let msgId = payload["msg_id"] {
                                let msgIdValue = msgId as! NSString
                                if let peerId = peerId {
                                    notificationRequestId = .messageId(MessageId(peerId: peerId, namespace: Namespaces.Message.Cloud, id: Int32(msgIdValue.intValue)))
                                }
                            }
                            
                            if let notificationRequestId = notificationRequestId {
                                result.append((notification.request.identifier, notificationRequestId))
                            }
                        }
                    }
                    completion.f(result)
                })
            } else {
                var result: [(String, NotificationManagedNotificationRequestId)] = []
                if let notifications = UIApplication.shared.scheduledLocalNotifications {
                    for notification in notifications {
                        if let userInfo = notification.userInfo, let id = userInfo["id"] as? String {
                            if let requestId = NotificationManagedNotificationRequestId(string: id) {
                                result.append((id, requestId))
                            }
                        }
                    }
                }
                completion.f(result)
            }
        }, removeNotificationIds: { ids in
            if #available(iOS 10.0, *) {
                UNUserNotificationCenter.current().removeDeliveredNotifications(withIdentifiers: ids)
            } else {
                if let notifications = UIApplication.shared.scheduledLocalNotifications {
                    for notification in notifications {
                        if let userInfo = notification.userInfo, let id = userInfo["id"] as? String {
                            if ids.contains(id) {
                                UIApplication.shared.cancelLocalNotification(notification)
                            }
                        }
                    }
                }
            }
        }, getPendingNotificationIds: { completion in
            if #available(iOS 10.0, *) {
                UNUserNotificationCenter.current().getPendingNotificationRequests(completionHandler: { requests in
                    var result: [(String, NotificationManagedNotificationRequestId)] = []
                    for request in requests {
                        if let requestId = NotificationManagedNotificationRequestId(string: request.identifier) {
                            result.append((request.identifier, requestId))
                        }
                    }
                    completion.f(result)
                })
            } else {
                var result: [(String, NotificationManagedNotificationRequestId)] = []
                if let notifications = UIApplication.shared.scheduledLocalNotifications {
                    for notification in notifications {
                        if let userInfo = notification.userInfo, let id = userInfo["id"] as? String {
                            if let requestId = NotificationManagedNotificationRequestId(string: id) {
                                result.append((id, requestId))
                            }
                        }
                    }
                }
                completion.f(result)
            }
        }, removePendingNotificationIds: { ids in
            if #available(iOS 10.0, *) {
                UNUserNotificationCenter.current().removePendingNotificationRequests(withIdentifiers: ids)
            } else {
                if let notifications = UIApplication.shared.scheduledLocalNotifications {
                    for notification in notifications {
                        if let userInfo = notification.userInfo, let id = userInfo["id"] as? String {
                            if ids.contains(id) {
                                UIApplication.shared.cancelLocalNotification(notification)
                            }
                        }
                    }
                }
            }
        })
        self.clearNotificationsManager = clearNotificationsManager
        
        let appVersion = (Bundle.main.infoDictionary?["CFBundleShortVersionString"] as? String) ?? "unknown"
        
        let baseAppBundleId = Bundle.main.bundleIdentifier!
        let appGroupName = "group.\(baseAppBundleId)"
        let maybeAppGroupUrl = FileManager.default.containerURL(forSecurityApplicationGroupIdentifier: appGroupName)
        
        let buildConfig = BuildConfig(baseAppBundleId: baseAppBundleId)
        self.buildConfig = buildConfig
        let signatureDict = BuildConfigExtra.signatureDict()
        
        let apiId: Int32 = buildConfig.apiId
        let apiHash: String = buildConfig.apiHash
        let languagesCategory = "ios"
        
        let autolockDeadine: Signal<Int32?, NoError>
        if #available(iOS 10.0, *) {
            autolockDeadine = .single(nil)
        } else {
            autolockDeadine = self.context.get()
            |> mapToSignal { context -> Signal<Int32?, NoError> in
                guard let context = context else {
                    return .single(nil)
                }
                return context.context.sharedContext.appLockContext.autolockDeadline
            }
        }
        
        let networkArguments = NetworkInitializationArguments(apiId: apiId, apiHash: apiHash, languagesCategory: languagesCategory, appVersion: appVersion, voipMaxLayer: PresentationCallManagerImpl.voipMaxLayer, voipVersions: PresentationCallManagerImpl.voipVersions(includeExperimental: true, includeReference: false).map { version, supportsVideo -> CallSessionManagerImplementationVersion in
            CallSessionManagerImplementationVersion(version: version, supportsVideo: supportsVideo)
        }, appData: self.deviceToken.get()
        |> map { token in
            let data = buildConfig.bundleData(withAppToken: token, signatureDict: signatureDict)
            if let data = data, let _ = String(data: data, encoding: .utf8) {
            } else {
                Logger.shared.log("data", "can't deserialize")
            }
            return data
        }, autolockDeadine: autolockDeadine, encryptionProvider: OpenSSLEncryptionProvider(), deviceModelName: nil, useBetaFeatures: !buildConfig.isAppStoreBuild, isICloudEnabled: buildConfig.isICloudEnabled)
        
        guard let appGroupUrl = maybeAppGroupUrl else {
            self.mainWindow?.presentNative(UIAlertController(title: nil, message: "Error 2", preferredStyle: .alert))
            return true
        }
        
        let rootPath = rootPathForBasePath(appGroupUrl.path)
        performAppGroupUpgrades(appGroupPath: appGroupUrl.path, rootPath: rootPath)
        
        let deviceSpecificEncryptionParameters = BuildConfig.deviceSpecificEncryptionParameters(rootPath, baseAppBundleId: baseAppBundleId)
        let encryptionParameters = ValueBoxEncryptionParameters(forceEncryptionIfNoSet: false, key: ValueBoxEncryptionParameters.Key(data: deviceSpecificEncryptionParameters.key)!, salt: ValueBoxEncryptionParameters.Salt(data: deviceSpecificEncryptionParameters.salt)!)
        
        TempBox.initializeShared(basePath: rootPath, processType: "app", launchSpecificId: Int64.random(in: Int64.min ... Int64.max))
        
        let writeAbilityTestFile = TempBox.shared.tempFile(fileName: "test.bin")
        var writeAbilityTestSuccess = true
        if let testFile = ManagedFile(queue: nil, path: writeAbilityTestFile.path, mode: .readwrite) {
            let bufferSize = 128 * 1024
            let randomBuffer = malloc(bufferSize)!
            defer {
                free(randomBuffer)
            }
            arc4random_buf(randomBuffer, bufferSize)
            var writtenBytes = 0
            while writtenBytes < 1024 * 1024 {
                let actualBytes = testFile.write(randomBuffer, count: bufferSize)
                writtenBytes += actualBytes
                if actualBytes != bufferSize {
                    writeAbilityTestSuccess = false
                    break
                }
            }
            testFile._unsafeClose()
            TempBox.shared.dispose(writeAbilityTestFile)
        } else {
            writeAbilityTestSuccess = false
        }
        
        if !writeAbilityTestSuccess {
            let alertController = UIAlertController(title: nil, message: "The device does not have sufficient free space.", preferredStyle: .alert)
            alertController.addAction(UIAlertAction(title: "OK", style: .default, handler: { _ in
                preconditionFailure()
            }))
            self.mainWindow?.presentNative(alertController)
            
            return true
        }
        
        let legacyLogs: [String] = [
            "broadcast-logs",
            "siri-logs",
            "widget-logs",
            "notificationcontent-logs",
            "notification-logs"
        ]
        for item in legacyLogs {
            let _ = try? FileManager.default.removeItem(atPath: "\(rootPath)/\(item)")
        }
        
        let logsPath = rootPath + "/logs/app-logs"
        let _ = try? FileManager.default.createDirectory(atPath: logsPath, withIntermediateDirectories: true, attributes: nil)
        Logger.setSharedLogger(Logger(rootPath: rootPath, basePath: logsPath))

        setManagedAudioSessionLogger({ s in
            Logger.shared.log("ManagedAudioSession", s)
            Logger.shared.shortLog("ManagedAudioSession", s)
        })
        
        if let contents = try? FileManager.default.contentsOfDirectory(at: URL(fileURLWithPath: rootPath + "/accounts-metadata"), includingPropertiesForKeys: nil, options: [.skipsSubdirectoryDescendants]) {
            for url in contents {
                Logger.shared.log("App \(self.episodeId)", "metadata: \(url.path)")
            }
        }
        
        if let contents = try? FileManager.default.contentsOfDirectory(at: URL(fileURLWithPath: rootPath), includingPropertiesForKeys: nil, options: [.skipsSubdirectoryDescendants]) {
            for url in contents {
                Logger.shared.log("App \(self.episodeId)", "root: \(url.path)")
                if url.lastPathComponent.hasPrefix("account-") {
                    if let subcontents = try? FileManager.default.contentsOfDirectory(at: url, includingPropertiesForKeys: nil, options: [.skipsSubdirectoryDescendants]) {
                        for suburl in subcontents {
                            Logger.shared.log("App \(self.episodeId)", "account \(url.lastPathComponent): \(suburl.path)")
                        }
                    }
                }
            }
        }
        
        //ASDisableLogging()
        
        initializeLegacyComponents(application: application, currentSizeClassGetter: {
            return UIUserInterfaceSizeClass.compact
        }, currentHorizontalClassGetter: {
            return UIUserInterfaceSizeClass.compact
        }, documentsPath: legacyDocumentsPath(), currentApplicationBounds: {
            return UIScreen.main.bounds
        }, canOpenUrl: { url in
            return UIApplication.shared.canOpenURL(url)
        }, openUrl: { url in
            UIApplication.shared.open(url, options: [:], completionHandler: nil)
        })
        
        if #available(iOS 10.0, *) {
            UNUserNotificationCenter.current().delegate = self
        }
        
        GlobalExperimentalSettings.isAppStoreBuild = buildConfig.isAppStoreBuild
        GlobalExperimentalSettings.enableFeed = false
        
        self.window?.makeKeyAndVisible()
        
        var hasActiveCalls: Signal<Bool, NoError> = .single(false)
        if CallKitIntegration.isAvailable, let callKitIntegration = CallKitIntegration.shared {
            hasActiveCalls = callKitIntegration.hasActiveCalls
        }
        self.hasActiveAudioSession.set(
            combineLatest(queue: .mainQueue(),
                hasActiveCalls,
                MediaManagerImpl.globalAudioSession.isActive()
            )
            |> map { hasActiveCalls, isActive -> Bool in
                return hasActiveCalls || isActive
            }
            |> distinctUntilChanged
        )
        
        let applicationBindings = TelegramApplicationBindings(isMainApp: true, appBundleId: baseAppBundleId, appBuildType: buildConfig.isAppStoreBuild ? .public : .internal, containerPath: appGroupUrl.path, appSpecificScheme: buildConfig.appSpecificUrlScheme, openUrl: { url in
            var parsedUrl = URL(string: url)
            if let parsed = parsedUrl {
                if parsed.scheme == nil || parsed.scheme!.isEmpty {
                    parsedUrl = URL(string: "https://\(url)")
                }
                if parsed.scheme == "tg" {
                    return
                }
            }
            
            if let parsedUrl = parsedUrl {
                UIApplication.shared.open(parsedUrl, options: [:], completionHandler: nil)
            } else if let escapedUrl = url.addingPercentEncoding(withAllowedCharacters: .urlQueryAllowed), let parsedUrl = URL(string: escapedUrl) {
                UIApplication.shared.open(parsedUrl, options: [:], completionHandler: nil)
            }
        }, openUniversalUrl: { url, completion in
            if #available(iOS 10.0, *) {
                var parsedUrl = URL(string: url)
                if let parsed = parsedUrl {
                    if parsed.scheme == nil || parsed.scheme!.isEmpty {
                        parsedUrl = URL(string: "https://\(url)")
                    }
                }
                
                if let parsedUrl = parsedUrl {
                    return UIApplication.shared.open(parsedUrl, options: [UIApplication.OpenExternalURLOptionsKey.universalLinksOnly: true as NSNumber], completionHandler: { value in
                        completion.completion(value)
                    })
                } else if let escapedUrl = (url.removingPercentEncoding ?? url).addingPercentEncoding(withAllowedCharacters: .urlQueryAllowed), let parsedUrl = URL(string: escapedUrl) {
                    return UIApplication.shared.open(parsedUrl, options: [UIApplication.OpenExternalURLOptionsKey.universalLinksOnly: true as NSNumber], completionHandler: { value in
                        completion.completion(value)
                    })
                } else {
                    completion.completion(false)
                }
            } else {
                completion.completion(false)
            }
        }, canOpenUrl: { url in
            var parsedUrl = URL(string: url)
            if let parsed = parsedUrl {
                if parsed.scheme == nil || parsed.scheme!.isEmpty {
                    parsedUrl = URL(string: "https://\(url)")
                }
            }
            if let parsedUrl = parsedUrl {
                return UIApplication.shared.canOpenURL(parsedUrl)
            } else if let escapedUrl = url.addingPercentEncoding(withAllowedCharacters: .urlQueryAllowed), let parsedUrl = URL(string: escapedUrl) {
                return UIApplication.shared.canOpenURL(parsedUrl)
            } else {
                return false
            }
        }, getTopWindow: {
            for window in application.windows.reversed() {
                if window === self.window || window === statusBarHost.keyboardWindow {
                    return window
                }
            }
            return application.windows.last
        }, displayNotification: { text in
        }, applicationInForeground: self.isInForegroundPromise.get(),
           applicationIsActive: self.isActivePromise.get(),
           clearMessageNotifications: { ids in
            for id in ids {
                self.clearNotificationsManager?.append(id)
            }
        }, clearAllNotifications: {
            self.clearNotificationsManager?.clearAll()
        }, clearPeerNotifications: { peerIds in
            self.clearNotificationsManager?.clearPeers(peerIds: peerIds)
        }, pushIdleTimerExtension: {
            let disposable = MetaDisposable()
            Queue.mainQueue().async {
                let wasEmpty = self.idleTimerExtensionSubscribers.isEmpty
                let index = self.idleTimerExtensionSubscribers.add(Void())
                
                if wasEmpty {
                    application.isIdleTimerDisabled = true
                }
                
                disposable.set(ActionDisposable {
                    Queue.mainQueue().async {
                        self.idleTimerExtensionSubscribers.remove(index)
                        if self.idleTimerExtensionSubscribers.isEmpty {
                            application.isIdleTimerDisabled = false
                        }
                    }
                })
            }
            
            return disposable
        }, openSettings: {
            if let url = URL(string: UIApplication.openSettingsURLString) {
                UIApplication.shared.open(url, options: [:], completionHandler: nil)
            }
        }, openAppStorePage: {
            let appStoreId = buildConfig.appStoreId
            if let url = URL(string: "itms-apps://itunes.apple.com/app/id\(appStoreId)") {
                UIApplication.shared.open(url, options: [:], completionHandler: nil)
            }
        }, openSubscriptions: {
            if #available(iOS 15, *), let scene = UIApplication.shared.connectedScenes.first as? UIWindowScene {
                Task {
                    try await AppStore.showManageSubscriptions(in: scene)
                }
            } else if let url = URL(string: "https://apps.apple.com/account/subscriptions") {
                UIApplication.shared.open(url, options: [:], completionHandler: nil)
            }
        }, registerForNotifications: { completion in
            Logger.shared.log("App \(self.episodeId)", "register for notifications begin")
            let _ = (self.context.get()
            |> take(1)
            |> deliverOnMainQueue).start(next: { context in
                if let context = context {
                    Logger.shared.log("App \(self.episodeId)", "register for notifications initiate")
                    self.registerForNotifications(context: context.context, authorize: true, completion: completion)
                }
            })
        }, requestSiriAuthorization: { completion in
            if #available(iOS 10, *) {
                INPreferences.requestSiriAuthorization { status in
                    if case .authorized = status {
                        completion(true)
                    } else {
                        completion(false)
                    }
                }
            } else {
                completion(false)
            }
        }, siriAuthorization: {
            if buildConfig.isSiriEnabled {
                if #available(iOS 10, *) {
                    switch INPreferences.siriAuthorizationStatus() {
                    case .authorized:
                        return .allowed
                    case .denied, .restricted:
                        return .denied
                    case .notDetermined:
                        return .notDetermined
                    @unknown default:
                        return .notDetermined
                    }
                } else {
                    return .denied
                }
            } else {
                return .denied
            }
        }, getWindowHost: {
            return self.nativeWindow
        }, presentNativeController: { controller in
            self.window?.rootViewController?.present(controller, animated: true, completion: nil)
        }, dismissNativeController: {
            self.window?.rootViewController?.dismiss(animated: true, completion: nil)
        }, getAvailableAlternateIcons: {
            if #available(iOS 10.3, *) {
                var icons = [
                    PresentationAppIcon(name: "PrimaryIcon", imageName: "AppIconLLC60x60", isDefault: true),
                    PresentationAppIcon(name: "YellowIcon", imageName: "YellowIcon"),
                    PresentationAppIcon(name: "OrangeIcon", imageName: "OrangeIcon"),
                    PresentationAppIcon(name: "RedIcon", imageName: "RedIcon"),
                ]
                
                // premium icons are used only in premium demo screens
                icons.append(PresentationAppIcon(name: "Premium", imageName: "Premium", isPremium: true))
                icons.append(PresentationAppIcon(name: "PremiumBlack", imageName: "PremiumBlack", isPremium: true))
                icons.append(PresentationAppIcon(name: "PremiumTurbo", imageName: "PremiumTurbo", isPremium: true))
                
                return icons
            } else {
                return []
            }
        }, getAlternateIconName: {
            if #available(iOS 10.3, *) {
                return application.alternateIconName
            } else {
                return nil
            }
        }, requestSetAlternateIconName: { name, completion in
            if #available(iOS 10.3, *) {
                application.setAlternateIconName(name, completionHandler: { error in
                    if let error = error {
                       Logger.shared.log("App \(self.episodeId)", "failed to set alternate icon with error \(error.localizedDescription)")
                    }
                    completion(error == nil)
                })
            } else {
                completion(false)
            }
        }, forceOrientation: { orientation in
            let value = orientation.rawValue
            if #available(iOSApplicationExtension 16.0, iOS 16.0, *) {
                let windowScene = UIApplication.shared.connectedScenes.first as? UIWindowScene
                var interfaceOrientations: UIInterfaceOrientationMask = []
                switch orientation {
                case .portrait:
                    interfaceOrientations = .portrait
                case .landscapeLeft:
                    interfaceOrientations = .landscapeLeft
                case .landscapeRight:
                    interfaceOrientations = .landscapeRight
                case .portraitUpsideDown:
                    interfaceOrientations = .portraitUpsideDown
                case .unknown:
                    interfaceOrientations = .portrait
                @unknown default:
                    interfaceOrientations = .portrait
                }
                windowScene?.requestGeometryUpdate(.iOS(interfaceOrientations: interfaceOrientations))
            } else {
                UIDevice.current.setValue(value, forKey: "orientation")
                UINavigationController.attemptRotationToDeviceOrientation()
            }
        })
        
        let accountManager = AccountManager<TelegramAccountManagerTypes>(basePath: rootPath + "/accounts-metadata", isTemporary: false, isReadOnly: false, useCaches: true, removeDatabaseOnError: true)
        self.accountManager = accountManager

        telegramUIDeclareEncodables()
        initializeAccountManagement()
        
        let pushRegistry = PKPushRegistry(queue: .main)
        if #available(iOS 9.0, *) {
            pushRegistry.desiredPushTypes = Set([.voIP])
        }
        self.pushRegistry = pushRegistry
        pushRegistry.delegate = self

        self.accountManagerState = extractAccountManagerState(records: accountManager._internalAccountRecordsSync(excludeAccountIds: []))
        let _ = (accountManager.accountRecords(excludeAccountIds: .single([]))
        |> deliverOnMainQueue).start(next: { view in
            self.accountManagerState = extractAccountManagerState(records: view)
        })

        var systemUserInterfaceStyle: WindowUserInterfaceStyle = .light
        if #available(iOS 13.0, *) {
            if let traitCollection = window.rootViewController?.traitCollection {
                systemUserInterfaceStyle = WindowUserInterfaceStyle(style: traitCollection.userInterfaceStyle)
            }
        }
        
        let appContextIsReady = self.sharedContextPromise.get()
        |> take(1)
        |> mapToSignal { sharedApplicationContext in
            return combineLatest(self.context.get(), self.authContext.get(), sharedApplicationContext.sharedContext.inactiveAccountIds)
            |> mapToSignal { context, authContext, inactiveAccountIds -> Signal<Bool, NoError> in
                if let context {
                    if inactiveAccountIds.contains(context.context.account.id) {
                        return .single(false)
                    }
                    return context.isReadyAndPresented.get()
                }
                if let authContext {
                    return authContext.isReadyAndPresented.get()
                }
                return .single(false)
            }
            |> filter { $0 }
            |> take(1)
        }
        
        let checkTimeoutInPtgSecretPasscodes: Signal<Void, NoError>
        if let data = try? Data(contentsOf: URL(fileURLWithPath: appLockStatePath(rootPath: rootPath))), let state = try? JSONDecoder().decode(LockState.self, from: data) {
            checkTimeoutInPtgSecretPasscodes = updatePtgSecretPasscodes(accountManager, { current in
                return PtgSecretPasscodes(secretPasscodes: current.secretPasscodes.map { sp in
                    return sp.withUpdated(active: sp.active && (sp.timeout == nil || !isSecretPasscodeTimedout(timeout: sp.timeout!, state: state)))
                }, dbCoveringAccounts: current.dbCoveringAccounts, cacheCoveringAccounts: current.cacheCoveringAccounts)
            })
        } else {
            checkTimeoutInPtgSecretPasscodes = .complete()
        }
        
        let initialPresentationDataAndSettingsPromise = Promise<InitialPresentationDataAndSettings>()
        let _ = checkTimeoutInPtgSecretPasscodes.start(completed: {
            initialPresentationDataAndSettingsPromise.set(currentPresentationDataAndSettings(accountManager: accountManager, systemUserInterfaceStyle: systemUserInterfaceStyle))
        })
        
        let sharedContextSignal = initialPresentationDataAndSettingsPromise.get()
        |> map { initialPresentationDataAndSettings -> (AccountManager, InitialPresentationDataAndSettings) in
            return (accountManager, initialPresentationDataAndSettings)
        }
        |> deliverOnMainQueue
        |> mapToSignal { accountManager, initialPresentationDataAndSettings -> Signal<(SharedApplicationContext, LoggingSettings), NoError> in
            self.mainWindow?.hostView.containerView.backgroundColor =  initialPresentationDataAndSettings.presentationData.theme.chatList.backgroundColor
            
            let legacyBasePath = appGroupUrl.path
            
            let presentationDataPromise = Promise<PresentationData>()
            let appLockContext = AppLockContextImpl(rootPath: rootPath, window: self.mainWindow!, rootController: self.window?.rootViewController, applicationBindings: applicationBindings, accountManager: accountManager, presentationDataSignal: presentationDataPromise.get(), lockIconInitialFrame: {
                return (self.mainWindow?.viewController as? TelegramRootController)?.chatListController?.lockViewFrame
            }, appContextIsReady: appContextIsReady)
            
            var setPresentationCall: ((PresentationCall?) -> Void)?
            let sharedContext = SharedAccountContextImpl(mainWindow: self.mainWindow, sharedContainerPath: legacyBasePath, basePath: rootPath, encryptionParameters: encryptionParameters, accountManager: accountManager, appLockContext: appLockContext, applicationBindings: applicationBindings, initialPresentationDataAndSettings: initialPresentationDataAndSettings, networkArguments: networkArguments, hasInAppPurchases: buildConfig.isAppStoreBuild && buildConfig.apiId == 1, rootPath: rootPath, legacyBasePath: legacyBasePath, apsNotificationToken: self.notificationTokenPromise.get() |> map(Optional.init), voipNotificationToken: self.voipTokenPromise.get() |> map(Optional.init), firebaseSecretStream: self.firebaseSecretStream.get(), setNotificationCall: { call in
                setPresentationCall?(call)
            }, navigateToChat: { accountId, peerId, messageId in
                self.openChatWhenReady(accountId: accountId, peerId: peerId, threadId: nil, messageId: messageId, storyId: nil)
            }, displayUpgradeProgress: { progress in
                if let progress = progress {
                    if self.dataImportSplash == nil {
                        self.dataImportSplash = makeLegacyDataImportSplash(theme: initialPresentationDataAndSettings.presentationData.theme, strings: initialPresentationDataAndSettings.presentationData.strings)
                        self.dataImportSplash?.serviceAction = {
                            self.debugPressed()
                        }
                        self.mainWindow.coveringView = self.dataImportSplash
                    }
                    self.dataImportSplash?.progress = (.generic, progress)
                } else if let dataImportSplash = self.dataImportSplash {
                    self.dataImportSplash = nil
                    if self.mainWindow.coveringView === dataImportSplash {
                        self.mainWindow.coveringView = nil
                    }
                }
            }, appDelegate: self)
            
            presentationDataPromise.set(sharedContext.presentationData)
            
            sharedContext.presentGlobalController = { [weak self] c, a in
                guard let strongSelf = self else {
                    return
                }
                strongSelf.mainWindow.present(c, on: .root)
            }
            sharedContext.presentCrossfadeController = { [weak self] in
                guard let strongSelf = self else {
                    return
                }
                var exists = false
                strongSelf.mainWindow.forEachViewController({ controller in
                    if controller is ThemeSettingsCrossfadeController || controller is ThemeSettingsController || controller is ThemePreviewController {
                        exists = true
                    }
                    return true
                })
                
                if !exists {
                    strongSelf.mainWindow.present(ThemeSettingsCrossfadeController(), on: .root)
                }
            }
            
            let notificationManager = SharedNotificationManager(episodeId: self.episodeId, application: application, clearNotificationsManager: clearNotificationsManager, inForeground: applicationBindings.applicationInForeground, accounts: sharedContext.activeAccountContexts |> map { primary, accounts, _, _ in accounts.map({ ($0.1.account, $0.1.account.id == primary?.account.id) }) }, pollLiveLocationOnce: { accountId in
                let _ = (self.context.get()
                |> filter {
                    return $0 != nil
                }
                |> take(1)
                |> deliverOnMainQueue).start(next: { context in
                    if let context = context, context.context.account.id == accountId {
                        context.context.liveLocationManager?.pollOnce()
                    }
                })
            })
            setPresentationCall = { call in
                notificationManager.setNotificationCall(call, strings: sharedContext.currentPresentationData.with({ $0 }).strings)
            }
            let liveLocationPolling = self.context.get()
            |> mapToSignal { context -> Signal<AccountRecordId?, NoError> in
                if let context = context, let liveLocationManager = context.context.liveLocationManager {
                    let accountId = context.context.account.id
                    return combineLatest(queue: .mainQueue(),
                        liveLocationManager.isPolling,
                        liveLocationManager.hasBackgroundTasks
                    )
                    |> map { isPolling, hasBackgroundTasks -> Bool in
                        return isPolling || hasBackgroundTasks
                    }
                    |> distinctUntilChanged
                    |> map { value -> AccountRecordId? in
                        if value {
                            return accountId
                        } else {
                            return nil
                        }
                    }
                } else {
                    return .single(nil)
                }
            }
            /*let watchTasks = self.context.get()
            |> mapToSignal { context -> Signal<AccountRecordId?, NoError> in
                if let context = context, let watchManager = context.context.watchManager {
                    let accountId = context.context.account.id
                    let runningTasks: Signal<WatchRunningTasks?, NoError> = .single(nil)
                    |> then(watchManager.runningTasks)
                    return runningTasks
                    |> distinctUntilChanged
                    |> map { value -> AccountRecordId? in
                        if let value = value, value.running {
                            return accountId
                        } else {
                            return nil
                        }
                    }
                    |> distinctUntilChanged
                } else {
                    return .single(nil)
                }
            }*/
            let wakeupManager = SharedWakeupManager(beginBackgroundTask: { name, expiration in
                let id = application.beginBackgroundTask(withName: name, expirationHandler: expiration)
                Logger.shared.log("App \(self.episodeId)", "Begin background task \(name): \(id)")
                print("App \(self.episodeId)", "Begin background task \(name): \(id)")
                return id
            }, endBackgroundTask: { id in
                print("App \(self.episodeId)", "End background task \(id)")
                Logger.shared.log("App \(self.episodeId)", "End background task \(id)")
                application.endBackgroundTask(id)
            }, backgroundTimeRemaining: { application.backgroundTimeRemaining }, acquireIdleExtension: {
                return applicationBindings.pushIdleTimerExtension()
<<<<<<< HEAD
            }, activeAccounts: sharedContext.activeAccountContexts |> map { ($0.0?.account, $0.1.map { ($0.0, $0.1.account) } + $0.inactiveAccounts.map { ($0.0, $0.1.account) }) }, liveLocationPolling: liveLocationPolling, watchTasks: watchTasks, inForeground: applicationBindings.applicationInForeground, hasActiveAudioSession: self.hasActiveAudioSession.get(), notificationManager: notificationManager, mediaManager: sharedContext.mediaManager, callManager: sharedContext.callManager, accountUserInterfaceInUse: { id in
=======
            }, activeAccounts: sharedContext.activeAccountContexts |> map { ($0.0?.account, $0.1.map { ($0.0, $0.1.account) }) }, liveLocationPolling: liveLocationPolling, watchTasks: .single(nil), inForeground: applicationBindings.applicationInForeground, hasActiveAudioSession: self.hasActiveAudioSession.get(), notificationManager: notificationManager, mediaManager: sharedContext.mediaManager, callManager: sharedContext.callManager, accountUserInterfaceInUse: { id in
>>>>>>> 4ff424b9
                return sharedContext.accountUserInterfaceInUse(id)
            })
            let sharedApplicationContext = SharedApplicationContext(sharedContext: sharedContext, notificationManager: notificationManager, wakeupManager: wakeupManager)
            sharedApplicationContext.sharedContext.mediaManager.overlayMediaManager.attachOverlayMediaController(sharedApplicationContext.overlayMediaController)
            
            return accountManager.transaction { transaction -> (SharedApplicationContext, LoggingSettings) in
                return (sharedApplicationContext, transaction.getSharedData(SharedDataKeys.loggingSettings)?.get(LoggingSettings.self) ?? LoggingSettings.defaultSettings)
            }
        }
        self.sharedContextPromise.set(sharedContextSignal
        |> mapToSignal { sharedApplicationContext, loggingSettings -> Signal<SharedApplicationContext, NoError> in
            Logger.shared.logToFile = loggingSettings.logToFile
            Logger.shared.logToConsole = loggingSettings.logToConsole
            Logger.shared.redactSensitiveData = loggingSettings.redactSensitiveData
            
            return .single(sharedApplicationContext)
        })
        
        //let watchManagerArgumentsPromise = Promise<WatchManagerArguments?>()
            
        self.context.set(self.sharedContextPromise.get()
        |> deliverOnMainQueue
        |> mapToSignal { sharedApplicationContext -> Signal<AuthorizedApplicationContext?, NoError> in
            return sharedApplicationContext.sharedContext.activeAccountContexts
            |> map { primary, _, _, _ -> AccountContext? in
                return primary
            }
            |> distinctUntilChanged(isEqual: { lhs, rhs in
                if lhs !== rhs {
                    return false
                }
                return true
            })
            |> mapToSignal { context -> Signal<(AccountContext, CallListSettings)?, NoError> in
                return sharedApplicationContext.sharedContext.accountManager.transaction { transaction -> CallListSettings? in
                    return transaction.getSharedData(ApplicationSpecificSharedDataKeys.callListSettings)?.get(CallListSettings.self)
                }
                |> reduceLeft(value: nil) { current, updated -> CallListSettings? in
                    var result: CallListSettings?
                    if let updated = updated {
                        result = updated
                    } else if let current = current {
                        result = current
                    }
                    return result
                }
                |> map { callListSettings -> (AccountContext, CallListSettings)? in
                    if let context = context {
                        return (context, callListSettings ?? .defaultSettings)
                    } else {
                        return nil
                    }
                }
            }
            |> deliverOnMainQueue
            |> map { accountAndSettings -> AuthorizedApplicationContext? in
                return accountAndSettings.flatMap { context, callListSettings in
                    return AuthorizedApplicationContext(sharedApplicationContext: sharedApplicationContext, mainWindow: self.mainWindow, watchManagerArguments: .single(nil), context: context as! AccountContextImpl, accountManager: sharedApplicationContext.sharedContext.accountManager, showCallsTab: callListSettings.showTab, reinitializedNotificationSettings: {
                        let _ = (self.context.get()
                        |> take(1)
                        |> deliverOnMainQueue).start(next: { context in
                            if let context = context {
                                self.registerForNotifications(context: context.context, authorize: false)
                            }
                        })
                    })
                }
            }
        })
        
        self.authContext.set(self.sharedContextPromise.get()
        |> deliverOnMainQueue
        |> mapToSignal { sharedApplicationContext -> Signal<UnauthorizedApplicationContext?, NoError> in
            return sharedApplicationContext.sharedContext.activeAccountContexts
            |> map { primary, accounts, auth, _ -> (AccountContext?, UnauthorizedAccount, [AccountContext])? in
                if let auth = auth {
                    return (primary, auth, Array(accounts.map({ $0.1 })))
                } else {
                    return nil
                }
            }
            |> distinctUntilChanged(isEqual: { lhs, rhs in
                if lhs?.1 !== rhs?.1 {
                    return false
                }
                return true
            })
            |> mapToSignal { authAndAccounts -> Signal<(UnauthorizedAccount, ((String, AccountRecordId, Bool)?, [(String, AccountRecordId, Bool)]))?, NoError> in
                if let (primary, auth, accounts) = authAndAccounts {
                    let phoneNumbers = combineLatest(accounts.map { context -> Signal<(AccountRecordId, String, Bool)?, NoError> in
                        return context.engine.data.get(TelegramEngine.EngineData.Item.Peer.Peer(id: context.account.peerId))
                        |> map { peer -> (AccountRecordId, String, Bool)? in
                            if case let .user(user) = peer, let phone = user.phone {
                                return (context.account.id, phone, context.account.testingEnvironment)
                            } else {
                                return nil
                            }
                        }
                    })
                    return phoneNumbers
                    |> map { phoneNumbers -> (UnauthorizedAccount, ((String, AccountRecordId, Bool)?, [(String, AccountRecordId, Bool)]))? in
                        var primaryNumber: (String, AccountRecordId, Bool)?
                        if let primary = primary {
                            for idAndNumber in phoneNumbers {
                                if let (id, number, testingEnvironment) = idAndNumber, id == primary.account.id {
                                    primaryNumber = (number, id, testingEnvironment)
                                    break
                                }
                            }
                        }
                        return (auth, (primaryNumber, phoneNumbers.compactMap({ $0.flatMap({ ($0.1, $0.0, $0.2) }) })))
                    }
                } else {
                    return .single(nil)
                }
            }
            |> deliverOnMainQueue
            |> map { accountAndSettings -> UnauthorizedApplicationContext? in
                return accountAndSettings.flatMap { account, otherAccountPhoneNumbers in
                    return UnauthorizedApplicationContext(apiId: buildConfig.apiId, apiHash: buildConfig.apiHash, sharedContext: sharedApplicationContext.sharedContext, account: account, otherAccountPhoneNumbers: otherAccountPhoneNumbers)
                }
            }
        })
        
        let contextReadyDisposable = MetaDisposable()
        
        let startTime = CFAbsoluteTimeGetCurrent()
        self.contextDisposable.set((self.context.get()
        |> deliverOnMainQueue).start(next: { context in
            print("Application: context took \(CFAbsoluteTimeGetCurrent() - startTime) to become available")
            
            var network: Network?
            if let context = context {
                network = context.context.account.network
            }
            
            Logger.shared.log("App \(self.episodeId)", "received context \(String(describing: context)) account \(String(describing: context?.context.account.id)) network \(String(describing: network))")
            
            let firstTime = self.contextValue == nil
            if let contextValue = self.contextValue {
                contextValue.passcodeController?.dismiss()
                contextValue.context.account.shouldExplicitelyKeepWorkerConnections.set(.single(false))
                contextValue.context.account.shouldKeepBackgroundDownloadConnections.set(.single(false))
            }
            self.contextValue = context
            if let context = context {
                setupLegacyComponents(context: context.context)
                let isReady = context.context.sharedContext.appLockContext.isScreenCovered ? .single(true) : context.isReady.get()
                contextReadyDisposable.set((isReady
                |> filter { $0 }
                |> take(1)
                |> deliverOnMainQueue).start(next: { _ in
                    let readyTime = CFAbsoluteTimeGetCurrent() - startTime
                    if readyTime > 0.5 {
                        print("Application: context took \(readyTime) to become ready")
                    }
                    print("Launch to ready took \((CFAbsoluteTimeGetCurrent() - launchStartTime) * 1000.0) ms")

                    // if current account is added to non-activated secret passcode, it disappears immediately from UI
                    // to prevent secret passcode controller disappearing, we move it to new current account controllers
                    if let rootController = self.mainWindow.viewController as? TelegramRootController {
                        if (rootController.topViewController as? ItemListController)?.tag == "SecretPasscodeController" {
                            if let secretPasscodeController = rootController.popViewController(animated: false) {
                                context.rootController.pushViewController(secretPasscodeController, animated: false)
                            }
                        }
                    }
                    
                    self.mainWindow.debugAction = nil
                    if let previousViewController = self.mainWindow.viewController {
                        previousViewController.view.endEditingWithoutAnimation()
                    }
                    self.mainWindow.viewController = context.rootController
                    
                    context.isReadyAndPresented.set(context.isReady.get())
                    
                    if firstTime {
                        let layer = context.rootController.view.layer
                        layer.allowsGroupOpacity = true
                        layer.animateAlpha(from: 0.0, to: 1.0, duration: 0.2, completion: { [weak layer] _ in
                            if let layer = layer {
                                layer.allowsGroupOpacity = false
                            }
                        })
                    }
                    self.mainWindow.forEachViewController({ controller in
                        if let controller = controller as? TabBarAccountSwitchController {
                            if let rootController = self.mainWindow.viewController as? TelegramRootController {
                                if let tabsController = rootController.viewControllers.first as? TabBarController {
                                    for i in 0 ..< tabsController.controllers.count {
                                        if let _ = tabsController.controllers[i] as? (SettingsController & ViewController) {
                                            let sourceNodes = tabsController.sourceNodesForController(at: i)
                                            if let sourceNodes = sourceNodes {
                                                controller.dismiss(sourceNodes: sourceNodes)
                                            }
                                            return false
                                        }
                                    }
                                }
                            }
                        }
                        return true
                    })
                    self.mainWindow.topLevelOverlayControllers = [context.sharedApplicationContext.overlayMediaController, context.notificationController]
                    var authorizeNotifications = true
                    if #available(iOS 10.0, *) {
                        authorizeNotifications = false
                    }
                    self.registerForNotifications(context: context.context, authorize: authorizeNotifications)
                    
                    self.resetIntentsIfNeeded(context: context.context)
                }))
            } else {
                self.mainWindow.viewController = nil
                self.mainWindow.topLevelOverlayControllers = []
                contextReadyDisposable.set(nil)
            }
        }))
        
        let authContextReadyDisposable = MetaDisposable()
        
        self.authContextDisposable.set((self.authContext.get()
        |> deliverOnMainQueue).start(next: { context in
            var network: Network?
            if let context = context {
                network = context.account.network
            }
            
            Logger.shared.log("App \(self.episodeId)", "received auth context \(String(describing: context)) account \(String(describing: context?.account.id)) network \(String(describing: network))")
            
            if let authContextValue = self.authContextValue {
                authContextValue.account.shouldBeServiceTaskMaster.set(.single(.never))
                if authContextValue.authorizationCompleted {
                    let accountId = authContextValue.account.id
                    let _ = (self.context.get()
                    |> filter { context in
                        return context?.context.account.id == accountId
                    }
                    |> take(1)
                    |> timeout(4.0, queue: .mainQueue(), alternate: .complete())
                    |> deliverOnMainQueue).start(completed: {
                        Queue.mainQueue().after(0.75) {
                            authContextValue.rootController.view.endEditing(true)
                            authContextValue.rootController.dismiss()
                        }
                    })
                } else {
                    authContextValue.rootController.view.endEditing(true)
                    authContextValue.rootController.dismiss()
                }
            }
            self.authContextValue = context
            if let context = context {
                let presentationData = context.sharedContext.currentPresentationData.with({ $0 })
                
                let progressSignal = Signal<Never, NoError> { [weak self] subscriber in
                    let statusController = OverlayStatusController(theme: presentationData.theme, type: .loading(cancelled: nil))
                    self?.mainWindow.present(statusController, on: .root)
                    return ActionDisposable { [weak statusController] in
                        Queue.mainQueue().async() {
                            statusController?.dismiss()
                        }
                    }
                }
                |> runOn(Queue.mainQueue())
                |> delay(0.5, queue: Queue.mainQueue())
                let progressDisposable = progressSignal.start()
                
                let isReady: Signal<Bool, NoError> = context.sharedContext.appLockContext.isScreenCovered ? .single(true) : context.isReady.get()
                authContextReadyDisposable.set((isReady
                |> filter { $0 }
                |> take(1)
                |> deliverOnMainQueue).start(next: { _ in
                    progressDisposable.dispose()
                    self.mainWindow.present(context.rootController, on: .root, completion: {
                        context.isReadyAndPresented.set(context.isReady.get())
                    })
                }))
            } else {
                authContextReadyDisposable.set(nil)
            }
        }))


        let logoutDataSignal: Signal<(AccountManager, Set<PeerId>), NoError> = self.sharedContextPromise.get()
        |> take(1)
        |> mapToSignal { sharedContext -> Signal<(AccountManager<TelegramAccountManagerTypes>, Set<PeerId>), NoError> in
            return sharedContext.sharedContext.activeAccountContexts
            |> map { _, accounts, _, _ -> Set<PeerId> in
                return Set(accounts.map { $0.1.account.peerId })
            }
            |> reduceLeft(value: Set<PeerId>()) { current, updated, emit in
                if !current.isEmpty {
                    emit(current.subtracting(current.intersection(updated)))
                }
                return updated
            }
            |> map { loggedOutAccountPeerIds -> (AccountManager<TelegramAccountManagerTypes>, Set<PeerId>) in
                return (sharedContext.sharedContext.accountManager, loggedOutAccountPeerIds)
            }
        }

        self.logoutDisposable.set(logoutDataSignal.start(next: { accountManager, loggedOutAccountPeerIds in
            let _ = (updateIntentsSettingsInteractively(accountManager: accountManager) { current in
                var updated = current
                for peerId in loggedOutAccountPeerIds {
                    deleteAllStoryDrafts(peerId: peerId)
                    if peerId == updated.account {
                        deleteAllSendMessageIntents()
                        updated = updated.withUpdatedAccount(nil)
                        break
                    }
                }
                return updated
            }).start()
        }))
        
<<<<<<< HEAD
        if buildConfig.isWatchEnabled {
            self.watchCommunicationManagerPromise.set(watchCommunicationManager(context: self.context.get() |> flatMap { WatchCommunicationManagerContext(context: $0.context) }, allowBackgroundTimeExtension: { timeout in
                let _ = (self.sharedContextPromise.get()
                |> take(1)).start(next: { sharedContext in
                    sharedContext.wakeupManager.allowBackgroundTimeExtension(timeout: timeout)
                })
            }))
        } else {
            self.watchCommunicationManagerPromise.set(.single(nil))
        }
=======
        /*self.watchCommunicationManagerPromise.set(watchCommunicationManager(context: self.context.get() |> flatMap { WatchCommunicationManagerContext(context: $0.context) }, allowBackgroundTimeExtension: { timeout in
            let _ = (self.sharedContextPromise.get()
            |> take(1)).start(next: { sharedContext in
                sharedContext.wakeupManager.allowBackgroundTimeExtension(timeout: timeout)
            })
        }))
>>>>>>> 4ff424b9
        let _ = self.watchCommunicationManagerPromise.get().start(next: { manager in
            if let manager = manager {
                watchManagerArgumentsPromise.set(.single(manager.arguments))
            } else {
                watchManagerArgumentsPromise.set(.single(nil))
            }
        })*/
        
        self.resetBadge()
        
        if #available(iOS 9.1, *) {
            self.quickActionsDisposable.set((self.context.get()
            |> mapToSignal { context -> Signal<[ApplicationShortcutItem], NoError> in
                if let context = context {
                    let presentationData = context.context.sharedContext.currentPresentationData.with { $0 }
                    
                    return combineLatest(activeAccountsAndPeers(context: context.context) |> take(1), context.context.sharedContext.allHidableAccountIds, context.context.sharedContext.accountManager.accessChallengeData())
                    |> map { primaryAndAccounts, allHidableAccountIds, accessChallengeData -> (AccountContext, EnginePeer, Int32)? in
                        if accessChallengeData.data.isLockable {
                            return nil
                        }
                        return primaryAndAccounts.1.first { !allHidableAccountIds.contains($0.0.account.id) }
                    }
                    |> map { accountAndPeer -> String? in
                        if let (_, peer, _) = accountAndPeer {
                            return peer.displayTitle(strings: presentationData.strings, displayOrder: presentationData.nameDisplayOrder)
                        } else {
                            return nil
                        }
                    } |> mapToSignal { otherAccountName -> Signal<[ApplicationShortcutItem], NoError> in
                        let presentationData = context.context.sharedContext.currentPresentationData.with { $0 }
                        return .single(applicationShortcutItems(strings: presentationData.strings, otherAccountName: otherAccountName))
                    }
                } else {
                    return .single([])
                }
            }
            |> distinctUntilChanged
            |> deliverOnMainQueue).start(next: { items in
                if items.isEmpty {
                    UIApplication.shared.shortcutItems = nil
                } else {
                    UIApplication.shared.shortcutItems = items.map({ $0.shortcutItem() })
                }
            }))
        }
        
        let _ = self.isInForegroundPromise.get().start(next: { value in
            Logger.shared.log("App \(self.episodeId)", "isInForeground = \(value)")
        })
        let _ = self.isActivePromise.get().start(next: { value in
            Logger.shared.log("App \(self.episodeId)", "isActive = \(value)")
        })
        
        if let url = launchOptions?[.url] {
            if let url = url as? URL, url.scheme == "tg" || url.scheme == buildConfig.appSpecificUrlScheme {
                self.openUrlWhenReady(url: url)
            } else if let urlString = url as? String, urlString.lowercased().hasPrefix("tg:") || urlString.lowercased().hasPrefix("\(buildConfig.appSpecificUrlScheme):"), let url = URL(string: urlString) {
                self.openUrlWhenReady(url: url)
            }
        }
        
        if application.applicationState == .active {
            self.isInForegroundValue = true
            self.isInForegroundPromise.set(true)
            self.isActiveValue = true
            self.isActivePromise.set(true)
            
            SharedDisplayLinkDriver.shared.updateForegroundState(self.isActiveValue)
            
            self.runForegroundTasks()
        }
        
        
        DeviceProximityManager.shared().proximityChanged = { [weak self] value in
            if let strongSelf = self {
                strongSelf.mainWindow.setProximityDimHidden(!value)
            }
        }
        
        if UIApplication.shared.isStatusBarHidden {
            UIApplication.shared.internalSetStatusBarHidden(false, animation: .none)
        }
        
        /*if #available(iOS 13.0, *) {
            BGTaskScheduler.shared.register(forTaskWithIdentifier: baseAppBundleId + ".refresh", using: nil, launchHandler: { task in
                let _ = (self.sharedContextPromise.get()
                |> take(1)
                |> deliverOnMainQueue).start(next: { sharedApplicationContext in
                    
                    sharedApplicationContext.wakeupManager.replaceCurrentExtensionWithExternalTime(completion: {
                        task.setTaskCompleted(success: true)
                    }, timeout: 29.0)
                    let _ = (self.context.get()
                    |> take(1)
                    |> deliverOnMainQueue).start(next: { context in
                        guard let context = context else {
                            return
                        }
                        sharedApplicationContext.notificationManager.beginPollingState(account: context.context.account)
                    })
                })
            })
        }*/
        
        #if canImport(AppCenter)
        self.maybeCheckForUpdates()

        if !buildConfig.isAppStoreBuild, let appCenterId = buildConfig.appCenterId, !appCenterId.isEmpty {
            AppCenter.start(withAppSecret: buildConfig.appCenterId, services: [
                Crashes.self
            ])
        }
        #endif
        
        if #available(iOS 13.0, *) {
            let taskId = "\(baseAppBundleId).cleanup"
            
            var scheduleCleanupTask: (() -> Void)?
            
            BGTaskScheduler.shared.register(forTaskWithIdentifier: taskId, using: DispatchQueue.main) { task in
                Logger.shared.log("App \(self.episodeId)", "Executing cleanup task")
                
                let disposable = MetaDisposable()
                
                let _ = (self.sharedContextPromise.get()
                |> take(1)
                |> deliverOnMainQueue).start(next: { sharedApplicationContext in
                    // ensure wakeupManager does not suspend postbox transactions by calling postbox.setCanBeginTransactions(false)
                    sharedApplicationContext.wakeupManager.bgTaskSchedulerTaskBegan(taskId)
                    
                    disposable.set(self.runCacheReindexTasks(lowImpact: false, completion: {
                        Logger.shared.log("App \(self.episodeId)", "Completed cleanup task")
                        sharedApplicationContext.wakeupManager.bgTaskSchedulerTaskEnded(taskId)
                        task.setTaskCompleted(success: true)
                        scheduleCleanupTask?()
                    }))
                })
                
                task.expirationHandler = {
                    Logger.shared.log("App \(self.episodeId)", "Cleanup task expired")
                    disposable.dispose()
                    
                    let _ = (self.sharedContextPromise.get()
                    |> take(1)
                    |> deliverOnMainQueue).start(next: { sharedApplicationContext in
                        sharedApplicationContext.wakeupManager.bgTaskSchedulerTaskEnded(taskId)
                        task.setTaskCompleted(success: false)
                        scheduleCleanupTask?()
                    })
                }
            }
            
            scheduleCleanupTask = {
                BGTaskScheduler.shared.getPendingTaskRequests(completionHandler: { tasks in
                    if tasks.contains(where: { $0.identifier == taskId }) {
                        Logger.shared.log("App \(self.episodeId)", "Already have a cleanup task pending")
                        return
                    }
                    let request = BGProcessingTaskRequest(identifier: taskId)
                    request.requiresExternalPower = true
                    request.requiresNetworkConnectivity = false
                    
                    let timestamp = Int(CFAbsoluteTimeGetCurrent())
                    let minInterval = 18 * 60 * 60
                    if let indexTimestamp = UserDefaults.standard.object(forKey: "TelegramCacheIndexTimestamp") as? NSNumber, indexTimestamp.intValue >= timestamp - minInterval {
                        request.earliestBeginDate = Date(timeIntervalSinceNow: Double(min(minInterval, indexTimestamp.intValue - (timestamp - minInterval))))
                    }
                    
                    do {
                        try BGTaskScheduler.shared.submit(request)
                    } catch let e {
                        Logger.shared.log("App \(self.episodeId)", "Error submitting background task request: \(e)")
                    }
                })
            }
            
            scheduleCleanupTask?()
        }
        
        let reindexCacheOnce = Signal<Never, NoError> { subscriber in
            let timestamp = Int(CFAbsoluteTimeGetCurrent())
            let minReindexTimestamp = timestamp - 3 * 24 * 60 * 60
            if let indexTimestamp = UserDefaults.standard.object(forKey: "TelegramCacheIndexTimestamp") as? NSNumber, indexTimestamp.intValue >= minReindexTimestamp, indexTimestamp.intValue < timestamp + 24 * 60 * 60 {
                subscriber.putCompletion()
                return EmptyDisposable
            } else {
                Logger.shared.log("App \(self.episodeId)", "Executing low-impact cache reindex in foreground")
                return self.runCacheReindexTasks(lowImpact: true, completion: {
                    Logger.shared.log("App \(self.episodeId)", "Executing low-impact cache reindex in foreground — done")
                    subscriber.putCompletion()
                })
            }
        }
        
        let reindexCacheFirstTime = reindexCacheOnce
        |> delay(20.0, queue: Queue.concurrentDefaultQueue())
        let reindexCacheRepeatedly = (
            reindexCacheOnce
            |> suspendAwareDelay(24.0 * 60.0 * 60.0, granularity: 10.0, queue: Queue.concurrentDefaultQueue())
        )
        |> restart
        let reindexCache = reindexCacheFirstTime
        |> then(reindexCacheRepeatedly)
        
        self.reindexCacheDisposable = reindexCache.start()
        
        if #available(iOS 12.0, *) {
            UIApplication.shared.registerForRemoteNotifications()
        }
        
        let _ = self.urlSession(identifier: "\(baseAppBundleId).backroundSession")
        
        if let appGroupUserDefaults = UserDefaults(suiteName: appGroupName) {
            appGroupUserDefaults.removeObject(forKey: "suppressedNotificationForAccounId")
            
            var suppressedNotificationForAccounIdObserver: NSKeyValueObservation?
            
            let _ = self.isInForegroundPromise.get().start(next: { isInForeground in
                if isInForeground {
                    // using UserDefaults KVO to be notified by Notification Service Extension about suppressed notifications in hidable accounts and secret chats
                    // this allows to react to a call or new message for non-current account
                    suppressedNotificationForAccounIdObserver = appGroupUserDefaults.observe(\.suppressedNotificationForAccounId, options: [.new], changeHandler: { _, change in
                        if let accountIdString = (change.newValue as? String)?.components(separatedBy: ":").first, let rawAccountId = Int64(accountIdString) {
                            self.checkIncomingCallAndRefreshUnreadCountOfNonCurrentAccounts([AccountRecordId(rawValue: rawAccountId)])
                            // remove traces
                            appGroupUserDefaults.removeObject(forKey: "suppressedNotificationForAccounId")
                        }
                    })
                    
                    let _ = (self.sharedContextPromise.get()
                    |> take(1)
                    |> deliverOnMainQueue).start(next: { sharedApplicationContext in
                        if sharedApplicationContext.sharedContext.currentInAppNotificationSettings.with({ $0.displayNotificationsFromAllAccounts }) {
                            Queue.mainQueue().after(0.5) {
                                // handle calls or new messages while app was not running or in background for non-current accounts (both hidable and normal)
                                // for hidable accounts all notifications are unregistered when app is in background
                                // this also updates badge counter in case of new messages in hidable secret chat in normal non-current account
                                // even for normal non-current accounts if iOS Call Integration is disabled and new call comes, or if new message comes, when app is in background, if we do not tap notification but just open app, this will show incoming call window or update badge counter on Settings tab
                                self.checkIncomingCallAndRefreshUnreadCountOfNonCurrentAccounts(nil)
                            }
                        }
                    })
                } else {
                    suppressedNotificationForAccounIdObserver?.invalidate()
                    suppressedNotificationForAccounIdObserver = nil
                }
            })
        }
        
        // handle incoming calls and update unread counter badge right after previously hidden account is revealed
        let _ = (self.sharedContextPromise.get()
        |> take(1)
        |> deliverOnMainQueue).start(next: { sharedApplicationContext in
            var lastInactiveAccountIds = Set<AccountRecordId>()
            
            let _ = (sharedApplicationContext.sharedContext.activeAccountContexts
            |> deliverOnMainQueue).start(next: { activeAccounts in
                let inactiveAccountsIds = Set(activeAccounts.inactiveAccounts.map({ $0.0 }))
                let newlyRevealedAccountIds = lastInactiveAccountIds.subtracting(inactiveAccountsIds)
                lastInactiveAccountIds = inactiveAccountsIds
                
                if !newlyRevealedAccountIds.isEmpty && sharedApplicationContext.sharedContext.currentInAppNotificationSettings.with({ $0.displayNotificationsFromAllAccounts }) {
                    self.checkIncomingCallAndRefreshUnreadCountOfNonCurrentAccounts(newlyRevealedAccountIds)
                }
            })
        })
        
        // exclude from backup folders that may reveal hidden secrets
        let libraryPath = NSSearchPathForDirectoriesInDomains(.libraryDirectory, .userDomainMask, true)[0]
        excludePathFromBackup(libraryPath + "/Cookies")
        excludePathFromBackup(libraryPath + "/WebKit")
        
        Queue.concurrentBackgroundQueue().async { [weak self] in
            let _ = self?.cleanTmpFolderRecursively(path: NSTemporaryDirectory())
        }
        
        #if TEST_BUILD
        var previousReportedMemoryConsumption = 0
        let _ = Foundation.Timer.scheduledTimer(withTimeInterval: 0.5, repeats: true, block: { _ in
            let value = getMemoryConsumption()
            if abs(value - previousReportedMemoryConsumption) > 1 * 1024 * 1024 {
                previousReportedMemoryConsumption = value
                Logger.shared.log("App \(self.episodeId)", "Memory consumption: \(value / (1024 * 1024)) MB")
                
                if self.contextValue?.context.sharedContext.immediateExperimentalUISettings.crashOnMemoryPressure == true {
                    let memoryUsageOverlayView: UILabel
                    if let current = self.memoryUsageOverlayView {
                        memoryUsageOverlayView = current
                    } else {
                        memoryUsageOverlayView = UILabel()
                        if #available(iOS 13.0, *) {
                            memoryUsageOverlayView.textColor = .label
                        } else {
                            memoryUsageOverlayView.textColor = .black
                        }
                        memoryUsageOverlayView.font = Font.regular(11.0)
                        memoryUsageOverlayView.layer.zPosition = 1000.0
                        self.memoryUsageOverlayView = memoryUsageOverlayView
                        self.window?.addSubview(memoryUsageOverlayView)
                        
                        memoryUsageOverlayView.center = CGPoint(x: 5.0, y: 36.0)
                    }
                    
                    memoryUsageOverlayView.text = "\(value / (1024 * 1024)) MB"
                    memoryUsageOverlayView.sizeToFit()
                } else {
                    if let memoryUsageOverlayView = self.memoryUsageOverlayView {
                        self.memoryUsageOverlayView = nil
                        memoryUsageOverlayView.removeFromSuperview()
                    }
                }
                
                if !buildConfig.isAppStoreBuild {
                    if value >= 2000 * 1024 * 1024 {
                        if self.contextValue?.context.sharedContext.immediateExperimentalUISettings.crashOnMemoryPressure == true {
                            preconditionFailure()
                        }
                    }
                }
            }
        })
        #endif
        
        return true
    }
    
    private func cleanTmpFolderRecursively(path: String) -> Bool {
        var folderIsEmpty = true
        
        if let contents = try? FileManager.default.contentsOfDirectory(at: URL(fileURLWithPath: path), includingPropertiesForKeys: [.isDirectoryKey, .creationDateKey], options: []) {
            for url in contents {
                var createdRecently = true
                if let creationDate = (try? url.resourceValues(forKeys: Set([.creationDateKey])))?.creationDate {
                    if creationDate < Date(timeIntervalSinceNow: -24.0 * 60.0 * 60.0) {
                        createdRecently = false
                    }
                }
                
                if (try? url.resourceValues(forKeys: Set([.isDirectoryKey])))?.isDirectory ?? false {
                    if cleanTmpFolderRecursively(path: url.path) && !createdRecently {
                        try? FileManager.default.removeItem(at: url)
                    } else {
                        folderIsEmpty = false
                    }
                } else {
                    if !createdRecently {
                        try? FileManager.default.removeItem(at: url)
                    } else {
                        folderIsEmpty = false
                    }
                }
            }
        }
        
        return folderIsEmpty
    }
    
    private var backgroundSessionSourceDataDisposables: [String: Disposable] = [:]
    private var backgroundUploadResultSubscribers: [String: Bag<(String?) -> Void>] = [:]
    
    func uploadInBackround(postbox: Postbox, resource: MediaResource) -> Signal<String?, NoError> {
        let baseAppBundleId = Bundle.main.bundleIdentifier!
        let session = self.urlSession(identifier: "\(baseAppBundleId).backroundSession")
        
        let signal = Signal<Never, NoError> { subscriber in
            let disposable = MetaDisposable()
            
            let _ = session.getAllTasks(completionHandler: { tasks in
                var alreadyExists = false
                for task in tasks {
                    if let originalRequest = task.originalRequest {
                        if let requestResourceId = originalRequest.value(forHTTPHeaderField: "tresource") {
                            if resource.id.stringRepresentation == requestResourceId {
                                alreadyExists = true
                                break
                            }
                        }
                    }
                }
                
                if !alreadyExists, self.backgroundSessionSourceDataDisposables[resource.id.stringRepresentation] == nil {
                    self.backgroundSessionSourceDataDisposables[resource.id.stringRepresentation] = (Signal<Never, NoError> { subscriber in
                        let dataDisposable = (postbox.mediaBox.resourceData(resource)
                        |> deliverOnMainQueue).start(next: { data in
                            if data.complete {
                                self.addBackgroundUploadTask(id: resource.id.stringRepresentation, path: data.path)
                            }
                        })
                        let fetchDisposable = postbox.mediaBox.fetchedResource(resource, parameters: nil).start()
                        
                        return ActionDisposable {
                            dataDisposable.dispose()
                            fetchDisposable.dispose()
                        }
                    }).start()
                }
            })
            
            return disposable
        }
        |> runOn(.mainQueue())
        
        return Signal { subscriber in
            let bag: Bag<(String?) -> Void>
            if let current = self.backgroundUploadResultSubscribers[resource.id.stringRepresentation] {
                bag = current
            } else {
                bag = Bag()
                self.backgroundUploadResultSubscribers[resource.id.stringRepresentation] = bag
            }
            let index = bag.add { result in
                subscriber.putNext(result)
                subscriber.putCompletion()
            }
            
            let workDisposable = signal.start()
            
            return ActionDisposable {
                workDisposable.dispose()
                
                Queue.mainQueue().async {
                    if let bag = self.backgroundUploadResultSubscribers[resource.id.stringRepresentation] {
                        bag.remove(index)
                        if bag.isEmpty {
                            //TODO:cancel tasks
                        }
                    }
                }
            }
        }
        |> runOn(.mainQueue())
    }
    
    private func addBackgroundUploadTask(id: String, path: String) {
        let baseAppBundleId = Bundle.main.bundleIdentifier!
        let session = self.urlSession(identifier: "\(baseAppBundleId).backroundSession")
        
        let fileName = "upload-\(UInt32.random(in: 0 ... UInt32.max))"
        let uploadFilePath = NSTemporaryDirectory() + "/" + fileName
        guard let sourceFile = ManagedFile(queue: nil, path: uploadFilePath, mode: .readwrite) else {
            return
        }
        guard let inFile = ManagedFile(queue: nil, path: path, mode: .read) else {
            return
        }
        
        let boundary = UUID().uuidString
        
        var headerData = Data()
        headerData.append("\r\n--\(boundary)\r\n".data(using: .utf8)!)
        headerData.append("Content-Disposition: form-data; name=\"file\"; filename=\"\(fileName)\"\r\n".data(using: .utf8)!)
        headerData.append("Content-Type: image/png\r\n\r\n".data(using: .utf8)!)
        
        var footerData = Data()
        footerData.append("\r\n--\(boundary)--\r\n".data(using: .utf8)!)
        
        let _ = sourceFile.write(headerData)
        
        let bufferSize = 512 * 1024
        let buffer = malloc(bufferSize)!
        defer {
            free(buffer)
        }
        
        while true {
            let readBytes = inFile.read(buffer, bufferSize)
            if readBytes <= 0 {
                break
            } else {
                let _ = sourceFile.write(buffer, count: readBytes)
            }
        }
        
        let _ = sourceFile.write(footerData)
        
        sourceFile._unsafeClose()
        inFile._unsafeClose()
        
        var request = URLRequest(url: URL(string: "http://localhost:25478/upload?token=f9403fc5f537b4ab332d")!)
        request.httpMethod = "POST"
        
        request.setValue("multipart/form-data; boundary=\(boundary)", forHTTPHeaderField: "Content-Type")
        request.setValue(id, forHTTPHeaderField: "tresource")
        
        let task = session.uploadTask(with: request, fromFile: URL(fileURLWithPath: uploadFilePath))
        task.resume()
    }
    
    func urlSession(_ session: URLSession, task: URLSessionTask, didCompleteWithError error: Error?) {
        if let response = task.response as? HTTPURLResponse {
            if let originalRequest = task.originalRequest {
                if let requestResourceId = originalRequest.value(forHTTPHeaderField: "tresource") {
                    if let bag = self.backgroundUploadResultSubscribers[requestResourceId] {
                        for item in bag.copyItems() {
                            item("http server: \(response.allHeaderFields)")
                        }
                    }
                }
            }
        }
    }
    
    private func runCacheReindexTasks(lowImpact: Bool, completion: @escaping () -> Void) -> Disposable {
        let disposable = MetaDisposable()
        
        let _ = (self.sharedContextPromise.get()
        |> take(1)
        |> deliverOnMainQueue).start(next: { sharedApplicationContext in
            let _ = (sharedApplicationContext.sharedContext.activeAccountContexts
            |> take(1)
            |> deliverOnMainQueue).start(next: { activeAccounts in
                var signals: Signal<Never, NoError> = .complete()
                
                for (_, context, _) in activeAccounts.accounts + activeAccounts.inactiveAccounts {
                    signals = signals |> then(context.account.cleanupTasks(lowImpact: lowImpact))
                }
                
                signals = signals |> then (
                    sharedApplicationContext.sharedContext.accountManager.optimizeAllStorages(minFreePagesFraction: 0.2)
                    |> (lowImpact ? runOn(.concurrentBackgroundQueue()) : identity)
                )
                
                // not touching inactive accounts
                for (_, context, _) in activeAccounts.accounts {
                    signals = signals |> then (
                        context.account.optimizeAllStorages(minFreePagesFraction: 0.2)
                        |> (lowImpact ? runOn(.concurrentBackgroundQueue()) : identity)
                    )
                }
                
                disposable.set(signals.start(completed: {
                    let timestamp = Int(CFAbsoluteTimeGetCurrent())
                    UserDefaults.standard.set(timestamp as NSNumber, forKey: "TelegramCacheIndexTimestamp")
                    completion()
                }))
            })
        })
        
        return disposable
    }

    private func resetBadge() {
        var resetOnce = true
        self.badgeDisposable.set((self.context.get()
        |> mapToSignal { context -> Signal<Int32, NoError> in
            if let context = context {
                return context.applicationBadge
            } else {
                return .single(0)
            }
        }
        |> deliverOnMainQueue).start(next: { count in
            if resetOnce {
                resetOnce = false
                if count == 0 {
                    UIApplication.shared.applicationIconBadgeNumber = 1
                }
            }
            UIApplication.shared.applicationIconBadgeNumber = Int(count)
        }))
    }

    private var lastResignActiveUptime: Int32?
    
    func applicationWillResignActive(_ application: UIApplication) {
        self.isActiveValue = false
        self.isActivePromise.set(false)
        self.clearNotificationsManager?.commitNow()
        
        if let navigationController = self.mainWindow.viewController as? NavigationController {
            for controller in navigationController.viewControllers {
                if let controller = controller as? TabBarController {
                    for subController in controller.controllers {
                        subController.forEachController { controller in
                            if let controller = controller as? UndoOverlayController {
                                controller.dismissWithCommitAction()
                            }
                            return true
                        }
                    }
                }
            }
        }
        self.mainWindow.forEachViewController({ controller in
            if let controller = controller as? UndoOverlayController {
                controller.dismissWithCommitAction()
            }
            return true
        })
        
        self.lastResignActiveUptime = getDeviceUptimeSeconds(nil)
    }

    func applicationDidEnterBackground(_ application: UIApplication) {
        let _ = (self.sharedContextPromise.get()
        |> take(1)
        |> deliverOnMainQueue).start(next: { sharedApplicationContext in
            var extendNow = false
            if #available(iOS 9.0, *) {
                if !ProcessInfo.processInfo.isLowPowerModeEnabled {
                    extendNow = true
                }
            }
            if !sharedApplicationContext.sharedContext.energyUsageSettings.extendBackgroundWork {
                extendNow = false
            }
            sharedApplicationContext.wakeupManager.allowBackgroundTimeExtension(timeout: 2.0, extendNow: extendNow)
        })
        
        self.isInForegroundValue = false
        self.isInForegroundPromise.set(false)
        self.isActiveValue = false
        self.isActivePromise.set(false)
        
        var taskId: UIBackgroundTaskIdentifier?
        taskId = application.beginBackgroundTask(withName: "lock", expirationHandler: {
            if let taskId = taskId {
                UIApplication.shared.endBackgroundTask(taskId)
            }
        })
        DispatchQueue.main.asyncAfter(deadline: DispatchTime.now() + 5.0, execute: {
            if let taskId = taskId {
                UIApplication.shared.endBackgroundTask(taskId)
            }
        })
        
        self.mainWindow.dismissSensitiveViewControllers()
        self.lastResignActiveUptime = nil
    }

    func applicationWillEnterForeground(_ application: UIApplication) {
        if self.isActiveValue {
            self.isInForegroundValue = true
            self.isInForegroundPromise.set(true)
        } else {
            if #available(iOSApplicationExtension 12.0, *) {
                DispatchQueue.main.async {
                    self.isInForegroundValue = true
                    self.isInForegroundPromise.set(true)
                }
            }
        }
        
        // since we may need to quickly hide some secrets, delay these tasks for 0.5 seconds
        Queue.mainQueue().after(0.5, {
            self.runForegroundTasks()
        })
        
        SharedDisplayLinkDriver.shared.updateForegroundState(self.isActiveValue)
    }
    
    func runForegroundTasks() {
        let _ = (self.sharedContextPromise.get()
        |> take(1)
        |> deliverOnMainQueue).start(next: { sharedApplicationContext in
            let _ = (sharedApplicationContext.sharedContext.activeAccountContexts
             |> take(1)
             |> deliverOnMainQueue).start(next: { activeAccounts in
                for (_, context, _) in activeAccounts.accounts {
                    (context.downloadedMediaStoreManager as? DownloadedMediaStoreManagerImpl)?.runTasks()
                }
            })
        })
    }

    func applicationDidBecomeActive(_ application: UIApplication) {
        if let lastResignActiveUptime = self.lastResignActiveUptime, getDeviceUptimeSeconds(nil) - lastResignActiveUptime >= 10 {
            self.mainWindow.dismissSensitiveViewControllers()
        }
        
        self.isInForegroundValue = true
        self.isInForegroundPromise.set(true)
        self.isActiveValue = true
        self.isActivePromise.set(true)

        // this is not needed, badge is already updated when needed
//        self.resetBadge()
        
        #if canImport(AppCenter)
        self.maybeCheckForUpdates()
        #endif
        
        SharedDisplayLinkDriver.shared.updateForegroundState(self.isActiveValue)
    }
    
    func applicationWillTerminate(_ application: UIApplication) {
        Logger.shared.log("App \(self.episodeId)", "terminating")
    }
    
    func application(_ application: UIApplication, didRegisterForRemoteNotificationsWithDeviceToken deviceToken: Data) {
        Logger.shared.log("App \(self.episodeId)", "register for notifications: didRegisterForRemoteNotificationsWithDeviceToken (deviceToken: \(hexString(deviceToken)))")
        self.notificationTokenPromise.set(.single(deviceToken))
    }
    
    func application(_ application: UIApplication, didFailToRegisterForRemoteNotificationsWithError error: Error) {
        Logger.shared.log("App \(self.episodeId)", "register for notifications: didFailToRegisterForRemoteNotificationsWithError (error: \(error))")
    }
    
    func application(_ application: UIApplication, didReceiveRemoteNotification userInfo: [AnyHashable : Any], fetchCompletionHandler completionHandler: @escaping (UIBackgroundFetchResult) -> Void) {
        let _ = (self.sharedContextPromise.get()
        |> take(1)
        |> deliverOnMainQueue).start(next: { sharedApplicationContext in
            sharedApplicationContext.wakeupManager.allowBackgroundTimeExtension(timeout: 2.0)
        })
        
        var redactedPayload = userInfo
        if var aps = redactedPayload["aps"] as? [AnyHashable: Any] {
            if Logger.shared.redactSensitiveData {
                if aps["alert"] != nil {
                    aps["alert"] = "[[redacted]]"
                }
                if aps["body"] != nil {
                    aps["body"] = "[[redacted]]"
                }
            }
            redactedPayload["aps"] = aps
        }
        
        Logger.shared.log("App \(self.episodeId)", "remoteNotification: \(redactedPayload)")
        
        if let firebaseAuth = redactedPayload["com.google.firebase.auth"] as? String {
            guard let firebaseAuthData = firebaseAuth.data(using: .utf8), let firebaseJson = try? JSONSerialization.jsonObject(with: firebaseAuthData) else {
                completionHandler(.newData)
                return
            }
            guard let firebaseDict = firebaseJson as? [String: Any] else {
                completionHandler(.newData)
                return
            }
            
            if let receipt = firebaseDict["receipt"] as? String, let secret = firebaseDict["secret"] as? String {
                var firebaseSecrets = self.firebaseSecrets
                firebaseSecrets[receipt] = secret
                self.firebaseSecrets = firebaseSecrets
            }
            
            completionHandler(.newData)
            return
        }

        if userInfo["p"] == nil {
            completionHandler(.noData)
            return
        }
        
        let _ = (self.sharedContextPromise.get()
        |> take(1)
        |> deliverOnMainQueue).start(next: { sharedApplicationContext in
            sharedApplicationContext.wakeupManager.replaceCurrentExtensionWithExternalTime(completion: {
                completionHandler(.newData)
            }, timeout: 29.0)
            sharedApplicationContext.notificationManager.addNotification(userInfo)
        })
    }
    
    /*func application(_ application: UIApplication, didReceive notification: UILocalNotification) {
        if (application.applicationState == .inactive) {
            Logger.shared.log("App \(self.episodeId)", "tap local notification \(String(describing: notification.userInfo)), applicationState \(application.applicationState)")
        }
    }*/

    public func pushRegistry(_ registry: PKPushRegistry, didUpdate credentials: PKPushCredentials, for type: PKPushType) {
        if #available(iOS 9.0, *) {
            if case PKPushType.voIP = type {
                Logger.shared.log("App \(self.episodeId)", "pushRegistry credentials: \(credentials.token as NSData)")
                
                self.voipTokenPromise.set(.single(credentials.token))
            }
        }
    }
    
    public func pushRegistry(_ registry: PKPushRegistry, didReceiveIncomingPushWith payload: PKPushPayload, for type: PKPushType, completion: @escaping () -> Void) {
        Logger.shared.log("App \(self.episodeId) PushRegistry", "pushRegistry didReceiveIncomingPushWith \(payload.dictionaryPayload)")
        
        self.pushRegistryImpl(registry, didReceiveIncomingPushWith: payload, for: type, completion: completion)
    }
    
    public func pushRegistry(_ registry: PKPushRegistry, didReceiveIncomingPushWith payload: PKPushPayload, for type: PKPushType) {
        Logger.shared.log("App \(self.episodeId) PushRegistry", "pushRegistry didReceiveIncomingPushWith \(payload.dictionaryPayload)")
        
        self.pushRegistryImpl(registry, didReceiveIncomingPushWith: payload, for: type, completion: {})
    }
    
    private func pushRegistryImpl(_ registry: PKPushRegistry, didReceiveIncomingPushWith payload: PKPushPayload, for type: PKPushType, completion: @escaping () -> Void) {
        Logger.shared.log("App \(self.episodeId) PushRegistry", "pushRegistry processing push notification")
        
        let decryptedPayloadAndAccountId: ([AnyHashable: Any], AccountRecordId)?
        
        if let accountIdString = payload.dictionaryPayload["accountId"] as? String, let accountId = Int64(accountIdString) {
            decryptedPayloadAndAccountId = (payload.dictionaryPayload, AccountRecordId(rawValue: accountId))
        } else {
            guard var encryptedPayload = payload.dictionaryPayload["p"] as? String else {
                Logger.shared.log("App \(self.episodeId) PushRegistry", "encryptedPayload is nil")
                completion()
                return
            }
            encryptedPayload = encryptedPayload.replacingOccurrences(of: "-", with: "+")
            encryptedPayload = encryptedPayload.replacingOccurrences(of: "_", with: "/")
            while encryptedPayload.count % 4 != 0 {
                encryptedPayload.append("=")
            }
            guard let payloadData = Data(base64Encoded: encryptedPayload) else {
                Logger.shared.log("App \(self.episodeId) PushRegistry", "Couldn't decode encryptedPayload")
                completion()
                return
            }
            guard let keyId = notificationPayloadKeyId(data: payloadData) else {
                Logger.shared.log("App \(self.episodeId) PushRegistry", "Couldn't parse payload key id")
                completion()
                return
            }
            guard let accountManagerState = self.accountManagerState else {
                Logger.shared.log("App \(self.episodeId) PushRegistry", "accountManagerState is nil")
                completion()
                return
            }

            var maybeAccountId: AccountRecordId?
            var maybeNotificationKey: MasterNotificationKey?

            for key in accountManagerState.notificationKeys {
                if key.id == keyId {
                    maybeAccountId = key.accountId
                    maybeNotificationKey = MasterNotificationKey(id: key.id, data: key.key)
                    break
                }
            }

            guard let accountId = maybeAccountId, let notificationKey = maybeNotificationKey else {
                Logger.shared.log("App \(self.episodeId) PushRegistry", "accountId or notificationKey is nil")
                completion()
                return
            }
            guard let decryptedPayload = decryptedNotificationPayload(key: notificationKey, data: payloadData) else {
                Logger.shared.log("App \(self.episodeId) PushRegistry", "Couldn't decrypt payload")
                completion()
                return
            }
            guard let payloadJson = try? JSONSerialization.jsonObject(with: decryptedPayload, options: []) as? [AnyHashable: Any] else {
                Logger.shared.log("App \(self.episodeId) PushRegistry", "Couldn't decode payload json")
                completion()
                return
            }
            
            decryptedPayloadAndAccountId = (payloadJson, accountId)
        }
        
        guard let (payloadJson, accountId) = decryptedPayloadAndAccountId else {
            Logger.shared.log("App \(self.episodeId) PushRegistry", "decryptedPayloadAndAccountId is nil")
            completion()
            return
        }
        
        if !Logger.shared.redactSensitiveData {
            Logger.shared.log("App \(self.episodeId) PushRegistry", "decrypted payload: \(payloadJson)")
        }
        
        guard var updateString = payloadJson["updates"] as? String else {
            Logger.shared.log("App \(self.episodeId) PushRegistry", "updates is nil")
            completion()
            return
        }

        updateString = updateString.replacingOccurrences(of: "-", with: "+")
        updateString = updateString.replacingOccurrences(of: "_", with: "/")
        while updateString.count % 4 != 0 {
            updateString.append("=")
        }
        guard let updateData = Data(base64Encoded: updateString) else {
            Logger.shared.log("App \(self.episodeId) PushRegistry", "Couldn't decode updateData")
            completion()
            return
        }
        guard let callUpdate = AccountStateManager.extractIncomingCallUpdate(data: updateData) else {
            Logger.shared.log("App \(self.episodeId) PushRegistry", "Couldn't extract call update")
            completion()
            return
        }
        
        let useCallKitIntegration: Signal<Bool, NoError>
        if #available(iOS 13.0, *) {
            useCallKitIntegration = .single(true)
        } else {
            useCallKitIntegration = self.sharedContextPromise.get()
            |> mapToSignal { sharedApplicationContext in
                return sharedApplicationContext.sharedContext.accountManager.sharedData(keys: [ApplicationSpecificSharedDataKeys.voiceCallSettings])
            }
            |> map { sharedData in
                let voiceCallSettings = sharedData.entries[ApplicationSpecificSharedDataKeys.voiceCallSettings]?.get(VoiceCallSettings.self) ?? .defaultSettings
                return voiceCallSettings.enableSystemIntegration
            }
        }
        
        let _ = (combineLatest(self.sharedContextPromise.get(), useCallKitIntegration)
        |> take(1)
        |> deliverOnMainQueue).start(next: { sharedApplicationContext, useCallKitIntegration in
            guard useCallKitIntegration else {
                Logger.shared.log("App \(self.episodeId) PushRegistry", "CallKitIntegration is disabled")
                if #available(iOS 13.0, *) {
                    assertionFailure()
                } else {
                    // On iOS before 13, telegram servers do not send regular push notification for incoming calls when call integration is disabled?! But they send voip-push, even when integration is disabled.
                    self.checkIncomingCallAndRefreshUnreadCountOfNonCurrentAccounts([accountId])
                }
                completion()
                return
            }
            
            guard let callKitIntegration = CallKitIntegration.shared else {
                Logger.shared.log("App \(self.episodeId) PushRegistry", "CallKitIntegration is not available")
                completion()
                return
            }
            
            let phoneNumber = payloadJson["phoneNumber"] as? String

            callKitIntegration.reportIncomingCall(
                uuid: CallSessionManager.getStableIncomingUUID(stableId: callUpdate.callId),
                stableId: callUpdate.callId,
                handle: "\(callUpdate.peer.id.id._internalGetInt64Value())",
                phoneNumber: phoneNumber.flatMap(formatPhoneNumber),
                isVideo: false,
                displayTitle: callUpdate.peer.debugDisplayTitle,
                completion: { error in
                    if let error = error {
                        if error.domain == "com.apple.CallKit.error.incomingcall" && (error.code == -3 || error.code == 3) {
                            Logger.shared.log("PresentationCall", "reportIncomingCall device in DND mode")
                        } else {
                            Logger.shared.log("PresentationCall", "reportIncomingCall error \(error)")
                            /*Queue.mainQueue().async {
                                if let strongSelf = self {
                                    strongSelf.callSessionManager.drop(internalId: strongSelf.internalId, reason: .hangUp, debugLog: .single(nil))
                                }
                            }*/
                        }
                    }
                }
            )
            
            let _ = (sharedApplicationContext.sharedContext.activeAccountContexts
            |> take(1)
            |> deliverOnMainQueue).start(next: { activeAccounts in
                var processed = false
                for (_, context, _) in activeAccounts.accounts {
                    if context.account.id == accountId {
                        context.account.stateManager.processIncomingCallUpdate(data: updateData, completion: { _ in
                        })
                        
                        //callUpdate.callId
                        let disposable = MetaDisposable()
                        self.watchedCallsDisposables.add(disposable)
                        
                        disposable.set((context.account.callSessionManager.callState(internalId: CallSessionManager.getStableIncomingUUID(stableId: callUpdate.callId))
                        |> deliverOnMainQueue).start(next: { state in
                            switch state.state {
                            case .terminated:
                                callKitIntegration.dropCall(uuid: CallSessionManager.getStableIncomingUUID(stableId: callUpdate.callId))
                            default:
                                break
                            }
                        }))
                        
                        processed = true
                        
                        break
                    }
                }
                
                if !processed {
                    callKitIntegration.dropCall(uuid: CallSessionManager.getStableIncomingUUID(stableId: callUpdate.callId))
                }
            })
            
            sharedApplicationContext.wakeupManager.allowBackgroundTimeExtension(timeout: 2.0)

            if case PKPushType.voIP = type {
                Logger.shared.log("App \(self.episodeId) PushRegistry", "pushRegistry payload: \(payload.dictionaryPayload)")
                sharedApplicationContext.notificationManager.addNotification(payload.dictionaryPayload)
            }
            
            Logger.shared.log("App \(self.episodeId) PushRegistry", "Invoking completion handler")
            
            completion()
        })
    }
    
    public func pushRegistry(_ registry: PKPushRegistry, didInvalidatePushTokenFor type: PKPushType) {
        Logger.shared.log("App \(self.episodeId)", "invalidated token for \(type)")
    }
    
    private func authorizedContext() -> Signal<AuthorizedApplicationContext, NoError> {
        return self.context.get()
        |> mapToSignal { context -> Signal<AuthorizedApplicationContext, NoError> in
            if let context = context {
                return .single(context)
            } else {
                return .complete()
            }
        }
    }
    
    func application(_ application: UIApplication, open url: URL, sourceApplication: String?) -> Bool {
        self.openUrl(url: url)
        return true
    }
    
    func application(_ application: UIApplication, open url: URL, sourceApplication: String?, annotation: Any) -> Bool {
        self.openUrl(url: url)
        return true
    }
    
    func application(_ app: UIApplication, open url: URL, options: [UIApplication.OpenURLOptionsKey : Any] = [:]) -> Bool {
        guard self.openUrlInProgress != url else {
            return true
        }
        
        self.openUrl(url: url)
        return true
    }
    
    func application(_ application: UIApplication, handleOpen url: URL) -> Bool {
        self.openUrl(url: url)
        return true
    }
    
    private func openUrl(url: URL) {
        let _ = (self.sharedContextPromise.get()
        |> take(1)
        |> delay(0.1, queue: Queue.mainQueue()) // allow possible secret passcodes deactivations to be applied
        |> mapToSignal { sharedApplicationContext -> Signal<(SharedAccountContextImpl, AuthorizedApplicationContext?, UnauthorizedApplicationContext?), NoError> in
            combineLatest(self.context.get(), self.authContext.get())
            |> filter { $0 != nil || $1 != nil }
            |> take(1)
            |> map { context, authContext -> (SharedAccountContextImpl, AuthorizedApplicationContext?, UnauthorizedApplicationContext?) in
                return (sharedApplicationContext.sharedContext, context, authContext)
            }
        }
        |> deliverOnMainQueue).start(next: { _, context, authContext in
            if let authContext = authContext, let confirmationCode = parseConfirmationCodeUrl(url) {
                authContext.rootController.applyConfirmationCode(confirmationCode)
            } else if let context = context {
                context.openUrl(url)
            } else if let authContext = authContext {
                if let proxyData = parseProxyUrl(url) {
                    authContext.rootController.view.endEditing(true)
                    let presentationData = authContext.sharedContext.currentPresentationData.with { $0 }
                    let controller = ProxyServerActionSheetController(presentationData: presentationData, accountManager: authContext.sharedContext.accountManager, postbox: authContext.account.postbox, network: authContext.account.network, server: proxyData, updatedPresentationData: nil)
                    authContext.rootController.currentWindow?.present(controller, on: PresentationSurfaceLevel.root, blockInteraction: false, completion: {})
                } else if let secureIdData = parseSecureIdUrl(url) {
                    let presentationData = authContext.sharedContext.currentPresentationData.with { $0 }
                    authContext.rootController.currentWindow?.present(standardTextAlertController(theme: AlertControllerTheme(presentationData: presentationData), title: nil, text: presentationData.strings.Passport_NotLoggedInMessage, actions: [TextAlertAction(type: .genericAction, title: presentationData.strings.Calls_NotNow, action: {
                        if let callbackUrl = URL(string: secureIdCallbackUrl(with: secureIdData.callbackUrl, peerId: secureIdData.peerId, result: .cancel, parameters: [:])) {
                            UIApplication.shared.open(callbackUrl, options: [:], completionHandler: nil)
                        }
                    }), TextAlertAction(type: .defaultAction, title: presentationData.strings.Common_OK, action: {})]), on: .root, blockInteraction: false, completion: {})
                }
            }
        })
    }
    
    func application(_ application: UIApplication, continue userActivity: NSUserActivity, restorationHandler: @escaping ([UIUserActivityRestoring]?) -> Void) -> Bool {
        if #available(iOS 10.0, *) {
            var startCallContacts: [INPerson]?
            var isVideo = false
            if let startCallIntent = userActivity.interaction?.intent as? SupportedStartCallIntent {
                startCallContacts = startCallIntent.contacts
                isVideo = false
            } else if let startCallIntent = userActivity.interaction?.intent as? SupportedStartVideoCallIntent {
                startCallContacts = startCallIntent.contacts
                isVideo = true
            }
            
            if let startCallContacts = startCallContacts {
                let startCall: (PeerId) -> Void = { peerId in
                    self.startCallWhenReady(accountId: nil, peerId: peerId, isVideo: isVideo)
                }
                
                func cleanPhoneNumber(_ text: String) -> String {
                    var result = ""
                    for c in text {
                        if c == "+" {
                            if result.isEmpty {
                                result += String(c)
                            }
                        } else if c >= "0" && c <= "9" {
                            result += String(c)
                        }
                    }
                    return result
                }
                
                func matchPhoneNumbers(_ lhs: String, _ rhs: String) -> Bool {
                    if lhs.count < 10 && lhs.count == rhs.count {
                        return lhs == rhs
                    } else if lhs.count >= 10 && rhs.count >= 10 && lhs.suffix(10) == rhs.suffix(10) {
                        return true
                    } else {
                        return false
                    }
                }
                
                if let contact = startCallContacts.first {
                    let _ = (self.sharedContextPromise.get()
                    |> take(1)
                    |> delay(0.1, queue: Queue.mainQueue()) // allow possible secret passcodes deactivations to be applied
                    |> deliverOnMainQueue).start(next: { _ in
                    
                    let contactByIdentifier: Signal<EnginePeer?, NoError>
                    if let context = self.contextValue?.context, let contactIdentifier = contact.contactIdentifier {
                        contactByIdentifier = context.engine.contacts.findPeerByLocalContactIdentifier(identifier: contactIdentifier)
                    } else {
                        contactByIdentifier = .single(nil)
                    }
                    
                    let _ = (contactByIdentifier |> deliverOnMainQueue).start(next: { peerByContact in
                        var processed = false
                        if let peerByContact = peerByContact {
                            startCall(peerByContact.id)
                            processed = true
                        } else if let handle = contact.customIdentifier, handle.hasPrefix("tg") {
                            let string = handle.suffix(from: handle.index(handle.startIndex, offsetBy: 2))
                            if let value = Int64(string) {
                                startCall(PeerId(value))
                                processed = true
                            }
                        }
                        if !processed, let handle = contact.personHandle, let value = handle.value {
                            switch handle.type {
                                case .unknown:
                                    if let value = Int64(value) {
                                        startCall(PeerId(value))
                                        processed = true
                                    }
                                case .phoneNumber:
                                    let phoneNumber = cleanPhoneNumber(value)
                                    if !phoneNumber.isEmpty {
                                        guard let context = self.contextValue?.context else {
                                            return
                                        }
                                        let _ = (context.engine.data.get(TelegramEngine.EngineData.Item.Contacts.List(includePresences: false))
                                        |> map { contactList -> PeerId? in
                                            var result: PeerId?
                                            for peer in contactList.peers {
                                                if case let .user(peer) = peer, let peerPhoneNumber = peer.phone {
                                                    if matchPhoneNumbers(phoneNumber, peerPhoneNumber) {
                                                        result = peer.id
                                                        break
                                                    }
                                                }
                                            }
                                            return result
                                        }
                                        |> deliverOnMainQueue).start(next: { peerId in
                                            if let peerId = peerId {
                                                startCall(peerId)
                                            }
                                        })
                                        processed = true
                                    }
                                default:
                                    break
                            }
                        }
                    })
                    
                    })
                    
                    return true
                }
            } else if let sendMessageIntent = userActivity.interaction?.intent as? INSendMessageIntent {
                if let contact = sendMessageIntent.recipients?.first, let handle = contact.customIdentifier, handle.hasPrefix("tg") {
                    let string = handle.suffix(from: handle.index(handle.startIndex, offsetBy: 2))
                    if let value = Int64(string) {
                        let _ = (self.sharedContextPromise.get()
                        |> take(1)
                        |> delay(0.1, queue: Queue.mainQueue()) // allow possible secret passcodes deactivations to be applied
                        |> deliverOnMainQueue).start(next: { _ in
                        
                        guard PeerId(value).namespace == Namespaces.Peer.CloudUser else {
                            return
                        }
                        
                        self.openChatWhenReady(accountId: nil, peerId: PeerId(value), threadId: nil, activateInput: true, storyId: nil)
                        
                        })
                    }
                }
            }
        }
        
        if userActivity.activityType == NSUserActivityTypeBrowsingWeb, let url = userActivity.webpageURL {
            self.openUrl(url: url)
        }
        
        if userActivity.activityType == CSSearchableItemActionType {
            if let uniqueIdentifier = userActivity.userInfo?[CSSearchableItemActivityIdentifier] as? String, uniqueIdentifier.hasPrefix("contact-") {
                if let peerIdValue = Int64(String(uniqueIdentifier[uniqueIdentifier.index(uniqueIdentifier.startIndex, offsetBy: "contact-".count)...])) {
                    let peerId = PeerId(peerIdValue)
                    guard peerId.namespace == Namespaces.Peer.CloudUser else {
                        return true
                    }
                
                    let signal = self.sharedContextPromise.get()
                    |> take(1)
                    |> delay(0.1, queue: Queue.mainQueue()) // allow possible secret passcodes deactivations to be applied
                    |> mapToSignal { sharedApplicationContext -> Signal<(AccountRecordId?, [AccountContext?]), NoError> in
                        return sharedApplicationContext.sharedContext.activeAccountContexts
                        |> take(1)
                        |> mapToSignal { primary, contexts, _, _ -> Signal<(AccountRecordId?, [AccountContext?]), NoError> in
                            return combineLatest(contexts.map { _, context, _ -> Signal<AccountContext?, NoError> in
                                return context.engine.data.get(TelegramEngine.EngineData.Item.Peer.Peer(id: peerId))
                                |> map { peer -> AccountContext? in
                                    if peer != nil {
                                        return context
                                    } else {
                                        return nil
                                    }
                                }
                            })
                            |> map { contexts -> (AccountRecordId?, [AccountContext?]) in
                                return (primary?.account.id, contexts)
                            }
                        }
                    }
                    let _ = (signal
                    |> deliverOnMainQueue).start(next: { primary, contexts in
                        if let primary = primary {
                            for context in contexts {
                                if let context = context, context.account.id == primary {
                                    self.openChatWhenReady(accountId: nil, peerId: peerId, threadId: nil, storyId: nil)
                                    return
                                }
                            }
                        }
                        
                        for context in contexts {
                            if let context = context {
                                self.openChatWhenReady(accountId: context.account.id, peerId: peerId, threadId: nil, storyId: nil)
                                return
                            }
                        }
                    })
                }
            }
        }
        
        return true
    }
    
    @available(iOS 9.0, *)
    func application(_ application: UIApplication, performActionFor shortcutItem: UIApplicationShortcutItem, completionHandler: @escaping (Bool) -> Void) {
        let _ = (self.sharedContextPromise.get()
        |> take(1)
        |> deliverOnMainQueue).start(next: { sharedContext in
            let type = ApplicationShortcutItemType(rawValue: shortcutItem.type)
            let immediately = type == .hideAllSecrets
            let proceed: () -> Void = {
                let _ = (self.context.get()
                |> take(1)
                |> deliverOnMainQueue).start(next: { context in
                    if let context = context {
                        if let type = type {
                            switch type {
                                case .search:
                                    context.openRootSearch()
                                case .compose:
                                    context.openRootCompose()
                                case .camera:
                                    context.openRootCamera()
                                case .savedMessages:
                                    self.openChatWhenReady(accountId: nil, peerId: context.context.account.peerId, threadId: nil, storyId: nil)
                                case .account:
                                    context.switchAccount()
                                case .hideAllSecrets:
                                let _ = hideAllSecrets(accountManager: context.context.sharedContext.accountManager).start()
                            }
                        }
                    }
                })
            }
            if let appLockContext = sharedContext.sharedContext.appLockContext as? AppLockContextImpl, !immediately {
                let _ = (appLockContext.isCurrentlyLocked
                |> filter { !$0 }
                |> take(1)
                |> deliverOnMainQueue).start(next: { _ in
                    proceed()
                })
            } else {
                proceed()
            }
        })
    }
    
    private func openNotificationSettingsWhenReady() {
        let _ = (self.authorizedContext()
        |> take(1)
        |> delay(0.1, queue: Queue.mainQueue()) // allow possible secret passcodes deactivations to be applied
        |> deliverOnMainQueue).start(next: { context in
            context.openNotificationSettings()
        })
    }
    
    private func startCallWhenReady(accountId: AccountRecordId?, peerId: PeerId, isVideo: Bool) {
        let signal = self.sharedContextPromise.get()
        |> take(1)
        |> mapToSignal { sharedApplicationContext -> Signal<AuthorizedApplicationContext, NoError> in
            if let accountId = accountId {
                sharedApplicationContext.sharedContext.switchToAccount(id: accountId)
                return self.authorizedContext()
                |> filter { context in
                    context.context.account.id == accountId
                }
                |> take(1)
            } else {
                return self.authorizedContext()
                |> take(1)
            }
        }
        self.openChatWhenReadyDisposable.set((signal
        |> deliverOnMainQueue).start(next: { context in
            context.startCall(peerId: peerId, isVideo: isVideo)
        }))
    }
    
    private func openChatWhenReady(accountId: AccountRecordId?, peerId: PeerId, threadId: Int64?, messageId: MessageId? = nil, activateInput: Bool = false, storyId: StoryId?) {
        let signal = self.sharedContextPromise.get()
        |> take(1)
        |> deliverOnMainQueue
        |> mapToSignal { sharedApplicationContext -> Signal<AuthorizedApplicationContext, NoError> in
            if let accountId = accountId {
                sharedApplicationContext.sharedContext.switchToAccount(id: accountId)
                return self.authorizedContext()
                |> filter { context in
                    context.context.account.id == accountId
                }
                |> take(1)
            } else {
                return self.authorizedContext()
                |> take(1)
            }
        }
        self.openChatWhenReadyDisposable.set((signal
        |> deliverOnMainQueue).start(next: { context in
            context.openChatWithPeerId(peerId: peerId, threadId: threadId, messageId: messageId, activateInput: activateInput, storyId: storyId)
        }))
    }
    
    private var openUrlInProgress: URL?
    private func openUrlWhenReady(url: URL) {
        self.openUrlInProgress = url
        
        self.openUrlWhenReadyDisposable.set((self.authorizedContext()
        |> take(1)
        |> deliverOnMainQueue).start(next: { [weak self] context in
            context.openUrl(url)
            
            Queue.mainQueue().after(1.0, {
                self?.openUrlInProgress = nil
            })
        }))
    }
    
    func userNotificationCenter(_ center: UNUserNotificationCenter, didReceive response: UNNotificationResponse, withCompletionHandler completionHandler: @escaping () -> Void) {
        let _ = (accountIdFromNotification(response.notification, sharedContext: self.sharedContextPromise.get())
        |> deliverOnMainQueue).start(next: { accountId in
            if response.actionIdentifier == UNNotificationDefaultActionIdentifier {
                // for incoming call to non-current account when iOS Call Integration is turned off, this will show incoming call window
                // (the app was in background when a call came in, so notification was shown. here we are handling a tap on this notification.)
                if response.notification.request.content.userInfo["call_id"] != nil, let accountId {
                    self.checkIncomingCallAndRefreshUnreadCountOfNonCurrentAccounts([accountId])
                } else if let (peerId, threadId) = peerIdFromNotification(response.notification) {
                    var messageId: MessageId? = nil
                    if response.notification.request.content.categoryIdentifier == "c" || response.notification.request.content.categoryIdentifier == "t" {
                        messageId = messageIdFromNotification(peerId: peerId, notification: response.notification)
                    }
                    let storyId = storyIdFromNotification(peerId: peerId, notification: response.notification)
                    self.openChatWhenReady(accountId: accountId, peerId: peerId, threadId: threadId, messageId: messageId, storyId: storyId)
                }
                completionHandler()
            } else if response.actionIdentifier == "reply", let (peerId, threadId) = peerIdFromNotification(response.notification), let accountId = accountId {
                guard let response = response as? UNTextInputNotificationResponse, !response.userText.isEmpty else {
                    completionHandler()
                    return
                }
                let text = response.userText
                let signal = self.sharedContextPromise.get()
                |> take(1)
                |> deliverOnMainQueue
                |> mapToSignal { sharedContext -> Signal<Void, NoError> in
                    sharedContext.wakeupManager.allowBackgroundTimeExtension(timeout: 2.0, extendNow: true)
                    return sharedContext.sharedContext.activeAccountContexts
                    |> mapToSignal { _, contexts, _, _ -> Signal<Account, NoError> in
                        for context in contexts {
                            if context.1.account.id == accountId {
                                return .single(context.1.account)
                            }
                        }
                        return .complete()
                    }
                    |> take(1)
                    |> deliverOnMainQueue
                    |> mapToSignal { account -> Signal<Void, NoError> in
                        if let messageId = messageIdFromNotification(peerId: peerId, notification: response.notification) {
                            let _ = TelegramEngine(account: account).messages.applyMaxReadIndexInteractively(index: MessageIndex(id: messageId, timestamp: 0)).start()
                        }
                        var replyToMessageId: MessageId?
                        if let threadId {
                            replyToMessageId = MessageId(peerId: peerId, namespace: Namespaces.Message.Cloud, id: Int32(clamping: threadId))
                        }
                        return enqueueMessages(account: account, peerId: peerId, messages: [EnqueueMessage.message(text: text, attributes: [], inlineStickers: [:], mediaReference: nil, replyToMessageId: replyToMessageId, replyToStoryId: nil, localGroupingKey: nil, correlationId: nil, bubbleUpEmojiOrStickersets: [])])
                        |> map { messageIds -> MessageId? in
                            if messageIds.isEmpty {
                                return nil
                            } else {
                                return messageIds[0]
                            }
                        }
                        |> mapToSignal { messageId -> Signal<Void, NoError> in
                            if let messageId = messageId {
                                return account.postbox.unsentMessageIdsView()
                                |> filter { view in
                                    return !view.ids.contains(messageId)
                                }
                                |> take(1)
                                |> mapToSignal { _ -> Signal<Void, NoError> in
                                    return .complete()
                                }
                            } else {
                                return .complete()
                            }
                        }
                    }
                }
                |> deliverOnMainQueue
                
                let disposable = MetaDisposable()
                disposable.set((signal
                |> afterDisposed { [weak disposable] in
                    Queue.mainQueue().async {
                        if let disposable = disposable {
                            self.replyFromNotificationsDisposables.remove(disposable)
                        }
                        completionHandler()
                    }
                }).start())
                self.replyFromNotificationsDisposables.add(disposable)
            } else {
                completionHandler()
            }
        })
    }
    
    func requestNotificationTokenInvalidation() {
        UIApplication.shared.unregisterForRemoteNotifications()
        DispatchQueue.main.asyncAfter(deadline: DispatchTime.now() + 1.0, execute: {
            UIApplication.shared.registerForRemoteNotifications()
        })
    }
    
    private func registerForNotifications(context: AccountContextImpl, authorize: Bool = true, completion: @escaping (Bool) -> Void = { _ in }) {
        let presentationData = context.sharedContext.currentPresentationData.with { $0 }
        let _ = (context.sharedContext.accountManager.transaction { transaction -> Bool in
            let settings = transaction.getSharedData(ApplicationSpecificSharedDataKeys.inAppNotificationSettings)?.get(InAppNotificationSettings.self) ?? InAppNotificationSettings.defaultSettings
            return settings.displayNameOnLockscreen
        }
        |> deliverOnMainQueue).start(next: { displayNames in
            self.registerForNotifications(replyString: presentationData.strings.Notification_Reply, messagePlaceholderString: presentationData.strings.Conversation_InputTextPlaceholder, hiddenContentString: presentationData.strings.Watch_MessageView_Title, hiddenReactionContentString: presentationData.strings.Notification_LockScreenReactionPlaceholder, hiddenStoryContentString: presentationData.strings.Notification_LockScreenStoryPlaceholder, includeNames: displayNames, authorize: authorize, completion: completion)
        })
    }

    private func registerForNotifications(replyString: String, messagePlaceholderString: String, hiddenContentString: String, hiddenReactionContentString: String, hiddenStoryContentString: String, includeNames: Bool, authorize: Bool = true, completion: @escaping (Bool) -> Void = { _ in }) {
        let notificationCenter = UNUserNotificationCenter.current()
        Logger.shared.log("App \(self.episodeId)", "register for notifications: get settings (authorize: \(authorize))")
        notificationCenter.getNotificationSettings(completionHandler: { settings in
            Logger.shared.log("App \(self.episodeId)", "register for notifications: received settings: \(settings.authorizationStatus)")
            
            switch (settings.authorizationStatus, authorize) {
                case (.authorized, _), (.notDetermined, true):
                    var authorizationOptions: UNAuthorizationOptions = [.badge, .sound, .alert, .carPlay]
                    if #available(iOS 12.0, *) {
                        authorizationOptions.insert(.providesAppNotificationSettings)
                    }
                    if #available(iOS 13.0, *) {
                        authorizationOptions.insert(.announcement)
                    }
                    Logger.shared.log("App \(self.episodeId)", "register for notifications: request authorization")
                    notificationCenter.requestAuthorization(options: authorizationOptions, completionHandler: { result, _ in
                        Logger.shared.log("App \(self.episodeId)", "register for notifications: received authorization: \(result)")
                        completion(result)
                        if result {
                            Queue.mainQueue().async {
                                let reply = UNTextInputNotificationAction(identifier: "reply", title: replyString, options: [], textInputButtonTitle: replyString, textInputPlaceholder: messagePlaceholderString)
                                                                    
                                let unknownMessageCategory: UNNotificationCategory
                                let repliableMessageCategory: UNNotificationCategory
                                let repliableMediaMessageCategory: UNNotificationCategory
                                let groupRepliableMessageCategory: UNNotificationCategory
                                let groupRepliableMediaMessageCategory: UNNotificationCategory
                                let channelMessageCategory: UNNotificationCategory
                                let reactionMessageCategory: UNNotificationCategory
                                let storyCategory: UNNotificationCategory
                                
                                var options: UNNotificationCategoryOptions = []
                                if includeNames {
                                    options.insert(.hiddenPreviewsShowTitle)
                                }
                                
                                var carPlayOptions = options
                                carPlayOptions.insert(.allowInCarPlay)
                                if #available(iOS 13.2, *) {
                                    carPlayOptions.insert(.allowAnnouncement)
                                }
                                
                                unknownMessageCategory = UNNotificationCategory(identifier: "unknown", actions: [], intentIdentifiers: [], hiddenPreviewsBodyPlaceholder: hiddenContentString, options: options)
                                repliableMessageCategory = UNNotificationCategory(identifier: "r", actions: [reply], intentIdentifiers: [INSearchForMessagesIntentIdentifier], hiddenPreviewsBodyPlaceholder: hiddenContentString, options: carPlayOptions)
                                repliableMediaMessageCategory = UNNotificationCategory(identifier: "m", actions: [reply], intentIdentifiers: [], hiddenPreviewsBodyPlaceholder: hiddenContentString, options: carPlayOptions)
                                groupRepliableMessageCategory = UNNotificationCategory(identifier: "gr", actions: [reply], intentIdentifiers: [INSearchForMessagesIntentIdentifier], hiddenPreviewsBodyPlaceholder: hiddenContentString, options: options)
                                groupRepliableMediaMessageCategory = UNNotificationCategory(identifier: "gm", actions: [reply], intentIdentifiers: [], hiddenPreviewsBodyPlaceholder: hiddenContentString, options: options)
                                channelMessageCategory = UNNotificationCategory(identifier: "c", actions: [], intentIdentifiers: [], hiddenPreviewsBodyPlaceholder: hiddenContentString, options: options)
                                reactionMessageCategory = UNNotificationCategory(identifier: "t", actions: [], intentIdentifiers: [], hiddenPreviewsBodyPlaceholder: hiddenReactionContentString, options: options)
                                storyCategory = UNNotificationCategory(identifier: "st", actions: [], intentIdentifiers: [], hiddenPreviewsBodyPlaceholder: hiddenStoryContentString, options: options)
                                
                                UNUserNotificationCenter.current().setNotificationCategories([
                                    unknownMessageCategory,
                                    repliableMessageCategory,
                                    repliableMediaMessageCategory,
                                    channelMessageCategory,
                                    reactionMessageCategory,
                                    groupRepliableMessageCategory,
                                    groupRepliableMediaMessageCategory,
                                    storyCategory
                                ])
                                
                                Logger.shared.log("App \(self.episodeId)", "register for notifications: invoke registerForRemoteNotifications")
                                UIApplication.shared.registerForRemoteNotifications()
                            }
                        }
                    })
                default:
                    break
            }
        })
    }
    
    @available(iOS 10.0, *)
    func userNotificationCenter(_ center: UNUserNotificationCenter, willPresent notification: UNNotification, withCompletionHandler completionHandler: @escaping (UNNotificationPresentationOptions) -> Void) {
        let _ = (accountIdFromNotification(notification, sharedContext: self.sharedContextPromise.get())
        |> deliverOnMainQueue).start(next: { accountId in
            if let context = self.contextValue {
                if let accountId = accountId, context.context.account.id != accountId {
                    // for incoming call to non-current account when iOS Call Integration is turned off, this will show incoming call window
                    // for message notification for non-current account this will update badge counter on Settings tab
                    self.checkIncomingCallAndRefreshUnreadCountOfNonCurrentAccounts([accountId])
                    if notification.request.content.userInfo["call_id"] != nil {
                        // if this is a call, no need to show notification
                        completionHandler([])
                    } else {
                        completionHandler([.alert])
                    }
                    return
                }
            }
            completionHandler([])
        })
    }
    
    @available(iOS 12.0, *)
    func userNotificationCenter(_ center: UNUserNotificationCenter, openSettingsFor notification: UNNotification?) {
        self.openNotificationSettingsWhenReady()
    }
    
    func application(_ application: UIApplication, handleEventsForBackgroundURLSession identifier: String, completionHandler: @escaping () -> Void) {
        Logger.shared.log("App \(self.episodeId)", "handleEventsForBackgroundURLSession \(identifier)")
        completionHandler()
    }
    
    private func checkIncomingCallAndRefreshUnreadCountOfNonCurrentAccounts(_ accountIds: Set<AccountRecordId>?) {
        Logger.shared.log("App \(self.episodeId)", "checkIncomingCallAndRefreshUnreadCountOfNonCurrentAccounts: \(accountIds ?? [])")
        
        let _ = (self.sharedContextPromise.get()
        |> take(1)
        |> deliverOnMainQueue).start(next: { sharedApplicationContext in
            let _ = (sharedApplicationContext.sharedContext.activeAccountContexts
            |> take(1)
            |> deliverOnMainQueue).start(next: { activeAccounts in
                for (_, context, _) in activeAccounts.accounts {
                    if context.account.id != activeAccounts.primary?.account.id && accountIds?.contains(context.account.id) ?? true {
                        sharedApplicationContext.notificationManager.beginPollingState(account: context.account)
                    }
                }
            })
        })
    }
    
    private var lastCheckForUpdatesTimestamp: Double?
    private let currentCheckForUpdatesDisposable = MetaDisposable()
    
    #if canImport(AppCenter)
    private func maybeCheckForUpdates() {
        #if targetEnvironment(simulator)
        #else
        guard let buildConfig = self.buildConfig, !buildConfig.isAppStoreBuild, let appCenterId = buildConfig.appCenterId, !appCenterId.isEmpty else {
            return
        }
        let timestamp = CFAbsoluteTimeGetCurrent()
        if self.lastCheckForUpdatesTimestamp == nil || self.lastCheckForUpdatesTimestamp! < timestamp - 10.0 * 60.0 {
            self.lastCheckForUpdatesTimestamp = timestamp
            
            if let url = URL(string: "https://api.appcenter.ms/v0.1/public/sdk/apps/\(appCenterId)/releases/latest") {
                self.currentCheckForUpdatesDisposable.set((downloadHTTPData(url: url)
                |> deliverOnMainQueue).start(next: { [weak self] data in
                    guard let strongSelf = self else {
                        return
                    }
                    guard let json = try? JSONSerialization.jsonObject(with: data, options: []) else {
                        return
                    }
                    guard let dict = json as? [String: Any] else {
                        return
                    }
                    guard let versionString = dict["version"] as? String, let version = Int(versionString) else {
                        return
                    }
                    guard let releaseNotesUrl = dict["release_notes_url"] as? String else {
                        return
                    }
                    guard let currentVersionString = Bundle.main.infoDictionary?["CFBundleVersion"] as? String, let currentVersion = Int(currentVersionString) else {
                        return
                    }
                    if currentVersion < version {
                        let _ = (strongSelf.sharedContextPromise.get()
                        |> take(1)
                        |> deliverOnMainQueue).start(next: { sharedContext in
                            let presentationData = sharedContext.sharedContext.currentPresentationData.with { $0 }
                            sharedContext.sharedContext.mainWindow?.present(standardTextAlertController(theme: AlertControllerTheme(presentationData: presentationData), title: nil, text: "A new build is available", actions: [
                                TextAlertAction(type: .genericAction, title: presentationData.strings.Common_Cancel, action: {}),
                                TextAlertAction(type: .defaultAction, title: "Show", action: {
                                    sharedContext.sharedContext.applicationBindings.openUrl(releaseNotesUrl)
                                })
                            ]), on: .root, blockInteraction: false, completion: {})
                        })
                    }
                }))
            }
        }
        #endif
    }
    #endif
    
    override var next: UIResponder? {
        if let context = self.contextValue, let controller = context.context.keyShortcutsController {
            return controller
        }
        return super.next
    }
    
    @objc func debugPressed() {
        // exporting logs is not secure, may reveal deleted/hidden data
        #if DEBUG
        let _ = (Logger.shared.collectShortLogFiles()
        |> deliverOnMainQueue).start(next: { logs in
            var activityItems: [Any] = []
            for (_, path) in logs {
                activityItems.append(URL(fileURLWithPath: path))
            }
            
            let activityController = UIActivityViewController(activityItems: activityItems, applicationActivities: nil)
            
            self.window?.rootViewController?.present(activityController, animated: true, completion: nil)
        })
        #endif
    }
    
    private func resetIntentsIfNeeded(context: AccountContextImpl) {
        let _ = (context.sharedContext.accountManager.transaction { transaction in
            let settings = transaction.getSharedData(ApplicationSpecificSharedDataKeys.intentsSettings)?.get(IntentsSettings.self) ?? IntentsSettings.defaultSettings
            if (!settings.initiallyReset || settings.account == nil) && !context.immediateIsHidable {
                if #available(iOS 10.0, *) {
                    Queue.mainQueue().async {
                        INInteraction.deleteAll()
                    }
                }
                transaction.updateSharedData(ApplicationSpecificSharedDataKeys.intentsSettings, { _ in
                    return PreferencesEntry(IntentsSettings(initiallyReset: true, account: context.account.peerId, contacts: settings.contacts, privateChats: settings.privateChats, savedMessages: settings.savedMessages, groups: settings.groups, onlyShared: settings.onlyShared))
                })
            }
        }).start()
    }
}

private func notificationPayloadKey(data: Data) -> Data? {
    if data.count < 8 {
        return nil
    }
    return data.subdata(in: 0 ..< 8)
}

@available(iOS 10.0, *)
private func accountIdFromNotification(_ notification: UNNotification, sharedContext: Signal<SharedApplicationContext, NoError>) -> Signal<AccountRecordId?, NoError> {
    if let id = notification.request.content.userInfo["accountId"] as? Int64 {
        return .single(AccountRecordId(rawValue: id))
    } else if let idString = notification.request.content.userInfo["accountId"] as? String, let id = Int64(idString) {
        return .single(AccountRecordId(rawValue: id))
    } else {
        var encryptedData: Data?
        if var encryptedPayload = notification.request.content.userInfo["p"] as? String {
            encryptedPayload = encryptedPayload.replacingOccurrences(of: "-", with: "+")
            encryptedPayload = encryptedPayload.replacingOccurrences(of: "_", with: "/")
            while encryptedPayload.count % 4 != 0 {
                encryptedPayload.append("=")
            }
            encryptedData = Data(base64Encoded: encryptedPayload)
        }
        if let encryptedData = encryptedData, let notificationKeyId = notificationPayloadKey(data: encryptedData) {
            return sharedContext
            |> take(1)
            |> mapToSignal { sharedContext -> Signal<AccountRecordId?, NoError> in
                return sharedContext.sharedContext.activeAccountContexts
                |> take(1)
                |> mapToSignal { _, contexts, _, _ -> Signal<AccountRecordId?, NoError> in
                    let keys = contexts.map { _, context, _ -> Signal<(AccountRecordId, MasterNotificationKey)?, NoError> in
                        return masterNotificationsKey(account: context.account, ignoreDisabled: true)
                        |> map { key in
                            return (context.account.id, key)
                        }
                    }
                    return combineLatest(keys)
                    |> map { keys -> AccountRecordId? in
                        for idAndKey in keys {
                            if let (id, key) = idAndKey, key.id == notificationKeyId {
                                return id
                            }
                        }
                        return nil
                    }
                }
            }
        } else if let userId = notification.request.content.userInfo["userId"] as? Int {
            return sharedContext
            |> take(1)
            |> mapToSignal { sharedContext -> Signal<AccountRecordId?, NoError> in
                return sharedContext.sharedContext.activeAccountContexts
                |> take(1)
                |> map { _, contexts, _, _ -> AccountRecordId? in
                    for (_, context, _) in contexts {
                        if Int(context.account.peerId.id._internalGetInt64Value()) == userId {
                            return context.account.id
                        }
                    }
                    return nil
                }
            }
        } else {
            return .single(nil)
        }
    }
}

@available(iOS 10.0, *)
private func peerIdFromNotification(_ notification: UNNotification) -> (peerId: PeerId, threadId: Int64?)? {
    let threadId = notification.request.content.userInfo["threadId"] as? Int64
    
    if let peerId = notification.request.content.userInfo["peerId"] as? Int64 {
        return (PeerId(peerId), threadId)
    } else if let peerIdString = notification.request.content.userInfo["peerId"] as? String, let peerId = Int64(peerIdString) {
        return (PeerId(peerId), threadId)
    } else {
        let payload = notification.request.content.userInfo
        var peerId: PeerId?
        if let fromId = payload["from_id"] {
            let fromIdValue = fromId as! NSString
            peerId = PeerId(namespace: Namespaces.Peer.CloudUser, id: PeerId.Id._internalFromInt64Value(Int64(fromIdValue as String) ?? 0))
        } else if let fromId = payload["chat_id"] {
            let fromIdValue = fromId as! NSString
            peerId = PeerId(namespace: Namespaces.Peer.CloudGroup, id: PeerId.Id._internalFromInt64Value(Int64(fromIdValue as String) ?? 0))
        } else if let fromId = payload["channel_id"] {
            let fromIdValue = fromId as! NSString
            peerId = PeerId(namespace: Namespaces.Peer.CloudChannel, id: PeerId.Id._internalFromInt64Value(Int64(fromIdValue as String) ?? 0))
        } else if let fromId = payload["encryption_id"] {
            let fromIdValue = fromId as! NSString
            peerId = PeerId(namespace: Namespaces.Peer.SecretChat, id: PeerId.Id._internalFromInt64Value(Int64(fromIdValue as String) ?? 0))
        }
        
        if let peerId = peerId {
            return (peerId, threadId)
        } else {
            return nil
        }
    }
}

private func messageIdFromNotification(peerId: PeerId, notification: UNNotification) -> MessageId? {
    let payload = notification.request.content.userInfo
    if let messageIdNamespace = payload["messageId.namespace"] as? Int32, let messageIdId = payload["messageId.id"] as? Int32 {
        return MessageId(peerId: peerId, namespace: messageIdNamespace, id: messageIdId)
    }
    
    if let msgId = payload["msg_id"] {
        let msgIdValue = msgId as! NSString
        return MessageId(peerId: peerId, namespace: Namespaces.Message.Cloud, id: Int32(msgIdValue.intValue))
    }
    return nil
}

private func storyIdFromNotification(peerId: PeerId, notification: UNNotification) -> StoryId? {
    let payload = notification.request.content.userInfo
    if let storyId = payload["story_id"] {
        let storyIdValue = storyId as! NSString
        return StoryId(peerId: peerId, id: Int32(storyIdValue.intValue))
    }
    return nil
}

private enum DownloadFileError {
    case network
}

private func downloadHTTPData(url: URL) -> Signal<Data, DownloadFileError> {
    return Signal { subscriber in
        let completed = Atomic<Bool>(value: false)
        let downloadTask = URLSession.shared.downloadTask(with: url, completionHandler: { location, _, error in
            let _ = completed.swap(true)
            if let location = location, let data = try? Data(contentsOf: location) {
                subscriber.putNext(data)
                subscriber.putCompletion()
            } else {
                subscriber.putError(.network)
            }
        })
        downloadTask.resume()
        
        return ActionDisposable {
            if !completed.with({ $0 }) {
                downloadTask.cancel()
            }
        }
    }
}

#if TEST_BUILD
private func getMemoryConsumption() -> Int {
    guard let memory_offset = MemoryLayout.offset(of: \task_vm_info_data_t.min_address) else {
        return 0
    }
    let TASK_VM_INFO_COUNT = mach_msg_type_number_t(MemoryLayout<task_vm_info_data_t>.size / MemoryLayout<integer_t>.size)
    let TASK_VM_INFO_REV1_COUNT = mach_msg_type_number_t(memory_offset / MemoryLayout<integer_t>.size)
    var info = task_vm_info_data_t()
    var count = TASK_VM_INFO_COUNT
    let kr = withUnsafeMutablePointer(to: &info) { infoPtr in
        infoPtr.withMemoryRebound(to: integer_t.self, capacity: Int(count)) { intPtr in
            task_info(mach_task_self_, task_flavor_t(TASK_VM_INFO), intPtr, &count)
        }
    }
    guard kr == KERN_SUCCESS, count >= TASK_VM_INFO_REV1_COUNT else {
        return 0
    }
    return Int(info.phys_footprint)
}
#endif<|MERGE_RESOLUTION|>--- conflicted
+++ resolved
@@ -1037,11 +1037,7 @@
                 application.endBackgroundTask(id)
             }, backgroundTimeRemaining: { application.backgroundTimeRemaining }, acquireIdleExtension: {
                 return applicationBindings.pushIdleTimerExtension()
-<<<<<<< HEAD
-            }, activeAccounts: sharedContext.activeAccountContexts |> map { ($0.0?.account, $0.1.map { ($0.0, $0.1.account) } + $0.inactiveAccounts.map { ($0.0, $0.1.account) }) }, liveLocationPolling: liveLocationPolling, watchTasks: watchTasks, inForeground: applicationBindings.applicationInForeground, hasActiveAudioSession: self.hasActiveAudioSession.get(), notificationManager: notificationManager, mediaManager: sharedContext.mediaManager, callManager: sharedContext.callManager, accountUserInterfaceInUse: { id in
-=======
-            }, activeAccounts: sharedContext.activeAccountContexts |> map { ($0.0?.account, $0.1.map { ($0.0, $0.1.account) }) }, liveLocationPolling: liveLocationPolling, watchTasks: .single(nil), inForeground: applicationBindings.applicationInForeground, hasActiveAudioSession: self.hasActiveAudioSession.get(), notificationManager: notificationManager, mediaManager: sharedContext.mediaManager, callManager: sharedContext.callManager, accountUserInterfaceInUse: { id in
->>>>>>> 4ff424b9
+            }, activeAccounts: sharedContext.activeAccountContexts |> map { ($0.0?.account, $0.1.map { ($0.0, $0.1.account) } + $0.inactiveAccounts.map { ($0.0, $0.1.account) }) }, liveLocationPolling: liveLocationPolling, watchTasks: .single(nil), inForeground: applicationBindings.applicationInForeground, hasActiveAudioSession: self.hasActiveAudioSession.get(), notificationManager: notificationManager, mediaManager: sharedContext.mediaManager, callManager: sharedContext.callManager, accountUserInterfaceInUse: { id in
                 return sharedContext.accountUserInterfaceInUse(id)
             })
             let sharedApplicationContext = SharedApplicationContext(sharedContext: sharedContext, notificationManager: notificationManager, wakeupManager: wakeupManager)
@@ -1359,8 +1355,7 @@
             }).start()
         }))
         
-<<<<<<< HEAD
-        if buildConfig.isWatchEnabled {
+        /*if buildConfig.isWatchEnabled {
             self.watchCommunicationManagerPromise.set(watchCommunicationManager(context: self.context.get() |> flatMap { WatchCommunicationManagerContext(context: $0.context) }, allowBackgroundTimeExtension: { timeout in
                 let _ = (self.sharedContextPromise.get()
                 |> take(1)).start(next: { sharedContext in
@@ -1370,14 +1365,6 @@
         } else {
             self.watchCommunicationManagerPromise.set(.single(nil))
         }
-=======
-        /*self.watchCommunicationManagerPromise.set(watchCommunicationManager(context: self.context.get() |> flatMap { WatchCommunicationManagerContext(context: $0.context) }, allowBackgroundTimeExtension: { timeout in
-            let _ = (self.sharedContextPromise.get()
-            |> take(1)).start(next: { sharedContext in
-                sharedContext.wakeupManager.allowBackgroundTimeExtension(timeout: timeout)
-            })
-        }))
->>>>>>> 4ff424b9
         let _ = self.watchCommunicationManagerPromise.get().start(next: { manager in
             if let manager = manager {
                 watchManagerArgumentsPromise.set(.single(manager.arguments))
