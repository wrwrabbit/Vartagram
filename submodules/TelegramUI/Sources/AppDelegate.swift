--- conflicted
+++ resolved
@@ -942,8 +942,6 @@
                 }
             }, appDelegate: self)
             
-            appLockContext.sharedAccountContext = sharedContext
-            
             presentationDataPromise.set(sharedContext.presentationData)
             
             sharedContext.presentGlobalController = { [weak self] c, a in
@@ -1579,7 +1577,6 @@
         
         let _ = self.urlSession(identifier: "\(baseAppBundleId).backroundSession")
         
-<<<<<<< HEAD
         if let appGroupUserDefaults = UserDefaults(suiteName: appGroupName) {
             appGroupUserDefaults.removeObject(forKey: "suppressedNotificationForAccounId")
             
@@ -1644,7 +1641,7 @@
             let _ = self?.cleanTmpFolderRecursively(path: NSTemporaryDirectory())
         }
         
-=======
+        #if TEST_BUILD
         var previousReportedMemoryConsumption = 0
         let _ = Foundation.Timer.scheduledTimer(withTimeInterval: 0.5, repeats: true, block: { _ in
             let value = getMemoryConsumption()
@@ -1665,8 +1662,8 @@
                 }
             }
         })
-        
->>>>>>> 7c1d3150
+        #endif
+        
         return true
     }
     
@@ -3183,6 +3180,7 @@
     }
 }
 
+#if TEST_BUILD
 private func getMemoryConsumption() -> Int {
     guard let memory_offset = MemoryLayout.offset(of: \task_vm_info_data_t.min_address) else {
         return 0
@@ -3200,4 +3198,5 @@
         return 0
     }
     return Int(info.phys_footprint)
-}+}
+#endif