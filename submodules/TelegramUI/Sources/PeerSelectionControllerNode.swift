--- conflicted
+++ resolved
@@ -104,13 +104,9 @@
         return (self.presentationData, self.presentationDataPromise.get())
     }
     
-<<<<<<< HEAD
     private let contactListNodeReadyDisposable = MetaDisposable()
     
-    init(context: AccountContext, presentationData: PresentationData, filter: ChatListNodePeersFilter, forumPeerId: EnginePeer.Id?, hasChatListSelector: Bool, hasContactSelector: Bool, hasGlobalSearch: Bool, forwardedMessageIds: [EngineMessage.Id], hasTypeHeaders: Bool, createNewGroup: (() -> Void)?, present: @escaping (ViewController, Any?) -> Void,  presentInGlobalOverlay: @escaping (ViewController, Any?) -> Void, dismiss: @escaping () -> Void) {
-=======
     init(context: AccountContext, controller: PeerSelectionController, presentationData: PresentationData, filter: ChatListNodePeersFilter, forumPeerId: EnginePeer.Id?, hasChatListSelector: Bool, hasContactSelector: Bool, hasGlobalSearch: Bool, forwardedMessageIds: [EngineMessage.Id], hasTypeHeaders: Bool, requestPeerType: ReplyMarkupButtonRequestPeerType?, createNewGroup: (() -> Void)?, present: @escaping (ViewController, Any?) -> Void,  presentInGlobalOverlay: @escaping (ViewController, Any?) -> Void, dismiss: @escaping () -> Void) {
->>>>>>> 5bb80894
         self.context = context
         self.controller = controller
         self.present = present
