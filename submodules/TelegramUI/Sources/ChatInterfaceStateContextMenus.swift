import PtgForeignAgentNoticeRemoval

import Foundation
import UIKit
import Postbox
import TelegramCore
import AsyncDisplayKit
import Display
import UIKit
import SwiftSignalKit
import MobileCoreServices
import TelegramVoip
import OverlayStatusController
import AccountContext
import ContextUI
import LegacyUI
import AppBundle
import SaveToCameraRoll
import PresentationDataUtils
import TelegramPresentationData
import TelegramStringFormatting
import UndoUI
import ShimmerEffect
import AnimatedAvatarSetNode
import AvatarNode
import AdUI
import TelegramNotices
import ReactionListContextMenuContent
import TelegramUIPreferences
import TranslateUI
import DebugSettingsUI
import ChatPresentationInterfaceState
import Pasteboard
import SettingsUI
import PremiumUI
import TextNodeWithEntities
import ChatControllerInteraction
import ChatMessageItemCommon
import ChatMessageItemView
import ChatMessageBubbleItemNode

private struct MessageContextMenuData {
    let starStatus: Bool?
    let canReply: Bool
    let canPin: Bool
    let canEdit: Bool
    let canSelect: Bool
    let resourceStatus: MediaResourceStatus?
    let messageActions: ChatAvailableMessageActions
}

func canEditMessage(context: AccountContext, limitsConfiguration: EngineConfiguration.Limits, message: Message) -> Bool {
    return canEditMessage(accountPeerId: context.account.peerId, limitsConfiguration: limitsConfiguration, message: message)
}

private func canEditMessage(accountPeerId: PeerId, limitsConfiguration: EngineConfiguration.Limits, message: Message, reschedule: Bool = false) -> Bool {
    var hasEditRights = false
    var unlimitedInterval = reschedule
    
    if message.id.namespace == Namespaces.Message.ScheduledCloud {
        if let peer = message.peers[message.id.peerId], let channel = peer as? TelegramChannel {
            switch channel.info {
                case .broadcast:
                    if channel.hasPermission(.editAllMessages) || !message.flags.contains(.Incoming) {
                        hasEditRights = true
                    }
                default:
                    hasEditRights = true
            }
        } else {
            hasEditRights = true
        }
    } else if message.id.peerId.namespace == Namespaces.Peer.SecretChat || message.id.namespace != Namespaces.Message.Cloud {
        hasEditRights = false
    } else if let author = message.author, author.id == accountPeerId, let peer = message.peers[message.id.peerId] {
        hasEditRights = true
        if let peer = peer as? TelegramChannel {
            if peer.flags.contains(.isGigagroup) {
                if peer.flags.contains(.isCreator) || peer.adminRights != nil {
                    hasEditRights = true
                } else {
                    hasEditRights = false
                }
            }
            switch peer.info {
            case .broadcast:
                if peer.hasPermission(.editAllMessages) || !message.flags.contains(.Incoming) {
                    unlimitedInterval = true
                }
            case .group:
                if peer.hasPermission(.pinMessages) {
                    unlimitedInterval = true
                }
            }
        }
    } else if let author = message.author, message.author?.id != message.id.peerId, author.id.namespace == Namespaces.Peer.CloudChannel && message.id.peerId.namespace == Namespaces.Peer.CloudChannel, !message.flags.contains(.Incoming) {
        if message.media.contains(where: { $0 is TelegramMediaInvoice }) {
            hasEditRights = false
        } else {
            hasEditRights = true
        }
    } else if message.author?.id == message.id.peerId, let peer = message.peers[message.id.peerId] {
        if let peer = peer as? TelegramChannel {
            switch peer.info {
            case .broadcast:
                if peer.hasPermission(.editAllMessages) || !message.flags.contains(.Incoming) {
                    unlimitedInterval = true
                    hasEditRights = true
                }
            case .group:
                if peer.hasPermission(.pinMessages) {
                    unlimitedInterval = true
                    hasEditRights = true
                }
            }
        }
    }
    
    var hasUneditableAttributes = false
    
    if hasEditRights {
        for attribute in message.attributes {
            if let _ = attribute as? InlineBotMessageAttribute {
                hasUneditableAttributes = true
                break
            }
        }
        if message.forwardInfo != nil {
            hasUneditableAttributes = true
        }
        
        for media in message.media {
            if let file = media as? TelegramMediaFile {
                if file.isSticker || file.isAnimatedSticker || file.isInstantVideo {
                    hasUneditableAttributes = true
                    break
                }
            } else if let _ = media as? TelegramMediaContact {
                hasUneditableAttributes = true
                break
            } else if let _ = media as? TelegramMediaExpiredContent {
                hasUneditableAttributes = true
                break
            } else if let _ = media as? TelegramMediaMap {
                hasUneditableAttributes = true
                break
            } else if let _ = media as? TelegramMediaPoll {
                hasUneditableAttributes = true
                break
            } else if let _ = media as? TelegramMediaDice {
                hasUneditableAttributes = true
                break
            } else if let _ = media as? TelegramMediaGame {
                hasUneditableAttributes = true
                break
            } else if let _ = media as? TelegramMediaInvoice {
                hasUneditableAttributes = true
                break
            } else if let _ = media as? TelegramMediaStory {
                hasUneditableAttributes = true
                break
            } else if let _ = media as? TelegramMediaGiveaway {
                hasUneditableAttributes = true
                break
            }
        }
        
        if !hasUneditableAttributes || reschedule {
            if canPerformEditingActions(limits: limitsConfiguration._asLimits(), accountPeerId: accountPeerId, message: message, unlimitedInterval: unlimitedInterval) {
                return true
            }
        }
    }
    return false
}

private func canViewReadStats(message: Message, participantCount: Int?, isMessageRead: Bool, appConfig: AppConfiguration) -> Bool {
    guard let peer = message.peers[message.id.peerId] else {
        return false
    }

    if message.flags.contains(.Incoming) {
        return false
    } else {
        if !isMessageRead {
            return false
        }
    }

    for media in message.media {
        if let _ = media as? TelegramMediaAction {
            return false
        } else if let file = media as? TelegramMediaFile {
            if file.isVoice || file.isInstantVideo {
                var hasRead = false
                for attribute in message.attributes {
                    if let attribute = attribute as? ConsumableContentMessageAttribute {
                        if attribute.consumed {
                            hasRead = true
                            break
                        }
                    }
                }
                if !hasRead {
                    return false
                }
            }
        }
    }

    var maxParticipantCount = 50
    var maxTimeout = 7 * 86400
    if let data = appConfig.data {
        if let value = data["chat_read_mark_size_threshold"] as? Double {
            maxParticipantCount = Int(value)
        }
        if let value = data["chat_read_mark_expire_period"] as? Double {
            maxTimeout = Int(value)
        }
    }

    switch peer {
    case let channel as TelegramChannel:
        if case .broadcast = channel.info {
            return false
        } else {
            if let participantCount = participantCount {
                if participantCount > maxParticipantCount {
                    return false
                }
            } else {
                return false
            }
        }
    case let group as TelegramGroup:
        if group.participantCount > maxParticipantCount {
            return false
        }
    default:
        return false
    }

    let timestamp = Int32(CFAbsoluteTimeGetCurrent() + NSTimeIntervalSince1970)
    if Int64(message.timestamp) + Int64(maxTimeout) < Int64(timestamp) {
        return false
    }

    return true
}

func canReplyInChat(_ chatPresentationInterfaceState: ChatPresentationInterfaceState) -> Bool {
    guard let peer = chatPresentationInterfaceState.renderedPeer?.peer else {
        return false
    }
    
    if case .scheduledMessages = chatPresentationInterfaceState.subject {
        return false
    }
    if case .pinnedMessages = chatPresentationInterfaceState.subject {
        return false
    }

    guard !peer.id.isReplies else {
        return false
    }
    switch chatPresentationInterfaceState.mode {
    case .inline:
        return false
    default:
        break
    }
    
    if let channel = peer as? TelegramChannel, channel.flags.contains(.isForum) {
        if let threadData = chatPresentationInterfaceState.threadData {
            if threadData.isClosed {
                var canManage = false
                if channel.flags.contains(.isCreator) {
                    canManage = true
                } else if channel.hasPermission(.manageTopics) {
                    canManage = true
                } else if threadData.isOwnedByMe {
                    canManage = true
                }
                
                if !canManage {
                    return false
                }
            }
        }
    }
    
    var canReply = false
    switch chatPresentationInterfaceState.chatLocation {
    case .peer:
        if let channel = peer as? TelegramChannel {
            if case .member = channel.participationStatus {
                canReply = channel.hasPermission(.sendSomething)
            }
            if case .broadcast = channel.info {
                canReply = true
            }
        } else if let group = peer as? TelegramGroup {
            if case .Member = group.membership {
                canReply = true
            }
        } else {
            canReply = true
        }
    case .replyThread:
        canReply = true
    case .feed:
        canReply = false
    }
    return canReply
}

enum ChatMessageContextMenuActionColor {
    case accent
    case destructive
}

struct ChatMessageContextMenuSheetAction {
    let color: ChatMessageContextMenuActionColor
    let title: String
    let action: () -> Void
}

enum ChatMessageContextMenuAction {
    case context(ContextMenuAction)
    case sheet(ChatMessageContextMenuSheetAction)
}

func messageMediaEditingOptions(message: Message) -> MessageMediaEditingOptions {
    if message.id.peerId.namespace == Namespaces.Peer.SecretChat {
        return []
    }
    for attribute in message.attributes {
        if attribute is AutoclearTimeoutMessageAttribute {
            return []
        }
    }
    
    var options: MessageMediaEditingOptions = []
    
    for media in message.media {
        if let _ = media as? TelegramMediaImage {
            options.formUnion([.imageOrVideo, .file])
        } else if let file = media as? TelegramMediaFile {
            for attribute in file.attributes {
                switch attribute {
                    case .Sticker:
                        return []
                    case .Animated:
                        return []
                    case let .Video(_, _, flags, _):
                        if flags.contains(.instantRoundVideo) {
                            return []
                        } else {
                            options.formUnion([.imageOrVideo, .file])
                        }
                    case let .Audio(isVoice, _, _, _, _):
                        if isVoice {
                            return []
                        } else {
                            if let _ = message.groupingKey {
                                return []
                            } else {
                                options.formUnion([.imageOrVideo, .file])
                            }
                        }
                    default:
                        break
                }
            }
            options.formUnion([.imageOrVideo, .file])
        }
    }
    
    if message.groupingKey != nil {
        options.remove(.file)
    }
    
    return options
}

func updatedChatEditInterfaceMessageState(state: ChatPresentationInterfaceState, message: Message) -> ChatPresentationInterfaceState {
    var updated = state
    for media in message.media {
        if let webpage = media as? TelegramMediaWebpage, case let .Loaded(content) = webpage.content {
            let attribute = message.attributes.first(where: { $0 is WebpagePreviewMessageAttribute }) as? WebpagePreviewMessageAttribute
            var positionBelowText = true
            if let leadingPreview = attribute?.leadingPreview {
                positionBelowText = !leadingPreview
            }
            let updatedPreview = ChatPresentationInterfaceState.UrlPreview(
                url: content.url,
                webPage: webpage,
                positionBelowText: positionBelowText,
                largeMedia: attribute?.forceLargeMedia
            )
            updated = updated.updatedEditingUrlPreview(updatedPreview)
        }
    }
    var isPlaintext = true
    for media in message.media {
        if !(media is TelegramMediaWebpage) {
            isPlaintext = false
            break
        }
    }
    let content: ChatEditInterfaceMessageStateContent
    if isPlaintext {
        content = .plaintext
    } else {
        content = .media(mediaOptions: messageMediaEditingOptions(message: message))
    }
    updated = updated.updatedEditMessageState(ChatEditInterfaceMessageState(content: content, mediaReference: nil))
    return updated
}

func contextMenuForChatPresentationInterfaceState(chatPresentationInterfaceState: ChatPresentationInterfaceState, context: AccountContext, messages: [Message], controllerInteraction: ChatControllerInteraction?, selectAll: Bool, interfaceInteraction: ChatPanelInterfaceInteraction?, readStats: MessageReadStats? = nil, messageNode: ChatMessageItemView? = nil) -> Signal<ContextController.Items, NoError> {
    guard let interfaceInteraction = interfaceInteraction, let controllerInteraction = controllerInteraction else {
        return .single(ContextController.Items(content: .list([])))
    }
    
    var hasExpandedAudioTranscription = false
    if let messageNode = messageNode as? ChatMessageBubbleItemNode {
        hasExpandedAudioTranscription = messageNode.hasExpandedAudioTranscription()
    }

    if messages.count == 1, let adAttribute = messages[0].adAttribute {
        let message = messages[0]

        let presentationData = context.sharedContext.currentPresentationData.with { $0 }
        
        var actions: [ContextMenuItem] = []
        
        if adAttribute.sponsorInfo != nil || adAttribute.additionalInfo != nil {
            actions.append(.action(ContextMenuActionItem(text: presentationData.strings.Chat_ContextMenu_AdSponsorInfo, textColor: .primary, icon: { theme in
                return generateTintedImage(image: UIImage(bundleImageName: "Chat/Context Menu/Channels"), color: theme.actionSheet.primaryTextColor)
            }, iconSource: nil, action: { c, _ in
                var subItems: [ContextMenuItem] = []
                
                subItems.append(.action(ContextMenuActionItem(text: presentationData.strings.Common_Back, textColor: .primary, icon: { theme in
                    return generateTintedImage(image: UIImage(bundleImageName: "Chat/Context Menu/Back"), color: theme.actionSheet.primaryTextColor)
                }, iconSource: nil, iconPosition: .left, action: { c, _ in
                    c.popItems()
                })))
                
                subItems.append(.separator)
                
                if let sponsorInfo = adAttribute.sponsorInfo {
                    subItems.append(.action(ContextMenuActionItem(text: sponsorInfo, textColor: .primary, textLayout: .multiline, textFont: .custom(font: Font.regular(floor(presentationData.listsFontSize.baseDisplaySize * 0.8)), height: nil, verticalOffset: nil), badge: nil, icon: { theme in
                        return nil
                    }, iconSource: nil, action: { [weak controllerInteraction] c, _ in
                        c.dismiss(completion: {
                            UIPasteboard.general.string = sponsorInfo
                            
                            let content: UndoOverlayContent = .copy(text: presentationData.strings.Chat_ContextMenu_AdSponsorInfoCopied)
                            controllerInteraction?.displayUndo(content)
                        })
                    })))
                }
                if let additionalInfo = adAttribute.additionalInfo {
                    subItems.append(.action(ContextMenuActionItem(text: additionalInfo, textColor: .primary, textLayout: .multiline, textFont: .custom(font: Font.regular(floor(presentationData.listsFontSize.baseDisplaySize * 0.8)), height: nil, verticalOffset: nil), badge: nil, icon: { theme in
                        return nil
                    }, iconSource: nil, action: { [weak controllerInteraction] c, _ in
                        c.dismiss(completion: {
                            UIPasteboard.general.string = additionalInfo
                            
                            let content: UndoOverlayContent = .copy(text: presentationData.strings.Chat_ContextMenu_AdSponsorInfoCopied)
                            controllerInteraction?.displayUndo(content)
                        })
                    })))
                }
                
                c.pushItems(items: .single(ContextController.Items(content: .list(subItems))))
            })))
            actions.append(.separator)
        }
        
        actions.append(.action(ContextMenuActionItem(text: presentationData.strings.SponsoredMessageMenu_Info, textColor: .primary, textLayout: .twoLinesMax, textFont: .custom(font: Font.regular(presentationData.listsFontSize.baseDisplaySize - 1.0), height: nil, verticalOffset: nil), badge: nil, icon: { theme in
            return generateTintedImage(image: UIImage(bundleImageName: "Chat/Context Menu/Info"), color: theme.actionSheet.primaryTextColor)
        }, iconSource: nil, action: { _, f in
            f(.dismissWithoutContent)
            controllerInteraction.navigationController()?.pushViewController(AdInfoScreen(context: context))
        })))
        
        let premiumConfiguration = PremiumConfiguration.with(appConfiguration: context.currentAppConfiguration.with { $0 })
        if !chatPresentationInterfaceState.isPremium && !premiumConfiguration.isPremiumDisabled {
            actions.append(.action(ContextMenuActionItem(text: presentationData.strings.SponsoredMessageMenu_Hide, textColor: .primary, textLayout: .twoLinesMax, textFont: .custom(font: Font.regular(presentationData.listsFontSize.baseDisplaySize - 1.0), height: nil, verticalOffset: nil), badge: nil, icon: { theme in
                return generateTintedImage(image: UIImage(bundleImageName: "Chat/Context Menu/Restrict"), color: theme.actionSheet.primaryTextColor)
            }, iconSource: nil, action: { c, _ in
                c.dismiss(completion: {
                    var replaceImpl: ((ViewController) -> Void)?
                    let controller = PremiumDemoScreen(context: context, subject: .noAds, action: {
                        let controller = PremiumIntroScreen(context: context, source: .ads)
                        replaceImpl?(controller)
                    })
                    replaceImpl = { [weak controller] c in
                        controller?.replace(with: c)
                    }
                    controllerInteraction.navigationController()?.pushViewController(controller)
                })
            })))
        }

        actions.append(.separator)

        if chatPresentationInterfaceState.copyProtectionEnabled {
            
        } else {
            actions.append(.action(ContextMenuActionItem(text: chatPresentationInterfaceState.strings.Conversation_ContextMenuCopy, icon: { theme in
                return generateTintedImage(image: UIImage(bundleImageName: "Chat/Context Menu/Copy"), color: theme.actionSheet.primaryTextColor)
            }, action: { _, f in
                var messageEntities: [MessageTextEntity]?
                var restrictedText: String?
                for attribute in message.attributes {
                    if let attribute = attribute as? TextEntitiesMessageAttribute {
                        messageEntities = attribute.entities
                    }
                    if let attribute = attribute as? RestrictedContentMessageAttribute {
                        restrictedText = attribute.platformText(platform: "ios", contentSettings: context.currentContentSettings.with { $0 }) ?? ""
                    }
                }

                if let restrictedText = restrictedText {
                    storeMessageTextInPasteboard(restrictedText, entities: nil)
                } else {
                    if let translationState = chatPresentationInterfaceState.translationState, translationState.isEnabled,
                       let translation = message.attributes.first(where: { ($0 as? TranslationMessageAttribute)?.toLang == translationState.toLang }) as? TranslationMessageAttribute, !translation.text.isEmpty {
                        storeMessageTextInPasteboard(translation.text, entities: translation.entities)
                    } else {
                        storeMessageTextInPasteboard(message.text, entities: messageEntities)
                    }
                }

                Queue.mainQueue().after(0.2, {
                    let content: UndoOverlayContent = .copy(text: chatPresentationInterfaceState.strings.Conversation_MessageCopied)
                    controllerInteraction.displayUndo(content)
                })
                
                f(.default)
            })))
        }

        if let author = message.author, let addressName = author.addressName {
            let link = "https://t.me/\(addressName)"
            actions.append(.action(ContextMenuActionItem(text: chatPresentationInterfaceState.strings.Conversation_ContextMenuCopyLink, icon: { theme in
                return generateTintedImage(image: UIImage(bundleImageName: "Chat/Context Menu/Link"), color: theme.actionSheet.primaryTextColor)
            }, action: { _, f in
                UIPasteboard.general.string = link

                let presentationData = context.sharedContext.currentPresentationData.with { $0 }

                Queue.mainQueue().after(0.2, {
                    controllerInteraction.displayUndo(.linkCopied(text: presentationData.strings.Conversation_LinkCopied))
                })

                f(.default)
            })))
        }

        return .single(ContextController.Items(content: .list(actions)))
    }
    
    var loadStickerSaveStatus: MediaId?
    var loadCopyMediaResource: MediaResource?
    var isAction = false
    var isGiveawayLaunch = false
    var diceEmoji: String?
    if messages.count == 1 {
        for media in messages[0].media {
            if let file = media as? TelegramMediaFile {
                for attribute in file.attributes {
                    if case let .Sticker(_, packInfo, _) = attribute, packInfo != nil {
                        loadStickerSaveStatus = file.fileId
                    }
                }
                if loadStickerSaveStatus == nil {
                    loadCopyMediaResource = file.resource
                }
            } else if media is TelegramMediaAction || media is TelegramMediaExpiredContent {
                isAction = true
                if let action = media as? TelegramMediaAction, case .giveawayLaunched = action.action {
                    isGiveawayLaunch = true
                }
            } else if let image = media as? TelegramMediaImage {
                if !messages[0].containsSecretMedia {
                    loadCopyMediaResource = largestImageRepresentation(image.representations)?.resource
                }
            } else if let dice = media as? TelegramMediaDice {
                diceEmoji = dice.emoji
            } else if let story = media as? TelegramMediaStory {
                if story.isMention {
                    isAction = true
                }
            }
        }
    }
    
    var canReply = canReplyInChat(chatPresentationInterfaceState)
    var canPin = false
    let canSelect = !isAction
    
    let message = messages[0]
    
    if case .peer = chatPresentationInterfaceState.chatLocation, let channel = chatPresentationInterfaceState.renderedPeer?.peer as? TelegramChannel, channel.flags.contains(.isForum) {
        if message.threadId == nil {
            canReply = false
        }
    }
    
    if Namespaces.Message.allScheduled.contains(message.id.namespace) || message.id.peerId.isReplies {
        canReply = false
        canPin = false
    } else if messages[0].flags.intersection([.Failed, .Unsent]).isEmpty {
        switch chatPresentationInterfaceState.chatLocation {
        case .peer, .replyThread, .feed:
            if let channel = messages[0].peers[messages[0].id.peerId] as? TelegramChannel {
                if !isAction {
                    canPin = channel.hasPermission(.pinMessages)
                }
            } else if let group = messages[0].peers[messages[0].id.peerId] as? TelegramGroup {
                if !isAction {
                    switch group.role {
                    case .creator, .admin:
                        canPin = true
                    default:
                        if let defaultBannedRights = group.defaultBannedRights {
                            canPin = !defaultBannedRights.flags.contains(.banPinMessages)
                        } else {
                            canPin = true
                        }
                    }
                }
            } else if let _ = messages[0].peers[messages[0].id.peerId] as? TelegramUser, chatPresentationInterfaceState.explicitelyCanPinMessages {
                if !isAction {
                    canPin = true
                }
            }
        }
    } else {
        canReply = false
        canPin = false
    }
    
    if isGiveawayLaunch {
        canReply = false
    }
    
    if let peer = messages[0].peers[messages[0].id.peerId] {
        if peer.isDeleted {
            canPin = false
        }
        if !(peer is TelegramSecretChat) && messages[0].id.namespace != Namespaces.Message.Cloud {
            canPin = false
            canReply = false
        }
    }
    
    if !canSendMessagesToChat(chatPresentationInterfaceState) && (chatPresentationInterfaceState.copyProtectionEnabled || message.isCopyProtected()) {
        canReply = false
    }
    
    for media in messages[0].media {
        if let story = media as? TelegramMediaStory {
            if let story = message.associatedStories[story.storyId], story.data.isEmpty {
                canPin = false
            } else if story.isMention {
                canPin = false
            }
        }
    }
    
    var loadStickerSaveStatusSignal: Signal<Bool?, NoError> = .single(nil)
    if let loadStickerSaveStatus = loadStickerSaveStatus {
        loadStickerSaveStatusSignal = context.engine.stickers.isStickerSaved(id: loadStickerSaveStatus)
        |> map(Optional.init)
    }
    
    var loadResourceStatusSignal: Signal<MediaResourceStatus?, NoError> = .single(nil)
    if let loadCopyMediaResource = loadCopyMediaResource {
        loadResourceStatusSignal = context.account.postbox.mediaBox.resourceStatus(loadCopyMediaResource)
        |> take(1)
        |> map(Optional.init)
    }
    
    let loadLimits = context.engine.data.get(
        TelegramEngine.EngineData.Item.Configuration.Limits(),
        TelegramEngine.EngineData.Item.Configuration.App()
    )
    
    struct InfoSummaryData {
        var linkedDiscusionPeerId: EnginePeerCachedInfoItem<EnginePeer.Id?>
        var canViewStats: Bool
        var participantCount: Int?
    }
    
    let infoSummaryData = context.engine.data.get(
        TelegramEngine.EngineData.Item.Peer.LinkedDiscussionPeerId(id: messages[0].id.peerId),
        TelegramEngine.EngineData.Item.Peer.CanViewStats(id: messages[0].id.peerId),
        TelegramEngine.EngineData.Item.Peer.ParticipantCount(id: messages[0].id.peerId)
    )
    |> map { linkedDiscusionPeerId, canViewStats, participantCount -> InfoSummaryData in
        return InfoSummaryData(
            linkedDiscusionPeerId: linkedDiscusionPeerId,
            canViewStats: canViewStats,
            participantCount: participantCount
        )
    }

    let readCounters: Signal<Bool, NoError>
    if case let .replyThread(threadMessage) = chatPresentationInterfaceState.chatLocation, threadMessage.isForumPost {
        readCounters = context.engine.data.get(TelegramEngine.EngineData.Item.Peer.ThreadData(id: threadMessage.messageId.peerId, threadId: Int64(threadMessage.messageId.id)))
        |> map { threadData -> Bool in
            guard let threadData else {
                return false
            }
            return threadData.maxOutgoingReadId >= message.id.id
        }
    } else {
        readCounters = context.engine.data.get(TelegramEngine.EngineData.Item.Messages.PeerReadCounters(id: messages[0].id.peerId))
        |> map { readCounters -> Bool in
            return readCounters.isOutgoingMessageIndexRead(message.index)
        }
    }
    
    let dataSignal: Signal<(MessageContextMenuData, [MessageId: ChatUpdatingMessageMedia], InfoSummaryData, AppConfiguration, Bool, Int32, AvailableReactions?, TranslationSettings, LoggingSettings, NotificationSoundList?, EnginePeer?), NoError> = combineLatest(
        loadLimits,
        loadStickerSaveStatusSignal,
        loadResourceStatusSignal,
        context.sharedContext.chatAvailableMessageActions(engine: context.engine, accountPeerId: context.account.peerId, messageIds: Set(messages.map { $0.id })),
        context.account.pendingUpdateMessageManager.updatingMessageMedia
        |> take(1),
        infoSummaryData,
        readCounters,
        ApplicationSpecificNotice.getMessageViewsPrivacyTips(accountManager: context.sharedContext.accountManager),
        context.engine.stickers.availableReactions(),
        context.sharedContext.accountManager.sharedData(keys: [ApplicationSpecificSharedDataKeys.translationSettings, SharedDataKeys.loggingSettings]) |> take(1),
        context.engine.peers.notificationSoundList() |> take(1),
        context.engine.data.get(TelegramEngine.EngineData.Item.Peer.Peer(id: context.account.peerId))
    )
    |> map { limitsAndAppConfig, stickerSaveStatus, resourceStatus, messageActions, updatingMessageMedia, infoSummaryData, isMessageRead, messageViewsPrivacyTips, availableReactions, sharedData, notificationSoundList, accountPeer -> (MessageContextMenuData, [MessageId: ChatUpdatingMessageMedia], InfoSummaryData, AppConfiguration, Bool, Int32, AvailableReactions?, TranslationSettings, LoggingSettings, NotificationSoundList?, EnginePeer?) in
        let (limitsConfiguration, appConfig) = limitsAndAppConfig
        var canEdit = false
        if !isAction {
            let message = messages[0]
            canEdit = canEditMessage(context: context, limitsConfiguration: limitsConfiguration, message: message)
        }
        
        let translationSettings: TranslationSettings
        if let current = sharedData.entries[ApplicationSpecificSharedDataKeys.translationSettings]?.get(TranslationSettings.self) {
            translationSettings = current
        } else {
            translationSettings = TranslationSettings.defaultSettings
        }
        
        let loggingSettings: LoggingSettings
        if let current = sharedData.entries[SharedDataKeys.loggingSettings]?.get(LoggingSettings.self) {
            loggingSettings = current
        } else {
            loggingSettings = LoggingSettings.defaultSettings
        }
        
        return (MessageContextMenuData(starStatus: stickerSaveStatus, canReply: canReply, canPin: canPin, canEdit: canEdit, canSelect: canSelect, resourceStatus: resourceStatus, messageActions: messageActions), updatingMessageMedia, infoSummaryData, appConfig, isMessageRead, messageViewsPrivacyTips, availableReactions, translationSettings, loggingSettings, notificationSoundList, accountPeer)
    }
    
    return dataSignal
    |> deliverOnMainQueue
    |> map { data, updatingMessageMedia, infoSummaryData, appConfig, isMessageRead, messageViewsPrivacyTips, availableReactions, translationSettings, loggingSettings, notificationSoundList, accountPeer -> ContextController.Items in
        let isPremium = accountPeer?.isPremium ?? false
        
        var actions: [ContextMenuItem] = []
        
        var isPinnedMessages = false
        if case .pinnedMessages = chatPresentationInterfaceState.subject {
            isPinnedMessages = true
        }
        
        if let starStatus = data.starStatus {
            var isPremiumSticker = false
            for media in messages[0].media {
                if let file = media as? TelegramMediaFile, file.isPremiumSticker {
                    isPremiumSticker = true
                    break
                }
            }
            if !isPremiumSticker || chatPresentationInterfaceState.isPremium {
                actions.append(.action(ContextMenuActionItem(text: starStatus ? chatPresentationInterfaceState.strings.Stickers_RemoveFromFavorites : chatPresentationInterfaceState.strings.Stickers_AddToFavorites, icon: { theme in
                    return generateTintedImage(image: starStatus ? UIImage(bundleImageName: "Chat/Context Menu/Unfave") : UIImage(bundleImageName: "Chat/Context Menu/Fave"), color: theme.actionSheet.primaryTextColor)
                }, action: { _, f in
                    interfaceInteraction.toggleMessageStickerStarred(messages[0].id)
                    f(.default)
                })))
            }
        }
        
        if data.messageActions.options.contains(.rateCall) {
            var callId: CallId?
            var isVideo: Bool = false
            for media in message.media {
                if let action = media as? TelegramMediaAction, case let .phoneCall(id, discardReason, _, isVideoValue) = action.action {
                    isVideo = isVideoValue
                    if discardReason != .busy && discardReason != .missed {
                        if let logName = callLogNameForId(id: id, account: context.account) {
                            /*
                            let logsPath = callLogsPath(account: context.account)
                            let logPath = logsPath + "/" + logName
                            */
                            let start = logName.index(logName.startIndex, offsetBy: "\(id)".count + 1)
                            let end: String.Index
                            if logName.hasSuffix(".log.json") {
                                end = logName.index(logName.endIndex, offsetBy: -4 - 5)
                            } else {
                                end = logName.index(logName.endIndex, offsetBy: -4)
                            }
                            let accessHash = logName[start..<end]
                            if let accessHash = Int64(accessHash) {
                                callId = CallId(id: id, accessHash: accessHash)
                            }
                            
                            /*
                            actions.append(.action(ContextMenuActionItem(text: chatPresentationInterfaceState.strings.Call_ShareStats, icon: { theme in
                                return generateTintedImage(image: UIImage(bundleImageName: "Chat/Context Menu/Forward"), color: theme.actionSheet.primaryTextColor)
                            }, action: { _, f in
                                f(.dismissWithoutContent)
                                
                                let controller = context.sharedContext.makePeerSelectionController(PeerSelectionControllerParams(context: context, filter: [.onlyWriteable, .excludeDisabled], selectForumThreads: true))
                                controller.peerSelected = { [weak controller] peer, _ in
                                    let peerId = peer.id
                                    
                                    if let strongController = controller {
                                        strongController.dismiss()
                                        
                                        let id = Int64.random(in: Int64.min ... Int64.max)
                                        let file = TelegramMediaFile(fileId: MediaId(namespace: Namespaces.Media.LocalFile, id: id), partialReference: nil, resource: LocalFileReferenceMediaResource(localFilePath: logPath, randomId: id), previewRepresentations: [], videoThumbnails: [], immediateThumbnailData: nil, mimeType: "application/text", size: nil, attributes: [.FileName(fileName: "CallStats.log")])
                                        let message: EnqueueMessage = .message(text: "", attributes: [], inlineStickers: [:], mediaReference: .standalone(media: file), threadId: nil, replyToMessageId: nil, replyToStoryId: nil, localGroupingKey: nil, correlationId: nil, bubbleUpEmojiOrStickersets: [])
                                        
                                        let _ = enqueueMessages(account: context.account, peerId: peerId, messages: [message]).startStandalone()
                                    }
                                }
                                controllerInteraction.navigationController()?.pushViewController(controller)
                            })))
                            */
                        }
                    }
                    break
                }
            }
            if let callId = callId {
                actions.append(.action(ContextMenuActionItem(text: chatPresentationInterfaceState.strings.Call_RateCall, icon: { theme in
                    return generateTintedImage(image: UIImage(bundleImageName: "Chat/Context Menu/Rate"), color: theme.actionSheet.primaryTextColor)
                }, action: { _, f in
                    let _ = controllerInteraction.rateCall(message, callId, isVideo)
                    f(.dismissWithoutContent)
                })))
            }
        }
        
        var audioTranscription: AudioTranscriptionMessageAttribute?
        var didRateAudioTranscription = false
        for attribute in message.attributes {
            if let attribute = attribute as? AudioTranscriptionMessageAttribute {
                audioTranscription = attribute
                didRateAudioTranscription = attribute.didRate
                break
            }
        }
        
        var hasRateTranscription = false
        if hasExpandedAudioTranscription, let audioTranscription = audioTranscription, audioTranscription.id != 0, !didRateAudioTranscription {
            hasRateTranscription = true
            actions.insert(.custom(ChatRateTranscriptionContextItem(context: context, message: message, action: { [weak context] value in
                guard let context = context else {
                    return
                }
                
                let _ = context.engine.messages.rateAudioTranscription(messageId: message.id, id: audioTranscription.id, isGood: value).startStandalone()
                
                let presentationData = context.sharedContext.currentPresentationData.with { $0 }
                let content: UndoOverlayContent = .info(title: nil, text: presentationData.strings.Chat_AudioTranscriptionFeedbackTip, timeout: nil, customUndoText: nil)
                controllerInteraction.displayUndo(content)
            }), false), at: 0)
            actions.insert(.separator, at: 1)
        }
        
        if !hasRateTranscription {
            for media in message.media {
                if let file = media as? TelegramMediaFile, let size = file.size, size < 1 * 1024 * 1024, let duration = file.duration, duration < 60, (["audio/mpeg", "audio/mp3", "audio/mpeg3", "audio/ogg"] as [String]).contains(file.mimeType.lowercased()) {
                    let fileName = file.fileName ?? "Tone"
                    
                    var isAlreadyAdded = false
                    if let notificationSoundList = notificationSoundList, notificationSoundList.sounds.contains(where: { $0.file.fileId == file.fileId }) {
                        isAlreadyAdded = true
                    }
                    
                    if !isAlreadyAdded {
                        let presentationData = context.sharedContext.currentPresentationData.with { $0 }
                        actions.append(.action(ContextMenuActionItem(text: presentationData.strings.Chat_SaveForNotifications, icon: { theme in
                            return generateTintedImage(image: UIImage(bundleImageName: "Chat/Context Menu/DownloadTone"), color: theme.actionSheet.primaryTextColor)
                        }, action: { _, f in
                            f(.default)
                            
                            let presentationData = context.sharedContext.currentPresentationData.with { $0 }
                            
                            let settings = NotificationSoundSettings.extract(from: context.currentAppConfiguration.with({ $0 }))
                            if size > settings.maxSize {
                                controllerInteraction.displayUndo(.info(title: presentationData.strings.Notifications_UploadError_TooLarge_Title, text: presentationData.strings.Notifications_UploadError_TooLarge_Text(dataSizeString(Int64(settings.maxSize), formatting: DataSizeStringFormatting(presentationData: presentationData))).string, timeout: nil, customUndoText: nil))
                            } else if Double(duration) > Double(settings.maxDuration) {
                                controllerInteraction.displayUndo(.info(title: presentationData.strings.Notifications_UploadError_TooLong_Title(fileName).string, text: presentationData.strings.Notifications_UploadError_TooLong_Text(stringForDuration(Int32(settings.maxDuration))).string, timeout: nil, customUndoText: nil))
                            } else {
                                let _ = (context.engine.peers.saveNotificationSound(file: .message(message: MessageReference(message), media: file))
                                |> deliverOnMainQueue).startStandalone(completed: {
                                    controllerInteraction.displayUndo(.notificationSoundAdded(title: presentationData.strings.Notifications_UploadSuccess_Title, text: presentationData.strings.Notifications_SaveSuccess_Text, action: {
                                        controllerInteraction.navigationController()?.pushViewController(notificationsAndSoundsController(context: context, exceptionsList: nil))
                                    }))
                                })
                            }
                        })))
                        actions.append(.separator)
                    }
                }
            }
        }
        
        var isDownloading = false
        let resourceAvailable: Bool
        if let resourceStatus = data.resourceStatus {
            if case .Local = resourceStatus {
                resourceAvailable = true
            } else {
                resourceAvailable = false
            }
            if case .Fetching = resourceStatus {
                isDownloading = true
            }
        } else {
            resourceAvailable = false
        }
        
        if !isPremium && isDownloading {
            var isLargeFile = false
            for media in message.media {
                if let file = media as? TelegramMediaFile {
                    if let size = file.size, size >= 150 * 1024 * 1024 {
                        isLargeFile = true
                    }
                    break
                }
            }
            if isLargeFile {
                actions.append(.action(ContextMenuActionItem(text: chatPresentationInterfaceState.strings.Conversation_IncreaseSpeed, icon: { theme in
                    return generateTintedImage(image: UIImage(bundleImageName: "Chat/Context Menu/Speed"), color: theme.actionSheet.primaryTextColor)
                }, action: { _, f in
                    let context = context
                    var replaceImpl: ((ViewController) -> Void)?
                    let controller = PremiumDemoScreen(context: context, subject: .fasterDownload, action: {
                        let controller = PremiumIntroScreen(context: context, source: .fasterDownload)
                        replaceImpl?(controller)
                    })
                    replaceImpl = { [weak controller] c in
                        controller?.replace(with: c)
                    }
                    controllerInteraction.navigationController()?.pushViewController(controller)
                    
                    f(.dismissWithoutContent)
                })))
                actions.append(.separator)
            }
        }
        
        var isReplyThreadHead = false
        if case let .replyThread(replyThreadMessage) = chatPresentationInterfaceState.chatLocation {
            isReplyThreadHead = messages[0].id == replyThreadMessage.effectiveTopId
        }
        
        if !isPinnedMessages, !isReplyThreadHead, data.canReply {
            actions.append(.action(ContextMenuActionItem(text: chatPresentationInterfaceState.strings.Conversation_ContextMenuReply, icon: { theme in
                return generateTintedImage(image: UIImage(bundleImageName: "Chat/Context Menu/Reply"), color: theme.actionSheet.primaryTextColor)
            }, action: { c, _ in
                interfaceInteraction.setupReplyMessage(messages[0].id, { transition, completed in
                    c.dismiss(result: .custom(transition), completion: {
                        completed()
                    })
                })
            })))
        }
        
        if data.messageActions.options.contains(.sendScheduledNow) {
            actions.append(.action(ContextMenuActionItem(text: chatPresentationInterfaceState.strings.ScheduledMessages_SendNow, icon: { theme in
                return generateTintedImage(image: UIImage(bundleImageName: "Chat/Context Menu/Resend"), color: theme.actionSheet.primaryTextColor)
            }, action: { _, f in
                controllerInteraction.sendScheduledMessagesNow(selectAll ? messages.map { $0.id } : [message.id])
                f(.dismissWithoutContent)
            })))
        }
        
        if data.messageActions.options.contains(.editScheduledTime) {
            actions.append(.action(ContextMenuActionItem(text: chatPresentationInterfaceState.strings.ScheduledMessages_EditTime, icon: { theme in
                return generateTintedImage(image: UIImage(bundleImageName: "Chat/Context Menu/Schedule"), color: theme.actionSheet.primaryTextColor)
            }, action: { _, f in
                controllerInteraction.editScheduledMessagesTime(selectAll ? messages.map { $0.id } : [message.id])
                f(.dismissWithoutContent)
            })))
        }
        

        
        var messageText: String = ""
        var messageEntities: [MessageTextEntity]?
        for message in messages {
            if !message.text.isEmpty {
                if messageText.isEmpty {
                    (messageText, messageEntities) = context.shouldSuppressForeignAgentNotice(in: message) ? removeForeignAgentNotice(text: message.text, entities: message.textEntitiesAttribute?.entities ?? [], media: message.media) : (message.text, message.textEntitiesAttribute?.entities ?? [])
                } else {
                    messageText = ""
                    break
                }
            }
        }
        
        for attribute in message.attributes {
            if hasExpandedAudioTranscription, let attribute = attribute as? AudioTranscriptionMessageAttribute {
                if !messageText.isEmpty {
                    messageText.append("\n")
                }
                messageText.append(attribute.text)
                break
            }
        }
        
        var isPoll = false
        if messageText.isEmpty {
            for media in message.media {
                if let poll = media as? TelegramMediaPoll {
                    isPoll = true
                    var text = poll.text
                    for option in poll.options {
                        text.append("\n— \(option.text)")
                    }
                    messageText = context.shouldSuppressForeignAgentNotice(in: message) ? removeForeignAgentNotice(text: poll.text, mayRemoveWholeText: false) : poll.text
                    break
                }
            }
        }
        
        let message = messages[0]
        var isExpired = false
        var isImage = false
        for media in message.media {
            if let _ = media as? TelegramMediaExpiredContent {
                isExpired = true
            }
            if media is TelegramMediaImage {
                isImage = true
            }
        }
        
        let isCopyProtected = chatPresentationInterfaceState.copyProtectionEnabled || message.isCopyProtected()
        if !messageText.isEmpty || (resourceAvailable && isImage) || diceEmoji != nil {
            if !isExpired {
                if !isPoll {
                    if !isCopyProtected {
                        actions.append(.action(ContextMenuActionItem(text: chatPresentationInterfaceState.strings.Conversation_ContextMenuCopy, icon: { theme in
                            return generateTintedImage(image: UIImage(bundleImageName: "Chat/Context Menu/Copy"), color: theme.actionSheet.primaryTextColor)
                        }, action: { _, f in
                            if let diceEmoji = diceEmoji {
                                UIPasteboard.general.string = diceEmoji
                            } else {
                                let copyTextWithEntities = {
//                                    var messageEntities: [MessageTextEntity]?
                                    var restrictedText: String?
                                    for attribute in message.attributes {
//                                        if let attribute = attribute as? TextEntitiesMessageAttribute {
//                                            messageEntities = attribute.entities
//                                        }
                                        if let attribute = attribute as? RestrictedContentMessageAttribute {
                                            restrictedText = attribute.platformText(platform: "ios", contentSettings: context.currentContentSettings.with { $0 }) ?? ""
                                        }
                                    }
                                    
                                    if let restrictedText = restrictedText {
                                        storeMessageTextInPasteboard(restrictedText, entities: nil)
                                    } else {
                                        if let translationState = chatPresentationInterfaceState.translationState, translationState.isEnabled,
                                           let translation = message.attributes.first(where: { ($0 as? TranslationMessageAttribute)?.toLang == translationState.toLang }) as? TranslationMessageAttribute, !translation.text.isEmpty {
                                            storeMessageTextInPasteboard(translation.text, entities: translation.entities)
                                        } else {
                                            storeMessageTextInPasteboard(messageText, entities: messageEntities)
                                        }
                                    }
                                    
                                    Queue.mainQueue().after(0.2, {
                                        let content: UndoOverlayContent = .copy(text: chatPresentationInterfaceState.strings.Conversation_MessageCopied)
                                        controllerInteraction.displayUndo(content)
                                    })
                                }
                                if resourceAvailable {
                                    for media in message.media {
                                        if let image = media as? TelegramMediaImage, let largest = largestImageRepresentation(image.representations) {
                                            let _ = (context.account.postbox.mediaBox.resourceData(largest.resource, option: .incremental(waitUntilFetchStatus: false))
                                            |> take(1)
                                            |> deliverOnMainQueue).startStandalone(next: { data in
                                                if data.complete, let imageData = try? Data(contentsOf: URL(fileURLWithPath: data.path)) {
                                                    if let image = UIImage(data: imageData) {
                                                        if !messageText.isEmpty {
                                                            copyTextWithEntities()
                                                        } else {
                                                            UIPasteboard.general.image = image
                                                            
                                                            Queue.mainQueue().after(0.2, {
                                                                let content: UndoOverlayContent = .copy(text: chatPresentationInterfaceState.strings.Conversation_ImageCopied)
                                                                controllerInteraction.displayUndo(content)
                                                            })
                                                        }
                                                    } else {
                                                        copyTextWithEntities()
                                                    }
                                                } else {
                                                    copyTextWithEntities()
                                                }
                                            })
                                            break
                                        } else {
                                            copyTextWithEntities()
                                            break
                                        }
                                    }
                                } else {
                                    copyTextWithEntities()
                                }
                            }
                            f(.default)
                        })))
                    }
                }
                
                // do not remove channel signature for copy, but remove for translate and speak
                var messageText2 = messageText
                if !messageText.isEmpty, messageEntities != nil {
                    if context.shouldHideChannelSignature(in: message), let username = message.channelUsername {
                        (messageText2, _) = removeChannelSignature(text: messageText, entities: messageEntities!, media: message.media, username: username)
                    }
                }
                
                var showTranslateIfTopical = false
                if let peer = chatPresentationInterfaceState.renderedPeer?.chatMainPeer as? TelegramChannel, !(peer.addressName ?? "").isEmpty {
                    showTranslateIfTopical = true
                }
                
                let (canTranslate, _) = canTranslateText(context: context, text: messageText2, showTranslate: translationSettings.showTranslate, showTranslateIfTopical: showTranslateIfTopical, ignoredLanguages: translationSettings.ignoredLanguages)
                if canTranslate {
                    actions.append(.action(ContextMenuActionItem(text: chatPresentationInterfaceState.strings.Conversation_ContextMenuTranslate, icon: { theme in
                        return generateTintedImage(image: UIImage(bundleImageName: "Chat/Context Menu/Translate"), color: theme.actionSheet.primaryTextColor)
                    }, action: { _, f in
<<<<<<< HEAD
                        controllerInteraction.performTextSelectionAction(!isCopyProtected, NSAttributedString(string: messageText2), .translate)
=======
                        controllerInteraction.performTextSelectionAction(message, !isCopyProtected, NSAttributedString(string: messageText), .translate)
>>>>>>> 037ebcf7
                        f(.default)
                    })))
                }
                
                if isSpeakSelectionEnabled() && !messageText2.isEmpty {
                    actions.append(.action(ContextMenuActionItem(text: chatPresentationInterfaceState.strings.Conversation_ContextMenuSpeak, icon: { theme in
                        return generateTintedImage(image: UIImage(bundleImageName: "Chat/Context Menu/Message"), color: theme.actionSheet.primaryTextColor)
                    }, action: { _, f in
                        var text = messageText2
                        if let translationState = chatPresentationInterfaceState.translationState, translationState.isEnabled,
                           let translation = message.attributes.first(where: { ($0 as? TranslationMessageAttribute)?.toLang == translationState.toLang }) as? TranslationMessageAttribute, !translation.text.isEmpty {
                            text = translation.text
                        }
                        controllerInteraction.performTextSelectionAction(message, !isCopyProtected, NSAttributedString(string: text), .speak)
                        f(.default)
                    })))
                }
            }
        }
        
        if resourceAvailable, !message.containsSecretMedia && !isCopyProtected {
            var mediaReference: AnyMediaReference?
            var isVideo = false
            for media in message.media {
                if let image = media as? TelegramMediaImage, let _ = largestImageRepresentation(image.representations) {
                    mediaReference = ImageMediaReference.standalone(media: image).abstract
                    break
                } else if let file = media as? TelegramMediaFile, file.isVideo {
                    mediaReference = FileMediaReference.standalone(media: file).abstract
                    isVideo = true
                    break
                }
            }
            if let mediaReference = mediaReference {
                actions.append(.action(ContextMenuActionItem(text: isVideo ? chatPresentationInterfaceState.strings.Gallery_SaveVideo : chatPresentationInterfaceState.strings.Gallery_SaveImage, icon: { theme in
                    return generateTintedImage(image: UIImage(bundleImageName: "Chat/Context Menu/Save"), color: theme.actionSheet.primaryTextColor)
                }, action: { _, f in
                    let _ = (saveToCameraRoll(context: context, postbox: context.account.postbox, userLocation: .peer(message.id.peerId), mediaReference: mediaReference)
                    |> deliverOnMainQueue).startStandalone(completed: {
                        Queue.mainQueue().after(0.2) {
                            let presentationData = context.sharedContext.currentPresentationData.with { $0 }
                            controllerInteraction.presentControllerInCurrent(UndoOverlayController(presentationData: presentationData, content: .mediaSaved(text: isVideo ? presentationData.strings.Gallery_VideoSaved : presentationData.strings.Gallery_ImageSaved), elevatedLayout: false, animateInAsReplacement: false, action: { _ in return true }), nil)
                        }
                    })
                    f(.default)
                })))
            }
        }
        
        // exporting logs is not secure, may reveal deleted/hidden data
        #if DEBUG
        var downloadableMediaResourceInfos: [String] = []
        for media in message.media {
            if let file = media as? TelegramMediaFile {
                if let info = extractMediaResourceDebugInfo(resource: file.resource) {
                    downloadableMediaResourceInfos.append(info)
                }
            } else if let image = media as? TelegramMediaImage {
                for representation in image.representations {
                    if let info = extractMediaResourceDebugInfo(resource: representation.resource) {
                        downloadableMediaResourceInfos.append(info)
                    }
                }
            }
        }
        
        if !isCopyProtected {
            for media in message.media {
                if let file = media as? TelegramMediaFile {
                    if file.isMusic {
                        actions.append(.action(ContextMenuActionItem(text: chatPresentationInterfaceState.strings.Conversation_SaveToFiles, icon: { theme in
                            return generateTintedImage(image: UIImage(bundleImageName: "Chat/Context Menu/Save"), color: theme.actionSheet.primaryTextColor)
                        }, action: { _, f in
                            controllerInteraction.saveMediaToFiles(message.id)
                            f(.default)
                        })))
                    }
                    break
                }
            }
        }
        
        if (loggingSettings.logToFile || loggingSettings.logToConsole) && !downloadableMediaResourceInfos.isEmpty {
            actions.append(.action(ContextMenuActionItem(text: "Send Logs", icon: { theme in
                return generateTintedImage(image: UIImage(bundleImageName: "Chat/Context Menu/Message"), color: theme.actionSheet.primaryTextColor)
            }, action: { _, f in
                triggerDebugSendLogsUI(context: context, additionalInfo: "User has requested download logs for \(downloadableMediaResourceInfos)", pushController: { c in
                    controllerInteraction.navigationController()?.pushViewController(c)
                })
                f(.default)
            })))
        }
        #endif
        
        var threadId: Int64?
        var threadMessageCount: Int = 0
        if case .peer = chatPresentationInterfaceState.chatLocation, let channel = chatPresentationInterfaceState.renderedPeer?.peer as? TelegramChannel, case .group = channel.info {
            if case let .known(maybeValue) = infoSummaryData.linkedDiscusionPeerId, let _ = maybeValue {
                if let value = messages[0].threadId {
                    threadId = value
                } else {
                    for attribute in messages[0].attributes {
                        if let attribute = attribute as? ReplyThreadMessageAttribute, attribute.count > 0 {
                            threadId = makeMessageThreadId(messages[0].id)
                            threadMessageCount = Int(attribute.count)
                        }
                    }
                }
            } else {
                for attribute in messages[0].attributes {
                    if let attribute = attribute as? ReplyThreadMessageAttribute, attribute.count > 0 {
                        threadId = makeMessageThreadId(messages[0].id)
                        threadMessageCount = Int(attribute.count)
                    }
                }
            }
        }
        
        if let _ = threadId, !isPinnedMessages {
            let text: String
            if threadMessageCount != 0 {
                text = chatPresentationInterfaceState.strings.Conversation_ContextViewReplies(Int32(threadMessageCount))
            } else {
                text = chatPresentationInterfaceState.strings.Conversation_ContextViewThread
            }
            actions.append(.action(ContextMenuActionItem(text: text, icon: { theme in
                return generateTintedImage(image: UIImage(bundleImageName: "Chat/Context Menu/Replies"), color: theme.actionSheet.primaryTextColor)
            }, action: { c, _ in
                c.dismiss(completion: {
                    controllerInteraction.openMessageReplies(messages[0].id, true, true)
                })
            })))
        }
        
        let isMigrated: Bool
        if chatPresentationInterfaceState.renderedPeer?.peer is TelegramChannel && message.id.peerId.namespace == Namespaces.Peer.CloudGroup {
            isMigrated = true
        } else {
            isMigrated = false
        }
                
        if data.canEdit && !isPinnedMessages && !isMigrated {
            actions.append(.action(ContextMenuActionItem(text: chatPresentationInterfaceState.strings.Conversation_MessageDialogEdit, icon: { theme in
                return generateTintedImage(image: UIImage(bundleImageName: "Chat/Context Menu/Edit"), color: theme.actionSheet.primaryTextColor)
            }, action: { c, f in
                interfaceInteraction.setupEditMessage(messages[0].id, { transition in
                    f(.custom(transition))
                })
            })))
        }
        
        var activePoll: TelegramMediaPoll?
        for media in message.media {
            if let poll = media as? TelegramMediaPoll, !poll.isClosed, message.id.namespace == Namespaces.Message.Cloud, poll.pollId.namespace == Namespaces.Media.CloudPoll {
                if !isPollEffectivelyClosed(message: message, poll: poll) {
                    activePoll = poll
                }
            }
        }
        
        if let activePoll = activePoll, let voters = activePoll.results.voters {
            var hasSelected = false
            for result in voters {
                if result.selected {
                    hasSelected = true
                }
            }
            if hasSelected, case .poll = activePoll.kind {
                actions.append(.action(ContextMenuActionItem(text: chatPresentationInterfaceState.strings.Conversation_UnvotePoll, icon: { theme in
                    return generateTintedImage(image: UIImage(bundleImageName: "Chat/Context Menu/Unvote"), color: theme.actionSheet.primaryTextColor)
                }, action: { _, f in
                    interfaceInteraction.requestUnvoteInMessage(messages[0].id)
                    f(.default)
                })))
            }
        }
        
        var canPin = data.canPin
        if case let .replyThread(message) = chatPresentationInterfaceState.chatLocation {
            if !message.isForumPost {
                canPin = false
            }
        }
        if isMigrated {
            canPin = false
        }
        
        if canPin {
            var pinnedSelectedMessageId: MessageId?
            for message in messages {
                if message.tags.contains(.pinned) {
                    pinnedSelectedMessageId = message.id
                    break
                }
            }
            
            if let pinnedSelectedMessageId = pinnedSelectedMessageId {
                actions.append(.action(ContextMenuActionItem(text: chatPresentationInterfaceState.strings.Conversation_Unpin, icon: { theme in
                    return generateTintedImage(image: UIImage(bundleImageName: "Chat/Context Menu/Unpin"), color: theme.actionSheet.primaryTextColor)
                }, action: { c, _ in
                    interfaceInteraction.unpinMessage(pinnedSelectedMessageId, false, c)
                })))
            } else {
                actions.append(.action(ContextMenuActionItem(text: chatPresentationInterfaceState.strings.Conversation_Pin, icon: { theme in
                    return generateTintedImage(image: UIImage(bundleImageName: "Chat/Context Menu/Pin"), color: theme.actionSheet.primaryTextColor)
                }, action: { c, _ in
                    interfaceInteraction.pinMessage(messages[0].id, c)
                })))
            }
        }
        
        if let activePoll = activePoll, messages[0].forwardInfo == nil {
            var canStopPoll = false
            if !messages[0].flags.contains(.Incoming) {
                canStopPoll = true
            } else {
                var hasEditRights = false
                if messages[0].id.namespace == Namespaces.Message.Cloud {
                    if message.id.peerId.namespace == Namespaces.Peer.SecretChat {
                        hasEditRights = false
                    } else if let author = message.author, author.id == context.account.peerId {
                        hasEditRights = true
                    } else if message.author?.id == message.id.peerId, let peer = message.peers[message.id.peerId] {
                        if let peer = peer as? TelegramChannel, case .broadcast = peer.info {
                            if peer.hasPermission(.editAllMessages) {
                                hasEditRights = true
                            }
                        }
                    }
                }
                
                if hasEditRights {
                    canStopPoll = true
                }
            }
            
            if canStopPoll {
                let stopPollAction: String
                switch activePoll.kind {
                case .poll:
                    stopPollAction = chatPresentationInterfaceState.strings.Conversation_StopPoll
                case .quiz:
                    stopPollAction = chatPresentationInterfaceState.strings.Conversation_StopQuiz
                }
                actions.append(.action(ContextMenuActionItem(text: stopPollAction, icon: { theme in
                    return generateTintedImage(image: UIImage(bundleImageName: "Chat/Context Menu/StopPoll"), color: theme.actionSheet.primaryTextColor)
                }, action: { _, f in
                    interfaceInteraction.requestStopPollInMessage(messages[0].id)
                    f(.dismissWithoutContent)
                })))
            }
        }
        
        if let message = messages.first, message.id.namespace == Namespaces.Message.Cloud, let channel = message.peers[message.id.peerId] as? TelegramChannel, !(message.media.first is TelegramMediaAction), !isReplyThreadHead, !isMigrated {
            actions.append(.action(ContextMenuActionItem(text: chatPresentationInterfaceState.strings.Conversation_ContextMenuCopyLink, icon: { theme in
                return generateTintedImage(image: UIImage(bundleImageName: "Chat/Context Menu/Link"), color: theme.actionSheet.primaryTextColor)
            }, action: { _, f in
                var threadMessageId: MessageId?
                if case let .replyThread(replyThreadMessage) = chatPresentationInterfaceState.chatLocation {
                    threadMessageId = replyThreadMessage.messageId
                }
                let _ = (context.engine.messages.exportMessageLink(peerId: message.id.peerId, messageId: message.id, isThread: threadMessageId != nil)
                |> map { result -> String? in
                    return result
                }
                |> deliverOnMainQueue).startStandalone(next: { link in
                    if let link = link {
                        UIPasteboard.general.string = link
                        
                        let presentationData = context.sharedContext.currentPresentationData.with { $0 }
                        
                        var warnAboutPrivate = false
                        if case .peer = chatPresentationInterfaceState.chatLocation {
                            if channel.addressName == nil {
                                warnAboutPrivate = true
                            }
                        }
                        Queue.mainQueue().after(0.2, {
                            if warnAboutPrivate {
                                controllerInteraction.displayUndo(.linkCopied(text: presentationData.strings.Conversation_PrivateMessageLinkCopiedLong))
                            } else {
                                controllerInteraction.displayUndo(.linkCopied(text: presentationData.strings.Conversation_LinkCopied))
                            }
                        })
                    }
                })
                f(.default)
            })))
        }
        
        var isUnremovableAction = false
        if messages.count == 1 {
            let message = messages[0]
            
            var hasAutoremove = false
            for attribute in message.attributes {
                if let _ = attribute as? AutoremoveTimeoutMessageAttribute {
                    hasAutoremove = true
                    break
                } else if let _ = attribute as? AutoclearTimeoutMessageAttribute {
                    hasAutoremove = true
                    break
                }
            }
            
            if !hasAutoremove {
                for media in message.media {
                    if let action = media as? TelegramMediaAction {
                        if let channel = message.peers[message.id.peerId] as? TelegramChannel {
                            if channel.flags.contains(.isCreator) || (channel.adminRights?.rights.contains(.canDeleteMessages) == true) {
                            } else {
                                isUnremovableAction = true
                            }
                        }

                        switch action.action {
                        case .historyScreenshot:
                            isUnremovableAction = true
                        default:
                            break
                        }
                    }
                    if message.id.peerId.namespace == Namespaces.Peer.SecretChat {
                        
                    } else if let file = media as? TelegramMediaFile, !isCopyProtected {
                        if file.isVideo {
                            if file.isAnimated && !file.isVideoSticker {
                                actions.append(.action(ContextMenuActionItem(text: chatPresentationInterfaceState.strings.Conversation_SaveGif, icon: { theme in
                                    return generateTintedImage(image: UIImage(bundleImageName: "Chat/Context Menu/Save"), color: theme.actionSheet.primaryTextColor)
                                }, action: { _, f in
                                    let presentationData = context.sharedContext.currentPresentationData.with { $0 }
                                    let _ = (toggleGifSaved(account: context.account, fileReference: .message(message: MessageReference(message), media: file), saved: true)
                                    |> deliverOnMainQueue).startStandalone(next: { result in
                                        Queue.mainQueue().after(0.2) {
                                            switch result {
                                                case .generic:
                                                    controllerInteraction.presentControllerInCurrent(UndoOverlayController(presentationData: presentationData, content: .universal(animation: "anim_gif", scale: 0.075, colors: [:], title: nil, text: presentationData.strings.Gallery_GifSaved, customUndoText: nil, timeout: nil), elevatedLayout: false, animateInAsReplacement: false, action: { _ in return false }), nil)
                                                case let .limitExceeded(limit, premiumLimit):
                                                    let premiumConfiguration = PremiumConfiguration.with(appConfiguration: context.currentAppConfiguration.with { $0 })
                                                    let text: String
                                                    if limit == premiumLimit || premiumConfiguration.isPremiumDisabled {
                                                        text = presentationData.strings.Premium_MaxSavedGifsFinalText
                                                    } else {
                                                        text = presentationData.strings.Premium_MaxSavedGifsText("\(premiumLimit)").string
                                                    }
                                                    controllerInteraction.presentControllerInCurrent(UndoOverlayController(presentationData: presentationData, content: .universal(animation: "anim_gif", scale: 0.075, colors: [:], title: presentationData.strings.Premium_MaxSavedGifsTitle("\(limit)").string, text: text, customUndoText: nil, timeout: nil), elevatedLayout: false, animateInAsReplacement: false, action: { action in
                                                        if case .info = action {
                                                            let controller = PremiumIntroScreen(context: context, source: .savedGifs)
                                                            controllerInteraction.navigationController()?.pushViewController(controller)
                                                            return true
                                                        }
                                                        return false
                                                    }), nil)
                                            }
                                        }
                                    })

                                    f(.default)
                                })))
                            }
                            break
                        }
                    }
                }
            }
        }
        
        if data.messageActions.options.contains(.viewStickerPack) {
            actions.append(.action(ContextMenuActionItem(text: chatPresentationInterfaceState.strings.StickerPack_ViewPack, icon: { theme in
                return generateTintedImage(image: UIImage(bundleImageName: "Chat/Context Menu/Sticker"), color: theme.actionSheet.primaryTextColor)
            }, action: { _, f in
                let _ = controllerInteraction.openMessage(message, OpenMessageParams(mode: .default))
                f(.dismissWithoutContent)
            })))
        }

        if data.messageActions.options.contains(.forward) {
            if !isCopyProtected {
                actions.append(.action(ContextMenuActionItem(text: chatPresentationInterfaceState.strings.Conversation_ContextMenuForward, icon: { theme in
                    return generateTintedImage(image: UIImage(bundleImageName: "Chat/Context Menu/Forward"), color: theme.actionSheet.primaryTextColor)
                }, action: { _, f in
                    interfaceInteraction.forwardMessages(selectAll || isImage ? messages : [message])
                    f(.dismissWithoutContent)
                })))
                
                if message.id.peerId != context.account.peerId, context.sharedContext.currentPtgSettings.with({ $0.addContextMenuSaveMessage }) {
                    actions.append(.action(ContextMenuActionItem(text: chatPresentationInterfaceState.strings.Conversation_ContextMenuSaveMessage, icon: { theme in
                        return generateTintedImage(image: UIImage(bundleImageName: "Chat/Context Menu/Fave"), color: theme.actionSheet.primaryTextColor)
                    }, action: { _, f in
                        interfaceInteraction.saveMessages(selectAll || isImage ? messages : [message])
                        f(.default)
                    })))
                }
                
                if data.messageActions.options.contains(.externalShare), context.sharedContext.currentPtgSettings.with({ $0.addContextMenuShare }) {
                    actions.append(.action(ContextMenuActionItem(text: chatPresentationInterfaceState.strings.Conversation_ContextMenuShare, icon: { theme in
                        return generateTintedImage(image: UIImage(bundleImageName: "Chat/Context Menu/Share"), color: theme.actionSheet.primaryTextColor)
                    }, action: { _, f in
//                        controllerInteraction.openMessageShareMenu(message.id)
                        interfaceInteraction.shareMessages(selectAll || isImage ? messages : [message])
                        f(.default)
                    })))
                }
            }
        }
        
        if data.messageActions.options.contains(.report) {
            actions.append(.action(ContextMenuActionItem(text: chatPresentationInterfaceState.strings.Conversation_ContextMenuReport, icon: { theme in
                return generateTintedImage(image: UIImage(bundleImageName: "Chat/Context Menu/Report"), color: theme.actionSheet.primaryTextColor)
            }, action: { controller, f in
                interfaceInteraction.reportMessages(messages, controller)
            })))
        } else if message.id.peerId.isReplies {
            actions.append(.action(ContextMenuActionItem(text: chatPresentationInterfaceState.strings.Conversation_ContextMenuBlock, textColor: .destructive, icon: { theme in
                return generateTintedImage(image: UIImage(bundleImageName: "Chat/Context Menu/Restrict"), color: theme.actionSheet.destructiveActionTextColor)
            }, action: { controller, f in
                interfaceInteraction.blockMessageAuthor(message, controller)
            })))
        }
        
        var clearCacheAsDelete = false
        if let channel = message.peers[message.id.peerId] as? TelegramChannel, case .broadcast = channel.info, !isMigrated {
            var views: Int = 0
            for attribute in message.attributes {
                if let attribute = attribute as? ViewCountMessageAttribute {
                    views = attribute.count
                }
            }
            
            if infoSummaryData.canViewStats, views >= 100 {
                actions.append(.action(ContextMenuActionItem(text: chatPresentationInterfaceState.strings.Conversation_ContextViewStats, icon: { theme in
                    return generateTintedImage(image: UIImage(bundleImageName: "Chat/Context Menu/Statistics"), color: theme.actionSheet.primaryTextColor)
                }, action: { c, _ in
                    c.dismiss(completion: {
                        controllerInteraction.openMessageStats(messages[0].id)
                    })
                })))
            }
            
            clearCacheAsDelete = true
        }
        
        if isReplyThreadHead {
            actions.append(.action(ContextMenuActionItem(text: chatPresentationInterfaceState.strings.Conversation_ViewInChannel, icon: { theme in
                return generateTintedImage(image: UIImage(bundleImageName: "Chat/Context Menu/GoToMessage"), color: theme.actionSheet.primaryTextColor)
            }, action: { c, _ in
                c.dismiss(completion: {
                    guard let navigationController = controllerInteraction.navigationController() else {
                        return
                    }
                    guard let peer = messages[0].peers[messages[0].id.peerId] else {
                        return
                    }
                    context.sharedContext.navigateToChatController(NavigateToChatControllerParams(navigationController: navigationController, context: context, chatLocation: .peer(EnginePeer(peer)), subject: .message(id: .id(messages[0].id), highlight: ChatControllerSubject.MessageHighlight(quote: nil), timecode: nil), useExisting: true))
                })
            })))
        }

        if !isReplyThreadHead, (!data.messageActions.options.intersection([.deleteLocally, .deleteGlobally]).isEmpty || clearCacheAsDelete) {
            var autoremoveDeadline: Int32?
            for attribute in message.attributes {
                if let attribute = attribute as? AutoremoveTimeoutMessageAttribute {
                    if let countdownBeginTime = attribute.countdownBeginTime {
                        autoremoveDeadline = countdownBeginTime + attribute.timeout
                    }
                    break
                }
            }

            let title: String
            var isSending = false
            var isEditing = false
            if updatingMessageMedia[message.id] != nil {
                isSending = true
                isEditing = true
                title = chatPresentationInterfaceState.strings.Conversation_ContextMenuCancelEditing
            } else if message.flags.isSending {
                isSending = true
                title = chatPresentationInterfaceState.strings.Conversation_ContextMenuCancelSending
            } else {
                title = chatPresentationInterfaceState.strings.Conversation_ContextMenuDelete
            }

            if let autoremoveDeadline = autoremoveDeadline, !isEditing, !isSending {
                actions.append(.custom(ChatDeleteMessageContextItem(timestamp: Double(autoremoveDeadline), action: { controller, f in
                    if isEditing {
                        context.account.pendingUpdateMessageManager.cancel(messageId: message.id)
                        f(.default)
                    } else {
                        interfaceInteraction.deleteMessages(selectAll ? messages : [message], controller, f)
                    }
                }), false))
            } else if !isUnremovableAction {
                actions.append(.action(ContextMenuActionItem(text: title, textColor: .destructive, icon: { theme in
                    return generateTintedImage(image: UIImage(bundleImageName: isSending ? "Chat/Context Menu/Clear" : "Chat/Context Menu/Delete"), color: theme.actionSheet.destructiveActionTextColor)
                }, action: { controller, f in
                    if isEditing {
                        context.account.pendingUpdateMessageManager.cancel(messageId: message.id)
                        f(.default)
                    } else {
                        interfaceInteraction.deleteMessages(selectAll ? messages : [message], controller, f)
                    }
                })))
            }
        }

        if !isPinnedMessages, !isReplyThreadHead, data.canSelect {
            var didAddSeparator = false
            if !selectAll || messages.count == 1 {
                if !actions.isEmpty && !didAddSeparator {
                    didAddSeparator = true
                    actions.append(.separator)
                }

                actions.append(.action(ContextMenuActionItem(text: chatPresentationInterfaceState.strings.Conversation_ContextMenuSelect, icon: { theme in
                    return generateTintedImage(image: UIImage(bundleImageName: "Chat/Context Menu/Select"), color: theme.actionSheet.primaryTextColor)
                }, action: { _, f in
                    interfaceInteraction.beginMessageSelection(selectAll ? messages.map { $0.id } : [message.id], { transition in
                        f(.custom(transition))
                    })
                })))
            }

            if messages.count > 1 {
                if !actions.isEmpty && !didAddSeparator {
                    didAddSeparator = true
                    actions.append(.separator)
                }

                actions.append(.action(ContextMenuActionItem(text: chatPresentationInterfaceState.strings.Conversation_ContextMenuSelectAll(Int32(messages.count)), icon: { theme in
                    return generateTintedImage(image: UIImage(bundleImageName: "Chat/Context Menu/SelectAll"), color: theme.actionSheet.primaryTextColor)
                }, action: { _, f in
                    interfaceInteraction.beginMessageSelection(messages.map { $0.id }, { transition in
                        f(.custom(transition))
                    })
                })))
            }
        }
        
        let canViewStats = canViewReadStats(message: message, participantCount: infoSummaryData.participantCount, isMessageRead: isMessageRead, appConfig: appConfig)
        var reactionCount = 0
        for reaction in mergedMessageReactionsAndPeers(accountPeer: nil, message: message).reactions {
            reactionCount += Int(reaction.count)
        }
        if let reactionsAttribute = message.reactionsAttribute {
            if !reactionsAttribute.canViewList {
                reactionCount = 0
            }
        }

        if let peer = message.peers[message.id.peerId], (canViewStats || reactionCount != 0) {
            var hasReadReports = false
            if let channel = peer as? TelegramChannel {
                if case .group = channel.info {
                    if canViewStats {
                        hasReadReports = true
                    }
                } else {
                    reactionCount = 0
                }
            } else if let _ = peer as? TelegramGroup {
                if canViewStats {
                    hasReadReports = true
                }
            } else {
                reactionCount = 0
            }
            
            /*var readStats = readStats
            if !canViewStats {
                readStats = MessageReadStats(reactionCount: 0, peers: [])
            }*/

            if hasReadReports || reactionCount != 0 {
                if !actions.isEmpty {
                    actions.insert(.separator, at: 0)
                }

                actions.insert(.custom(ChatReadReportContextItem(context: context, message: message, hasReadReports: hasReadReports, stats: readStats, action: { c, f, stats, customReactionEmojiPacks, firstCustomEmojiReaction in
                    if reactionCount == 0, let stats = stats, stats.peers.count == 1, !"".isEmpty {
                        c.dismiss(completion: {
                            controllerInteraction.openPeer(stats.peers[0], .default, nil, .default)
                        })
                    } else if (stats != nil && !stats!.peers.isEmpty) || reactionCount != 0 {
                        var tip: ContextController.Tip?
                        
                        let presentationData = context.sharedContext.currentPresentationData.with { $0 }
                        let premiumConfiguration = PremiumConfiguration.with(appConfiguration: context.currentAppConfiguration.with { $0 })
                        
                        if !premiumConfiguration.isPremiumDisabled {
                            if customReactionEmojiPacks.count == 1, let firstCustomEmojiReaction = firstCustomEmojiReaction {
                                tip = .animatedEmoji(
                                    text: presentationData.strings.ChatContextMenu_ReactionEmojiSetSingle(customReactionEmojiPacks[0].title).string,
                                    arguments: TextNodeWithEntities.Arguments(
                                        context: context,
                                        cache: controllerInteraction.presentationContext.animationCache,
                                        renderer: controllerInteraction.presentationContext.animationRenderer,
                                        placeholderColor: .clear,
                                        attemptSynchronous: true
                                    ),
                                    file: firstCustomEmojiReaction,
                                    action: {
                                        (interfaceInteraction.chatController() as? ChatControllerImpl)?.presentEmojiList(references: customReactionEmojiPacks.map { pack -> StickerPackReference in .id(id: pack.id.id, accessHash: pack.accessHash) })
                                    }
                                )
                            } else if customReactionEmojiPacks.count > 1 {
                                tip = .animatedEmoji(text: presentationData.strings.ChatContextMenu_ReactionEmojiSet(Int32(customReactionEmojiPacks.count)), arguments: nil, file: nil, action: {
                                    (interfaceInteraction.chatController() as? ChatControllerImpl)?.presentEmojiList(references: customReactionEmojiPacks.map { pack -> StickerPackReference in .id(id: pack.id.id, accessHash: pack.accessHash) })
                                })
                            }
                        }
                        
                        var displayReadTimestamps = false
                        if let stats, !stats.readTimestamps.isEmpty {
                            displayReadTimestamps = true
                        }
                        let tempState = EngineMessageReactionListContext.State(message: EngineMessage(message), readStats: stats, reaction: nil)
                        var allItemsHaveTimestamp = true
                        for item in tempState.items {
                            if item.timestamp == nil {
                                allItemsHaveTimestamp = false
                            }
                        }
                        if allItemsHaveTimestamp {
                            displayReadTimestamps = true
                        }
                        
                        c.pushItems(items: .single(ContextController.Items(content: .custom(ReactionListContextMenuContent(
                            context: context,
                            displayReadTimestamps: displayReadTimestamps,
                            availableReactions: availableReactions,
                            animationCache: controllerInteraction.presentationContext.animationCache,
                            animationRenderer: controllerInteraction.presentationContext.animationRenderer,
                            message: EngineMessage(message),
                            reaction: nil,
                            readStats: stats,
                            back: { [weak c] in
                                c?.popItems()
                            },
                            openPeer: { [weak c] peer, hasReaction in
                                c?.dismiss(completion: {
                                    controllerInteraction.openPeer(peer, .default, MessageReference(message), hasReaction ? .reaction : .default)
                                })
                            }
                        )), tip: tip)))
                    } else {
                        f(.default)
                    }
                }), false), at: 0)
            }
        }
        
        if !actions.isEmpty, case .separator = actions[0] {
            actions.removeFirst()
        }
        
        return ContextController.Items(content: .list(actions), tip: nil)
    }
}

func canPerformEditingActions(limits: LimitsConfiguration, accountPeerId: PeerId, message: Message, unlimitedInterval: Bool) -> Bool {
    if message.id.peerId == accountPeerId {
        return true
    }
    
    if unlimitedInterval {
        return true
    }
    
    let timestamp = Int32(CFAbsoluteTimeGetCurrent() + NSTimeIntervalSince1970)
    if Int64(message.timestamp) + Int64(limits.maxMessageEditingInterval) > Int64(timestamp) {
        return true
    }
    
    return false
}

private func canPerformDeleteActions(limits: LimitsConfiguration, accountPeerId: PeerId, message: Message) -> Bool {
    if message.id.peerId == accountPeerId {
        return true
    }
    if message.id.peerId.namespace == Namespaces.Peer.SecretChat {
        return true
    }
    
    if !message.flags.contains(.Incoming) {
        let timestamp = Int32(CFAbsoluteTimeGetCurrent() + NSTimeIntervalSince1970)
        if message.id.peerId.namespace == Namespaces.Peer.CloudUser {
            if Int64(message.timestamp) + Int64(limits.maxMessageRevokeIntervalInPrivateChats) > Int64(timestamp) {
                return true
            }
        } else {
            if message.timestamp + limits.maxMessageRevokeInterval > timestamp {
                return true
            }
        }
    }
    
    return false
}

func chatAvailableMessageActionsImpl(engine: TelegramEngine, accountPeerId: PeerId, messageIds: Set<MessageId>, messages: [MessageId: Message] = [:], peers: [PeerId: Peer] = [:]) -> Signal<ChatAvailableMessageActions, NoError> {
    return engine.data.get(
        TelegramEngine.EngineData.Item.Configuration.Limits(),
        EngineDataMap(Set(messageIds.map(\.peerId)).map(TelegramEngine.EngineData.Item.Peer.Peer.init)),
        EngineDataMap(Set(messageIds).map(TelegramEngine.EngineData.Item.Messages.Message.init))
    )
    |> map { limitsConfiguration, peerMap, messageMap -> ChatAvailableMessageActions in
        var optionsMap: [MessageId: ChatAvailableMessageActionOptions] = [:]
        var banPeer: Peer?
        var hadPersonalIncoming = false
        var hadBanPeerId = false
        var disableDelete = false
        var isCopyProtected = false
        var isShareProtected = false
        
        func getPeer(_ peerId: PeerId) -> Peer? {
            if let maybePeer = peerMap[peerId], let peer = maybePeer {
                return peer._asPeer()
            } else if let peer = peers[peerId] {
                return peer
            } else {
                return nil
            }
        }
        
        func getMessage(_ messageId: MessageId) -> Message? {
            if let maybeMessage = messageMap[messageId], let message = maybeMessage {
                return message._asMessage()
            } else if let message = messages[messageId] {
                return message
            } else {
                return nil
            }
        }
        
        
        for id in messageIds {
            let isScheduled = id.namespace == Namespaces.Message.ScheduledCloud
            if optionsMap[id] == nil {
                optionsMap[id] = []
            }
            if let message = getMessage(id) {
                if message.isCopyProtected() || message.containsSecretMedia {
                    isCopyProtected = true
                }
                for media in message.media {
                    if let invoice = media as? TelegramMediaInvoice, let _ = invoice.extendedMedia {
                        isShareProtected = true
                    } else if let file = media as? TelegramMediaFile, file.isSticker {
                        for case let .Sticker(_, packReference, _) in file.attributes {
                            if let _ = packReference {
                                optionsMap[id]!.insert(.viewStickerPack)
                            }
                            break
                        }
                    } else if let action = media as? TelegramMediaAction, case .phoneCall = action.action {
                        optionsMap[id]!.insert(.rateCall)
                    } else if let story = media as? TelegramMediaStory {
                        if let story = message.associatedStories[story.storyId], story.data.isEmpty {
                            isShareProtected = true
                        } else if story.isMention {
                            isShareProtected = true
                        }
                    }
                }
                if id.namespace == Namespaces.Message.ScheduledCloud {
                    optionsMap[id]!.insert(.sendScheduledNow)
                    if canEditMessage(accountPeerId: accountPeerId, limitsConfiguration: limitsConfiguration, message: message, reschedule: true) {
                        optionsMap[id]!.insert(.editScheduledTime)
                    }
                    if let peer = getPeer(id.peerId), let channel = peer as? TelegramChannel {
                        if !message.flags.contains(.Incoming) {
                            optionsMap[id]!.insert(.deleteLocally)
                        } else {
                            if channel.hasPermission(.deleteAllMessages) {
                                optionsMap[id]!.insert(.deleteLocally)
                            }
                        }
                    } else {
                        optionsMap[id]!.insert(.deleteLocally)
                    }
                } else if id.peerId == accountPeerId {
                    if !(message.flags.isSending || message.flags.contains(.Failed)) && !isShareProtected {
                        optionsMap[id]!.insert(.forward)
                    }
                    optionsMap[id]!.insert(.deleteLocally)
                } else if let peer = getPeer(id.peerId) {
                    var isAction = false
                    var isDice = false
                    for media in message.media {
                        if media is TelegramMediaAction || media is TelegramMediaExpiredContent {
                            isAction = true
                        }
                        if media is TelegramMediaDice {
                            isDice = true
                        }
                    }
                    if let channel = peer as? TelegramChannel {
                        if message.flags.contains(.Incoming) {
                            optionsMap[id]!.insert(.report)
                        }
                        if channel.hasPermission(.banMembers), case .group = channel.info {
                            if message.flags.contains(.Incoming) {
                                if message.author is TelegramUser {
                                    if !hadBanPeerId {
                                        hadBanPeerId = true
                                        banPeer = message.author
                                    } else if banPeer?.id != message.author?.id {
                                        banPeer = nil
                                    }
                                } else if message.author is TelegramChannel {
                                    if !hadBanPeerId {
                                        hadBanPeerId = true
                                        banPeer = message.author
                                    } else if banPeer?.id != message.author?.id {
                                        banPeer = nil
                                    }
                                } else {
                                    hadBanPeerId = true
                                    banPeer = nil
                                }
                            } else {
                                hadBanPeerId = true
                                banPeer = nil
                            }
                        }
                        if !message.containsSecretMedia && !isAction && !isShareProtected {
                            if message.id.peerId.namespace != Namespaces.Peer.SecretChat && !message.isCopyProtected() {
                                if !(message.flags.isSending || message.flags.contains(.Failed)) {
                                    optionsMap[id]!.insert(.forward)
                                }
                            }
                        }

                        if !message.flags.contains(.Incoming) {
                            optionsMap[id]!.insert(.deleteGlobally)
                        } else {
                            if channel.hasPermission(.deleteAllMessages) {
                                optionsMap[id]!.insert(.deleteGlobally)
                            }
                        }
                    } else if let group = peer as? TelegramGroup {
                        if message.id.peerId.namespace != Namespaces.Peer.SecretChat && !message.containsSecretMedia {
                            if !isAction && !message.isCopyProtected() && !isShareProtected {
                                if !(message.flags.isSending || message.flags.contains(.Failed)) {
                                    optionsMap[id]!.insert(.forward)
                                }
                            }
                        }
                        optionsMap[id]!.insert(.deleteLocally)
                        if !message.flags.contains(.Incoming) {
                            optionsMap[id]!.insert(.deleteGlobally)
                        } else {
                            switch group.role {
                                case .creator, .admin:
                                    optionsMap[id]!.insert(.deleteGlobally)
                                case .member:
                                    var hasMediaToReport = false
                                    for media in message.media {
                                        if let _ = media as? TelegramMediaImage {
                                            hasMediaToReport = true
                                        } else if let _ = media as? TelegramMediaFile {
                                            hasMediaToReport = true
                                        } else if let webpage = media as? TelegramMediaWebpage, case let .Loaded(content) = webpage.content {
                                            if let _ = content.image {
                                                hasMediaToReport = true
                                            } else if let _ = content.file {
                                                hasMediaToReport = true
                                            }
                                        }
                                    }
                                    if hasMediaToReport {
                                        optionsMap[id]!.insert(.report)
                                    }
                            }
                        }
                    } else if let user = peer as? TelegramUser {
                        if !isScheduled && message.id.peerId.namespace != Namespaces.Peer.SecretChat && !message.containsSecretMedia && !isAction && !message.id.peerId.isReplies && !message.isCopyProtected() && !isShareProtected {
                            if !(message.flags.isSending || message.flags.contains(.Failed)) {
                                optionsMap[id]!.insert(.forward)
                            }
                        }
                        optionsMap[id]!.insert(.deleteLocally)
                        var canDeleteGlobally = false
                        if canPerformDeleteActions(limits: limitsConfiguration._asLimits(), accountPeerId: accountPeerId, message: message) {
                            canDeleteGlobally = true
                        } else if limitsConfiguration.canRemoveIncomingMessagesInPrivateChats {
                            canDeleteGlobally = true
                        }
                        if user.botInfo != nil {
                            canDeleteGlobally = false
                        }
                        
                        let timestamp = Int32(CFAbsoluteTimeGetCurrent() + NSTimeIntervalSince1970)
                        if isDice && Int64(message.timestamp) + 60 * 60 * 24 > Int64(timestamp) {
                            canDeleteGlobally = false
                        }
                        if message.flags.contains(.Incoming) {
                            hadPersonalIncoming = true
                        }
                        if canDeleteGlobally {
                            optionsMap[id]!.insert(.deleteGlobally)
                        }
                        for media in message.media {
                            if let action = media as? TelegramMediaAction {
                                if case .historyScreenshot = action.action {
                                    optionsMap[id]!.remove(.deleteLocally)
                                    optionsMap[id]!.remove(.deleteGlobally)
                                    disableDelete = true
                                }
                            }
                        }
                        if user.botInfo != nil && message.flags.contains(.Incoming) && !user.id.isReplies && !isAction {
                            optionsMap[id]!.insert(.report)
                        }
                    } else if let _ = peer as? TelegramSecretChat {
                        var isNonRemovableServiceAction = false
                        for media in message.media {
                            if let action = media as? TelegramMediaAction {
                                switch action.action {
                                    case .historyScreenshot:
                                        isNonRemovableServiceAction = true
                                        disableDelete = true
                                    default:
                                        break
                                }
                            }
                        }
                       
                        if !isNonRemovableServiceAction {
                            optionsMap[id]!.insert(.deleteGlobally)
                        }
                    } else {
                        assertionFailure()
                    }
                } else {
                    optionsMap[id]!.insert(.deleteLocally)
                }
            }
            
            if !isShareProtected {
                optionsMap[id]!.insert(.externalShare)
            }
        }
                
        if !optionsMap.isEmpty {
            var reducedOptions = optionsMap.values.first!
            for value in optionsMap.values {
                reducedOptions.formIntersection(value)
            }
            if hadPersonalIncoming && optionsMap.values.contains(where: { $0.contains(.deleteGlobally) }) && !reducedOptions.contains(.deleteGlobally) {
                reducedOptions.insert(.unsendPersonal)
            }
            return ChatAvailableMessageActions(options: reducedOptions, banAuthor: banPeer, disableDelete: disableDelete, isCopyProtected: isCopyProtected)
        } else {
            return ChatAvailableMessageActions(options: [], banAuthor: nil, disableDelete: false, isCopyProtected: isCopyProtected)
        }
    }
}

final class ChatDeleteMessageContextItem: ContextMenuCustomItem {
    fileprivate let timestamp: Double
    fileprivate let action: (ContextControllerProtocol, @escaping (ContextMenuActionResult) -> Void) -> Void
    
    init(timestamp: Double, action: @escaping (ContextControllerProtocol, @escaping (ContextMenuActionResult) -> Void) -> Void) {
        self.timestamp = timestamp
        self.action = action
    }
    
    func node(presentationData: PresentationData, getController: @escaping () -> ContextControllerProtocol?, actionSelected: @escaping (ContextMenuActionResult) -> Void) -> ContextMenuCustomNode {
        return ChatDeleteMessageContextItemNode(presentationData: presentationData, item: self, getController: getController, actionSelected: actionSelected)
    }
}

private let textFont = Font.regular(17.0)

private final class ChatDeleteMessageContextItemNode: ASDisplayNode, ContextMenuCustomNode, ContextActionNodeProtocol {
    private let item: ChatDeleteMessageContextItem
    private let presentationData: PresentationData
    private let getController: () -> ContextControllerProtocol?
    private let actionSelected: (ContextMenuActionResult) -> Void
    
    private let backgroundNode: ASDisplayNode
    private let highlightedBackgroundNode: ASDisplayNode
    private let textNode: ImmediateTextNode
    private let statusNode: ImmediateTextNode
    private let iconNode: ASImageNode
    private let textIconNode: ASImageNode
    private let buttonNode: HighlightTrackingButtonNode
    
    private var timer: SwiftSignalKit.Timer?
    
    private var pointerInteraction: PointerInteraction?

    var isActionEnabled: Bool {
        return true
    }

    init(presentationData: PresentationData, item: ChatDeleteMessageContextItem, getController: @escaping () -> ContextControllerProtocol?, actionSelected: @escaping (ContextMenuActionResult) -> Void) {
        self.item = item
        self.presentationData = presentationData
        self.getController = getController
        self.actionSelected = actionSelected
        
        let textFont = Font.regular(presentationData.listsFontSize.baseDisplaySize)
        let subtextFont = Font.regular(presentationData.listsFontSize.baseDisplaySize * 13.0 / 17.0)
        
        self.backgroundNode = ASDisplayNode()
        self.backgroundNode.isAccessibilityElement = false
        self.backgroundNode.backgroundColor = presentationData.theme.contextMenu.itemBackgroundColor
        self.highlightedBackgroundNode = ASDisplayNode()
        self.highlightedBackgroundNode.isAccessibilityElement = false
        self.highlightedBackgroundNode.backgroundColor = presentationData.theme.contextMenu.itemHighlightedBackgroundColor
        self.highlightedBackgroundNode.alpha = 0.0
        
        self.textNode = ImmediateTextNode()
        self.textNode.isAccessibilityElement = false
        self.textNode.isUserInteractionEnabled = false
        self.textNode.displaysAsynchronously = false
        self.textNode.attributedText = NSAttributedString(string: presentationData.strings.Conversation_ContextMenuDelete, font: textFont, textColor: presentationData.theme.contextMenu.destructiveColor)
        
        self.textNode.maximumNumberOfLines = 1
        let statusNode = ImmediateTextNode()
        statusNode.isAccessibilityElement = false
        statusNode.isUserInteractionEnabled = false
        statusNode.displaysAsynchronously = false
        statusNode.attributedText = NSAttributedString(string: stringForRemainingTime(Int32(max(0.0, self.item.timestamp - Date().timeIntervalSince1970)), strings: presentationData.strings), font: subtextFont, textColor: presentationData.theme.contextMenu.destructiveColor)
        statusNode.maximumNumberOfLines = 1
        self.statusNode = statusNode
        
        self.buttonNode = HighlightTrackingButtonNode()
        self.buttonNode.isAccessibilityElement = true
        self.buttonNode.accessibilityLabel = presentationData.strings.VoiceChat_StopRecording
        
        self.iconNode = ASImageNode()
        self.iconNode.image = generateTintedImage(image: UIImage(bundleImageName: "Chat/Context Menu/Delete"), color: presentationData.theme.actionSheet.destructiveActionTextColor)
        
        self.textIconNode = ASImageNode()
        self.textIconNode.image = generateTintedImage(image: UIImage(bundleImageName: "Chat/Message/SelfExpiring"), color: presentationData.theme.actionSheet.destructiveActionTextColor)
        
        super.init()
        
        self.addSubnode(self.backgroundNode)
        self.addSubnode(self.highlightedBackgroundNode)
        self.addSubnode(self.textNode)
        self.addSubnode(self.statusNode)
        self.addSubnode(self.iconNode)
        self.addSubnode(self.textIconNode)
        self.addSubnode(self.buttonNode)
        
        self.buttonNode.highligthedChanged = { [weak self] highligted in
            guard let strongSelf = self else {
                return
            }
            if highligted {
                strongSelf.highlightedBackgroundNode.alpha = 1.0
            } else {
                strongSelf.highlightedBackgroundNode.alpha = 0.0
                strongSelf.highlightedBackgroundNode.layer.animateAlpha(from: 1.0, to: 0.0, duration: 0.3)
            }
        }
        self.buttonNode.addTarget(self, action: #selector(self.buttonPressed), forControlEvents: .touchUpInside)
    }
    
    deinit {
        self.timer?.invalidate()
    }
    
    override func didLoad() {
        super.didLoad()
        
        self.pointerInteraction = PointerInteraction(node: self.buttonNode, style: .hover, willEnter: { [weak self] in
            if let strongSelf = self {
                strongSelf.highlightedBackgroundNode.alpha = 0.75
            }
        }, willExit: { [weak self] in
            if let strongSelf = self {
                strongSelf.highlightedBackgroundNode.alpha = 0.0
            }
        })
        
        let timer = SwiftSignalKit.Timer(timeout: 0.5, repeat: true, completion: { [weak self] in
            self?.updateTime(transition: .immediate)
        }, queue: Queue.mainQueue())
        self.timer = timer
        timer.start()
    }
    
    private var validLayout: CGSize?
    func updateTime(transition: ContainedViewLayoutTransition) {
        guard let size = self.validLayout else {
            return
        }
        
        let subtextFont = Font.regular(self.presentationData.listsFontSize.baseDisplaySize * 13.0 / 17.0)
        self.statusNode.attributedText = NSAttributedString(string: stringForRemainingTime(Int32(max(0.0, self.item.timestamp - Date().timeIntervalSince1970)), strings: presentationData.strings), font: subtextFont, textColor: presentationData.theme.contextMenu.destructiveColor)
        
        let sideInset: CGFloat = 16.0
        let statusSize = self.statusNode.updateLayout(CGSize(width: size.width - sideInset - 32.0 + 4.0, height: .greatestFiniteMagnitude))
        transition.updateFrameAdditive(node: self.statusNode, frame: CGRect(origin: CGPoint(x: self.statusNode.frame.minX, y: self.statusNode.frame.minY), size: statusSize))
    }
    
    func updateLayout(constrainedWidth: CGFloat, constrainedHeight: CGFloat) -> (CGSize, (CGSize, ContainedViewLayoutTransition) -> Void) {
        let sideInset: CGFloat = 16.0
        let iconSideInset: CGFloat = 12.0
        let verticalInset: CGFloat = 12.0
        
        let iconSize: CGSize = self.iconNode.image?.size ?? CGSize(width: 10.0, height: 10.0)
        let textIconSize: CGSize = self.textIconNode.image?.size ?? CGSize(width: 2.0, height: 2.0)
        
        let standardIconWidth: CGFloat = 32.0
        var rightTextInset: CGFloat = sideInset
        if !iconSize.width.isZero {
            rightTextInset = max(iconSize.width, standardIconWidth) + iconSideInset + sideInset
        }
        
        let textSize = self.textNode.updateLayout(CGSize(width: constrainedWidth - sideInset - rightTextInset, height: .greatestFiniteMagnitude))
        let statusSize = self.statusNode.updateLayout(CGSize(width: constrainedWidth - sideInset - rightTextInset - textIconSize.width + 2.0, height: .greatestFiniteMagnitude))
        
        let verticalSpacing: CGFloat = 2.0
        let combinedTextHeight = textSize.height + verticalSpacing + statusSize.height
        return (CGSize(width: max(textSize.width, statusSize.width) + sideInset + rightTextInset, height: verticalInset * 2.0 + combinedTextHeight), { size, transition in
            self.validLayout = size
            let verticalOrigin = floor((size.height - combinedTextHeight) / 2.0)
            let textFrame = CGRect(origin: CGPoint(x: sideInset, y: verticalOrigin), size: textSize)
            transition.updateFrameAdditive(node: self.textNode, frame: textFrame)
            
            transition.updateFrame(node: self.textIconNode, frame: CGRect(origin: CGPoint(x: sideInset, y: verticalOrigin + verticalSpacing + textSize.height + floorToScreenPixels((statusSize.height - textIconSize.height) / 2.0) + 1.0), size: textIconSize))
            transition.updateFrameAdditive(node: self.statusNode, frame: CGRect(origin: CGPoint(x: sideInset + textIconSize.width + 2.0, y: verticalOrigin + verticalSpacing + textSize.height), size: statusSize))
            
            if !iconSize.width.isZero {
                transition.updateFrameAdditive(node: self.iconNode, frame: CGRect(origin: CGPoint(x: size.width - standardIconWidth - iconSideInset + floor((standardIconWidth - iconSize.width) / 2.0), y: floor((size.height - iconSize.height) / 2.0)), size: iconSize))
            }
            
            transition.updateFrame(node: self.backgroundNode, frame: CGRect(origin: CGPoint(x: 0.0, y: 0.0), size: CGSize(width: size.width, height: size.height)))
            transition.updateFrame(node: self.highlightedBackgroundNode, frame: CGRect(origin: CGPoint(x: 0.0, y: 0.0), size: CGSize(width: size.width, height: size.height)))
            transition.updateFrame(node: self.buttonNode, frame: CGRect(origin: CGPoint(x: 0.0, y: 0.0), size: CGSize(width: size.width, height: size.height)))
        })
    }
    
    func updateTheme(presentationData: PresentationData) {
        self.backgroundNode.backgroundColor = presentationData.theme.contextMenu.itemBackgroundColor
        self.highlightedBackgroundNode.backgroundColor = presentationData.theme.contextMenu.itemHighlightedBackgroundColor
        
        let textFont = Font.regular(presentationData.listsFontSize.baseDisplaySize)
        let subtextFont = Font.regular(presentationData.listsFontSize.baseDisplaySize * 13.0 / 17.0)
        
        self.textNode.attributedText = NSAttributedString(string: self.textNode.attributedText?.string ?? "", font: textFont, textColor: presentationData.theme.contextMenu.primaryColor)
        self.statusNode.attributedText = NSAttributedString(string: self.statusNode.attributedText?.string ?? "", font: subtextFont, textColor: presentationData.theme.contextMenu.secondaryColor)
    }
    
    @objc private func buttonPressed() {
        self.performAction()
    }
    
    func performAction() {
        guard let controller = self.getController() else {
            return
        }
        self.item.action(controller, { [weak self] result in
            self?.actionSelected(result)
        })
    }
    
    func setIsHighlighted(_ value: Bool) {
        if value {
            self.highlightedBackgroundNode.alpha = 1.0
        } else {
            self.highlightedBackgroundNode.alpha = 0.0
        }
    }
    
    func canBeHighlighted() -> Bool {
        return self.isActionEnabled
    }
    
    func updateIsHighlighted(isHighlighted: Bool) {
        self.setIsHighlighted(isHighlighted)
    }
    
    func actionNode(at point: CGPoint) -> ContextActionNodeProtocol {
        return self
    }
}

final class ChatReadReportContextItem: ContextMenuCustomItem {
    fileprivate let context: AccountContext
    fileprivate let message: Message
    fileprivate let hasReadReports: Bool
    fileprivate let stats: MessageReadStats?
    fileprivate let action: (ContextControllerProtocol, @escaping (ContextMenuActionResult) -> Void, MessageReadStats?, [StickerPackCollectionInfo], TelegramMediaFile?) -> Void

    init(context: AccountContext, message: Message, hasReadReports: Bool, stats: MessageReadStats?, action: @escaping (ContextControllerProtocol, @escaping (ContextMenuActionResult) -> Void, MessageReadStats?, [StickerPackCollectionInfo], TelegramMediaFile?) -> Void) {
        self.context = context
        self.message = message
        self.hasReadReports = hasReadReports
        self.stats = stats
        self.action = action
    }

    func node(presentationData: PresentationData, getController: @escaping () -> ContextControllerProtocol?, actionSelected: @escaping (ContextMenuActionResult) -> Void) -> ContextMenuCustomNode {
        return ChatReadReportContextItemNode(presentationData: presentationData, item: self, getController: getController, actionSelected: actionSelected)
    }
}

private final class ChatReadReportContextItemNode: ASDisplayNode, ContextMenuCustomNode, ContextActionNodeProtocol {
    private let item: ChatReadReportContextItem
    private var presentationData: PresentationData
    private let getController: () -> ContextControllerProtocol?
    private let actionSelected: (ContextMenuActionResult) -> Void

    private let backgroundNode: ASDisplayNode
    private let highlightedBackgroundNode: ASDisplayNode
    private let placeholderCalculationTextNode: ImmediateTextNode
    private let textNode: ImmediateTextNode
    private let shimmerNode: ShimmerEffectNode
    private let iconNode: ASImageNode

    private let avatarsNode: AnimatedAvatarSetNode
    private let avatarsContext: AnimatedAvatarSetContext

    private let placeholderAvatarsNode: AnimatedAvatarSetNode
    private let placeholderAvatarsContext: AnimatedAvatarSetContext

    private let buttonNode: HighlightTrackingButtonNode

    private var pointerInteraction: PointerInteraction?

    private var disposable: Disposable?
    private var currentStats: MessageReadStats?
    
    private var customEmojiPacksDisposable: Disposable?
    private var customEmojiPacks: [StickerPackCollectionInfo] = []
    private var firstCustomEmojiReaction: TelegramMediaFile?

    init(presentationData: PresentationData, item: ChatReadReportContextItem, getController: @escaping () -> ContextControllerProtocol?, actionSelected: @escaping (ContextMenuActionResult) -> Void) {
        self.item = item
        self.presentationData = presentationData
        self.getController = getController
        self.actionSelected = actionSelected
        self.currentStats = item.stats

        let textFont = Font.regular(presentationData.listsFontSize.baseDisplaySize)

        self.backgroundNode = ASDisplayNode()
        self.backgroundNode.isAccessibilityElement = false
        self.backgroundNode.backgroundColor = presentationData.theme.contextMenu.itemBackgroundColor
        self.highlightedBackgroundNode = ASDisplayNode()
        self.highlightedBackgroundNode.isAccessibilityElement = false
        self.highlightedBackgroundNode.backgroundColor = presentationData.theme.contextMenu.itemHighlightedBackgroundColor
        self.highlightedBackgroundNode.alpha = 0.0

        self.placeholderCalculationTextNode = ImmediateTextNode()
        self.placeholderCalculationTextNode.attributedText = NSAttributedString(string: presentationData.strings.Conversation_ContextMenuSeen(11), font: textFont, textColor: presentationData.theme.contextMenu.primaryColor)
        self.placeholderCalculationTextNode.maximumNumberOfLines = 1

        self.textNode = ImmediateTextNode()
        self.textNode.isAccessibilityElement = false
        self.textNode.isUserInteractionEnabled = false
        self.textNode.displaysAsynchronously = false
        self.textNode.attributedText = NSAttributedString(string: " ", font: textFont, textColor: presentationData.theme.contextMenu.primaryColor)
        self.textNode.maximumNumberOfLines = 1
        self.textNode.alpha = 0.0

        self.shimmerNode = ShimmerEffectNode()
        self.shimmerNode.clipsToBounds = true

        self.buttonNode = HighlightTrackingButtonNode()
        self.buttonNode.isAccessibilityElement = true
        self.buttonNode.accessibilityLabel = presentationData.strings.VoiceChat_StopRecording

        self.iconNode = ASImageNode()
        if let reactionsAttribute = item.message.reactionsAttribute, !reactionsAttribute.reactions.isEmpty {
            self.iconNode.image = generateTintedImage(image: UIImage(bundleImageName: "Chat/Context Menu/Reactions"), color: presentationData.theme.actionSheet.primaryTextColor)
        } else {
            self.iconNode.image = generateTintedImage(image: UIImage(bundleImageName: "Chat/Context Menu/Read"), color: presentationData.theme.actionSheet.primaryTextColor)
        }

        self.avatarsNode = AnimatedAvatarSetNode()
        self.avatarsContext = AnimatedAvatarSetContext()

        self.placeholderAvatarsNode = AnimatedAvatarSetNode()
        self.placeholderAvatarsContext = AnimatedAvatarSetContext()

        super.init()

        self.addSubnode(self.backgroundNode)
        self.addSubnode(self.highlightedBackgroundNode)
        self.addSubnode(self.shimmerNode)
        self.addSubnode(self.textNode)
        self.addSubnode(self.iconNode)
        self.addSubnode(self.avatarsNode)
        self.addSubnode(self.placeholderAvatarsNode)
        self.addSubnode(self.buttonNode)

        self.buttonNode.highligthedChanged = { [weak self] highligted in
            guard let strongSelf = self else {
                return
            }
            if highligted {
                strongSelf.highlightedBackgroundNode.alpha = 1.0
            } else {
                strongSelf.highlightedBackgroundNode.alpha = 0.0
                strongSelf.highlightedBackgroundNode.layer.animateAlpha(from: 1.0, to: 0.0, duration: 0.3)
            }
        }
        self.buttonNode.addTarget(self, action: #selector(self.buttonPressed), forControlEvents: .touchUpInside)
        
        var reactionCount = 0
        var customEmojiFiles = Set<Int64>()
        for reaction in mergedMessageReactionsAndPeers(accountPeer: nil, message: self.item.message).reactions {
            reactionCount += Int(reaction.count)
            
            if case let .custom(fileId) = reaction.value {
                customEmojiFiles.insert(fileId)
            }
        }
        
        if !customEmojiFiles.isEmpty {
            self.customEmojiPacksDisposable = (item.context.engine.stickers.resolveInlineStickers(fileIds: Array(customEmojiFiles))
            |> mapToSignal { customEmoji -> Signal<([StickerPackCollectionInfo], TelegramMediaFile?), NoError> in
                var stickerPackSignals: [Signal<StickerPackCollectionInfo?, NoError>] = []
                var existingIds = Set<Int64>()
                var firstCustomEmojiReaction: TelegramMediaFile?
                for (_, file) in customEmoji {
                    loop: for attribute in file.attributes {
                        if case let .CustomEmoji(_, _, _, packReference) = attribute, let packReference = packReference {
                            if case let .id(id, _) = packReference, !existingIds.contains(id) {
                                if firstCustomEmojiReaction == nil {
                                    firstCustomEmojiReaction = file
                                }
                                
                                existingIds.insert(id)
                                stickerPackSignals.append(item.context.engine.stickers.loadedStickerPack(reference: packReference, forceActualized: false)
                                |> filter { result in
                                    if case .result = result {
                                        return true
                                    } else {
                                        return false
                                    }
                                }
                                |> map { result -> StickerPackCollectionInfo? in
                                    if case let .result(info, _, _) = result {
                                        return info
                                    } else {
                                        return nil
                                    }
                                })
                            }
                            break loop
                        }
                    }
                }
                return combineLatest(stickerPackSignals)
                |> map { stickerPacks -> ([StickerPackCollectionInfo], TelegramMediaFile?) in
                    return (stickerPacks.compactMap { $0 }, firstCustomEmojiReaction)
                }
            }
            |> deliverOnMainQueue).startStrict(next: { [weak self] customEmojiPacks, firstCustomEmojiReaction in
                guard let strongSelf = self else {
                    return
                }
                strongSelf.customEmojiPacks = customEmojiPacks
                strongSelf.firstCustomEmojiReaction = firstCustomEmojiReaction
            })
        }

        if let currentStats = self.currentStats {
            self.buttonNode.isUserInteractionEnabled = !currentStats.peers.isEmpty || reactionCount != 0
        } else {
            self.buttonNode.isUserInteractionEnabled = reactionCount != 0

            self.disposable = (item.context.engine.messages.messageReadStats(id: item.message.id)
            |> deliverOnMainQueue).startStrict(next: { [weak self] value in
                guard let strongSelf = self else {
                    return
                }
                if let value = value {
                    strongSelf.updateStats(stats: value, transition: .animated(duration: 0.2, curve: .easeInOut))
                }
            })
        }
        
        item.context.account.viewTracker.updateReactionsForMessageIds(messageIds: [item.message.id], force: true)
    }

    deinit {
        self.disposable?.dispose()
        self.customEmojiPacksDisposable?.dispose()
    }

    override func didLoad() {
        super.didLoad()

        self.pointerInteraction = PointerInteraction(node: self.buttonNode, style: .hover, willEnter: { [weak self] in
            if let strongSelf = self {
                strongSelf.highlightedBackgroundNode.alpha = 0.75
            }
        }, willExit: { [weak self] in
            if let strongSelf = self {
                strongSelf.highlightedBackgroundNode.alpha = 0.0
            }
        })
    }

    private var validLayout: (calculatedWidth: CGFloat, size: CGSize)?

    func updateStats(stats: MessageReadStats, transition: ContainedViewLayoutTransition) {
        self.buttonNode.isUserInteractionEnabled = !stats.peers.isEmpty || stats.reactionCount != 0

        guard let (calculatedWidth, size) = self.validLayout else {
            return
        }

        self.currentStats = stats

        let (_, apply) = self.updateLayout(constrainedWidth: calculatedWidth, constrainedHeight: size.height)
        apply(size, transition)
    }

    func updateLayout(constrainedWidth: CGFloat, constrainedHeight: CGFloat) -> (CGSize, (CGSize, ContainedViewLayoutTransition) -> Void) {
        let sideInset: CGFloat = 14.0
        let verticalInset: CGFloat = 12.0

        let iconSize: CGSize = self.iconNode.image?.size ?? CGSize(width: 10.0, height: 10.0)

        let rightTextInset: CGFloat = sideInset + 36.0

        let calculatedWidth = min(constrainedWidth, 250.0)

        let textFont = Font.regular(self.presentationData.listsFontSize.baseDisplaySize)
        
        var reactionCount = 0
        for reaction in mergedMessageReactionsAndPeers(accountPeer: nil, message: self.item.message).reactions {
            reactionCount += Int(reaction.count)
        }

        if let currentStats = self.currentStats {
            reactionCount = currentStats.reactionCount
            
            if currentStats.peers.isEmpty {
                if reactionCount != 0 {
                    let text: String = self.presentationData.strings.Chat_ContextReactionCount(Int32(reactionCount))
                    self.textNode.attributedText = NSAttributedString(string: text, font: textFont, textColor: self.presentationData.theme.contextMenu.primaryColor)
                } else {
                    var text = self.presentationData.strings.Conversation_ContextMenuNoViews
                    for media in self.item.message.media {
                        if let file = media as? TelegramMediaFile {
                            if file.isVoice {
                                text = self.presentationData.strings.Conversation_ContextMenuNobodyListened
                            } else if file.isInstantVideo {
                                text = self.presentationData.strings.Conversation_ContextMenuNobodyWatched
                            }
                        }
                    }

                    self.textNode.attributedText = NSAttributedString(string: text, font: textFont, textColor: self.presentationData.theme.contextMenu.secondaryColor)
                }
            }/* else if currentStats.peers.count == 1 {
                if reactionCount != 0 {
                    let text: String = self.presentationData.strings.Chat_OutgoingContextReactionCount(Int32(reactionCount))
                    self.textNode.attributedText = NSAttributedString(string: text, font: textFont, textColor: self.presentationData.theme.contextMenu.primaryColor)
                } else {
                    self.textNode.attributedText = NSAttributedString(string: currentStats.peers[0].displayTitle(strings: self.presentationData.strings, displayOrder: self.presentationData.nameDisplayOrder), font: textFont, textColor: self.presentationData.theme.contextMenu.primaryColor)
                }
            }*/ else {
                if reactionCount != 0 {
                    let text: String
                    if reactionCount >= currentStats.peers.count {
                        text = self.presentationData.strings.Chat_OutgoingContextReactionCount(Int32(reactionCount))
                    } else {
                        text = self.presentationData.strings.Chat_OutgoingContextMixedReactionCount("\(reactionCount)", "\(currentStats.peers.count)").string
                    }
                    self.textNode.attributedText = NSAttributedString(string: text, font: textFont, textColor: self.presentationData.theme.contextMenu.primaryColor)
                } else {
                    var text = self.presentationData.strings.Conversation_ContextMenuSeen(Int32(currentStats.peers.count))
                    for media in self.item.message.media {
                        if let file = media as? TelegramMediaFile {
                            if file.isVoice {
                                text = self.presentationData.strings.Conversation_ContextMenuListened(Int32(currentStats.peers.count))
                            } else if file.isInstantVideo {
                                text = self.presentationData.strings.Conversation_ContextMenuWatched(Int32(currentStats.peers.count))
                            }
                        }
                    }

                    self.textNode.attributedText = NSAttributedString(string: text, font: textFont, textColor: self.presentationData.theme.contextMenu.primaryColor)
                }
            }
        } else {
            self.textNode.attributedText = NSAttributedString(string: " ", font: textFont, textColor: self.presentationData.theme.contextMenu.primaryColor)
        }

        let textSize = self.textNode.updateLayout(CGSize(width: calculatedWidth - sideInset - rightTextInset - iconSize.width - 4.0, height: .greatestFiniteMagnitude))

        let placeholderTextSize = self.placeholderCalculationTextNode.updateLayout(CGSize(width: calculatedWidth - sideInset - rightTextInset - iconSize.width - 4.0, height: .greatestFiniteMagnitude))

        let combinedTextHeight = textSize.height
        return (CGSize(width: calculatedWidth, height: verticalInset * 2.0 + combinedTextHeight), { size, transition in
            self.validLayout = (calculatedWidth: calculatedWidth, size: size)
            let verticalOrigin = floor((size.height - combinedTextHeight) / 2.0)
            let textFrame = CGRect(origin: CGPoint(x: sideInset + iconSize.width + 4.0, y: verticalOrigin), size: textSize)
            transition.updateFrameAdditive(node: self.textNode, frame: textFrame)
            transition.updateAlpha(node: self.textNode, alpha: self.currentStats == nil ? 0.0 : 1.0)

            let shimmerHeight: CGFloat = 8.0

            self.shimmerNode.frame = CGRect(origin: CGPoint(x: textFrame.minX, y: floor((size.height - shimmerHeight) / 2.0)), size: CGSize(width: placeholderTextSize.width, height: shimmerHeight))
            self.shimmerNode.cornerRadius = shimmerHeight / 2.0
            let shimmeringForegroundColor: UIColor
            let shimmeringColor: UIColor
            if self.presentationData.theme.overallDarkAppearance {
                let backgroundColor = self.presentationData.theme.contextMenu.backgroundColor.blitOver(self.presentationData.theme.list.plainBackgroundColor, alpha: 1.0)

                shimmeringForegroundColor = self.presentationData.theme.contextMenu.primaryColor.blitOver(backgroundColor, alpha: 0.1)
                shimmeringColor = self.presentationData.theme.list.itemBlocksBackgroundColor.withAlphaComponent(0.3)
            } else {
                let backgroundColor = self.presentationData.theme.contextMenu.backgroundColor.blitOver(self.presentationData.theme.list.plainBackgroundColor, alpha: 1.0)

                shimmeringForegroundColor = self.presentationData.theme.contextMenu.primaryColor.blitOver(backgroundColor, alpha: 0.15)
                shimmeringColor = self.presentationData.theme.list.itemBlocksBackgroundColor.withAlphaComponent(0.3)
            }
            self.shimmerNode.update(backgroundColor: self.presentationData.theme.list.plainBackgroundColor, foregroundColor: shimmeringForegroundColor, shimmeringColor: shimmeringColor, shapes: [.rect(rect: self.shimmerNode.bounds)], horizontal: true, size: self.shimmerNode.bounds.size)
            self.shimmerNode.updateAbsoluteRect(self.shimmerNode.frame, within: size)
            transition.updateAlpha(node: self.shimmerNode, alpha: self.currentStats == nil ? 1.0 : 0.0)

            if !iconSize.width.isZero {
                transition.updateFrameAdditive(node: self.iconNode, frame: CGRect(origin: CGPoint(x: sideInset + 1.0, y: floor((size.height - iconSize.height) / 2.0)), size: iconSize))
            }

            let avatarsContent: AnimatedAvatarSetContext.Content
            let placeholderAvatarsContent: AnimatedAvatarSetContext.Content

            var avatarsPeers: [EnginePeer] = []
            if let recentPeers = self.item.message.reactionsAttribute?.recentPeers, !recentPeers.isEmpty {
                for recentPeer in recentPeers {
                    if let peer = self.item.message.peers[recentPeer.peerId] {
                        if !avatarsPeers.contains(where: { $0.id == peer.id }) {
                            avatarsPeers.append(EnginePeer(peer))
                            if avatarsPeers.count == 3 {
                                break
                            }
                        }
                    }
                }
            } else if let peers = self.currentStats?.peers {
                for i in 0 ..< min(3, peers.count) {
                    if !avatarsPeers.contains(where: { $0.id == peers[i].id }) {
                        avatarsPeers.append(peers[i])
                    }
                }
            }
            avatarsContent = self.avatarsContext.update(peers: avatarsPeers, animated: false)
            placeholderAvatarsContent = self.avatarsContext.updatePlaceholder(color: shimmeringForegroundColor, count: 3, animated: false)

            let avatarsSize = self.avatarsNode.update(context: self.item.context, content: avatarsContent, itemSize: CGSize(width: 24.0, height: 24.0), customSpacing: 10.0, animated: false, synchronousLoad: true)
            self.avatarsNode.frame = CGRect(origin: CGPoint(x: size.width - sideInset - 12.0 - avatarsSize.width, y: floor((size.height - avatarsSize.height) / 2.0)), size: avatarsSize)
            transition.updateAlpha(node: self.avatarsNode, alpha: self.currentStats == nil ? 0.0 : 1.0)

            let placeholderAvatarsSize = self.placeholderAvatarsNode.update(context: self.item.context, content: placeholderAvatarsContent, itemSize: CGSize(width: 24.0, height: 24.0), customSpacing: 10.0, animated: false, synchronousLoad: true)
            self.placeholderAvatarsNode.frame = CGRect(origin: CGPoint(x: size.width - sideInset - 8.0 - placeholderAvatarsSize.width, y: floor((size.height - placeholderAvatarsSize.height) / 2.0)), size: placeholderAvatarsSize)
            transition.updateAlpha(node: self.placeholderAvatarsNode, alpha: self.currentStats == nil ? 1.0 : 0.0)

            transition.updateFrame(node: self.backgroundNode, frame: CGRect(origin: CGPoint(x: 0.0, y: 0.0), size: CGSize(width: size.width, height: size.height)))
            transition.updateFrame(node: self.highlightedBackgroundNode, frame: CGRect(origin: CGPoint(x: 0.0, y: 0.0), size: CGSize(width: size.width, height: size.height)))
            transition.updateFrame(node: self.buttonNode, frame: CGRect(origin: CGPoint(x: 0.0, y: 0.0), size: CGSize(width: size.width, height: size.height)))
        })
    }

    func updateTheme(presentationData: PresentationData) {
        self.presentationData = presentationData

        self.backgroundNode.backgroundColor = presentationData.theme.contextMenu.itemBackgroundColor
        self.highlightedBackgroundNode.backgroundColor = presentationData.theme.contextMenu.itemHighlightedBackgroundColor

        let textFont = Font.regular(presentationData.listsFontSize.baseDisplaySize)

        self.textNode.attributedText = NSAttributedString(string: self.textNode.attributedText?.string ?? "", font: textFont, textColor: presentationData.theme.contextMenu.primaryColor)
    }

    @objc private func buttonPressed() {
        self.performAction()
    }

    private var actionTemporarilyDisabled: Bool = false
    
    func canBeHighlighted() -> Bool {
        return self.isActionEnabled
    }
    
    func updateIsHighlighted(isHighlighted: Bool) {
        self.setIsHighlighted(isHighlighted)
    }

    func performAction() {
        if self.actionTemporarilyDisabled {
            return
        }
        self.actionTemporarilyDisabled = true
        Queue.mainQueue().async { [weak self] in
            self?.actionTemporarilyDisabled = false
        }

        guard let controller = self.getController() else {
            return
        }
        self.item.action(controller, { [weak self] result in
            self?.actionSelected(result)
        }, self.currentStats, self.customEmojiPacks, self.firstCustomEmojiReaction)
    }

    var isActionEnabled: Bool {
        var reactionCount = 0
        for reaction in mergedMessageReactionsAndPeers(accountPeer: nil, message: self.item.message).reactions {
            reactionCount += Int(reaction.count)
        }
        if reactionCount >= 0 {
            return true
        }
        guard let currentStats = self.currentStats else {
            return false
        }
        return !currentStats.peers.isEmpty
    }

    func setIsHighlighted(_ value: Bool) {
        if value {
            self.highlightedBackgroundNode.alpha = 1.0
        } else {
            self.highlightedBackgroundNode.alpha = 0.0
        }
    }
    
    func actionNode(at point: CGPoint) -> ContextActionNodeProtocol {
        return self
    }
}

private func stringForRemainingTime(_ duration: Int32, strings: PresentationStrings) -> String {
    let days = duration / (3600 * 24)
    let hours = duration / 3600
    let minutes = duration / 60 % 60
    let seconds = duration % 60
    let durationString: String
    if days > 0 {
        let roundDays = round(Double(duration) / (3600.0 * 24.0))
        return strings.Conversation_AutoremoveRemainingDays(Int32(roundDays))
    } else if hours > 0 {
        durationString = String(format: "%d:%02d:%02d", hours, minutes, seconds)
    } else {
        durationString = String(format: "%d:%02d", minutes, seconds)
    }
    return strings.Conversation_AutoremoveRemainingTime(durationString).string
}

final class ChatRateTranscriptionContextItem: ContextMenuCustomItem {
    fileprivate let context: AccountContext
    fileprivate let message: Message
    fileprivate let action: (Bool) -> Void

    init(context: AccountContext, message: Message, action: @escaping (Bool) -> Void) {
        self.context = context
        self.message = message
        self.action = action
    }

    func node(presentationData: PresentationData, getController: @escaping () -> ContextControllerProtocol?, actionSelected: @escaping (ContextMenuActionResult) -> Void) -> ContextMenuCustomNode {
        return ChatRateTranscriptionContextItemNode(presentationData: presentationData, item: self, getController: getController, actionSelected: actionSelected, action: self.action)
    }
}

private final class ChatRateTranscriptionContextItemNode: ASDisplayNode, ContextMenuCustomNode, ContextActionNodeProtocol {
    private let item: ChatRateTranscriptionContextItem
    private var presentationData: PresentationData
    private let getController: () -> ContextControllerProtocol?
    private let actionSelected: (ContextMenuActionResult) -> Void
    private let action: (Bool) -> Void

    private let backgroundNode: ASDisplayNode
    private let textNode: ImmediateTextNode
    
    private let upButtonImageNode: ASImageNode
    private let downButtonImageNode: ASImageNode
    private let upButtonNode: HighlightableButtonNode
    private let downButtonNode: HighlightableButtonNode

    init(presentationData: PresentationData, item: ChatRateTranscriptionContextItem, getController: @escaping () -> ContextControllerProtocol?, actionSelected: @escaping (ContextMenuActionResult) -> Void, action: @escaping (Bool) -> Void) {
        self.item = item
        self.presentationData = presentationData
        self.getController = getController
        self.actionSelected = actionSelected
        self.action = action

        let textFont = Font.regular(presentationData.listsFontSize.baseDisplaySize * 15.0 / 17.0)

        self.backgroundNode = ASDisplayNode()
        self.backgroundNode.isAccessibilityElement = false
        self.backgroundNode.backgroundColor = presentationData.theme.contextMenu.itemBackgroundColor

        self.textNode = ImmediateTextNode()
        self.textNode.isAccessibilityElement = false
        self.textNode.isUserInteractionEnabled = false
        self.textNode.displaysAsynchronously = false
        self.textNode.attributedText = NSAttributedString(string: self.presentationData.strings.Chat_AudioTranscriptionRateAction, font: textFont, textColor: presentationData.theme.contextMenu.secondaryColor)
        self.textNode.maximumNumberOfLines = 1
        
        self.upButtonImageNode = ASImageNode()
        self.upButtonImageNode.image = generateTintedImage(image: UIImage(bundleImageName: "Chat/Context Menu/ThumbsUp"), color: presentationData.theme.contextMenu.primaryColor, backgroundColor: nil)
        self.upButtonImageNode.isUserInteractionEnabled = false
        
        self.downButtonImageNode = ASImageNode()
        self.downButtonImageNode.image = generateTintedImage(image: UIImage(bundleImageName: "Chat/Context Menu/ThumbsDown"), color: presentationData.theme.contextMenu.primaryColor, backgroundColor: nil)
        self.downButtonImageNode.isUserInteractionEnabled = false
        
        self.upButtonNode = HighlightableButtonNode()
        self.upButtonNode.addSubnode(self.upButtonImageNode)
        
        self.downButtonNode = HighlightableButtonNode()
        self.downButtonNode.addSubnode(self.downButtonImageNode)

        super.init()

        self.addSubnode(self.backgroundNode)
        self.addSubnode(self.textNode)
        
        self.addSubnode(self.upButtonNode)
        self.addSubnode(self.downButtonNode)
        
        self.upButtonNode.addTarget(self, action: #selector(self.upPressed), forControlEvents: .touchUpInside)
        self.downButtonNode.addTarget(self, action: #selector(self.downPressed), forControlEvents: .touchUpInside)
    }

    deinit {
    }

    override func didLoad() {
        super.didLoad()
    }
    
    @objc private func upPressed() {
        self.action(true)
        self.getController()?.dismiss(completion: nil)
    }
    
    @objc private func downPressed() {
        self.action(false)
        self.getController()?.dismiss(completion: nil)
    }

    func updateLayout(constrainedWidth: CGFloat, constrainedHeight: CGFloat) -> (CGSize, (CGSize, ContainedViewLayoutTransition) -> Void) {
        let sideInset: CGFloat = 14.0
        let verticalInset: CGFloat = 9.0

        let calculatedWidth = min(constrainedWidth, 250.0)

        let textSize = self.textNode.updateLayout(CGSize(width: calculatedWidth - sideInset, height: .greatestFiniteMagnitude))

        let combinedTextHeight = textSize.height
        return (CGSize(width: calculatedWidth, height: verticalInset * 2.0 + combinedTextHeight + 35.0), { size, transition in
            let verticalOrigin = verticalInset
            let textFrame = CGRect(origin: CGPoint(x: floor((size.width - textSize.width) / 2.0), y: verticalOrigin), size: textSize)
            transition.updateFrameAdditive(node: self.textNode, frame: textFrame)
            
            let buttonArea = CGRect(origin: CGPoint(x: 0.0, y: size.height - 35.0 - 6.0), size: CGSize(width: size.width, height: 35.0))
            
            self.upButtonNode.frame = CGRect(origin: CGPoint(x: buttonArea.minX, y: buttonArea.minY), size: CGSize(width: floor(buttonArea.size.width / 2.0), height: buttonArea.height))
            self.downButtonNode.frame = CGRect(origin: CGPoint(x: buttonArea.minX + floor(buttonArea.size.width / 2.0), y: buttonArea.minY), size: CGSize(width: floor(buttonArea.size.width / 2.0), height: buttonArea.height))
            
            let spacing: CGFloat = 56.0
            
            if let image = self.upButtonImageNode.image {
                self.upButtonImageNode.frame = CGRect(origin: CGPoint(x: floor(buttonArea.width / 2.0) - floor(spacing / 2.0) - image.size.width, y: floor((buttonArea.height - image.size.height) / 2.0)), size: image.size)
            }
            if let image = self.downButtonImageNode.image {
                self.downButtonImageNode.frame = CGRect(origin: CGPoint(x: floor(spacing / 2.0), y: floor((buttonArea.height - image.size.height) / 2.0)), size: image.size)
            }

            transition.updateFrame(node: self.backgroundNode, frame: CGRect(origin: CGPoint(x: 0.0, y: 0.0), size: CGSize(width: size.width, height: size.height)))
        })
    }

    func updateTheme(presentationData: PresentationData) {
        self.presentationData = presentationData

        self.backgroundNode.backgroundColor = presentationData.theme.contextMenu.itemBackgroundColor

        let textFont = Font.regular(presentationData.listsFontSize.baseDisplaySize)

        self.textNode.attributedText = NSAttributedString(string: self.textNode.attributedText?.string ?? "", font: textFont, textColor: presentationData.theme.contextMenu.primaryColor)
    }
    
    func canBeHighlighted() -> Bool {
        return self.isActionEnabled
    }
    
    func updateIsHighlighted(isHighlighted: Bool) {
        self.setIsHighlighted(isHighlighted)
    }

    func performAction() {
    }

    var isActionEnabled: Bool {
        return false
    }

    func setIsHighlighted(_ value: Bool) {
    }
    
    func actionNode(at point: CGPoint) -> ContextActionNodeProtocol {
        return self
    }
}<|MERGE_RESOLUTION|>--- conflicted
+++ resolved
@@ -1154,11 +1154,7 @@
                     actions.append(.action(ContextMenuActionItem(text: chatPresentationInterfaceState.strings.Conversation_ContextMenuTranslate, icon: { theme in
                         return generateTintedImage(image: UIImage(bundleImageName: "Chat/Context Menu/Translate"), color: theme.actionSheet.primaryTextColor)
                     }, action: { _, f in
-<<<<<<< HEAD
-                        controllerInteraction.performTextSelectionAction(!isCopyProtected, NSAttributedString(string: messageText2), .translate)
-=======
                         controllerInteraction.performTextSelectionAction(message, !isCopyProtected, NSAttributedString(string: messageText), .translate)
->>>>>>> 037ebcf7
                         f(.default)
                     })))
                 }
