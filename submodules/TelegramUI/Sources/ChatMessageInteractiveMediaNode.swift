import Foundation
import UIKit
import AsyncDisplayKit
import Postbox
import SwiftSignalKit
import Display
import TelegramCore
import TelegramPresentationData
import TelegramUIPreferences
import UniversalMediaPlayer
import TextFormat
import AccountContext
import RadialStatusNode
import StickerResources
import PhotoResources
import TelegramUniversalVideoContent
import TelegramStringFormatting
import GalleryUI
import AnimatedStickerNode
import TelegramAnimatedStickerNode
import LocalMediaResources
import WallpaperResources
import ChatMessageInteractiveMediaBadge
import ContextUI
import InvisibleInkDustNode
import ChatControllerInteraction

private struct FetchControls {
    let fetch: (Bool) -> Void
    let cancel: () -> Void
}

enum InteractiveMediaNodeSizeCalculation {
    case constrained(CGSize)
    case unconstrained
}

enum InteractiveMediaNodeContentMode {
    case aspectFit
    case aspectFill
    
    var bubbleVideoDecorationContentMode: ChatBubbleVideoDecorationContentMode {
        switch self {
        case .aspectFit:
            return .aspectFit
        case .aspectFill:
            return .aspectFill
        }
    }
}

enum InteractiveMediaNodeActivateContent {
    case `default`
    case stream
    case automaticPlayback
}

enum InteractiveMediaNodeAutodownloadMode {
    case none
    case prefetch
    case full
}

enum InteractiveMediaNodePlayWithSoundMode {
    case single
    case loop
}

struct ChatMessageDateAndStatus {
    var type: ChatMessageDateAndStatusType
    var edited: Bool
    var viewCount: Int?
    var dateReactions: [MessageReaction]
    var dateReactionPeers: [(MessageReaction.Reaction, EnginePeer)]
    var dateReplies: Int
    var isPinned: Bool
    var dateText: String
}

public func roundedRectCgPath(roundRect rect: CGRect, topLeftRadius: CGFloat = 0.0, topRightRadius: CGFloat = 0.0, bottomLeftRadius: CGFloat = 0.0, bottomRightRadius: CGFloat = 0.0) -> CGPath {
    let path = CGMutablePath()

    let topLeft = rect.origin
    let topRight = CGPoint(x: rect.maxX, y: rect.minY)
    let bottomRight = CGPoint(x: rect.maxX, y: rect.maxY)
    let bottomLeft = CGPoint(x: rect.minX, y: rect.maxY)

    if topLeftRadius != .zero {
        path.move(to: CGPoint(x: topLeft.x+topLeftRadius, y: topLeft.y))
    } else {
        path.move(to: CGPoint(x: topLeft.x, y: topLeft.y))
    }

    if topRightRadius != .zero {
        path.addLine(to: CGPoint(x: topRight.x-topRightRadius, y: topRight.y))
        path.addCurve(to:  CGPoint(x: topRight.x, y: topRight.y+topRightRadius), control1: CGPoint(x: topRight.x, y: topRight.y), control2:CGPoint(x: topRight.x, y: topRight.y + topRightRadius))
    } else {
         path.addLine(to: CGPoint(x: topRight.x, y: topRight.y))
    }

    if bottomRightRadius != .zero {
        path.addLine(to: CGPoint(x: bottomRight.x, y: bottomRight.y-bottomRightRadius))
        path.addCurve(to: CGPoint(x: bottomRight.x-bottomRightRadius, y: bottomRight.y), control1: CGPoint(x: bottomRight.x, y: bottomRight.y), control2: CGPoint(x: bottomRight.x-bottomRightRadius, y: bottomRight.y))
    } else {
        path.addLine(to: CGPoint(x: bottomRight.x, y: bottomRight.y))
    }

    if bottomLeftRadius != .zero {
        path.addLine(to: CGPoint(x: bottomLeft.x+bottomLeftRadius, y: bottomLeft.y))
        path.addCurve(to: CGPoint(x: bottomLeft.x, y: bottomLeft.y-bottomLeftRadius), control1: CGPoint(x: bottomLeft.x, y: bottomLeft.y), control2: CGPoint(x: bottomLeft.x, y: bottomLeft.y-bottomLeftRadius))
    } else {
        path.addLine(to: CGPoint(x: bottomLeft.x, y: bottomLeft.y))
    }

    if topLeftRadius != .zero {
        path.addLine(to: CGPoint(x: topLeft.x, y: topLeft.y+topLeftRadius))
        path.addCurve(to: CGPoint(x: topLeft.x+topLeftRadius, y: topLeft.y) , control1: CGPoint(x: topLeft.x, y: topLeft.y) , control2: CGPoint(x: topLeft.x+topLeftRadius, y: topLeft.y))
    } else {
        path.addLine(to: CGPoint(x: topLeft.x, y: topLeft.y))
    }

    path.closeSubpath()
            
    return path
}

extension UIBezierPath {
    convenience init(roundRect rect: CGRect, topLeftRadius: CGFloat = 0.0, topRightRadius: CGFloat = 0.0, bottomLeftRadius: CGFloat = 0.0, bottomRightRadius: CGFloat = 0.0) {
        self.init()

        let path = CGMutablePath()

        let topLeft = rect.origin
        let topRight = CGPoint(x: rect.maxX, y: rect.minY)
        let bottomRight = CGPoint(x: rect.maxX, y: rect.maxY)
        let bottomLeft = CGPoint(x: rect.minX, y: rect.maxY)

        if topLeftRadius != .zero {
            path.move(to: CGPoint(x: topLeft.x+topLeftRadius, y: topLeft.y))
        } else {
            path.move(to: CGPoint(x: topLeft.x, y: topLeft.y))
        }

        if topRightRadius != .zero {
            path.addLine(to: CGPoint(x: topRight.x-topRightRadius, y: topRight.y))
            path.addCurve(to:  CGPoint(x: topRight.x, y: topRight.y+topRightRadius), control1: CGPoint(x: topRight.x, y: topRight.y), control2:CGPoint(x: topRight.x, y: topRight.y + topRightRadius))
        } else {
             path.addLine(to: CGPoint(x: topRight.x, y: topRight.y))
        }

        if bottomRightRadius != .zero {
            path.addLine(to: CGPoint(x: bottomRight.x, y: bottomRight.y-bottomRightRadius))
            path.addCurve(to: CGPoint(x: bottomRight.x-bottomRightRadius, y: bottomRight.y), control1: CGPoint(x: bottomRight.x, y: bottomRight.y), control2: CGPoint(x: bottomRight.x-bottomRightRadius, y: bottomRight.y))
        } else {
            path.addLine(to: CGPoint(x: bottomRight.x, y: bottomRight.y))
        }

        if bottomLeftRadius != .zero {
            path.addLine(to: CGPoint(x: bottomLeft.x+bottomLeftRadius, y: bottomLeft.y))
            path.addCurve(to: CGPoint(x: bottomLeft.x, y: bottomLeft.y-bottomLeftRadius), control1: CGPoint(x: bottomLeft.x, y: bottomLeft.y), control2: CGPoint(x: bottomLeft.x, y: bottomLeft.y-bottomLeftRadius))
        } else {
            path.addLine(to: CGPoint(x: bottomLeft.x, y: bottomLeft.y))
        }

        if topLeftRadius != .zero {
            path.addLine(to: CGPoint(x: topLeft.x, y: topLeft.y+topLeftRadius))
            path.addCurve(to: CGPoint(x: topLeft.x+topLeftRadius, y: topLeft.y) , control1: CGPoint(x: topLeft.x, y: topLeft.y) , control2: CGPoint(x: topLeft.x+topLeftRadius, y: topLeft.y))
        } else {
            path.addLine(to: CGPoint(x: topLeft.x, y: topLeft.y))
        }

        path.closeSubpath()
        cgPath = path
    }
}

private class ExtendedMediaOverlayNode: ASDisplayNode {
    private let blurredImageNode: TransformImageNode
    private let dustNode: MediaDustNode
    private let buttonNode: HighlightTrackingButtonNode
    private let highlightedBackgroundNode: ASDisplayNode
    private let iconNode: ASImageNode
    private let textNode: ImmediateTextNode
    
    private var maskView: UIView?
    private var maskLayer: CAShapeLayer?
    
    private var randomId: Int32?
    var isRevealed = false
    var tapped: () -> Void = {}
    
    override init() {
        self.blurredImageNode = TransformImageNode()
        self.blurredImageNode.contentAnimations = []
         
        self.dustNode = MediaDustNode()
        
        self.buttonNode = HighlightTrackingButtonNode()
        self.buttonNode.backgroundColor = UIColor(rgb: 0x000000, alpha: 0.3)
        self.buttonNode.clipsToBounds = true
        self.buttonNode.cornerRadius = 16.0
        
        self.highlightedBackgroundNode = ASDisplayNode()
        self.highlightedBackgroundNode.backgroundColor = UIColor(rgb: 0xffffff, alpha: 0.2)
        self.highlightedBackgroundNode.alpha = 0.0
        
        self.iconNode = ASImageNode()
        self.iconNode.displaysAsynchronously = false
        self.iconNode.image = generateTintedImage(image: UIImage(bundleImageName: "Chat/Stickers/SmallLock"), color: .white)
        
        self.textNode = ImmediateTextNode()
                
        super.init()
                
        self.addSubnode(self.blurredImageNode)
        self.addSubnode(self.dustNode)
        self.addSubnode(self.buttonNode)

        self.buttonNode.addSubnode(self.highlightedBackgroundNode)
        self.addSubnode(self.iconNode)
        self.addSubnode(self.textNode)
        
        self.buttonNode.highligthedChanged = { [weak self] highlighted in
            if let strongSelf = self {
                if highlighted {
                    strongSelf.highlightedBackgroundNode.layer.removeAnimation(forKey: "opacity")
                    strongSelf.highlightedBackgroundNode.alpha = 1.0
                } else {
                    strongSelf.highlightedBackgroundNode.alpha = 0.0
                    strongSelf.highlightedBackgroundNode.layer.animateAlpha(from: 1.0, to: 0.0, duration: 0.3)
                }
            }
        }
        
        self.buttonNode.addTarget(self, action: #selector(self.buttonPressed), forControlEvents: .touchUpInside)
    }
    
    @objc private func buttonPressed() {
        
    }
        
    override func didLoad() {
        super.didLoad()
        
        if #available(iOS 13.0, *) {
            self.buttonNode.layer.cornerCurve = .continuous
        }
        
        let maskView = UIView()
        self.maskView = maskView
        self.dustNode.view.mask = maskView
        
        let maskLayer = CAShapeLayer()
        maskLayer.fillRule = .evenOdd
        maskLayer.fillColor = UIColor.white.cgColor
        maskView.layer.addSublayer(maskLayer)
        self.maskLayer = maskLayer
    }
    
    func reveal() {
        self.isRevealed = true
        self.blurredImageNode.removeFromSupernode()
        self.dustNode.removeFromSupernode()
    }
    
    override func hitTest(_ point: CGPoint, with event: UIEvent?) -> UIView? {
        let result = super.hitTest(point, with: event)
        if self.isRevealed {
            return nil
        }
        return result
    }
        
    func update(size: CGSize, text: String, imageSignal: (Signal<(TransformImageArguments) -> DrawingContext?, NoError>, CGSize, CGSize, Int32)?, imageFrame: CGRect, corners: ImageCorners?) {
        let spacing: CGFloat = 2.0
        let padding: CGFloat = 10.0
        
        if let (imageSignal, drawingSize, boundingSize, randomId) = imageSignal {
            if self.randomId != randomId {
                self.randomId = randomId
                self.blurredImageNode.setSignal(imageSignal, attemptSynchronously: true)
                
                let imageLayout = self.blurredImageNode.asyncLayout()
                let arguments = TransformImageArguments(corners: corners ?? ImageCorners(), imageSize: drawingSize, boundingSize: boundingSize, intrinsicInsets: UIEdgeInsets(), resizeMode: .blurBackground, emptyColor: .clear, custom: nil)
                let apply = imageLayout(arguments)
                apply()
            }
            
            self.blurredImageNode.isHidden = false

            self.isRevealed = self.dustNode.isRevealed
            self.dustNode.revealed = { [weak self] in
                self?.isRevealed = true
                self?.blurredImageNode.removeFromSupernode()
            }
            self.dustNode.tapped = { [weak self] in
                self?.isRevealed = true
                self?.tapped()
            }
        } else {
            self.blurredImageNode.isHidden = true
            self.isRevealed = true
        }
        self.blurredImageNode.frame = imageFrame
                
        self.dustNode.frame = CGRect(origin: .zero, size: size)
        self.dustNode.update(size: size, color: .white, transition: .immediate)
        
        if text.isEmpty {
            self.buttonNode.isHidden = true
            self.textNode.isHidden = true
        } else {
            self.buttonNode.isHidden = false
            self.textNode.isHidden = false
            
            self.textNode.attributedText = NSAttributedString(string: text, font: Font.semibold(14.0), textColor: .white, paragraphAlignment: .center)
            let textSize = self.textNode.updateLayout(size)
            if let iconSize = self.iconNode.image?.size {
                let contentSize = CGSize(width: iconSize.width + textSize.width + spacing + padding * 2.0, height: 32.0)
                self.buttonNode.frame = CGRect(origin: CGPoint(x: floorToScreenPixels((size.width - contentSize.width) / 2.0), y: floorToScreenPixels((size.height - contentSize.height) / 2.0)), size: contentSize)
                self.highlightedBackgroundNode.frame = CGRect(origin: .zero, size: contentSize)
                
                self.iconNode.frame = CGRect(origin: CGPoint(x: self.buttonNode.frame.minX + padding, y: self.buttonNode.frame.minY + floorToScreenPixels((contentSize.height - iconSize.height) / 2.0) + 1.0 - UIScreenPixel), size: iconSize)
                self.textNode.frame = CGRect(origin: CGPoint(x: self.iconNode.frame.maxX + spacing, y: self.buttonNode.frame.minY + floorToScreenPixels((contentSize.height - textSize.height) / 2.0)), size: textSize)
            }
        }
        
        var leftOffset: CGFloat = 0.0
        var rightOffset: CGFloat = 0.0
        let corners = corners ?? ImageCorners(radius: 16.0)
        if case .Tail = corners.bottomLeft {
            leftOffset = 4.0
        } else if case .Tail = corners.bottomRight {
            rightOffset = 4.0
        }
        let rect = CGRect(origin: CGPoint(x: leftOffset, y: 0.0), size: CGSize(width: size.width - leftOffset - rightOffset, height: size.height))
        let path = UIBezierPath(roundRect: rect, topLeftRadius: corners.topLeft.radius, topRightRadius: corners.topRight.radius, bottomLeftRadius: corners.bottomLeft.radius, bottomRightRadius: corners.bottomRight.radius)
        let buttonPath = UIBezierPath(roundedRect: self.buttonNode.frame, cornerRadius: 16.0)
        path.append(buttonPath)
        path.usesEvenOddFillRule = true
        self.maskLayer?.path = path.cgPath
    }
}

final class ChatMessageInteractiveMediaNode: ASDisplayNode, GalleryItemTransitionNode {
    private let pinchContainerNode: PinchSourceContainerNode
    private let imageNode: TransformImageNode
    private var currentImageArguments: TransformImageArguments?
    private var currentHighQualityImageSignal: (Signal<(TransformImageArguments) -> DrawingContext?, NoError>, CGSize)?
    private var currentBlurredImageSignal: (Signal<(TransformImageArguments) -> DrawingContext?, NoError>, CGSize, CGSize, Int32)?
    private var highQualityImageNode: TransformImageNode?

    private var videoNode: UniversalVideoNode?
    private var videoContent: NativeVideoContent?
    private var animatedStickerNode: AnimatedStickerNode?
    private var statusNode: RadialStatusNode?
    var videoNodeDecoration: ChatBubbleVideoDecoration?
    var decoration: UniversalVideoDecoration? {
        return self.videoNodeDecoration
    }
    let dateAndStatusNode: ChatMessageDateAndStatusNode
    private var badgeNode: ChatMessageInteractiveMediaBadge?
    
    private var extendedMediaOverlayNode: ExtendedMediaOverlayNode?
        
    private var context: AccountContext?
    private var message: Message?
    private var attributes: ChatMessageEntryAttributes?
    private var media: Media?
    private var themeAndStrings: (PresentationTheme, PresentationStrings, String)?
    private var sizeCalculation: InteractiveMediaNodeSizeCalculation?
    private var wideLayout: Bool?
    private var automaticDownload: InteractiveMediaNodeAutodownloadMode?
    var automaticPlayback: Bool?
    
    private let statusDisposable = MetaDisposable()
    private let fetchControls = Atomic<FetchControls?>(value: nil)
    private var fetchStatus: MediaResourceStatus?
    private var actualFetchStatus: MediaResourceStatus?
    private let fetchDisposable = MetaDisposable()
    
    private let videoNodeReadyDisposable = MetaDisposable()
    private let playerStatusDisposable = MetaDisposable()
    
    private var playerUpdateTimer: SwiftSignalKit.Timer?
    private var playerStatus: MediaPlayerStatus? {
        didSet {
            if self.playerStatus != oldValue {
                if let playerStatus = playerStatus, case .playing = playerStatus.status {
                    self.ensureHasTimer()
                } else {
                    self.stopTimer()
                }
                self.updateStatus(animated: false)
            }
        }
    }
    
    private var secretTimer: SwiftSignalKit.Timer?
    
    var visibilityPromise = ValuePromise<Bool>(false, ignoreRepeated: true)
    var visibility: Bool = false {
        didSet {
            self.updateVisibility()
        }
    }
    
    private var internallyVisible = true
    private func updateVisibility() {
        let visibility = self.visibility && self.internallyVisible
        
        if let videoNode = self.videoNode {
            if visibility {
                if !videoNode.canAttachContent {
                    videoNode.canAttachContent = true
                    if videoNode.hasAttachedContext {
                        videoNode.play()
                    }
                }
            } else {
                videoNode.canAttachContent = false
            }
        }
        self.animatedStickerNode?.visibility = visibility
        self.visibilityPromise.set(visibility)
    }
    
    var activateLocalContent: (InteractiveMediaNodeActivateContent) -> Void = { _ in }
    var activatePinch: ((PinchSourceContainerNode) -> Void)?
    var updateMessageReaction: ((Message, ChatControllerInteractionReaction) -> Void)?
        
    override init() {
        self.pinchContainerNode = PinchSourceContainerNode()

        self.dateAndStatusNode = ChatMessageDateAndStatusNode()

        self.imageNode = TransformImageNode()
        self.imageNode.contentAnimations = [.subsequentUpdates]
        
        super.init()

        self.addSubnode(self.pinchContainerNode)
        
        self.imageNode.displaysAsynchronously = false
        self.pinchContainerNode.contentNode.addSubnode(self.imageNode)
        
        self.pinchContainerNode.activate = { [weak self] sourceNode in
            guard let strongSelf = self else {
                return
            }
            strongSelf.activatePinch?(sourceNode)
        }

        self.pinchContainerNode.scaleUpdated = { [weak self] scale, transition in
            guard let strongSelf = self else {
                return
            }

            let factor: CGFloat = max(0.0, min(1.0, (scale - 1.0) * 8.0))

            if abs(scale - 1.0) > CGFloat.ulpOfOne {
                var highQualityImageNode: TransformImageNode?
                if let current = strongSelf.highQualityImageNode {
                    highQualityImageNode = current
                } else if let (currentHighQualityImageSignal, nativeImageSize) = strongSelf.currentHighQualityImageSignal, let currentImageArguments = strongSelf.currentImageArguments {
                    let imageNode = TransformImageNode()
                    imageNode.frame = strongSelf.imageNode.frame

                    let corners = currentImageArguments.corners
                    if isRoundEqualCorners(corners) {
                        imageNode.cornerRadius = corners.topLeft.radius
                        imageNode.layer.mask = nil
                    } else {
                        imageNode.cornerRadius = 0

                        let boundingSize: CGSize = CGSize(width: max(corners.topLeft.radius, corners.bottomLeft.radius) + max(corners.topRight.radius, corners.bottomRight.radius), height: max(corners.topLeft.radius, corners.topRight.radius) + max(corners.bottomLeft.radius, corners.bottomRight.radius))
                        let size: CGSize = CGSize(width: boundingSize.width + corners.extendedEdges.left + corners.extendedEdges.right, height: boundingSize.height + corners.extendedEdges.top + corners.extendedEdges.bottom)
                        let arguments = TransformImageArguments(corners: corners, imageSize: size, boundingSize: boundingSize, intrinsicInsets: UIEdgeInsets())
                        guard let context = DrawingContext(size: size, clear: true) else {
                            return
                        }
                        context.withContext { ctx in
                            ctx.setFillColor(UIColor.black.cgColor)
                            ctx.fill(arguments.drawingRect)
                        }
                        addCorners(context, arguments: arguments)

                        if let maskImage = context.generateImage() {
                            let mask = CALayer()
                            mask.contents = maskImage.cgImage
                            mask.contentsScale = maskImage.scale
                            mask.contentsCenter = CGRect(x: max(corners.topLeft.radius, corners.bottomLeft.radius) / maskImage.size.width, y: max(corners.topLeft.radius, corners.topRight.radius) / maskImage.size.height, width: (maskImage.size.width - max(corners.topLeft.radius, corners.bottomLeft.radius) - max(corners.topRight.radius, corners.bottomRight.radius)) / maskImage.size.width, height: (maskImage.size.height - max(corners.topLeft.radius, corners.topRight.radius) - max(corners.bottomLeft.radius, corners.bottomRight.radius)) / maskImage.size.height)

                            imageNode.layer.mask = mask
                            imageNode.layer.mask?.frame = imageNode.bounds
                        }
                    }

                    strongSelf.pinchContainerNode.contentNode.insertSubnode(imageNode, aboveSubnode: strongSelf.imageNode)

                    let scaleFactor = nativeImageSize.height / currentImageArguments.imageSize.height

                    let apply = imageNode.asyncLayout()(TransformImageArguments(corners: ImageCorners(), imageSize: CGSize(width: currentImageArguments.imageSize.width * scaleFactor, height: currentImageArguments.imageSize.height * scaleFactor), boundingSize: CGSize(width: currentImageArguments.boundingSize.width * scaleFactor, height: currentImageArguments.boundingSize.height * scaleFactor), intrinsicInsets: UIEdgeInsets(top: currentImageArguments.intrinsicInsets.top * scaleFactor, left: currentImageArguments.intrinsicInsets.left * scaleFactor, bottom: currentImageArguments.intrinsicInsets.bottom * scaleFactor, right: currentImageArguments.intrinsicInsets.right * scaleFactor)))
                    let _ = apply()
                    imageNode.setSignal(currentHighQualityImageSignal, attemptSynchronously: false)

                    highQualityImageNode = imageNode
                    strongSelf.highQualityImageNode = imageNode
                }
                if let highQualityImageNode = highQualityImageNode {
                    transition.updateAlpha(node: highQualityImageNode, alpha: factor)
                }
            } else if let highQualityImageNode = strongSelf.highQualityImageNode {
                strongSelf.highQualityImageNode = nil
                transition.updateAlpha(node: highQualityImageNode, alpha: 0.0, completion: { [weak highQualityImageNode] _ in
                    highQualityImageNode?.removeFromSupernode()
                })
            }

            transition.updateAlpha(node: strongSelf.dateAndStatusNode, alpha: 1.0 - factor)
            if let badgeNode = strongSelf.badgeNode {
                transition.updateAlpha(node: badgeNode, alpha: 1.0 - factor)
            }
            if let statusNode = strongSelf.statusNode {
                transition.updateAlpha(node: statusNode, alpha: 1.0 - factor)
            }
        }
    }
    
    deinit {
        self.statusDisposable.dispose()
        self.videoNodeReadyDisposable.dispose()
        self.playerStatusDisposable.dispose()
        self.fetchDisposable.dispose()
        self.secretTimer?.invalidate()
    }
    
    func isAvailableForGalleryTransition() -> Bool {
        return self.automaticPlayback ?? false
    }
    
    func isAvailableForInstantPageTransition() -> Bool {
        return false
    }
    
    override func didLoad() {
        super.didLoad()
        
        self.imageNode.view.addGestureRecognizer(UITapGestureRecognizer(target: self, action: #selector(self.imageTap(_:))))
    }
    
    private func progressPressed(canActivate: Bool) {
        if let _ = self.attributes?.updatingMedia {
            if let message = self.message {
                self.context?.account.pendingUpdateMessageManager.cancel(messageId: message.id)
            }
        } else if let fetchStatus = self.fetchStatus {
            var activateContent = false
            if let state = self.statusNode?.state, case .play = state {
                activateContent = true
            } else if let message = self.message, !message.flags.isSending && (self.automaticPlayback ?? false) {
                activateContent = true
            }
            if canActivate, activateContent {
                switch fetchStatus {
                    case .Remote, .Fetching:
                        self.activateLocalContent(.stream)
                    default:
                        break
                }
                return
            }
            
            switch fetchStatus {
                case .Fetching:
                    if let context = self.context, let message = self.message, message.flags.isSending {
                        let _ = context.engine.messages.deleteMessagesInteractively(messageIds: [message.id], type: .forEveryone).start()
                    } else if let media = self.media, let context = self.context, let message = self.message {
                        if let media = media as? TelegramMediaFile {
                            messageMediaFileCancelInteractiveFetch(context: context, messageId: message.id, file: media)
                        } else if let media = media as? TelegramMediaImage, let resource = largestImageRepresentation(media.representations)?.resource {
                            messageMediaImageCancelInteractiveFetch(context: context, messageId: message.id, image: media, resource: resource)
                        } else if let invoice = media as? TelegramMediaInvoice, let extendedMedia = invoice.extendedMedia, case let .full(media) = extendedMedia {
                            if let media = media as? TelegramMediaFile {
                                messageMediaFileCancelInteractiveFetch(context: context, messageId: message.id, file: media)
                            } else if let media = media as? TelegramMediaImage, let resource = largestImageRepresentation(media.representations)?.resource {
                                messageMediaImageCancelInteractiveFetch(context: context, messageId: message.id, image: media, resource: resource)
                            }
                        }
                    }
                    if let cancel = self.fetchControls.with({ return $0?.cancel }) {
                        cancel()
                    }
                case .Remote, .Paused:
                    if let fetch = self.fetchControls.with({ return $0?.fetch }) {
                        fetch(true)
                    }
                case .Local:
                    break
            }
        }
    }
    
    @objc func imageTap(_ recognizer: UITapGestureRecognizer) {
        if case .ended = recognizer.state {
            let point = recognizer.location(in: self.imageNode.view)
            if let _ = self.attributes?.updatingMedia {
                if let statusNode = self.statusNode, statusNode.frame.contains(point) {
                    self.progressPressed(canActivate: true)
                }
            } else if let fetchStatus = self.fetchStatus, case .Local = fetchStatus {
                var videoContentMatch = true
                if let content = self.videoContent, case let .message(stableId, mediaId) = content.nativeId {
                    var media = self.media
                    if let invoice = media as? TelegramMediaInvoice, let extendedMedia = invoice.extendedMedia, case let .full(fullMedia) = extendedMedia {
                        media = fullMedia
                    }
                    videoContentMatch = self.message?.stableId == stableId && media?.id == mediaId
                }
                self.activateLocalContent((self.automaticPlayback ?? false) && videoContentMatch ? .automaticPlayback : .default)
            } else {
                if let message = self.message, message.flags.isSending {
                    if let statusNode = self.statusNode, statusNode.frame.contains(point) {
                        self.progressPressed(canActivate: true)
                    }
                } else {
                    if let invoice = self.media as? TelegramMediaInvoice, let _ = invoice.extendedMedia {
                        self.activateLocalContent(.default)
                    } else {
                        self.progressPressed(canActivate: true)
                    }
                }
            }
        }
    }
    
    func asyncLayout() -> (_ context: AccountContext, _ presentationData: ChatPresentationData, _ dateTimeFormat: PresentationDateTimeFormat, _ message: Message, _ associatedData: ChatMessageItemAssociatedData,  _ attributes: ChatMessageEntryAttributes, _ media: Media, _ dateAndStatus: ChatMessageDateAndStatus?, _ automaticDownload: InteractiveMediaNodeAutodownloadMode, _ peerType: MediaAutoDownloadPeerType, _ peerId: EnginePeer.Id?, _ sizeCalculation: InteractiveMediaNodeSizeCalculation, _ layoutConstants: ChatMessageItemLayoutConstants, _ contentMode: InteractiveMediaNodeContentMode, _ presentationContext: ChatPresentationContext) -> (CGSize, CGFloat, (CGSize, Bool, Bool, ImageCorners) -> (CGFloat, (CGFloat) -> (CGSize, (ListViewItemUpdateAnimation, Bool) -> Void))) {
        let currentMessage = self.message
        let currentMedia = self.media
        let imageLayout = self.imageNode.asyncLayout()
        let statusLayout = self.dateAndStatusNode.asyncLayout()
        
        let currentVideoNode = self.videoNode
        let currentAnimatedStickerNode = self.animatedStickerNode
        
        let hasCurrentVideoNode = currentVideoNode != nil
        let hasCurrentAnimatedStickerNode = currentAnimatedStickerNode != nil
        let currentAutomaticDownload = self.automaticDownload
        let currentAutomaticPlayback = self.automaticPlayback
        
        return { [weak self] context, presentationData, dateTimeFormat, message, associatedData, attributes, media, dateAndStatus, automaticDownload, peerType, peerId, sizeCalculation, layoutConstants, contentMode, presentationContext in
            let _ = peerType
            
            var nativeSize: CGSize
            
            let isSecretMedia = message.containsSecretMedia
            var secretBeginTimeAndTimeout: (Double, Double)?
            if isSecretMedia {
                if let attribute = message.autoclearAttribute {
                    if let countdownBeginTime = attribute.countdownBeginTime {
                        secretBeginTimeAndTimeout = (Double(countdownBeginTime), Double(attribute.timeout))
                    }
                } else if let attribute = message.autoremoveAttribute {
                    if let countdownBeginTime = attribute.countdownBeginTime {
                        secretBeginTimeAndTimeout = (Double(countdownBeginTime), Double(attribute.timeout))
                    }
                }
            }
            
            var storeToDownloadsPeerId: EnginePeer.Id?
            for media in message.media {
                if media is TelegramMediaImage {
                    storeToDownloadsPeerId = peerId
                }
            }
            
            let hasSpoiler = message.attributes.contains(where: { $0 is MediaSpoilerMessageAttribute })
            var isExtendedMediaPreview = false
            var isInlinePlayableVideo = false
            var isSticker = false
            var maxDimensions = layoutConstants.image.maxDimensions
            var maxHeight = layoutConstants.image.maxDimensions.height
            
            var unboundSize: CGSize
            if let image = media as? TelegramMediaImage, let dimensions = largestImageRepresentation(image.representations)?.dimensions {
                unboundSize = CGSize(width: max(10.0, floor(dimensions.cgSize.width * 0.5)), height: max(10.0, floor(dimensions.cgSize.height * 0.5)))
            } else if let file = media as? TelegramMediaFile, var dimensions = file.dimensions {
                if let thumbnail = file.previewRepresentations.first {
                    let dimensionsVertical = dimensions.width < dimensions.height
                    let thumbnailVertical = thumbnail.dimensions.width < thumbnail.dimensions.height
                    if dimensionsVertical != thumbnailVertical {
                        dimensions = PixelDimensions(CGSize(width: dimensions.cgSize.height, height: dimensions.cgSize.width))
                    }
                }
                unboundSize = CGSize(width: floor(dimensions.cgSize.width * 0.5), height: floor(dimensions.cgSize.height * 0.5))
                if file.isSticker || file.isAnimatedSticker || file.isVideoSticker {
                    unboundSize = unboundSize.aspectFilled(CGSize(width: 162.0, height: 162.0))
                    isSticker = true
                } else if file.isAnimated {
                    unboundSize = unboundSize.aspectFilled(CGSize(width: 480.0, height: 480.0))
                } else if file.isVideo && !file.isAnimated, case let .constrained(constrainedSize) = sizeCalculation {
                    if unboundSize.width > unboundSize.height {
                        maxDimensions = CGSize(width: constrainedSize.width, height: layoutConstants.video.maxHorizontalHeight)
                    } else {
                        maxDimensions = CGSize(width: constrainedSize.width, height: layoutConstants.video.maxVerticalHeight)
                    }
                    maxHeight = maxDimensions.height
                }
                isInlinePlayableVideo = file.isVideo && !isSecretMedia
            } else if let image = media as? TelegramMediaWebFile, let dimensions = image.dimensions {
                unboundSize = CGSize(width: floor(dimensions.cgSize.width * 0.5), height: floor(dimensions.cgSize.height * 0.5))
            } else if let wallpaper = media as? WallpaperPreviewMedia {
                switch wallpaper.content {
                    case let .file(file, _, _, _, isTheme, isSupported):
                        if let thumbnail = file.previewRepresentations.first, var dimensions = file.dimensions {
                            let dimensionsVertical = dimensions.width < dimensions.height
                            let thumbnailVertical = thumbnail.dimensions.width < thumbnail.dimensions.height
                            if dimensionsVertical != thumbnailVertical {
                                dimensions = PixelDimensions(CGSize(width: dimensions.cgSize.height, height: dimensions.cgSize.width))
                            }
                            unboundSize = CGSize(width: floor(dimensions.cgSize.width * 0.5), height: floor(dimensions.cgSize.height * 0.5)).fitted(CGSize(width: 240.0, height: 240.0))
                        } else if file.mimeType == "image/svg+xml" || file.mimeType == "application/x-tgwallpattern" {
                            let dimensions = CGSize(width: 1440.0, height: 2960.0)
                            unboundSize = CGSize(width: floor(dimensions.width * 0.5), height: floor(dimensions.height * 0.5)).fitted(CGSize(width: 240.0, height: 240.0))
                        } else if isTheme {
                            if isSupported {
                                unboundSize = CGSize(width: 160.0, height: 240.0).fitted(CGSize(width: 240.0, height: 240.0))
                            } else if let thumbnail = file.previewRepresentations.first {
                                unboundSize = CGSize(width: floor(thumbnail.dimensions.cgSize.width), height: floor(thumbnail.dimensions.cgSize.height)).fitted(CGSize(width: 240.0, height: 240.0))
                            } else {
                                unboundSize = CGSize(width: 54.0, height: 54.0)
                            }
                        } else {
                            unboundSize = CGSize(width: 54.0, height: 54.0)
                        }
                    case .themeSettings:
                        unboundSize = CGSize(width: 160.0, height: 240.0).fitted(CGSize(width: 240.0, height: 240.0))
                    case .color, .gradient:
                        unboundSize = CGSize(width: 128.0, height: 128.0)
                }
            } else if let invoice = media as? TelegramMediaInvoice, let extendedMedia = invoice.extendedMedia {
                switch extendedMedia {
                    case let .preview(dimensions, _, _):
                        if let dimensions = dimensions {
                            unboundSize = CGSize(width: max(10.0, floor(dimensions.cgSize.width * 0.5)), height: max(10.0, floor(dimensions.cgSize.height * 0.5)))
                        } else {
                            unboundSize =  CGSize(width: 200.0, height: 100.0)
                        }
                        isExtendedMediaPreview = true
                    case let .full(media):
                        if let image = media as? TelegramMediaImage, let dimensions = largestImageRepresentation(image.representations)?.dimensions {
                            unboundSize = CGSize(width: max(10.0, floor(dimensions.cgSize.width * 0.5)), height: max(10.0, floor(dimensions.cgSize.height * 0.5)))
                        } else if let file = media as? TelegramMediaFile, var dimensions = file.dimensions {
                            if let thumbnail = file.previewRepresentations.first {
                                let dimensionsVertical = dimensions.width < dimensions.height
                                let thumbnailVertical = thumbnail.dimensions.width < thumbnail.dimensions.height
                                if dimensionsVertical != thumbnailVertical {
                                    dimensions = PixelDimensions(CGSize(width: dimensions.cgSize.height, height: dimensions.cgSize.width))
                                }
                            }
                            unboundSize = CGSize(width: floor(dimensions.cgSize.width * 0.5), height: floor(dimensions.cgSize.height * 0.5))
                            if file.isAnimated {
                                unboundSize = unboundSize.aspectFilled(CGSize(width: 480.0, height: 480.0))
                            } else if file.isVideo && !file.isAnimated, case let .constrained(constrainedSize) = sizeCalculation {
                                if unboundSize.width > unboundSize.height {
                                    maxDimensions = CGSize(width: constrainedSize.width, height: layoutConstants.video.maxHorizontalHeight)
                                } else {
                                    maxDimensions = CGSize(width: constrainedSize.width, height: layoutConstants.video.maxVerticalHeight)
                                }
                                maxHeight = maxDimensions.height
                            }
                            isInlinePlayableVideo = file.isVideo && !isSecretMedia
                        } else {
                            unboundSize = CGSize(width: 54.0, height: 54.0)
                        }
                }
            } else {
                unboundSize = CGSize(width: 54.0, height: 54.0)
            }
            
            switch sizeCalculation {
                case let .constrained(constrainedSize):
                    if isSticker {
                        nativeSize = unboundSize.aspectFittedOrSmaller(constrainedSize)
                    } else {
                        if unboundSize.width > unboundSize.height {
                            nativeSize = unboundSize.aspectFitted(constrainedSize)
                        } else {
                            nativeSize = unboundSize.aspectFitted(CGSize(width: constrainedSize.height, height: constrainedSize.width))
                        }
                    }
                case .unconstrained:
                    nativeSize = unboundSize
            }

            var statusSize = CGSize()
            var statusApply: ((ListViewItemUpdateAnimation) -> Void)?

            if let dateAndStatus = dateAndStatus {
                let statusSuggestedWidthAndContinue = statusLayout(ChatMessageDateAndStatusNode.Arguments(
                    context: context,
                    presentationData: presentationData,
                    edited: dateAndStatus.edited,
                    impressionCount: dateAndStatus.viewCount,
                    dateText: dateAndStatus.dateText,
                    type: dateAndStatus.type,
                    layoutInput: .standalone(reactionSettings: shouldDisplayInlineDateReactions(message: message, isPremium: associatedData.isPremium, forceInline: associatedData.forceInlineReactions) ? ChatMessageDateAndStatusNode.StandaloneReactionSettings() : nil),
                    constrainedSize: CGSize(width: nativeSize.width - 30.0, height: CGFloat.greatestFiniteMagnitude),
                    availableReactions: associatedData.availableReactions,
                    reactions: dateAndStatus.dateReactions,
                    reactionPeers: dateAndStatus.dateReactionPeers,
                    displayAllReactionPeers: message.id.peerId.namespace == Namespaces.Peer.CloudUser,
                    replyCount: dateAndStatus.dateReplies,
                    isPinned: dateAndStatus.isPinned,
                    hasAutoremove: message.isSelfExpiring,
                    canViewReactionList: canViewMessageReactionList(message: message),
                    animationCache: presentationContext.animationCache,
                    animationRenderer: presentationContext.animationRenderer
                ))
                
                let (size, apply) = statusSuggestedWidthAndContinue.1(statusSuggestedWidthAndContinue.0)
                
                statusSize = size
                statusApply = apply
            }
            
            let maxWidth: CGFloat
            if isSecretMedia {
                maxWidth = 180.0
            } else {
                maxWidth = maxDimensions.width
            }
            if isSecretMedia {
                let _ = PresentationResourcesChat.chatBubbleSecretMediaIcon(presentationData.theme.theme)
            }
            
            return (nativeSize, maxWidth, { constrainedSize, automaticPlayback, wideLayout, corners in
                var resultWidth: CGFloat
                
                isInlinePlayableVideo = isInlinePlayableVideo && automaticPlayback
                
                switch sizeCalculation {
                    case .constrained:
                        if isSecretMedia {
                            resultWidth = maxWidth
                        } else {
                            let maxFittedSize = nativeSize.aspectFitted(maxDimensions)
                            resultWidth = min(nativeSize.width, min(maxFittedSize.width, min(constrainedSize.width, maxDimensions.width)))
                            resultWidth = max(resultWidth, layoutConstants.image.minDimensions.width)
                        }
                    case .unconstrained:
                        resultWidth = constrainedSize.width
                }
                
                return (resultWidth, { boundingWidth in
                    var boundingSize: CGSize
                    let drawingSize: CGSize
                    
                    switch sizeCalculation {
                        case .constrained:
                            if isSecretMedia {
                                boundingSize = CGSize(width: maxWidth, height: maxWidth)
                                drawingSize = nativeSize.aspectFilled(boundingSize)
                            } else {
                                let fittedSize = nativeSize.fittedToWidthOrSmaller(boundingWidth)
                                let filledSize = fittedSize.aspectFilled(CGSize(width: boundingWidth, height: fittedSize.height))
                                
                                boundingSize = CGSize(width: boundingWidth, height: filledSize.height).cropped(CGSize(width: CGFloat.greatestFiniteMagnitude, height: maxHeight))
                                boundingSize.height = max(boundingSize.height, layoutConstants.image.minDimensions.height)
                                boundingSize.width = max(boundingSize.width, layoutConstants.image.minDimensions.width)
                                switch contentMode {
                                    case .aspectFit:
                                        drawingSize = nativeSize.aspectFittedWithOverflow(boundingSize, leeway: 4.0)
                                    case .aspectFill:
                                        drawingSize = nativeSize.aspectFilled(boundingSize)
                                }
                            }
                        case .unconstrained:
                            boundingSize = constrainedSize
                            drawingSize = nativeSize.aspectFilled(boundingSize)
                    }
                    
                    var updateImageSignal: ((Bool, Bool) -> Signal<(TransformImageArguments) -> DrawingContext?, NoError>)?
                    var updateBlurredImageSignal: ((Bool, Bool) -> Signal<(TransformImageArguments) -> DrawingContext?, NoError>)?
                    var updatedStatusSignal: Signal<(MediaResourceStatus, MediaResourceStatus?), NoError>?
                    var updatedFetchControls: FetchControls?
                    
                    var mediaUpdated = false
                    if let currentMedia = currentMedia {
                        mediaUpdated = !media.isSemanticallyEqual(to: currentMedia)
                    } else {
                        mediaUpdated = true
                    }
                    
                    var isSendingUpdated = false
                    if let currentMessage = currentMessage {
                        isSendingUpdated = message.flags.isSending != currentMessage.flags.isSending
                    }
                    
                    var automaticPlaybackUpdated = false
                    if let currentAutomaticPlayback = currentAutomaticPlayback {
                        automaticPlaybackUpdated = automaticPlayback != currentAutomaticPlayback
                    }
                    
                    var statusUpdated = mediaUpdated
                    if currentMessage?.id != message.id || currentMessage?.flags != message.flags {
                        statusUpdated = true
                    }
                    
                    var replaceVideoNode: Bool?
                    var replaceAnimatedStickerNode: Bool?
                    var updateVideoFile: TelegramMediaFile?
                    var updateAnimatedStickerFile: TelegramMediaFile?
                    var onlyFullSizeVideoThumbnail: Bool?
                    
                    var emptyColor: UIColor
                    var patternArguments: PatternWallpaperArguments?
                    if isSticker {
                        emptyColor = .clear
                    } else {
                        emptyColor = message.effectivelyIncoming(context.account.peerId) ? presentationData.theme.theme.chat.message.incoming.mediaPlaceholderColor : presentationData.theme.theme.chat.message.outgoing.mediaPlaceholderColor
                    }
                    if let wallpaper = media as? WallpaperPreviewMedia {
                        if case let .file(_, patternColors, rotation, intensity, _, _) = wallpaper.content {
                            var colors: [UIColor] = []
                            var customPatternColor: UIColor? = nil
                            var bakePatternAlpha: CGFloat = 1.0
                            if let intensity = intensity, intensity < 0 {
                                if patternColors.isEmpty {
                                    colors.append(UIColor(rgb: 0xd6e2ee, alpha: 0.5))
                                } else {
                                    colors.append(contentsOf: patternColors.map(UIColor.init(rgb:)))
                                }
                                customPatternColor = UIColor(white: 0.0, alpha: 1.0 - CGFloat(abs(intensity)))
                            } else {
                                if patternColors.isEmpty {
                                    colors.append(UIColor(rgb: 0xd6e2ee, alpha: 0.5))
                                } else {
                                    colors.append(contentsOf: patternColors.map(UIColor.init(rgb:)))
                                }
                                let isLight = UIColor.average(of: patternColors.map(UIColor.init(rgb:))).hsb.b > 0.3
                                customPatternColor = isLight ? .black : .white
                                bakePatternAlpha = CGFloat(intensity ?? 50) / 100.0
                            }
                            patternArguments = PatternWallpaperArguments(colors: colors, rotation: rotation, customPatternColor: customPatternColor, bakePatternAlpha: bakePatternAlpha)
                        }
                    }
                    
                    if mediaUpdated || isSendingUpdated || automaticPlaybackUpdated {
                        var media = media
                        if let invoice = media as? TelegramMediaInvoice, let extendedMedia = invoice.extendedMedia {
                            switch extendedMedia {
                                case let .preview(_, immediateThumbnailData, _):
                                    let thumbnailMedia = TelegramMediaImage(imageId: MediaId(namespace: 0, id: 0), representations: [], immediateThumbnailData: immediateThumbnailData, reference: nil, partialReference: nil, flags: [])
                                    media = thumbnailMedia
                                case let .full(fullMedia):
                                    media = fullMedia
                            }
                        }
                        
                        if let image = media as? TelegramMediaImage {
                            if hasCurrentVideoNode {
                                replaceVideoNode = true
                            }
                            if hasCurrentAnimatedStickerNode {
                                replaceAnimatedStickerNode = true
                            }
                            if isSecretMedia {
                                updateImageSignal = { synchronousLoad, _ in
                                    return chatSecretPhoto(account: context.account, userLocation: .peer(message.id.peerId), photoReference: .message(message: MessageReference(message), media: image))
                                }
                            } else {
                                updateImageSignal = { synchronousLoad, highQuality in
                                    return chatMessagePhoto(postbox: context.account.postbox, userLocation: .peer(message.id.peerId), photoReference: .message(message: MessageReference(message), media: image), synchronousLoad: synchronousLoad, highQuality: highQuality)
                                }
                                updateBlurredImageSignal = { synchronousLoad, _ in
                                    return chatSecretPhoto(account: context.account, userLocation: .peer(message.id.peerId), photoReference: .message(message: MessageReference(message), media: image), ignoreFullSize: true, synchronousLoad: true)
                                }
                            }
                            
                            updatedFetchControls = FetchControls(fetch: { manual in
                                if let strongSelf = self {
                                    if let representation = largestRepresentationForPhoto(image) {
                                        strongSelf.fetchDisposable.set(messageMediaImageInteractiveFetched(context: context, message: message, image: image, resource: representation.resource, range: representationFetchRangeForDisplayAtSize(representation: representation, dimension: nil/*isSecretMedia ? nil : 600*/), userInitiated: manual, storeToDownloadsPeerId: storeToDownloadsPeerId).start())
                                    }
                                }
                            }, cancel: {
                                chatMessagePhotoCancelInteractiveFetch(account: context.account, photoReference: .message(message: MessageReference(message), media: image))
                                if let resource = largestRepresentationForPhoto(image)?.resource {
                                    messageMediaImageCancelInteractiveFetch(context: context, messageId: message.id, image: image, resource: resource)
                                }
                            })
                        } else if let image = media as? TelegramMediaWebFile {
                            if hasCurrentVideoNode {
                                replaceVideoNode = true
                            }
                            if hasCurrentAnimatedStickerNode {
                                replaceAnimatedStickerNode = true
                            }
                            updateImageSignal = { synchronousLoad, _ in
                                return chatWebFileImage(account: context.account, file: image)
                            }
                            
                            updatedFetchControls = FetchControls(fetch: { _ in
                                if let strongSelf = self {
                                    strongSelf.fetchDisposable.set(chatMessageWebFileInteractiveFetched(account: context.account, userLocation: .peer(message.id.peerId), image: image).start())
                                }
                            }, cancel: {
                                chatMessageWebFileCancelInteractiveFetch(account: context.account, image: image)
                            })
                        } else if let file = media as? TelegramMediaFile {
                            if isSecretMedia {
                                updateImageSignal = { synchronousLoad, _ in
                                    return chatSecretMessageVideo(account: context.account, userLocation: .peer(message.id.peerId), videoReference: .message(message: MessageReference(message), media: file))
                                }
                            } else {
                                if file.isAnimatedSticker {
                                    let dimensions = file.dimensions ?? PixelDimensions(width: 512, height: 512)
                                    updateImageSignal = { synchronousLoad, _ in
                                        return chatMessageAnimatedSticker(postbox: context.account.postbox, userLocation: .peer(message.id.peerId), file: file, small: false, size: dimensions.cgSize.aspectFitted(CGSize(width: 400.0, height: 400.0)))
                                    }
                                } else if file.isSticker || file.isVideoSticker {
                                    updateImageSignal = { synchronousLoad, _ in
                                        return chatMessageSticker(account: context.account, userLocation: .peer(message.id.peerId), file: file, small: false)
                                    }
                                } else {
                                    onlyFullSizeVideoThumbnail = isSendingUpdated
                                    updateImageSignal = { synchronousLoad, _ in
                                        return mediaGridMessageVideo(postbox: context.account.postbox, userLocation: .peer(message.id.peerId), videoReference: .message(message: MessageReference(message), media: file), onlyFullSize: currentMedia?.id?.namespace == Namespaces.Media.LocalFile, autoFetchFullSizeThumbnail: true)
                                    }
                                    updateBlurredImageSignal = { synchronousLoad, _ in
                                        return chatSecretMessageVideo(account: context.account, userLocation: .peer(message.id.peerId), videoReference: .message(message: MessageReference(message), media: file), synchronousLoad: true)
                                    }
                                }
                            }
                            
                            var uploading = false
                            if file.resource is VideoLibraryMediaResource {
                                uploading = true
                            }
                            
                            if file.isVideo && !file.isVideoSticker && !isSecretMedia && automaticPlayback && !uploading {
                                updateVideoFile = file
                                if hasCurrentVideoNode {
                                    if let currentFile = currentMedia as? TelegramMediaFile {
                                        if currentFile.resource is EmptyMediaResource {
                                            replaceVideoNode = true
                                        } else if currentFile.fileId.namespace == Namespaces.Media.CloudFile && file.fileId.namespace == Namespaces.Media.CloudFile && currentFile.fileId != file.fileId {
                                            replaceVideoNode = true
                                        } else if currentFile.fileId != file.fileId && file.fileId.namespace == Namespaces.Media.CloudSecretFile {
                                            replaceVideoNode = true
                                        } else if file.isAnimated && currentFile.fileId.namespace == Namespaces.Media.LocalFile && file.fileId.namespace == Namespaces.Media.CloudFile {
                                            replaceVideoNode = true
                                        }
                                    }
                                } else if !(file.resource is LocalFileVideoMediaResource) {
                                    replaceVideoNode = true
                                }
                            } else {
                                if hasCurrentVideoNode {
                                    replaceVideoNode = false
                                }
                                
                                if file.isAnimatedSticker || file.isVideoSticker {
                                    updateAnimatedStickerFile = file
                                    if hasCurrentAnimatedStickerNode {
                                        if let currentMedia = currentMedia {
                                            if !currentMedia.isSemanticallyEqual(to: file) {
                                                replaceAnimatedStickerNode = true
                                            }
                                        } else {
                                            replaceAnimatedStickerNode = true
                                        }
                                    } else {
                                        replaceAnimatedStickerNode = true
                                    }
                                }
                            }
                            
                            updatedFetchControls = FetchControls(fetch: { manual in
                                if let strongSelf = self {
<<<<<<< HEAD
//                                    if file.isAnimated {
//                                        strongSelf.fetchDisposable.set(fetchedMediaResource(mediaBox: context.account.postbox.mediaBox, userLocation: .peer(message.id.peerId), userContentType: MediaResourceUserContentType(file: file), reference: AnyMediaReference.message(message: MessageReference(message), media: file).resourceReference(file.resource), statsCategory: statsCategoryForFileWithAttributes(file.attributes)).start())
//                                    } else {
                                        strongSelf.fetchDisposable.set(messageMediaFileInteractiveFetched(context: context, message: message, file: file, userInitiated: manual).start())
//                                    }
=======
                                    if file.isAnimated {
                                        strongSelf.fetchDisposable.set(fetchedMediaResource(mediaBox: context.account.postbox.mediaBox, userLocation: .peer(message.id.peerId), userContentType: MediaResourceUserContentType(file: file), reference: AnyMediaReference.message(message: MessageReference(message), media: file).resourceReference(file.resource), statsCategory: statsCategoryForFileWithAttributes(file.attributes)).start())
                                    } else {
                                        strongSelf.fetchDisposable.set(messageMediaFileInteractiveFetched(context: context, message: message, file: file, userInitiated: manual, storeToDownloadsPeerId: storeToDownloadsPeerId).start())
                                    }
>>>>>>> 5bb80894
                                }
                            }, cancel: {
//                                if file.isAnimated {
//                                    context.account.postbox.mediaBox.cancelInteractiveResourceFetch(file.resource)
//                                } else {
                                    messageMediaFileCancelInteractiveFetch(context: context, messageId: message.id, file: file)
//                                }
                            })
                        } else if let wallpaper = media as? WallpaperPreviewMedia {
                            updateImageSignal = { synchronousLoad, _ in
                                switch wallpaper.content {
                                    case let .file(file, _, _, _, isTheme, _):
                                        if isTheme {
                                            return themeImage(account: context.account, accountManager: context.sharedContext.accountManager, source: .file(FileMediaReference.message(message: MessageReference(message), media: file)))
                                        } else {
                                            var representations: [ImageRepresentationWithReference] = file.previewRepresentations.map({ ImageRepresentationWithReference(representation: $0, reference: AnyMediaReference.message(message: MessageReference(message), media: file).resourceReference($0.resource)) })
                                            if file.mimeType == "image/svg+xml" || file.mimeType == "application/x-tgwallpattern" {
                                                representations.append(ImageRepresentationWithReference(representation: .init(dimensions: PixelDimensions(width: 1440, height: 2960), resource: file.resource, progressiveSizes: [], immediateThumbnailData: nil, hasVideo: false, isPersonal: false), reference: AnyMediaReference.message(message: MessageReference(message), media: file).resourceReference(file.resource)))
                                            }
                                            if ["image/png", "image/svg+xml", "application/x-tgwallpattern"].contains(file.mimeType) {
                                                return patternWallpaperImage(account: context.account, accountManager: context.sharedContext.accountManager, representations: representations, mode: .screen)
                                                |> mapToSignal { value -> Signal<(TransformImageArguments) -> DrawingContext?, NoError> in
                                                    if let value = value {
                                                        return .single(value)
                                                    } else {
                                                        return .complete()
                                                    }
                                                }
                                            } else {
                                                return wallpaperImage(account: context.account, accountManager: context.sharedContext.accountManager, fileReference: FileMediaReference.message(message: MessageReference(message), media: file), representations: representations, alwaysShowThumbnailFirst: false, thumbnail: true, autoFetchFullSize: true)
                                            }
                                        }
                                    case let .themeSettings(settings):
                                        return themeImage(account: context.account, accountManager: context.sharedContext.accountManager, source: .settings(settings))
                                    case let .color(color):
                                        return solidColorImage(color)
                                    case let .gradient(colors, rotation):
                                        return gradientImage(colors.map(UIColor.init(rgb:)), rotation: rotation ?? 0)
                                }
                            }
                            
                            if case let .file(file, _, _, _, _, _) = wallpaper.content {
                                updatedFetchControls = FetchControls(fetch: { manual in
                                    if let strongSelf = self {
                                        strongSelf.fetchDisposable.set(messageMediaFileInteractiveFetched(context: context, message: message, file: file, userInitiated: manual).start())
                                    }
                                }, cancel: {
                                    messageMediaFileCancelInteractiveFetch(context: context, messageId: message.id, file: file)
                                })
                            } else if case .themeSettings = wallpaper.content {
                            } else {
                                boundingSize = CGSize(width: boundingSize.width, height: boundingSize.width)
                            }
                        }
                    }
                    
                    var isExtendedMedia = false
                    if statusUpdated {
                        var media = media
                        if let invoice = media as? TelegramMediaInvoice, let extendedMedia = invoice.extendedMedia, case let .full(fullMedia) = extendedMedia {
                            isExtendedMedia = true
                            media = fullMedia
                        }
                        
                        if let image = media as? TelegramMediaImage {
                            if message.flags.isSending {
                                updatedStatusSignal = combineLatest(chatMessagePhotoStatus(context: context, messageId: message.id, photoReference: .message(message: MessageReference(message), media: image)), context.account.pendingMessageManager.pendingMessageStatus(message.id) |> map { $0.0 })
                                |> map { resourceStatus, pendingStatus -> (MediaResourceStatus, MediaResourceStatus?) in
                                    if let pendingStatus = pendingStatus {
                                        let adjustedProgress = max(pendingStatus.progress, 0.027)
                                        return (.Fetching(isActive: pendingStatus.isRunning, progress: adjustedProgress), resourceStatus)
                                    } else {
                                        return (resourceStatus, nil)
                                    }
                                }
                            } else {
                                updatedStatusSignal = chatMessagePhotoStatus(context: context, messageId: message.id, photoReference: .message(message: MessageReference(message), media: image), displayAtSize: nil)
                                |> map { resourceStatus -> (MediaResourceStatus, MediaResourceStatus?) in
                                    return (resourceStatus, nil)
                                }
                            }
                        } else if let file = media as? TelegramMediaFile {
                            updatedStatusSignal = combineLatest(messageMediaFileStatus(context: context, messageId: message.id, file: file, adjustForVideoThumbnail: true), context.account.pendingMessageManager.pendingMessageStatus(message.id) |> map { $0.0 })
                                |> map { resourceStatus, pendingStatus -> (MediaResourceStatus, MediaResourceStatus?) in
                                    if let pendingStatus = pendingStatus {
                                        let adjustedProgress = max(pendingStatus.progress, 0.027)
                                        return (.Fetching(isActive: pendingStatus.isRunning, progress: adjustedProgress), resourceStatus)
                                    } else {
                                        return (resourceStatus, nil)
                                    }
                            }
                        } else if let wallpaper = media as? WallpaperPreviewMedia {
                            switch wallpaper.content {
                                case let .file(file, _, _, _, _, _):
                                    updatedStatusSignal = messageMediaFileStatus(context: context, messageId: message.id, file: file)
                                    |> map { resourceStatus -> (MediaResourceStatus, MediaResourceStatus?) in
                                        return (resourceStatus, nil)
                                    }
                                case .themeSettings, .color, .gradient:
                                    updatedStatusSignal = .single((.Local, nil))
                            }
                        }
                    }

                    let arguments = TransformImageArguments(corners: corners, imageSize: drawingSize, boundingSize: boundingSize, intrinsicInsets: UIEdgeInsets(), resizeMode: isInlinePlayableVideo ? .fill(.black) : .blurBackground, emptyColor: emptyColor, custom: patternArguments)
                    
                    let imageFrame = CGRect(origin: CGPoint(x: -arguments.insets.left, y: -arguments.insets.top), size: arguments.drawingSize).ensuredValid
                    let cleanImageFrame = CGRect(origin: imageFrame.origin, size: CGSize(width: imageFrame.width - arguments.corners.extendedEdges.right, height: imageFrame.height))
                    
                    let imageApply = imageLayout(arguments)
                    
                    return (boundingSize, { transition, synchronousLoads in
                        if let strongSelf = self {
                            strongSelf.context = context
                            strongSelf.message = message
                            strongSelf.attributes = attributes
                            strongSelf.media = media
                            strongSelf.wideLayout = wideLayout
                            strongSelf.themeAndStrings = (presentationData.theme.theme, presentationData.strings, dateTimeFormat.decimalSeparator)
                            strongSelf.sizeCalculation = sizeCalculation
                            strongSelf.automaticPlayback = automaticPlayback
                            strongSelf.automaticDownload = automaticDownload
                            
                            if let previousArguments = strongSelf.currentImageArguments {
                                if previousArguments.imageSize == arguments.imageSize {
                                    strongSelf.pinchContainerNode.frame = imageFrame
                                    strongSelf.pinchContainerNode.update(size: imageFrame.size, transition: .immediate)
                                    strongSelf.imageNode.frame = CGRect(origin: CGPoint(), size: imageFrame.size)
                                } else {
                                    transition.animator.updateFrame(layer: strongSelf.pinchContainerNode.layer, frame: imageFrame, completion: nil)
                                    transition.animator.updateFrame(layer: strongSelf.imageNode.layer, frame: CGRect(origin: CGPoint(), size: imageFrame.size), completion: nil)
                                    strongSelf.pinchContainerNode.update(size: imageFrame.size, transition: transition.transition)
                                    
                                }
                            } else {
                                strongSelf.pinchContainerNode.frame = imageFrame
                                strongSelf.pinchContainerNode.update(size: imageFrame.size, transition: .immediate)
                                strongSelf.imageNode.frame = CGRect(origin: CGPoint(), size: imageFrame.size)
                            }
                            strongSelf.currentImageArguments = arguments
                            imageApply()

                            if let statusApply = statusApply {
                                let dateAndStatusFrame = CGRect(origin: CGPoint(x: cleanImageFrame.width - layoutConstants.image.statusInsets.right - statusSize.width, y: cleanImageFrame.height - layoutConstants.image.statusInsets.bottom - statusSize.height), size: statusSize)
                                if strongSelf.dateAndStatusNode.supernode == nil {
                                    strongSelf.pinchContainerNode.contentNode.addSubnode(strongSelf.dateAndStatusNode)
                                    statusApply(.None)
                                    strongSelf.dateAndStatusNode.frame = dateAndStatusFrame
                                } else {
                                    transition.animator.updateFrame(layer: strongSelf.dateAndStatusNode.layer, frame: dateAndStatusFrame, completion: nil)
                                    statusApply(transition)
                                }
                            } else if strongSelf.dateAndStatusNode.supernode != nil {
                                strongSelf.dateAndStatusNode.removeFromSupernode()
                            }
                            
                            if let statusNode = strongSelf.statusNode {
                                var statusFrame = statusNode.frame
                                statusFrame.origin.x = floor(imageFrame.width / 2.0 - statusFrame.width / 2.0)
                                statusFrame.origin.y = floor(imageFrame.height / 2.0 - statusFrame.height / 2.0)
                                statusNode.frame = statusFrame
                            }
                            
                            var updatedVideoNodeReadySignal: Signal<Void, NoError>?
                            var updatedPlayerStatusSignal: Signal<MediaPlayerStatus?, NoError>?
                            if let currentReplaceVideoNode = replaceVideoNode {
                                replaceVideoNode = nil
                                if let videoNode = strongSelf.videoNode {
                                    videoNode.canAttachContent = false
                                    videoNode.removeFromSupernode()
                                    strongSelf.videoNode = nil
                                }
                                
                                if currentReplaceVideoNode, let updatedVideoFile = updateVideoFile {
                                    let decoration = ChatBubbleVideoDecoration(corners: arguments.corners, nativeSize: nativeSize, contentMode: contentMode.bubbleVideoDecorationContentMode, backgroundColor: arguments.emptyColor ?? .black)
                                    strongSelf.videoNodeDecoration = decoration
                                    let mediaManager = context.sharedContext.mediaManager
                                    
                                    let streamVideo = isMediaStreamable(message: message, media: updatedVideoFile)
                                    let loopVideo = updatedVideoFile.isAnimated
                                    let videoContent = NativeVideoContent(id: .message(message.stableId, updatedVideoFile.fileId), userLocation: .peer(message.id.peerId), fileReference: .message(message: MessageReference(message), media: updatedVideoFile), streamVideo: streamVideo ? .conservative : .none, loopVideo: loopVideo, enableSound: false, fetchAutomatically: false, onlyFullSizeThumbnail: (onlyFullSizeVideoThumbnail ?? false), continuePlayingWithoutSoundOnLostAudioSession: isInlinePlayableVideo, placeholderColor: emptyColor, captureProtected: message.isCopyProtected() || isExtendedMedia, storeAfterDownload: { [weak context] in
                                        guard let context, let peerId else {
                                            return
                                        }
                                        let _ = storeDownloadedMedia(storeManager: context.downloadedMediaStoreManager, media: .message(message: MessageReference(message), media: updatedVideoFile), peerId: peerId).start()
                                    })
                                    let videoNode = UniversalVideoNode(postbox: context.account.postbox, audioSession: mediaManager.audioSession, manager: mediaManager.universalVideoManager, decoration: decoration, content: videoContent, priority: .embedded)
                                    videoNode.isUserInteractionEnabled = false
                                    videoNode.ownsContentNodeUpdated = { [weak self] owns in
                                        if let strongSelf = self {
                                            strongSelf.videoNode?.isHidden = !owns
                                            if owns {
                                                strongSelf.videoNode?.setBaseRate(1.0)
                                                strongSelf.videoNode?.continuePlayingWithoutSound()
                                            }
                                        }
                                    }
                                    strongSelf.videoContent = videoContent
                                    strongSelf.videoNode = videoNode
                                    
                                    updatedVideoNodeReadySignal = videoNode.ready
                                    updatedPlayerStatusSignal = videoNode.status
                                    |> mapToSignal { status -> Signal<MediaPlayerStatus?, NoError> in
                                        if let status = status, case .buffering = status.status {
                                            return .single(status) |> delay(0.5, queue: Queue.mainQueue())
                                        } else {
                                            return .single(status)
                                        }
                                    }
                                }
                            }
                            
                            if let currentReplaceAnimatedStickerNode = replaceAnimatedStickerNode {
                                replaceAnimatedStickerNode = nil
                                if currentReplaceAnimatedStickerNode, let animatedStickerNode = strongSelf.animatedStickerNode {
                                    animatedStickerNode.removeFromSupernode()
                                    strongSelf.animatedStickerNode = nil
                                }
                                
                                if currentReplaceAnimatedStickerNode, let updatedAnimatedStickerFile = updateAnimatedStickerFile {
                                    let animatedStickerNode = DefaultAnimatedStickerNodeImpl()
                                    animatedStickerNode.isUserInteractionEnabled = false
                                    animatedStickerNode.started = {
                                        guard let strongSelf = self else {
                                            return
                                        }
                                        strongSelf.imageNode.isHidden = true
                                    }
                                    strongSelf.animatedStickerNode = animatedStickerNode
                                    let dimensions = updatedAnimatedStickerFile.dimensions ?? PixelDimensions(width: 512, height: 512)
                                    let fittedDimensions = dimensions.cgSize.aspectFitted(CGSize(width: 384.0, height: 384.0))
                                    animatedStickerNode.setup(source: AnimatedStickerResourceSource(account: context.account, resource: updatedAnimatedStickerFile.resource, isVideo: updatedAnimatedStickerFile.isVideo), width: Int(fittedDimensions.width), height: Int(fittedDimensions.height), mode: .cached)
                                    strongSelf.pinchContainerNode.contentNode.insertSubnode(animatedStickerNode, aboveSubnode: strongSelf.imageNode)
                                    animatedStickerNode.visibility = strongSelf.visibility
                                }
                            }
                            
                            
                            if message.attributes.contains(where: { $0 is MediaSpoilerMessageAttribute }), strongSelf.extendedMediaOverlayNode == nil {
                                strongSelf.internallyVisible = false
                            }
                            
                            if let videoNode = strongSelf.videoNode {
                                if !(replaceVideoNode ?? false), let decoration = videoNode.decoration as? ChatBubbleVideoDecoration, decoration.corners != corners {
                                    decoration.updateCorners(corners)
                                }
                                
                                videoNode.updateLayout(size: arguments.drawingSize, transition: .immediate)
                                videoNode.frame = CGRect(origin: CGPoint(), size: imageFrame.size)
                                
                                if strongSelf.visibility && strongSelf.internallyVisible {
                                    if !videoNode.canAttachContent {
                                        videoNode.canAttachContent = true
                                        if videoNode.hasAttachedContext {
                                            videoNode.play()
                                        }
                                    }
                                } else {
                                    videoNode.canAttachContent = false
                                }
                            }
                            
                            if let animatedStickerNode = strongSelf.animatedStickerNode {
                                animatedStickerNode.frame = imageFrame
                                animatedStickerNode.updateLayout(size: imageFrame.size)
                            }
                            
                            if let updateImageSignal = updateImageSignal {
                                strongSelf.imageNode.captureProtected = message.id.peerId.namespace == Namespaces.Peer.SecretChat || message.isCopyProtected() || isExtendedMedia
                                strongSelf.imageNode.setSignal(updateImageSignal(synchronousLoads, false), attemptSynchronously: synchronousLoads)

                                var imageDimensions: CGSize?
                                if let image = media as? TelegramMediaImage, let dimensions = largestImageRepresentation(image.representations)?.dimensions {
                                    imageDimensions = dimensions.cgSize
                                } else if let file = media as? TelegramMediaFile, let dimensions = file.dimensions {
                                    imageDimensions = dimensions.cgSize
                                } else if let image = media as? TelegramMediaWebFile, let dimensions = image.dimensions {
                                    imageDimensions = dimensions.cgSize
                                }

                                if let imageDimensions = imageDimensions {
                                    strongSelf.currentHighQualityImageSignal = (updateImageSignal(false, true), imageDimensions)
                                    
                                    if let updateBlurredImageSignal = updateBlurredImageSignal {
                                        strongSelf.currentBlurredImageSignal = (updateBlurredImageSignal(false, true), drawingSize, boundingSize, Int32.random(in: 0..<Int32.max))
                                    }
                                }
                            }
                                                        
                            if let _ = secretBeginTimeAndTimeout {
                                if updatedStatusSignal == nil, let fetchStatus = strongSelf.fetchStatus, case .Local = fetchStatus {
                                    if let statusNode = strongSelf.statusNode, case .secretTimeout = statusNode.state {   
                                    } else {
                                        updatedStatusSignal = .single((fetchStatus, nil))
                                    }
                                }
                            }
                            
                            if let updatedStatusSignal = updatedStatusSignal {
                                strongSelf.statusDisposable.set((updatedStatusSignal
                                |> deliverOnMainQueue).start(next: { [weak strongSelf] status, actualFetchStatus in
                                    displayLinkDispatcher.dispatch {
                                        if let strongSelf = strongSelf {
                                            strongSelf.fetchStatus = status
                                            strongSelf.actualFetchStatus = actualFetchStatus
                                            strongSelf.updateStatus(animated: synchronousLoads)
                                        }
                                    }
                                }))
                            }
                            
                            if let updatedVideoNodeReadySignal = updatedVideoNodeReadySignal {
                                strongSelf.videoNodeReadyDisposable.set((updatedVideoNodeReadySignal
                                |> deliverOnMainQueue).start(next: { [weak strongSelf] status in
                                    displayLinkDispatcher.dispatch {
                                        if let strongSelf = strongSelf, let videoNode = strongSelf.videoNode {
                                            strongSelf.pinchContainerNode.contentNode.insertSubnode(videoNode, aboveSubnode: strongSelf.imageNode)
                                        }
                                    }
                                }))
                            }
                            
                            if let updatedPlayerStatusSignal = updatedPlayerStatusSignal {
                                strongSelf.playerStatusDisposable.set((updatedPlayerStatusSignal
                                |> deliverOnMainQueue).start(next: { [weak strongSelf] status in
                                    displayLinkDispatcher.dispatch {
                                        if let strongSelf = strongSelf {
                                            strongSelf.playerStatus = status
                                        }
                                    }
                                }))
                            }
                            
                            if let updatedFetchControls = updatedFetchControls {
                                let _ = strongSelf.fetchControls.swap(updatedFetchControls)
                                
                                var media = media
                                if let invoice = media as? TelegramMediaInvoice, let extendedMedia = invoice.extendedMedia, case let .full(fullMedia) = extendedMedia {
                                    media = fullMedia
                                }
                                
                                if case .full = automaticDownload {
                                    if let _ = media as? TelegramMediaImage {
                                        updatedFetchControls.fetch(false)
                                    } else if let image = media as? TelegramMediaWebFile {
                                        strongSelf.fetchDisposable.set(chatMessageWebFileInteractiveFetched(account: context.account, userLocation: .peer(message.id.peerId), image: image).start())
                                    } else if let file = media as? TelegramMediaFile {
                                        let fetchSignal = messageMediaFileInteractiveFetched(context: context, message: message, file: file, userInitiated: false, storeToDownloadsPeerId: peerId)
                                        let visibilityAwareFetchSignal = strongSelf.visibilityPromise.get()
                                        |> mapToSignal { visibility -> Signal<Void, NoError> in
                                            if visibility {
                                                return fetchSignal
                                                |> mapToSignal { _ -> Signal<Void, NoError> in
                                                    return .complete()
                                                }
                                            } else {
                                                return .complete()
                                            }
                                        }
                                        strongSelf.fetchDisposable.set(visibilityAwareFetchSignal.start())
                                    }
                                } else if case .prefetch = automaticDownload, message.id.namespace != Namespaces.Message.SecretIncoming /*&& message.id.namespace != Namespaces.Message.Local*/ {
                                    if let file = media as? TelegramMediaFile {
                                        let fetchSignal = preloadVideoResource(postbox: context.account.postbox, userLocation: .peer(message.id.peerId), userContentType: MediaResourceUserContentType(file: file), resourceReference: AnyMediaReference.message(message: MessageReference(message), media: file).resourceReference(file.resource), duration: 4.0)
                                        let visibilityAwareFetchSignal = strongSelf.visibilityPromise.get()
                                        |> mapToSignal { visibility -> Signal<Void, NoError> in
                                            if visibility {
                                                return fetchSignal
                                                |> mapToSignal { _ -> Signal<Void, NoError> in
                                                }
                                            } else {
                                                return .complete()
                                            }
                                        }
                                        strongSelf.fetchDisposable.set(visibilityAwareFetchSignal.start())
                                    }
                                }
                            } else if currentAutomaticDownload != automaticDownload, case .full = automaticDownload {
                                strongSelf.fetchControls.with({ $0 })?.fetch(false)
                            }
                            
                            strongSelf.updateStatus(animated: synchronousLoads)

                            strongSelf.pinchContainerNode.isPinchGestureEnabled = !isSecretMedia && !isExtendedMediaPreview && !hasSpoiler
                        }
                    })
                })
            })
        }
    }
    
    private func ensureHasTimer() {
        if self.playerUpdateTimer == nil {
            let timer = SwiftSignalKit.Timer(timeout: 0.5, repeat: true, completion: { [weak self] in
                self?.updateStatus(animated: false)
                }, queue: Queue.mainQueue())
            self.playerUpdateTimer = timer
            timer.start()
        }
    }
    
    private func stopTimer() {
        self.playerUpdateTimer?.invalidate()
        self.playerUpdateTimer = nil
    }
    
    private func updateStatus(animated: Bool) {
        guard let (theme, strings, decimalSeparator) = self.themeAndStrings, let sizeCalculation = self.sizeCalculation, let message = self.message, let attributes = self.attributes, var automaticPlayback = self.automaticPlayback, let wideLayout = self.wideLayout else {
            return
        }
        
        /*let automaticDownload: Bool
        if let autoDownload = self.automaticDownload, case .full = autoDownload {
            automaticDownload = true
        } else {
            automaticDownload = false
        }*/
        
        var secretBeginTimeAndTimeout: (Double?, Double)?
        let isSecretMedia = message.containsSecretMedia
        if isSecretMedia {
            if let attribute = message.autoclearAttribute {
                if let countdownBeginTime = attribute.countdownBeginTime {
                    secretBeginTimeAndTimeout = (Double(countdownBeginTime), Double(attribute.timeout))
                }
            } else if let attribute = message.autoremoveAttribute {
                if let countdownBeginTime = attribute.countdownBeginTime {
                    secretBeginTimeAndTimeout = (Double(countdownBeginTime), Double(attribute.timeout))
                }
            }
        }
        
        var game: TelegramMediaGame?
        var webpage: TelegramMediaWebpage?
        var invoice: TelegramMediaInvoice?
        for media in message.media {
            if let media = media as? TelegramMediaWebpage {
                webpage = media
            } else if let media = media as? TelegramMediaInvoice {
                invoice = media
            } else if let media = media as? TelegramMediaGame {
                game = media
            }
        }
        
        var progressRequired = false
        if let updatingMedia = attributes.updatingMedia, case .update = updatingMedia.media {
            progressRequired = true
        } else if secretBeginTimeAndTimeout?.0 != nil {
            progressRequired = true
        } else if let fetchStatus = self.fetchStatus {
            switch fetchStatus {
                case .Local:
                    if let file = media as? TelegramMediaFile, file.isVideo && !file.isVideoSticker {
                        progressRequired = true
                    } else if isSecretMedia {
                        progressRequired = true
                    } else if let webpage = webpage, case let .Loaded(content) = webpage.content {
                        if content.embedUrl != nil {
                            progressRequired = true
                        } else if let file = content.file, file.isVideo, !file.isAnimated && !file.isVideoSticker {
                            progressRequired = true
                        }
                    }
                case .Remote, .Fetching, .Paused:
                    if let webpage = webpage, let automaticDownload = self.automaticDownload, case .full = automaticDownload, case let .Loaded(content) = webpage.content {
                        if content.type == "telegram_background" {
                            progressRequired = true
                        } else if content.embedUrl != nil {
                            progressRequired = true
                        } else if let file = content.file, file.isVideo/*, !file.isAnimated*/ {
                            progressRequired = true
                        }
                    } else {
                        progressRequired = true
                    }
            }
        }
        
        let radialStatusSize: CGFloat = wideLayout ? 50.0 : 32.0
        if progressRequired {
            if self.statusNode == nil {
                let statusNode = RadialStatusNode(backgroundNodeColor: theme.chat.message.mediaOverlayControlColors.fillColor)
                let imageSize = self.imageNode.bounds.size
                statusNode.frame = CGRect(origin: CGPoint(x: floor(imageSize.width / 2.0 - radialStatusSize / 2.0), y: floor(imageSize.height / 2.0 - radialStatusSize / 2.0)), size: CGSize(width: radialStatusSize, height: radialStatusSize))
                self.statusNode = statusNode
                self.pinchContainerNode.contentNode.addSubnode(statusNode)
            }
        } else {
            if let statusNode = self.statusNode {
                statusNode.transitionToState(.none, completion: { [weak statusNode] in
                    statusNode?.removeFromSupernode()
                })
                self.statusNode = nil
            }
        }
        
        var state: RadialStatusNodeState = .none
        var badgeContent: ChatMessageInteractiveMediaBadgeContent?
        var mediaDownloadState: ChatMessageInteractiveMediaDownloadState?
        let messageTheme = theme.chat.message
        if let invoice = invoice {
            if let extendedMedia = invoice.extendedMedia {
                if case let .preview(_, _, maybeVideoDuration) = extendedMedia, let videoDuration = maybeVideoDuration {
                    badgeContent = .text(inset: 0.0, backgroundColor: messageTheme.mediaDateAndStatusFillColor, foregroundColor: messageTheme.mediaDateAndStatusTextColor, text: NSAttributedString(string: stringForDuration(videoDuration, position: nil)))
                }
            } else {
                let string = NSMutableAttributedString()
                if invoice.receiptMessageId != nil {
                    var title = strings.Checkout_Receipt_Title.uppercased()
                    if invoice.flags.contains(.isTest) {
                        title += " (Test)"
                    }
                    string.append(NSAttributedString(string: title))
                } else {
                    string.append(NSAttributedString(string: "\(formatCurrencyAmount(invoice.totalAmount, currency: invoice.currency)) ", attributes: [ChatTextInputAttributes.bold: true as NSNumber]))
                    
                    var title = strings.Message_InvoiceLabel
                    if invoice.flags.contains(.isTest) {
                        title += " (Test)"
                    }
                    string.append(NSAttributedString(string: title))
                }
                badgeContent = .text(inset: 0.0, backgroundColor: messageTheme.mediaDateAndStatusFillColor, foregroundColor: messageTheme.mediaDateAndStatusTextColor, text: string)
            }
        }
        var animated = animated
        if let updatingMedia = attributes.updatingMedia, case .update = updatingMedia.media {
            state = .progress(color: messageTheme.mediaOverlayControlColors.foregroundColor, lineWidth: nil, value: CGFloat(updatingMedia.progress), cancelEnabled: true, animateRotation: true)
        } else if var fetchStatus = self.fetchStatus {
            var playerPosition: Int32?
            var playerDuration: Int32 = 0
            var active = false
            var muted = automaticPlayback
            if let playerStatus = self.playerStatus {
                if !playerStatus.generationTimestamp.isZero, case .playing = playerStatus.status {
                    playerPosition = Int32(playerStatus.timestamp + (CACurrentMediaTime() - playerStatus.generationTimestamp))
                } else {
                    playerPosition = Int32(playerStatus.timestamp)
                }
                playerDuration = Int32(playerStatus.duration)
                if case .buffering = playerStatus.status {
                    active = true
                }
                if playerStatus.soundEnabled {
                    muted = false
                }
            } else if case .Fetching = fetchStatus, !message.flags.contains(.Unsent) {
                active = true
            }
            
            if let file = self.media as? TelegramMediaFile, file.isAnimated {
                muted = false
                
                if case .Fetching = fetchStatus, message.flags.isSending, file.resource is CloudDocumentMediaResource {
                    fetchStatus = .Local
                }
            }
            
            if message.flags.contains(.Unsent) {
                automaticPlayback = false
            }
            
            if let actualFetchStatus = self.actualFetchStatus {
                if automaticPlayback || message.forwardInfo != nil {
                    fetchStatus = actualFetchStatus
                } else {
                    for attribute in message.attributes {
                        if let attribute = attribute as? ForwardOptionsMessageAttribute, attribute.hideNames {
                            fetchStatus = actualFetchStatus
                            break
                        }
                    }
                }
            }
            
            let gifTitle = game != nil ? strings.Message_Game.uppercased() : strings.Message_Animation.uppercased()
            
            let formatting = DataSizeStringFormatting(strings: strings, decimalSeparator: decimalSeparator)
            
            var media = self.media
            if let invoice = media as? TelegramMediaInvoice, let extendedMedia = invoice.extendedMedia, case let .full(fullMedia) = extendedMedia {
                media = fullMedia
            }
            
            switch fetchStatus {
                case let .Fetching(_, progress):
                    let adjustedProgress = max(progress, 0.027)
                    var wasCheck = false
                    if let statusNode = self.statusNode, case .check = statusNode.state {
                        wasCheck = true
                    }
                    if adjustedProgress.isEqual(to: 1.0), case .unconstrained = sizeCalculation, (message.flags.contains(.Unsent) || wasCheck) {
                        state = .check(messageTheme.mediaOverlayControlColors.foregroundColor)
                    } else {
                        state = .progress(color: messageTheme.mediaOverlayControlColors.foregroundColor, lineWidth: nil, value: CGFloat(adjustedProgress), cancelEnabled: true, animateRotation: true)
                    }
                                    
                    if let file = media as? TelegramMediaFile {
                        if file.isVideoSticker {
                            state = .none
                            badgeContent = nil
                        } else if wideLayout {
                            if let size = file.size {
                                 let sizeString = "\(dataSizeString(Int(Float(size) * progress), forceDecimal: true, formatting: formatting)) / \(dataSizeString(size, forceDecimal: true, formatting: formatting))"
                                if let duration = file.duration, !message.flags.contains(.Unsent) {
                                    let durationString = file.isAnimated ? gifTitle : stringForDuration(playerDuration > 0 ? playerDuration : duration, position: playerPosition)
                                    if isMediaStreamable(message: message, media: file) {
                                        badgeContent = .mediaDownload(backgroundColor: messageTheme.mediaDateAndStatusFillColor, foregroundColor: messageTheme.mediaDateAndStatusTextColor, duration: durationString, size: active ? sizeString : nil, muted: muted, active: active)
                                        mediaDownloadState = .fetching(progress: automaticPlayback ? nil : adjustedProgress)
                                        if self.playerStatus?.status == .playing {
                                            mediaDownloadState = nil
                                        }
                                        state = automaticPlayback ? .none : .play(messageTheme.mediaOverlayControlColors.foregroundColor)
                                    } else {
                                        if automaticPlayback {
                                            mediaDownloadState = .fetching(progress: adjustedProgress)
                                            badgeContent = .mediaDownload(backgroundColor: messageTheme.mediaDateAndStatusFillColor, foregroundColor: messageTheme.mediaDateAndStatusTextColor, duration: durationString, size: active ? sizeString : nil, muted: muted, active: active)
                                        } else {
                                            badgeContent = .mediaDownload(backgroundColor: messageTheme.mediaDateAndStatusFillColor, foregroundColor: messageTheme.mediaDateAndStatusTextColor, duration: sizeString, size: nil, muted: false, active: false)
                                        }
                                        state = automaticPlayback ? .none : state
                                    }
                                } else {
                                    badgeContent = .mediaDownload(backgroundColor: messageTheme.mediaDateAndStatusFillColor, foregroundColor: messageTheme.mediaDateAndStatusTextColor, duration: "\(dataSizeString(Int(Float(size) * progress), forceDecimal: true, formatting: formatting)) / \(dataSizeString(size, forceDecimal: true, formatting: formatting))", size: nil, muted: false, active: false)
                                }
                            } else if let _ = file.duration {
                                if file.isAnimated {
                                    badgeContent = .mediaDownload(backgroundColor: messageTheme.mediaDateAndStatusFillColor, foregroundColor: messageTheme.mediaDateAndStatusTextColor, duration: "\(gifTitle)", size: nil, muted: false, active: false)
                                } else {
                                    badgeContent = .mediaDownload(backgroundColor: messageTheme.mediaDateAndStatusFillColor, foregroundColor: messageTheme.mediaDateAndStatusTextColor, duration: strings.Conversation_Processing, size: nil, muted: false, active: false)
                                }
                            }
                            if file.isAnimated && isMediaStreamable(message: message, media: file) {
                                state = automaticPlayback ? .none : state
                            }
                        } else {
                            if isMediaStreamable(message: message, media: file), let size = file.size {
                                let sizeString = "\(dataSizeString(Int(Float(size) * progress), forceDecimal: true, formatting: formatting)) / \(dataSizeString(size, forceDecimal: true, formatting: formatting))"
                                
                                if message.flags.contains(.Unsent), let duration = file.duration {
                                    let durationString = stringForDuration(playerDuration > 0 ? playerDuration : duration, position: playerPosition)
                                    badgeContent = .mediaDownload(backgroundColor: messageTheme.mediaDateAndStatusFillColor, foregroundColor: messageTheme.mediaDateAndStatusTextColor, duration: durationString, size: nil, muted: false, active: false)
                                }
                                else if automaticPlayback && !message.flags.contains(.Unsent), let duration = file.duration {
                                    let durationString = stringForDuration(playerDuration > 0 ? playerDuration : duration, position: playerPosition)
                                    badgeContent = .mediaDownload(backgroundColor: messageTheme.mediaDateAndStatusFillColor, foregroundColor: messageTheme.mediaDateAndStatusTextColor, duration: durationString, size: active ? sizeString : nil, muted: muted, active: active)
                                    
                                    mediaDownloadState = .fetching(progress: automaticPlayback ? nil : adjustedProgress)
                                    if self.playerStatus?.status == .playing {
                                        mediaDownloadState = nil
                                    }
                                } else {
                                    let progressString = String(format: "%d%%", Int(progress * 100.0))
                                    badgeContent = .text(inset: message.flags.contains(.Unsent) ? 0.0 : 12.0, backgroundColor: messageTheme.mediaDateAndStatusFillColor, foregroundColor: messageTheme.mediaDateAndStatusTextColor, text: NSAttributedString(string: progressString))
                                    mediaDownloadState = automaticPlayback ? .none : .compactFetching(progress: 0.0)
                                }
                                
                                if !message.flags.contains(.Unsent) {
                                    state = automaticPlayback ? .none : .play(messageTheme.mediaOverlayControlColors.foregroundColor)
                                }
                            } else {
                                if let duration = file.duration, !file.isAnimated {
                                    let durationString = stringForDuration(playerDuration > 0 ? playerDuration : duration, position: playerPosition)
                                    
                                    if automaticPlayback, let size = file.size {
                                        let sizeString = "\(dataSizeString(Int(Float(size) * progress), forceDecimal: true, formatting: formatting)) / \(dataSizeString(size, forceDecimal: true, formatting: formatting))"
                                        mediaDownloadState = .fetching(progress: progress)
                                        badgeContent = .mediaDownload(backgroundColor: messageTheme.mediaDateAndStatusFillColor, foregroundColor: messageTheme.mediaDateAndStatusTextColor, duration: durationString, size: active ? sizeString : nil, muted: muted, active: active)
                                    } else {
                                        badgeContent = .mediaDownload(backgroundColor: messageTheme.mediaDateAndStatusFillColor, foregroundColor: messageTheme.mediaDateAndStatusTextColor, duration: durationString, size: nil, muted: false, active: false)
                                    }
                                }
                                
                                state = automaticPlayback ? .none : state
                            }
                        }
                    } else if let webpage = webpage, let automaticDownload = self.automaticDownload, case .full = automaticDownload, case let .Loaded(content) = webpage.content, content.type != "telegram_background" {
                        state = .play(messageTheme.mediaOverlayControlColors.foregroundColor)
                    }
                case .Local:
                    state = .none
                    let secretProgressIcon: UIImage?
                    if case .constrained = sizeCalculation {
                        secretProgressIcon = PresentationResourcesChat.chatBubbleSecretMediaIcon(theme)
                    } else {
                        secretProgressIcon = PresentationResourcesChat.chatBubbleSecretMediaCompactIcon(theme)
                    }
                    if isSecretMedia, let (maybeBeginTime, timeout) = secretBeginTimeAndTimeout, let beginTime = maybeBeginTime {
                        state = .secretTimeout(color: messageTheme.mediaOverlayControlColors.foregroundColor, icon: secretProgressIcon, beginTime: beginTime, timeout: timeout, sparks: true)
                    } else if isSecretMedia, let secretProgressIcon = secretProgressIcon {
                        state = .customIcon(secretProgressIcon)
                    } else if let file = media as? TelegramMediaFile, !file.isVideoSticker {
                        let isInlinePlayableVideo = file.isVideo && !isSecretMedia && (self.automaticPlayback ?? false)
                        if !isInlinePlayableVideo && file.isVideo {
                            state = .play(messageTheme.mediaOverlayControlColors.foregroundColor)
                        } else {
                            state = .none
                        }
                    } else if let webpage = webpage, case let .Loaded(content) = webpage.content {
                        if content.embedUrl != nil {
                            state = .play(messageTheme.mediaOverlayControlColors.foregroundColor)
                        } else if let file = content.file, file.isVideo, !file.isAnimated {
                            state = .play(messageTheme.mediaOverlayControlColors.foregroundColor)
                        }
                    }
                    if let file = media as? TelegramMediaFile, let duration = file.duration, !file.isVideoSticker {
                        let durationString = file.isAnimated ? gifTitle : stringForDuration(playerDuration > 0 ? playerDuration : duration, position: playerPosition)
                        badgeContent = .mediaDownload(backgroundColor: messageTheme.mediaDateAndStatusFillColor, foregroundColor: messageTheme.mediaDateAndStatusTextColor, duration: durationString, size: nil, muted: muted, active: false)
                    }
                case .Remote, .Paused:
                    state = .download(messageTheme.mediaOverlayControlColors.foregroundColor)
                    if let file = media as? TelegramMediaFile, !file.isVideoSticker {
                        do {
                            let durationString = file.isAnimated ? gifTitle : stringForDuration(playerDuration > 0 ? playerDuration : (file.duration ?? 0), position: playerPosition)
                            if wideLayout {
                                if isMediaStreamable(message: message, media: file) {
                                    state = automaticPlayback ? .none : .play(messageTheme.mediaOverlayControlColors.foregroundColor)
                                    badgeContent = .mediaDownload(backgroundColor: messageTheme.mediaDateAndStatusFillColor, foregroundColor: messageTheme.mediaDateAndStatusTextColor, duration: durationString, size: dataSizeString(file.size ?? 0, formatting: formatting), muted: muted, active: true)
                                    mediaDownloadState = .remote
                                } else {
                                    state = automaticPlayback ? .none : state
                                    badgeContent = .mediaDownload(backgroundColor: messageTheme.mediaDateAndStatusFillColor, foregroundColor: messageTheme.mediaDateAndStatusTextColor, duration: durationString, size: nil, muted: muted, active: false)
                                }
                            } else {
                                if isMediaStreamable(message: message, media: file) {
                                    state = automaticPlayback ? .none : .play(messageTheme.mediaOverlayControlColors.foregroundColor)
                                    badgeContent = .text(inset: 12.0, backgroundColor: messageTheme.mediaDateAndStatusFillColor, foregroundColor: messageTheme.mediaDateAndStatusTextColor, text: NSAttributedString(string: durationString))
                                    mediaDownloadState = .compactRemote
                                } else {
                                    state = automaticPlayback ? .none : state
                                    badgeContent = .text(inset: 0.0, backgroundColor: messageTheme.mediaDateAndStatusFillColor, foregroundColor: messageTheme.mediaDateAndStatusTextColor, text: NSAttributedString(string: durationString))
                                }
                            }
                        }
                    } else if let webpage = webpage, let automaticDownload = self.automaticDownload, case .full = automaticDownload, case let .Loaded(content) = webpage.content, content.type != "telegram_background" {
                        state = .play(messageTheme.mediaOverlayControlColors.foregroundColor)
                    }
            }
        }
        
        if isSecretMedia, let (maybeBeginTime, timeout) = secretBeginTimeAndTimeout {
            let remainingTime: Int32
            if let beginTime = maybeBeginTime {
                let elapsedTime = CFAbsoluteTimeGetCurrent() + NSTimeIntervalSince1970 - beginTime
                remainingTime = Int32(max(0.0, timeout - elapsedTime))
            } else {
                remainingTime = Int32(timeout)
            }
                        
            badgeContent = .text(inset: 0.0, backgroundColor: messageTheme.mediaDateAndStatusFillColor, foregroundColor: messageTheme.mediaDateAndStatusTextColor, text: NSAttributedString(string: strings.MessageTimer_ShortSeconds(Int32(remainingTime))))
        }
        
        if let statusNode = self.statusNode {
            var removeStatusNode = false
            if statusNode.state != .none && state == .none {
                self.statusNode = nil
                removeStatusNode = true
            }
            
            var animated = animated
            if case .download = statusNode.state, case .progress = state {
                animated = true
            } else if case .progress = statusNode.state, case .download = state {
                animated = true
            }
            
            statusNode.transitionToState(state, animated: animated, completion: { [weak statusNode] in
                if removeStatusNode {
                    statusNode?.removeFromSupernode()
                }
            })
        }
        if let badgeContent = badgeContent {
            if self.badgeNode == nil {
                let badgeNode = ChatMessageInteractiveMediaBadge()
                
                var inset: CGFloat = 6.0
                if let corners = self.currentImageArguments?.corners, case .Tail = corners.bottomLeft {
                    inset = 10.0
                }
                
                badgeNode.frame = CGRect(origin: CGPoint(x: inset, y: 6.0), size: CGSize(width: radialStatusSize, height: radialStatusSize))
                badgeNode.pressed = { [weak self] in
                    guard let strongSelf = self, let fetchStatus = strongSelf.fetchStatus else {
                        return
                    }
                    switch fetchStatus {
                        case .Remote, .Fetching:
                            strongSelf.progressPressed(canActivate: false)
                        default:
                            break
                    }
                }
                self.badgeNode = badgeNode
                self.pinchContainerNode.contentNode.addSubnode(badgeNode)
                
                animated = false
            }
            self.badgeNode?.update(theme: theme, content: badgeContent, mediaDownloadState: mediaDownloadState, animated: animated)
        } else if let badgeNode = self.badgeNode {
            self.badgeNode = nil
            badgeNode.removeFromSupernode()
        }
        
        var displaySpoiler = false
        if let invoice = invoice, let extendedMedia = invoice.extendedMedia, case .preview = extendedMedia {
            displaySpoiler = true
        } else if message.attributes.contains(where: { $0 is MediaSpoilerMessageAttribute }) {
            displaySpoiler = true
        }
    
        if displaySpoiler {
            if self.extendedMediaOverlayNode == nil {
                let extendedMediaOverlayNode = ExtendedMediaOverlayNode()
                extendedMediaOverlayNode.tapped = { [weak self] in
                    self?.internallyVisible = true
                    self?.updateVisibility()
                }
                self.extendedMediaOverlayNode = extendedMediaOverlayNode
                self.pinchContainerNode.contentNode.insertSubnode(extendedMediaOverlayNode, aboveSubnode: self.imageNode)
            }
            self.extendedMediaOverlayNode?.frame = self.imageNode.frame
            
            var tappable = false
            switch state {
            case .play, .pause, .download, .none:
                tappable = true
            default:
                break
            }
            
            self.extendedMediaOverlayNode?.isUserInteractionEnabled = tappable
            
            var paymentText: String = ""
            outer: for attribute in message.attributes {
                if let attribute = attribute as? ReplyMarkupMessageAttribute {
                    for row in attribute.rows {
                        for button in row.buttons {
                            if case .payment = button.action {
                                paymentText = button.title
                                break outer
                            }
                        }
                    }
                    break
                }
            }
            self.extendedMediaOverlayNode?.update(size: self.imageNode.frame.size, text: paymentText, imageSignal: self.currentBlurredImageSignal, imageFrame: self.imageNode.view.convert(self.imageNode.bounds, to: self.extendedMediaOverlayNode?.view), corners: self.currentImageArguments?.corners)
        } else if let extendedMediaOverlayNode = self.extendedMediaOverlayNode {
            self.extendedMediaOverlayNode = nil
            extendedMediaOverlayNode.layer.animateAlpha(from: 1.0, to: 0.0, duration: 0.3, removeOnCompletion: false, completion: { [weak extendedMediaOverlayNode] _ in
                extendedMediaOverlayNode?.removeFromSupernode()
            })
        }
             
        if isSecretMedia, secretBeginTimeAndTimeout?.0 != nil {
            if self.secretTimer == nil {
                self.secretTimer = SwiftSignalKit.Timer(timeout: 0.3, repeat: true, completion: { [weak self] in
                    self?.updateStatus(animated: false)
                }, queue: Queue.mainQueue())
                self.secretTimer?.start()
            }
        } else {
            if let secretTimer = self.secretTimer {
                self.secretTimer = nil
                secretTimer.invalidate()
            }
        }
    }
    
    static func asyncLayout(_ node: ChatMessageInteractiveMediaNode?) -> (_ context: AccountContext, _ presentationData: ChatPresentationData, _ dateTimeFormat: PresentationDateTimeFormat, _ message: Message, _ associatedData: ChatMessageItemAssociatedData, _ attributes: ChatMessageEntryAttributes, _ media: Media, _ dateAndStatus: ChatMessageDateAndStatus?, _ automaticDownload: InteractiveMediaNodeAutodownloadMode, _ peerType: MediaAutoDownloadPeerType, _ peerId: EnginePeer.Id?, _ sizeCalculation: InteractiveMediaNodeSizeCalculation, _ layoutConstants: ChatMessageItemLayoutConstants, _ contentMode: InteractiveMediaNodeContentMode, _ presentationContext: ChatPresentationContext) -> (CGSize, CGFloat, (CGSize, Bool, Bool, ImageCorners) -> (CGFloat, (CGFloat) -> (CGSize, (ListViewItemUpdateAnimation, Bool) -> ChatMessageInteractiveMediaNode))) {
        let currentAsyncLayout = node?.asyncLayout()
        
        return { context, presentationData, dateTimeFormat, message, associatedData, attributes, media, dateAndStatus, automaticDownload, peerType, peerId, sizeCalculation, layoutConstants, contentMode, presentationContext in
            var imageNode: ChatMessageInteractiveMediaNode
            var imageLayout: (_ context: AccountContext, _ presentationData: ChatPresentationData, _ dateTimeFormat: PresentationDateTimeFormat, _ message: Message, _ associatedData: ChatMessageItemAssociatedData, _ attributes: ChatMessageEntryAttributes, _ media: Media, _ dateAndStatus: ChatMessageDateAndStatus?, _ automaticDownload: InteractiveMediaNodeAutodownloadMode, _ peerType: MediaAutoDownloadPeerType, _ peerId: EnginePeer.Id?, _ sizeCalculation: InteractiveMediaNodeSizeCalculation, _ layoutConstants: ChatMessageItemLayoutConstants, _ contentMode: InteractiveMediaNodeContentMode, _ presentationContext: ChatPresentationContext) -> (CGSize, CGFloat, (CGSize, Bool, Bool, ImageCorners) -> (CGFloat, (CGFloat) -> (CGSize, (ListViewItemUpdateAnimation, Bool) -> Void)))
            
            if let node = node, let currentAsyncLayout = currentAsyncLayout {
                imageNode = node
                imageLayout = currentAsyncLayout
            } else {
                imageNode = ChatMessageInteractiveMediaNode()
                imageLayout = imageNode.asyncLayout()
            }
            
            let (unboundSize, initialWidth, continueLayout) = imageLayout(context, presentationData, dateTimeFormat, message, associatedData, attributes, media, dateAndStatus, automaticDownload, peerType, peerId, sizeCalculation, layoutConstants, contentMode, presentationContext)
            
            return (unboundSize, initialWidth, { constrainedSize, automaticPlayback, wideLayout, corners in
                let (finalWidth, finalLayout) = continueLayout(constrainedSize, automaticPlayback, wideLayout, corners)
                
                return (finalWidth, { boundingWidth in
                    let (finalSize, apply) = finalLayout(boundingWidth)
                    
                    return (finalSize, { transition, synchronousLoads in
                        apply(transition, synchronousLoads)
                        return imageNode
                    })
                })
            })
        }
    }
    
    func setOverlayColor(_ color: UIColor?, animated: Bool) {
        self.imageNode.setOverlayColor(color, animated: animated)
    }
    
    func isReadyForInteractivePreview() -> Bool {
        if let fetchStatus = self.fetchStatus, case .Local = fetchStatus {
            return true
        } else {
            return false
        }
    }
    
    func updateIsHidden(_ isHidden: Bool) {
        if isHidden && !self.internallyVisible {
            self.internallyVisible = true
            self.updateVisibility()
            self.extendedMediaOverlayNode?.reveal()
        }
        
        if let badgeNode = self.badgeNode, badgeNode.isHidden != isHidden {
            if isHidden {
                badgeNode.isHidden = true
            } else {
                badgeNode.isHidden = false
                badgeNode.layer.animateAlpha(from: 0.0, to: 1.0, duration: 0.2)
            }
        }
    
        if let statusNode = self.statusNode, statusNode.isHidden != isHidden {
            if isHidden {
                statusNode.isHidden = true
            } else {
                statusNode.isHidden = false
                statusNode.layer.animateAlpha(from: 0.0, to: 1.0, duration: 0.2)
            }
        }
        if self.dateAndStatusNode.isHidden != isHidden {
            if isHidden {
                self.dateAndStatusNode.isHidden = true
            } else {
                self.dateAndStatusNode.isHidden = false
                self.dateAndStatusNode.layer.animateAlpha(from: 0.0, to: 1.0, duration: 0.2)
            }
        }
    }
    
    func transitionNode() -> (ASDisplayNode, CGRect, () -> (UIView?, UIView?))? {
        let bounds: CGRect
        if let currentImageArguments = self.currentImageArguments {
            bounds = currentImageArguments.imageRect
        } else {
            bounds = self.bounds
        }
        return (self, bounds, { [weak self] in
            var badgeNodeHidden: Bool?
            if let badgeNode = self?.badgeNode {
                badgeNodeHidden = badgeNode.isHidden
                badgeNode.isHidden = true
            }
            var statusNodeHidden: Bool?
            if let statusNode = self?.statusNode {
                statusNodeHidden = statusNode.isHidden
                statusNode.isHidden = true
            }
            var dateAndStatusNodeHidden: Bool?
            if let dateAndStatusNode = self?.dateAndStatusNode {
                dateAndStatusNodeHidden = dateAndStatusNode.isHidden
                dateAndStatusNode.isHidden = true
            }
            
            let view: UIView?
            if let strongSelf = self, strongSelf.imageNode.captureProtected {
                let imageView = UIImageView()
                imageView.contentMode = .scaleToFill
                imageView.image = strongSelf.imageNode.image
                imageView.frame = strongSelf.imageNode.frame
                if imageView.layer.contents == nil {
                    imageView.layer.contents = imageView.image?.cgImage
                }
                strongSelf.imageNode.view.superview?.insertSubview(imageView, aboveSubview: strongSelf.imageNode.view)
                
                view = self?.view.snapshotContentTree(unhide: true)
                imageView.removeFromSuperview()
            } else {
                view = self?.view.snapshotContentTree(unhide: true)
            }
                        
            if let badgeNode = self?.badgeNode, let badgeNodeHidden = badgeNodeHidden {
                badgeNode.isHidden = badgeNodeHidden
            }
            if let statusNode = self?.statusNode, let statusNodeHidden = statusNodeHidden {
                statusNode.isHidden = statusNodeHidden
            }
            if let dateAndStatusNode = self?.dateAndStatusNode, let dateAndStatusNodeHidden = dateAndStatusNodeHidden {
                dateAndStatusNode.isHidden = dateAndStatusNodeHidden
            }
            return (view, nil)
        })
    }
    
    func playMediaWithSound() -> (action: (Double?) -> Void, soundEnabled: Bool, isVideoMessage: Bool, isUnread: Bool, badgeNode: ASDisplayNode?)? {
        var isAnimated = false
        if let file = self.media as? TelegramMediaFile, file.isAnimated {
            isAnimated = true
        }

        var actionAtEnd: MediaPlayerPlayOnceWithSoundActionAtEnd = .loopDisablingSound
        if let message = self.message, message.id.peerId.namespace == Namespaces.Peer.CloudChannel {
            actionAtEnd = .loop
        } else {
            actionAtEnd = .repeatIfNeeded
        }
        
        if let videoNode = self.videoNode, let context = self.context, (self.automaticPlayback ?? false) && !isAnimated {
            return ({ timecode in
                if let timecode = timecode {
                    context.sharedContext.mediaManager.playlistControl(.playback(.pause), type: nil)
                    videoNode.playOnceWithSound(playAndRecord: false, seek: .timecode(timecode), actionAtEnd: actionAtEnd)
                } else {
                    let _ = (context.sharedContext.mediaManager.globalMediaPlayerState
                    |> take(1)
                    |> deliverOnMainQueue).start(next: { playlistStateAndType in
                        var canPlay = true
                        if let (_, state, _) = playlistStateAndType {
                            switch state {
                                case let .state(state):
                                    if case .playing = state.status.status {
                                        canPlay = false
                                    }
                                case .loading:
                                    break
                            }
                        }
                        if canPlay {
                            videoNode.playOnceWithSound(playAndRecord: false, seek: .none, actionAtEnd: actionAtEnd)
                        }
                    })
                }
            }, (self.playerStatus?.soundEnabled ?? false), false, false, self.badgeNode)
        } else {
            return nil
        }
    }
}<|MERGE_RESOLUTION|>--- conflicted
+++ resolved
@@ -1079,19 +1079,11 @@
                             
                             updatedFetchControls = FetchControls(fetch: { manual in
                                 if let strongSelf = self {
-<<<<<<< HEAD
 //                                    if file.isAnimated {
 //                                        strongSelf.fetchDisposable.set(fetchedMediaResource(mediaBox: context.account.postbox.mediaBox, userLocation: .peer(message.id.peerId), userContentType: MediaResourceUserContentType(file: file), reference: AnyMediaReference.message(message: MessageReference(message), media: file).resourceReference(file.resource), statsCategory: statsCategoryForFileWithAttributes(file.attributes)).start())
 //                                    } else {
-                                        strongSelf.fetchDisposable.set(messageMediaFileInteractiveFetched(context: context, message: message, file: file, userInitiated: manual).start())
+                                        strongSelf.fetchDisposable.set(messageMediaFileInteractiveFetched(context: context, message: message, file: file, userInitiated: manual, storeToDownloadsPeerId: storeToDownloadsPeerId).start())
 //                                    }
-=======
-                                    if file.isAnimated {
-                                        strongSelf.fetchDisposable.set(fetchedMediaResource(mediaBox: context.account.postbox.mediaBox, userLocation: .peer(message.id.peerId), userContentType: MediaResourceUserContentType(file: file), reference: AnyMediaReference.message(message: MessageReference(message), media: file).resourceReference(file.resource), statsCategory: statsCategoryForFileWithAttributes(file.attributes)).start())
-                                    } else {
-                                        strongSelf.fetchDisposable.set(messageMediaFileInteractiveFetched(context: context, message: message, file: file, userInitiated: manual, storeToDownloadsPeerId: storeToDownloadsPeerId).start())
-                                    }
->>>>>>> 5bb80894
                                 }
                             }, cancel: {
 //                                if file.isAnimated {
