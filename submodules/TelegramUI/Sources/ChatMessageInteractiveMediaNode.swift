import Foundation
import UIKit
import AsyncDisplayKit
import Postbox
import SwiftSignalKit
import Display
import TelegramCore
import TelegramPresentationData
import TelegramUIPreferences
import UniversalMediaPlayer
import TextFormat
import AccountContext
import RadialStatusNode
import StickerResources
import PhotoResources
import TelegramUniversalVideoContent
import TelegramStringFormatting
import GalleryUI
import AnimatedStickerNode
import TelegramAnimatedStickerNode
import LocalMediaResources
import WallpaperResources
import ChatMessageInteractiveMediaBadge
import ContextUI
import InvisibleInkDustNode
import ChatControllerInteraction
import StoryContainerScreen

private struct FetchControls {
    let fetch: (Bool) -> Void
    let cancel: () -> Void
}

enum InteractiveMediaNodeSizeCalculation {
    case constrained(CGSize)
    case unconstrained
}

enum InteractiveMediaNodeContentMode {
    case aspectFit
    case aspectFill
    
    var bubbleVideoDecorationContentMode: ChatBubbleVideoDecorationContentMode {
        switch self {
        case .aspectFit:
            return .aspectFit
        case .aspectFill:
            return .aspectFill
        }
    }
}

enum InteractiveMediaNodeActivateContent {
    case `default`
    case stream
    case automaticPlayback
}

enum InteractiveMediaNodeAutodownloadMode {
    case none
    case prefetch
    case full
}

enum InteractiveMediaNodePlayWithSoundMode {
    case single
    case loop
}

struct ChatMessageDateAndStatus {
    var type: ChatMessageDateAndStatusType
    var edited: Bool
    var viewCount: Int?
    var dateReactions: [MessageReaction]
    var dateReactionPeers: [(MessageReaction.Reaction, EnginePeer)]
    var dateReplies: Int
    var isPinned: Bool
    var dateText: String
}

public func roundedRectCgPath(roundRect rect: CGRect, topLeftRadius: CGFloat = 0.0, topRightRadius: CGFloat = 0.0, bottomLeftRadius: CGFloat = 0.0, bottomRightRadius: CGFloat = 0.0) -> CGPath {
    let path = CGMutablePath()

    let topLeft = rect.origin
    let topRight = CGPoint(x: rect.maxX, y: rect.minY)
    let bottomRight = CGPoint(x: rect.maxX, y: rect.maxY)
    let bottomLeft = CGPoint(x: rect.minX, y: rect.maxY)

    if topLeftRadius != .zero {
        path.move(to: CGPoint(x: topLeft.x+topLeftRadius, y: topLeft.y))
    } else {
        path.move(to: CGPoint(x: topLeft.x, y: topLeft.y))
    }

    if topRightRadius != .zero {
        path.addLine(to: CGPoint(x: topRight.x-topRightRadius, y: topRight.y))
        path.addCurve(to:  CGPoint(x: topRight.x, y: topRight.y+topRightRadius), control1: CGPoint(x: topRight.x, y: topRight.y), control2:CGPoint(x: topRight.x, y: topRight.y + topRightRadius))
    } else {
         path.addLine(to: CGPoint(x: topRight.x, y: topRight.y))
    }

    if bottomRightRadius != .zero {
        path.addLine(to: CGPoint(x: bottomRight.x, y: bottomRight.y-bottomRightRadius))
        path.addCurve(to: CGPoint(x: bottomRight.x-bottomRightRadius, y: bottomRight.y), control1: CGPoint(x: bottomRight.x, y: bottomRight.y), control2: CGPoint(x: bottomRight.x-bottomRightRadius, y: bottomRight.y))
    } else {
        path.addLine(to: CGPoint(x: bottomRight.x, y: bottomRight.y))
    }

    if bottomLeftRadius != .zero {
        path.addLine(to: CGPoint(x: bottomLeft.x+bottomLeftRadius, y: bottomLeft.y))
        path.addCurve(to: CGPoint(x: bottomLeft.x, y: bottomLeft.y-bottomLeftRadius), control1: CGPoint(x: bottomLeft.x, y: bottomLeft.y), control2: CGPoint(x: bottomLeft.x, y: bottomLeft.y-bottomLeftRadius))
    } else {
        path.addLine(to: CGPoint(x: bottomLeft.x, y: bottomLeft.y))
    }

    if topLeftRadius != .zero {
        path.addLine(to: CGPoint(x: topLeft.x, y: topLeft.y+topLeftRadius))
        path.addCurve(to: CGPoint(x: topLeft.x+topLeftRadius, y: topLeft.y) , control1: CGPoint(x: topLeft.x, y: topLeft.y) , control2: CGPoint(x: topLeft.x+topLeftRadius, y: topLeft.y))
    } else {
        path.addLine(to: CGPoint(x: topLeft.x, y: topLeft.y))
    }

    path.closeSubpath()
            
    return path
}

extension UIBezierPath {
    convenience init(roundRect rect: CGRect, topLeftRadius: CGFloat = 0.0, topRightRadius: CGFloat = 0.0, bottomLeftRadius: CGFloat = 0.0, bottomRightRadius: CGFloat = 0.0) {
        self.init()

        let path = CGMutablePath()

        let topLeft = rect.origin
        let topRight = CGPoint(x: rect.maxX, y: rect.minY)
        let bottomRight = CGPoint(x: rect.maxX, y: rect.maxY)
        let bottomLeft = CGPoint(x: rect.minX, y: rect.maxY)

        if topLeftRadius != .zero {
            path.move(to: CGPoint(x: topLeft.x+topLeftRadius, y: topLeft.y))
        } else {
            path.move(to: CGPoint(x: topLeft.x, y: topLeft.y))
        }

        if topRightRadius != .zero {
            path.addLine(to: CGPoint(x: topRight.x-topRightRadius, y: topRight.y))
            path.addCurve(to:  CGPoint(x: topRight.x, y: topRight.y+topRightRadius), control1: CGPoint(x: topRight.x, y: topRight.y), control2:CGPoint(x: topRight.x, y: topRight.y + topRightRadius))
        } else {
             path.addLine(to: CGPoint(x: topRight.x, y: topRight.y))
        }

        if bottomRightRadius != .zero {
            path.addLine(to: CGPoint(x: bottomRight.x, y: bottomRight.y-bottomRightRadius))
            path.addCurve(to: CGPoint(x: bottomRight.x-bottomRightRadius, y: bottomRight.y), control1: CGPoint(x: bottomRight.x, y: bottomRight.y), control2: CGPoint(x: bottomRight.x-bottomRightRadius, y: bottomRight.y))
        } else {
            path.addLine(to: CGPoint(x: bottomRight.x, y: bottomRight.y))
        }

        if bottomLeftRadius != .zero {
            path.addLine(to: CGPoint(x: bottomLeft.x+bottomLeftRadius, y: bottomLeft.y))
            path.addCurve(to: CGPoint(x: bottomLeft.x, y: bottomLeft.y-bottomLeftRadius), control1: CGPoint(x: bottomLeft.x, y: bottomLeft.y), control2: CGPoint(x: bottomLeft.x, y: bottomLeft.y-bottomLeftRadius))
        } else {
            path.addLine(to: CGPoint(x: bottomLeft.x, y: bottomLeft.y))
        }

        if topLeftRadius != .zero {
            path.addLine(to: CGPoint(x: topLeft.x, y: topLeft.y+topLeftRadius))
            path.addCurve(to: CGPoint(x: topLeft.x+topLeftRadius, y: topLeft.y) , control1: CGPoint(x: topLeft.x, y: topLeft.y) , control2: CGPoint(x: topLeft.x+topLeftRadius, y: topLeft.y))
        } else {
            path.addLine(to: CGPoint(x: topLeft.x, y: topLeft.y))
        }

        path.closeSubpath()
        cgPath = path
    }
}

private class ExtendedMediaOverlayNode: ASDisplayNode {
    private let blurredImageNode: TransformImageNode
    private let dustNode: MediaDustNode
    private let buttonNode: HighlightTrackingButtonNode
    private let highlightedBackgroundNode: ASDisplayNode
    private let iconNode: ASImageNode
    private let textNode: ImmediateTextNode
    
    private var maskView: UIView?
    private var maskLayer: CAShapeLayer?
    
    private var randomId: Int32?
    var isRevealed = false
    var tapped: () -> Void = {}
    
    init(hasImageOverlay: Bool, enableAnimations: Bool) {
        self.blurredImageNode = TransformImageNode()
        self.blurredImageNode.contentAnimations = []
         
        self.dustNode = MediaDustNode(enableAnimations: enableAnimations)
        
        self.buttonNode = HighlightTrackingButtonNode()
        self.buttonNode.backgroundColor = UIColor(rgb: 0x000000, alpha: 0.3)
        self.buttonNode.clipsToBounds = true
        self.buttonNode.cornerRadius = 16.0
        
        self.highlightedBackgroundNode = ASDisplayNode()
        self.highlightedBackgroundNode.backgroundColor = UIColor(rgb: 0xffffff, alpha: 0.2)
        self.highlightedBackgroundNode.alpha = 0.0
        
        self.iconNode = ASImageNode()
        self.iconNode.displaysAsynchronously = false
        self.iconNode.image = generateTintedImage(image: UIImage(bundleImageName: "Chat/Stickers/SmallLock"), color: .white)
        
        self.textNode = ImmediateTextNode()
                
        super.init()
                
        if hasImageOverlay {
            self.addSubnode(self.blurredImageNode)
        }
        self.addSubnode(self.dustNode)
        self.addSubnode(self.buttonNode)

        self.buttonNode.addSubnode(self.highlightedBackgroundNode)
        self.addSubnode(self.iconNode)
        self.addSubnode(self.textNode)
        
        self.buttonNode.highligthedChanged = { [weak self] highlighted in
            if let strongSelf = self {
                if highlighted {
                    strongSelf.highlightedBackgroundNode.layer.removeAnimation(forKey: "opacity")
                    strongSelf.highlightedBackgroundNode.alpha = 1.0
                } else {
                    strongSelf.highlightedBackgroundNode.alpha = 0.0
                    strongSelf.highlightedBackgroundNode.layer.animateAlpha(from: 1.0, to: 0.0, duration: 0.3)
                }
            }
        }
        
        self.buttonNode.addTarget(self, action: #selector(self.buttonPressed), forControlEvents: .touchUpInside)
    }
    
    @objc private func buttonPressed() {
        
    }
        
    override func didLoad() {
        super.didLoad()
        
        if #available(iOS 13.0, *) {
            self.buttonNode.layer.cornerCurve = .continuous
        }
        
        let maskView = UIView()
        self.maskView = maskView
        self.dustNode.view.mask = maskView
        
        let maskLayer = CAShapeLayer()
        maskLayer.fillRule = .evenOdd
        maskLayer.fillColor = UIColor.white.cgColor
        maskView.layer.addSublayer(maskLayer)
        self.maskLayer = maskLayer
    }
    
    func reveal() {
        self.isRevealed = true
        self.blurredImageNode.removeFromSupernode()
        self.dustNode.removeFromSupernode()
    }
    
    override func hitTest(_ point: CGPoint, with event: UIEvent?) -> UIView? {
        let result = super.hitTest(point, with: event)
        if self.isRevealed {
            return nil
        }
        return result
    }
        
    func update(size: CGSize, text: String, imageSignal: (Signal<(TransformImageArguments) -> DrawingContext?, NoError>, CGSize, CGSize, Int32)?, imageFrame: CGRect, corners: ImageCorners?) {
        let spacing: CGFloat = 2.0
        let padding: CGFloat = 10.0
        
        if let (imageSignal, drawingSize, boundingSize, randomId) = imageSignal {
            if self.randomId != randomId {
                self.randomId = randomId
                self.blurredImageNode.setSignal(imageSignal, attemptSynchronously: true)
                
                let imageLayout = self.blurredImageNode.asyncLayout()
                let arguments = TransformImageArguments(corners: corners ?? ImageCorners(), imageSize: drawingSize, boundingSize: boundingSize, intrinsicInsets: UIEdgeInsets(), resizeMode: .blurBackground, emptyColor: .clear, custom: nil)
                let apply = imageLayout(arguments)
                apply()
            }
            
            self.blurredImageNode.isHidden = false

            self.isRevealed = self.dustNode.isRevealed
            self.dustNode.revealed = { [weak self] in
                self?.isRevealed = true
                self?.blurredImageNode.removeFromSupernode()
            }
            self.dustNode.tapped = { [weak self] in
                self?.isRevealed = true
                self?.tapped()
            }
        } else {
            self.blurredImageNode.isHidden = true
            self.isRevealed = true
        }
        self.blurredImageNode.frame = imageFrame
                
        self.dustNode.frame = CGRect(origin: .zero, size: size)
        self.dustNode.update(size: size, color: .white, transition: .immediate)
        
        if text.isEmpty {
            self.buttonNode.isHidden = true
            self.textNode.isHidden = true
        } else {
            self.buttonNode.isHidden = false
            self.textNode.isHidden = false
            
            self.textNode.attributedText = NSAttributedString(string: text, font: Font.semibold(14.0), textColor: .white, paragraphAlignment: .center)
            let textSize = self.textNode.updateLayout(size)
            if let iconSize = self.iconNode.image?.size {
                let contentSize = CGSize(width: iconSize.width + textSize.width + spacing + padding * 2.0, height: 32.0)
                self.buttonNode.frame = CGRect(origin: CGPoint(x: floorToScreenPixels((size.width - contentSize.width) / 2.0), y: floorToScreenPixels((size.height - contentSize.height) / 2.0)), size: contentSize)
                self.highlightedBackgroundNode.frame = CGRect(origin: .zero, size: contentSize)
                
                self.iconNode.frame = CGRect(origin: CGPoint(x: self.buttonNode.frame.minX + padding, y: self.buttonNode.frame.minY + floorToScreenPixels((contentSize.height - iconSize.height) / 2.0) + 1.0 - UIScreenPixel), size: iconSize)
                self.textNode.frame = CGRect(origin: CGPoint(x: self.iconNode.frame.maxX + spacing, y: self.buttonNode.frame.minY + floorToScreenPixels((contentSize.height - textSize.height) / 2.0)), size: textSize)
            }
        }
        
        var leftOffset: CGFloat = 0.0
        var rightOffset: CGFloat = 0.0
        let corners = corners ?? ImageCorners(radius: 16.0)
        if case .Tail = corners.bottomLeft {
            leftOffset = 4.0
        } else if case .Tail = corners.bottomRight {
            rightOffset = 4.0
        }
        let rect = CGRect(origin: CGPoint(x: leftOffset, y: 0.0), size: CGSize(width: size.width - leftOffset - rightOffset, height: size.height))
        let path = UIBezierPath(roundRect: rect, topLeftRadius: corners.topLeft.radius, topRightRadius: corners.topRight.radius, bottomLeftRadius: corners.bottomLeft.radius, bottomRightRadius: corners.bottomRight.radius)
        let buttonPath = UIBezierPath(roundedRect: self.buttonNode.frame, cornerRadius: 16.0)
        path.append(buttonPath)
        path.usesEvenOddFillRule = true
        self.maskLayer?.path = path.cgPath
    }
}

final class ChatMessageInteractiveMediaNode: ASDisplayNode, GalleryItemTransitionNode {
    private let pinchContainerNode: PinchSourceContainerNode
    private let imageNode: TransformImageNode
    private var currentImageArguments: TransformImageArguments?
    private var currentHighQualityImageSignal: (Signal<(TransformImageArguments) -> DrawingContext?, NoError>, CGSize)?
    private var currentBlurredImageSignal: (Signal<(TransformImageArguments) -> DrawingContext?, NoError>, CGSize, CGSize, Int32)?
    private var highQualityImageNode: TransformImageNode?

    private var videoNode: UniversalVideoNode?
    private var videoContent: NativeVideoContent?
    private var animatedStickerNode: AnimatedStickerNode?
    private var statusNode: RadialStatusNode?
    var videoNodeDecoration: ChatBubbleVideoDecoration?
    var decoration: UniversalVideoDecoration? {
        return self.videoNodeDecoration
    }
    let dateAndStatusNode: ChatMessageDateAndStatusNode
    private var badgeNode: ChatMessageInteractiveMediaBadge?
    
    private var extendedMediaOverlayNode: ExtendedMediaOverlayNode?
        
    private var context: AccountContext?
    private var message: Message?
    private var attributes: ChatMessageEntryAttributes?
    private var media: Media?
    private var themeAndStrings: (PresentationTheme, PresentationStrings, String)?
    private var sizeCalculation: InteractiveMediaNodeSizeCalculation?
    private var wideLayout: Bool?
    private var automaticDownload: InteractiveMediaNodeAutodownloadMode?
    var automaticPlayback: Bool?
    
    private let statusDisposable = MetaDisposable()
    private let fetchControls = Atomic<FetchControls?>(value: nil)
    private var fetchStatus: MediaResourceStatus?
    private var actualFetchStatus: MediaResourceStatus?
    private let fetchDisposable = MetaDisposable()
    
    private let videoNodeReadyDisposable = MetaDisposable()
    private let playerStatusDisposable = MetaDisposable()
    
    private var playerUpdateTimer: SwiftSignalKit.Timer?
    private var playerStatus: MediaPlayerStatus? {
        didSet {
            if self.playerStatus != oldValue {
                if let playerStatus = playerStatus, case .playing = playerStatus.status {
                    self.ensureHasTimer()
                } else {
                    self.stopTimer()
                }
                self.updateStatus(animated: false)
            }
        }
    }
    
    private var secretTimer: SwiftSignalKit.Timer?
    
    var visibilityPromise = ValuePromise<Bool>(false, ignoreRepeated: true)
    var visibility: Bool = false {
        didSet {
            self.updateVisibility()
        }
    }
    
    private var internallyVisible = true
    private func updateVisibility() {
        let visibility = self.visibility && self.internallyVisible
        
        if let videoNode = self.videoNode {
            if visibility {
                if !videoNode.canAttachContent {
                    videoNode.canAttachContent = true
                    if videoNode.hasAttachedContext {
                        videoNode.play()
                    }
                }
            } else {
                videoNode.canAttachContent = false
            }
        }
        self.animatedStickerNode?.visibility = visibility
        self.visibilityPromise.set(visibility)
    }
    
    var activateLocalContent: (InteractiveMediaNodeActivateContent) -> Void = { _ in }
    var activatePinch: ((PinchSourceContainerNode) -> Void)?
    var updateMessageReaction: ((Message, ChatControllerInteractionReaction) -> Void)?
        
    override init() {
        self.pinchContainerNode = PinchSourceContainerNode()

        self.dateAndStatusNode = ChatMessageDateAndStatusNode()

        self.imageNode = TransformImageNode()
        self.imageNode.contentAnimations = [.subsequentUpdates]
        
        super.init()

        self.addSubnode(self.pinchContainerNode)
        
        self.imageNode.displaysAsynchronously = false
        self.pinchContainerNode.contentNode.addSubnode(self.imageNode)
        
        self.pinchContainerNode.activate = { [weak self] sourceNode in
            guard let strongSelf = self else {
                return
            }
            strongSelf.activatePinch?(sourceNode)
        }

        self.pinchContainerNode.scaleUpdated = { [weak self] scale, transition in
            guard let strongSelf = self else {
                return
            }

            let factor: CGFloat = max(0.0, min(1.0, (scale - 1.0) * 8.0))

            if abs(scale - 1.0) > CGFloat.ulpOfOne {
                var highQualityImageNode: TransformImageNode?
                if let current = strongSelf.highQualityImageNode {
                    highQualityImageNode = current
                } else if let (currentHighQualityImageSignal, nativeImageSize) = strongSelf.currentHighQualityImageSignal, let currentImageArguments = strongSelf.currentImageArguments {
                    let imageNode = TransformImageNode()
                    imageNode.frame = strongSelf.imageNode.frame

                    let corners = currentImageArguments.corners
                    if isRoundEqualCorners(corners) {
                        imageNode.cornerRadius = corners.topLeft.radius
                        imageNode.layer.mask = nil
                    } else {
                        imageNode.cornerRadius = 0

                        let boundingSize: CGSize = CGSize(width: max(corners.topLeft.radius, corners.bottomLeft.radius) + max(corners.topRight.radius, corners.bottomRight.radius), height: max(corners.topLeft.radius, corners.topRight.radius) + max(corners.bottomLeft.radius, corners.bottomRight.radius))
                        let size: CGSize = CGSize(width: boundingSize.width + corners.extendedEdges.left + corners.extendedEdges.right, height: boundingSize.height + corners.extendedEdges.top + corners.extendedEdges.bottom)
                        let arguments = TransformImageArguments(corners: corners, imageSize: size, boundingSize: boundingSize, intrinsicInsets: UIEdgeInsets())
                        guard let context = DrawingContext(size: size, clear: true) else {
                            return
                        }
                        context.withContext { ctx in
                            ctx.setFillColor(UIColor.black.cgColor)
                            ctx.fill(arguments.drawingRect)
                        }
                        addCorners(context, arguments: arguments)

                        if let maskImage = context.generateImage() {
                            let mask = CALayer()
                            mask.contents = maskImage.cgImage
                            mask.contentsScale = maskImage.scale
                            mask.contentsCenter = CGRect(x: max(corners.topLeft.radius, corners.bottomLeft.radius) / maskImage.size.width, y: max(corners.topLeft.radius, corners.topRight.radius) / maskImage.size.height, width: (maskImage.size.width - max(corners.topLeft.radius, corners.bottomLeft.radius) - max(corners.topRight.radius, corners.bottomRight.radius)) / maskImage.size.width, height: (maskImage.size.height - max(corners.topLeft.radius, corners.topRight.radius) - max(corners.bottomLeft.radius, corners.bottomRight.radius)) / maskImage.size.height)

                            imageNode.layer.mask = mask
                            imageNode.layer.mask?.frame = imageNode.bounds
                        }
                    }

                    strongSelf.pinchContainerNode.contentNode.insertSubnode(imageNode, aboveSubnode: strongSelf.imageNode)

                    let scaleFactor = nativeImageSize.height / currentImageArguments.imageSize.height

                    let apply = imageNode.asyncLayout()(TransformImageArguments(corners: ImageCorners(), imageSize: CGSize(width: currentImageArguments.imageSize.width * scaleFactor, height: currentImageArguments.imageSize.height * scaleFactor), boundingSize: CGSize(width: currentImageArguments.boundingSize.width * scaleFactor, height: currentImageArguments.boundingSize.height * scaleFactor), intrinsicInsets: UIEdgeInsets(top: currentImageArguments.intrinsicInsets.top * scaleFactor, left: currentImageArguments.intrinsicInsets.left * scaleFactor, bottom: currentImageArguments.intrinsicInsets.bottom * scaleFactor, right: currentImageArguments.intrinsicInsets.right * scaleFactor)))
                    let _ = apply()
                    imageNode.setSignal(currentHighQualityImageSignal, attemptSynchronously: false)

                    highQualityImageNode = imageNode
                    strongSelf.highQualityImageNode = imageNode
                }
                if let highQualityImageNode = highQualityImageNode {
                    transition.updateAlpha(node: highQualityImageNode, alpha: factor)
                }
            } else if let highQualityImageNode = strongSelf.highQualityImageNode {
                strongSelf.highQualityImageNode = nil
                transition.updateAlpha(node: highQualityImageNode, alpha: 0.0, completion: { [weak highQualityImageNode] _ in
                    highQualityImageNode?.removeFromSupernode()
                })
            }

            transition.updateAlpha(node: strongSelf.dateAndStatusNode, alpha: 1.0 - factor)
            if let badgeNode = strongSelf.badgeNode {
                transition.updateAlpha(node: badgeNode, alpha: 1.0 - factor)
            }
            if let statusNode = strongSelf.statusNode {
                transition.updateAlpha(node: statusNode, alpha: 1.0 - factor)
            }
        }
    }
    
    deinit {
        self.statusDisposable.dispose()
        self.videoNodeReadyDisposable.dispose()
        self.playerStatusDisposable.dispose()
        self.fetchDisposable.dispose()
        self.secretTimer?.invalidate()
    }
    
    func isAvailableForGalleryTransition() -> Bool {
        return self.automaticPlayback ?? false
    }
    
    func isAvailableForInstantPageTransition() -> Bool {
        return false
    }
    
    override func didLoad() {
        super.didLoad()
        
        self.imageNode.view.addGestureRecognizer(UITapGestureRecognizer(target: self, action: #selector(self.imageTap(_:))))
    }
    
    private func progressPressed(canActivate: Bool) {
        if let _ = self.attributes?.updatingMedia {
            if let message = self.message {
                self.context?.account.pendingUpdateMessageManager.cancel(messageId: message.id)
            }
        } else if let fetchStatus = self.fetchStatus {
            var activateContent = false
            if let state = self.statusNode?.state, case .play = state {
                activateContent = true
            } else if let message = self.message, !message.flags.isSending && (self.automaticPlayback ?? false) {
                activateContent = true
            }
            if canActivate, activateContent {
                switch fetchStatus {
                    case .Remote, .Fetching:
                        self.activateLocalContent(.stream)
                    default:
                        break
                }
                return
            }
            
            switch fetchStatus {
                case .Fetching:
                    if let context = self.context, let message = self.message, message.flags.isSending {
                        let _ = context.engine.messages.deleteMessagesInteractively(messageIds: [message.id], type: .forEveryone).startStandalone()
                    } else if let media = self.media, let context = self.context, let message = self.message {
                        if let media = media as? TelegramMediaFile {
                            messageMediaFileCancelInteractiveFetch(context: context, messageId: message.id, file: media)
                        } else if let media = media as? TelegramMediaImage, let resource = largestImageRepresentation(media.representations)?.resource {
                            messageMediaImageCancelInteractiveFetch(context: context, messageId: message.id, image: media, resource: resource)
                        } else if let invoice = media as? TelegramMediaInvoice, let extendedMedia = invoice.extendedMedia, case let .full(media) = extendedMedia {
                            if let media = media as? TelegramMediaFile {
                                messageMediaFileCancelInteractiveFetch(context: context, messageId: message.id, file: media)
                            } else if let media = media as? TelegramMediaImage, let resource = largestImageRepresentation(media.representations)?.resource {
                                messageMediaImageCancelInteractiveFetch(context: context, messageId: message.id, image: media, resource: resource)
                            }
                        } else if let storyMedia = media as? TelegramMediaStory, let storyItem = message.associatedStories[storyMedia.storyId]?.get(Stories.StoredItem.self) {
                            if case let .item(item) = storyItem, let media = item.media {
                                if let media = media as? TelegramMediaFile {
                                    messageMediaFileCancelInteractiveFetch(context: context, messageId: message.id, file: media)
                                } else if let media = media as? TelegramMediaImage, let resource = largestImageRepresentation(media.representations)?.resource {
                                    messageMediaImageCancelInteractiveFetch(context: context, messageId: message.id, image: media, resource: resource)
                                }
                            }
                        }
                    }
                    if let cancel = self.fetchControls.with({ return $0?.cancel }) {
                        cancel()
                    }
                case .Remote, .Paused:
                    if let fetch = self.fetchControls.with({ return $0?.fetch }) {
                        fetch(true)
                    }
                case .Local:
                    break
            }
        }
    }
    
    @objc func imageTap(_ recognizer: UITapGestureRecognizer) {
        if case .ended = recognizer.state {
            let point = recognizer.location(in: self.imageNode.view)
            if let _ = self.attributes?.updatingMedia {
                if let statusNode = self.statusNode, statusNode.frame.contains(point) {
                    self.progressPressed(canActivate: true)
                }
            } else if let fetchStatus = self.fetchStatus, case .Local = fetchStatus {
                var videoContentMatch = true
                if let content = self.videoContent, case let .message(stableId, mediaId) = content.nativeId {
                    var media = self.media
                    if let invoice = media as? TelegramMediaInvoice, let extendedMedia = invoice.extendedMedia, case let .full(fullMedia) = extendedMedia {
                        media = fullMedia
                    }
                    
                    if let storyMedia = media as? TelegramMediaStory, let storyItem = self.message?.associatedStories[storyMedia.storyId]?.get(Stories.StoredItem.self) {
                        if case let .item(item) = storyItem, let mediaValue = item.media {
                            media = mediaValue
                        }
                    }
                    
                    videoContentMatch = self.message?.stableId == stableId && media?.id == mediaId
                }
                self.activateLocalContent((self.automaticPlayback ?? false) && videoContentMatch ? .automaticPlayback : .default)
            } else {
                if let message = self.message, message.flags.isSending {
                    if let statusNode = self.statusNode, statusNode.frame.contains(point) {
                        self.progressPressed(canActivate: true)
                    }
                } else {
                    if let invoice = self.media as? TelegramMediaInvoice, let _ = invoice.extendedMedia {
                        self.activateLocalContent(.default)
                    } else if let storyMedia = media as? TelegramMediaStory, let storyItem = self.message?.associatedStories[storyMedia.storyId]?.get(Stories.StoredItem.self) {
                        if case let .item(item) = storyItem, let mediaValue = item.media {
                            let _ = mediaValue
                            self.activateLocalContent(.default)
                        }
                    } else {
                        self.progressPressed(canActivate: true)
                    }
                }
            }
        }
    }
    
    func asyncLayout() -> (_ context: AccountContext, _ presentationData: ChatPresentationData, _ dateTimeFormat: PresentationDateTimeFormat, _ message: Message, _ associatedData: ChatMessageItemAssociatedData,  _ attributes: ChatMessageEntryAttributes, _ media: Media, _ dateAndStatus: ChatMessageDateAndStatus?, _ automaticDownload: InteractiveMediaNodeAutodownloadMode, _ peerType: MediaAutoDownloadPeerType, _ peerId: EnginePeer.Id?, _ sizeCalculation: InteractiveMediaNodeSizeCalculation, _ layoutConstants: ChatMessageItemLayoutConstants, _ contentMode: InteractiveMediaNodeContentMode, _ presentationContext: ChatPresentationContext) -> (CGSize, CGFloat, (CGSize, Bool, Bool, ImageCorners) -> (CGFloat, (CGFloat) -> (CGSize, (ListViewItemUpdateAnimation, Bool) -> Void))) {
        let currentMessage = self.message
        let currentMedia = self.media
        let imageLayout = self.imageNode.asyncLayout()
        let statusLayout = self.dateAndStatusNode.asyncLayout()
        
        let currentVideoNode = self.videoNode
        let currentAnimatedStickerNode = self.animatedStickerNode
        
        let hasCurrentVideoNode = currentVideoNode != nil
        let hasCurrentAnimatedStickerNode = currentAnimatedStickerNode != nil
        let currentAutomaticDownload = self.automaticDownload
        let currentAutomaticPlayback = self.automaticPlayback
        
        return { [weak self] context, presentationData, dateTimeFormat, message, associatedData, attributes, media, dateAndStatus, automaticDownload, peerType, peerId, sizeCalculation, layoutConstants, contentMode, presentationContext in
            let _ = peerType
            
            var nativeSize: CGSize
            
            let isSecretMedia = message.containsSecretMedia
            var secretBeginTimeAndTimeout: (Double, Double)?
            if isSecretMedia {
                if let attribute = message.autoclearAttribute {
                    if let countdownBeginTime = attribute.countdownBeginTime {
                        secretBeginTimeAndTimeout = (Double(countdownBeginTime), Double(attribute.timeout))
                    }
                } else if let attribute = message.autoremoveAttribute {
                    if let countdownBeginTime = attribute.countdownBeginTime {
                        secretBeginTimeAndTimeout = (Double(countdownBeginTime), Double(attribute.timeout))
                    }
                }
            }
            
            var storeToDownloadsPeerId: EnginePeer.Id?
            for media in message.media {
                if media is TelegramMediaImage {
                    storeToDownloadsPeerId = peerId
                }
            }
            
            let hasSpoiler = message.attributes.contains(where: { $0 is MediaSpoilerMessageAttribute })
            var isExtendedMediaPreview = false
            var isInlinePlayableVideo = false
            var isSticker = false
            var maxDimensions = layoutConstants.image.maxDimensions
            var maxHeight = layoutConstants.image.maxDimensions.height
            var imageOriginalMaxDimensions: CGSize?
            var isStory = false
            
            var additionalWidthConstrainment = false
            var unboundSize: CGSize
            if let _ = media as? TelegramMediaStory {
                if message.media.contains(where: { $0 is TelegramMediaWebpage }) {
                    additionalWidthConstrainment = true
                    unboundSize = CGSize(width: 174.0, height: 239.0)
                } else {
                    unboundSize = CGSize(width: 1080, height: 1920)
                }
            } else if let image = media as? TelegramMediaImage, let dimensions = largestImageRepresentation(image.representations)?.dimensions {
                unboundSize = CGSize(width: max(10.0, floor(dimensions.cgSize.width * 0.5)), height: max(10.0, floor(dimensions.cgSize.height * 0.5)))
                
                if message.isPeerBroadcastChannel, context.sharedContext.currentPtgSettings.with({ $0.useFullWidthInChannels }) {
                    imageOriginalMaxDimensions = maxDimensions
                    switch sizeCalculation {
                    case let .constrained(constrainedSize):
                        maxDimensions.width = constrainedSize.width
                    case .unconstrained:
                        maxDimensions.width = unboundSize.width
                    }
                    if message.text.isEmpty {
                        maxDimensions.width = max(layoutConstants.image.maxDimensions.width, unboundSize.aspectFitted(CGSize(width: maxDimensions.width, height: layoutConstants.image.minDimensions.height)).width)
                    }
                }
            } else if let file = media as? TelegramMediaFile, var dimensions = file.dimensions {
                if let thumbnail = file.previewRepresentations.first {
                    let dimensionsVertical = dimensions.width < dimensions.height
                    let thumbnailVertical = thumbnail.dimensions.width < thumbnail.dimensions.height
                    if dimensionsVertical != thumbnailVertical {
                        dimensions = PixelDimensions(CGSize(width: dimensions.cgSize.height, height: dimensions.cgSize.width))
                    }
                }
                unboundSize = CGSize(width: floor(dimensions.cgSize.width * 0.5), height: floor(dimensions.cgSize.height * 0.5))
                if file.isSticker || file.isAnimatedSticker || file.isVideoSticker {
                    unboundSize = unboundSize.aspectFilled(CGSize(width: 162.0, height: 162.0))
                    isSticker = true
                } else if file.isAnimated {
                    unboundSize = unboundSize.aspectFilled(CGSize(width: 480.0, height: 480.0))
                } else if file.isVideo && !file.isAnimated, case let .constrained(constrainedSize) = sizeCalculation {
                    if unboundSize.width > unboundSize.height {
                        maxDimensions = CGSize(width: constrainedSize.width, height: layoutConstants.video.maxHorizontalHeight)
                    } else {
                        maxDimensions = CGSize(width: constrainedSize.width, height: layoutConstants.video.maxVerticalHeight)
                    }
                    maxHeight = maxDimensions.height
                }
                isInlinePlayableVideo = file.isVideo && !isSecretMedia
            } else if let image = media as? TelegramMediaWebFile, let dimensions = image.dimensions {
                unboundSize = CGSize(width: floor(dimensions.cgSize.width * 0.5), height: floor(dimensions.cgSize.height * 0.5))
            } else if let wallpaper = media as? WallpaperPreviewMedia {
                switch wallpaper.content {
                    case let .file(file, _, _, _, isTheme, isSupported):
                        if let thumbnail = file.previewRepresentations.first, var dimensions = file.dimensions {
                            let dimensionsVertical = dimensions.width < dimensions.height
                            let thumbnailVertical = thumbnail.dimensions.width < thumbnail.dimensions.height
                            if dimensionsVertical != thumbnailVertical {
                                dimensions = PixelDimensions(CGSize(width: dimensions.cgSize.height, height: dimensions.cgSize.width))
                            }
                            unboundSize = CGSize(width: floor(dimensions.cgSize.width * 0.5), height: floor(dimensions.cgSize.height * 0.5)).fitted(CGSize(width: 240.0, height: 240.0))
                        } else if file.mimeType == "image/svg+xml" || file.mimeType == "application/x-tgwallpattern" {
                            let dimensions = CGSize(width: 1440.0, height: 2960.0)
                            unboundSize = CGSize(width: floor(dimensions.width * 0.5), height: floor(dimensions.height * 0.5)).fitted(CGSize(width: 240.0, height: 240.0))
                        } else if isTheme {
                            if isSupported {
                                unboundSize = CGSize(width: 160.0, height: 240.0).fitted(CGSize(width: 240.0, height: 240.0))
                            } else if let thumbnail = file.previewRepresentations.first {
                                unboundSize = CGSize(width: floor(thumbnail.dimensions.cgSize.width), height: floor(thumbnail.dimensions.cgSize.height)).fitted(CGSize(width: 240.0, height: 240.0))
                            } else {
                                unboundSize = CGSize(width: 54.0, height: 54.0)
                            }
                        } else {
                            unboundSize = CGSize(width: 54.0, height: 54.0)
                        }
                    case .themeSettings, .image:
                        unboundSize = CGSize(width: 160.0, height: 240.0).fitted(CGSize(width: 240.0, height: 240.0))
                    case .color, .gradient:
                        unboundSize = CGSize(width: 128.0, height: 128.0)
                }
            } else if let invoice = media as? TelegramMediaInvoice, let extendedMedia = invoice.extendedMedia {
                switch extendedMedia {
                    case let .preview(dimensions, _, _):
                        if let dimensions = dimensions {
                            unboundSize = CGSize(width: max(10.0, floor(dimensions.cgSize.width * 0.5)), height: max(10.0, floor(dimensions.cgSize.height * 0.5)))
                        } else {
                            unboundSize =  CGSize(width: 200.0, height: 100.0)
                        }
                        isExtendedMediaPreview = true
                    case let .full(media):
                        if let image = media as? TelegramMediaImage, let dimensions = largestImageRepresentation(image.representations)?.dimensions {
                            unboundSize = CGSize(width: max(10.0, floor(dimensions.cgSize.width * 0.5)), height: max(10.0, floor(dimensions.cgSize.height * 0.5)))
                        } else if let file = media as? TelegramMediaFile, var dimensions = file.dimensions {
                            if let thumbnail = file.previewRepresentations.first {
                                let dimensionsVertical = dimensions.width < dimensions.height
                                let thumbnailVertical = thumbnail.dimensions.width < thumbnail.dimensions.height
                                if dimensionsVertical != thumbnailVertical {
                                    dimensions = PixelDimensions(CGSize(width: dimensions.cgSize.height, height: dimensions.cgSize.width))
                                }
                            }
                            unboundSize = CGSize(width: floor(dimensions.cgSize.width * 0.5), height: floor(dimensions.cgSize.height * 0.5))
                            if file.isAnimated {
                                unboundSize = unboundSize.aspectFilled(CGSize(width: 480.0, height: 480.0))
                            } else if file.isVideo && !file.isAnimated, case let .constrained(constrainedSize) = sizeCalculation {
                                if unboundSize.width > unboundSize.height {
                                    maxDimensions = CGSize(width: constrainedSize.width, height: layoutConstants.video.maxHorizontalHeight)
                                } else {
                                    maxDimensions = CGSize(width: constrainedSize.width, height: layoutConstants.video.maxVerticalHeight)
                                }
                                maxHeight = maxDimensions.height
                            }
                            isInlinePlayableVideo = file.isVideo && !isSecretMedia
                        } else {
                            unboundSize = CGSize(width: 54.0, height: 54.0)
                        }
                }
            } else {
                unboundSize = CGSize(width: 54.0, height: 54.0)
            }
            
            switch sizeCalculation {
                case let .constrained(constrainedSize):
                    if isSticker {
                        nativeSize = unboundSize.aspectFittedOrSmaller(constrainedSize)
                    } else {
                        var constrainedSize = constrainedSize
                        if additionalWidthConstrainment {
                            constrainedSize.width = min(constrainedSize.width, unboundSize.width)
                            constrainedSize.height = min(constrainedSize.height, unboundSize.height)
                        }
                        if unboundSize.width > unboundSize.height || additionalWidthConstrainment {
                            nativeSize = unboundSize.aspectFitted(constrainedSize)
                        } else {
                            nativeSize = unboundSize.aspectFitted(CGSize(width: constrainedSize.height, height: constrainedSize.width))
                        }
                    }
                case .unconstrained:
                    nativeSize = unboundSize
            }

            var statusSize = CGSize()
            var statusApply: ((ListViewItemUpdateAnimation) -> Void)?

            if let dateAndStatus = dateAndStatus {
                let statusSuggestedWidthAndContinue = statusLayout(ChatMessageDateAndStatusNode.Arguments(
                    context: context,
                    presentationData: presentationData,
                    edited: dateAndStatus.edited,
                    impressionCount: dateAndStatus.viewCount,
                    dateText: dateAndStatus.dateText,
                    type: dateAndStatus.type,
                    layoutInput: .standalone(reactionSettings: shouldDisplayInlineDateReactions(message: message, isPremium: associatedData.isPremium, forceInline: associatedData.forceInlineReactions) ? ChatMessageDateAndStatusNode.StandaloneReactionSettings() : nil),
                    constrainedSize: CGSize(width: nativeSize.width - 30.0, height: CGFloat.greatestFiniteMagnitude),
                    availableReactions: associatedData.availableReactions,
                    reactions: dateAndStatus.dateReactions,
                    reactionPeers: dateAndStatus.dateReactionPeers,
                    displayAllReactionPeers: message.id.peerId.namespace == Namespaces.Peer.CloudUser,
                    replyCount: dateAndStatus.dateReplies,
                    isPinned: dateAndStatus.isPinned,
                    hasAutoremove: message.isSelfExpiring,
                    canViewReactionList: canViewMessageReactionList(message: message),
                    animationCache: presentationContext.animationCache,
                    animationRenderer: presentationContext.animationRenderer
                ))
                
                let (size, apply) = statusSuggestedWidthAndContinue.1(statusSuggestedWidthAndContinue.0)
                
                statusSize = size
                statusApply = apply
            }
            
            let maxWidth: CGFloat
            if isSecretMedia {
                maxWidth = 200.0
            } else {
                maxWidth = maxDimensions.width
            }
            
            return (nativeSize, maxWidth, { constrainedSize, automaticPlayback, wideLayout, corners in
                var resultWidth: CGFloat
                
                isInlinePlayableVideo = isInlinePlayableVideo && automaticPlayback
                
                switch sizeCalculation {
                    case .constrained:
                        if isSecretMedia {
                            resultWidth = maxWidth
                        } else {
                            let maxFittedSize: CGSize
                            if additionalWidthConstrainment {
                                maxFittedSize = nativeSize.aspectFittedOrSmaller(maxDimensions)
                            } else {
                                maxFittedSize = nativeSize.aspectFitted(maxDimensions)
                            }
                            resultWidth = min(nativeSize.width, min(maxFittedSize.width, min(constrainedSize.width, maxDimensions.width)))
                            resultWidth = max(resultWidth, layoutConstants.image.minDimensions.width)
                        }
                    case .unconstrained:
                        resultWidth = constrainedSize.width
                }
                
                return (resultWidth, { boundingWidth in
                    var boundingSize: CGSize
                    var drawingSize: CGSize
                    
                    switch sizeCalculation {
                        case .constrained:
                            if isSecretMedia {
                                boundingSize = CGSize(width: maxWidth, height: maxWidth / 5.0 * 3.0)
                                drawingSize = nativeSize.aspectFilled(boundingSize)
                            } else {
                                let fittedSize = nativeSize.fittedToWidthOrSmaller(boundingWidth)
                                let filledSize: CGSize
                                if additionalWidthConstrainment {
                                    filledSize = fittedSize
                                } else {
                                    filledSize = fittedSize.aspectFilled(CGSize(width: boundingWidth, height: fittedSize.height))
                                }
                                
                                boundingSize = CGSize(width: boundingWidth, height: filledSize.height).cropped(CGSize(width: CGFloat.greatestFiniteMagnitude, height: maxHeight))
                                if let imageOriginalMaxDimensions {
                                    boundingSize.height = min(boundingSize.height, nativeSize.aspectFitted(imageOriginalMaxDimensions).height)
                                }
                                boundingSize.height = max(boundingSize.height, layoutConstants.image.minDimensions.height)
                                boundingSize.width = max(boundingSize.width, layoutConstants.image.minDimensions.width)
                                switch contentMode {
                                    case .aspectFit:
                                        drawingSize = nativeSize.aspectFittedWithOverflow(boundingSize, leeway: 4.0)
                                    case .aspectFill:
                                        drawingSize = nativeSize.aspectFilled(boundingSize)
                                }
                                if additionalWidthConstrainment {
                                    drawingSize.height = drawingSize.width * (1920.0 / 1080.0)
                                }
                            }
                        case .unconstrained:
                            boundingSize = constrainedSize
                            drawingSize = nativeSize.aspectFilled(boundingSize)
                    }
                    
                    var updateImageSignal: ((Bool, Bool) -> Signal<(TransformImageArguments) -> DrawingContext?, NoError>)?
                    var updateBlurredImageSignal: ((Bool, Bool) -> Signal<(TransformImageArguments) -> DrawingContext?, NoError>)?
                    var updatedStatusSignal: Signal<(MediaResourceStatus, MediaResourceStatus?), NoError>?
                    var updatedFetchControls: FetchControls?
                    
                    var mediaUpdated = false
                    if let currentMedia = currentMedia {
                        mediaUpdated = !media.isSemanticallyEqual(to: currentMedia)
                        
                        if !mediaUpdated, let media = media as? TelegramMediaStory {
                            if message.associatedStories[media.storyId] != currentMessage?.associatedStories[media.storyId] {
                                let previousStory = message.associatedStories[media.storyId]
                                let updatedStory = currentMessage?.associatedStories[media.storyId]
                                
                                if let previousItem = previousStory?.get(Stories.StoredItem.self), let updatedItem = updatedStory?.get(Stories.StoredItem.self), case let .item(previousItemValue) = previousItem, case let .item(updatedItemValue) = updatedItem {
                                    if let previousItemMedia = previousItemValue.media, let updatedItemMedia = updatedItemValue.media {
                                        mediaUpdated = !previousItemMedia.isSemanticallyEqual(to: updatedItemMedia)
                                    }
                                } else {
                                    mediaUpdated = true
                                }
                            }
                        }
                    } else {
                        mediaUpdated = true
                    }
                    
                    var isSendingUpdated = false
                    if let currentMessage = currentMessage {
                        isSendingUpdated = message.flags.isSending != currentMessage.flags.isSending
                    }
                    
                    var automaticPlaybackUpdated = false
                    if let currentAutomaticPlayback = currentAutomaticPlayback {
                        automaticPlaybackUpdated = automaticPlayback != currentAutomaticPlayback
                    }
                    
                    var statusUpdated = mediaUpdated
                    if currentMessage?.id != message.id || currentMessage?.flags != message.flags {
                        statusUpdated = true
                    }
                    
                    var replaceVideoNode: Bool?
                    var replaceAnimatedStickerNode: Bool?
                    var updateVideoFile: TelegramMediaFile?
                    var updateAnimatedStickerFile: TelegramMediaFile?
                    var onlyFullSizeVideoThumbnail: Bool?
                    
                    var emptyColor: UIColor
                    var patternArguments: PatternWallpaperArguments?
                    if isSticker {
                        emptyColor = .clear
                    } else {
                        emptyColor = message.effectivelyIncoming(context.account.peerId) ? presentationData.theme.theme.chat.message.incoming.mediaPlaceholderColor : presentationData.theme.theme.chat.message.outgoing.mediaPlaceholderColor
                    }
                    if let wallpaper = media as? WallpaperPreviewMedia {
                        if case let .file(_, patternColors, rotation, intensity, _, _) = wallpaper.content {
                            var colors: [UIColor] = []
                            var customPatternColor: UIColor? = nil
                            var bakePatternAlpha: CGFloat = 1.0
                            if let intensity = intensity, intensity < 0 {
                                if patternColors.isEmpty {
                                    colors.append(UIColor(rgb: 0xd6e2ee, alpha: 0.5))
                                } else {
                                    colors.append(contentsOf: patternColors.map(UIColor.init(rgb:)))
                                }
                                customPatternColor = UIColor(white: 0.0, alpha: 1.0 - CGFloat(abs(intensity)))
                            } else {
                                if patternColors.isEmpty {
                                    colors.append(UIColor(rgb: 0xd6e2ee, alpha: 0.5))
                                } else {
                                    colors.append(contentsOf: patternColors.map(UIColor.init(rgb:)))
                                }
                                let isLight = UIColor.average(of: patternColors.map(UIColor.init(rgb:))).hsb.b > 0.3
                                customPatternColor = isLight ? .black : .white
                                bakePatternAlpha = CGFloat(intensity ?? 50) / 100.0
                            }
                            patternArguments = PatternWallpaperArguments(colors: colors, rotation: rotation, customPatternColor: customPatternColor, bakePatternAlpha: bakePatternAlpha)
                        }
                    }
                    
                    if mediaUpdated || isSendingUpdated || automaticPlaybackUpdated {
                        var media = media
                        if let invoice = media as? TelegramMediaInvoice, let extendedMedia = invoice.extendedMedia {
                            switch extendedMedia {
                                case let .preview(_, immediateThumbnailData, _):
                                    let thumbnailMedia = TelegramMediaImage(imageId: MediaId(namespace: 0, id: 0), representations: [], immediateThumbnailData: immediateThumbnailData, reference: nil, partialReference: nil, flags: [])
                                    media = thumbnailMedia
                                case let .full(fullMedia):
                                    media = fullMedia
                            }
                        }
                        
                        if let story = media as? TelegramMediaStory {
                            isStory = true
                            
                            if hasCurrentVideoNode {
                                replaceVideoNode = true
                            }
                            if hasCurrentAnimatedStickerNode {
                                replaceAnimatedStickerNode = true
                            }
                            
                            if let storyItem = message.associatedStories[story.storyId]?.get(Stories.StoredItem.self), case let .item(item) = storyItem, let media = item.media {
                                if let image = media as? TelegramMediaImage {
                                    if hasCurrentVideoNode {
                                        replaceVideoNode = true
                                    }
                                    if hasCurrentAnimatedStickerNode {
                                        replaceAnimatedStickerNode = true
                                    }
                                    if isSecretMedia {
                                        updateImageSignal = { synchronousLoad, _ in
                                            return chatSecretPhoto(account: context.account, userLocation: .peer(message.id.peerId), photoReference: .message(message: MessageReference(message), media: image))
                                        }
                                    } else {
                                        updateImageSignal = { synchronousLoad, highQuality in
                                            return storyPreviewWithAddedReactions(context: context, storyItem: item, signal: chatMessagePhoto(postbox: context.account.postbox, userLocation: .peer(message.id.peerId), photoReference: .message(message: MessageReference(message), media: image), synchronousLoad: synchronousLoad, highQuality: highQuality))
                                        }
                                        updateBlurredImageSignal = { synchronousLoad, _ in
                                            return chatSecretPhoto(account: context.account, userLocation: .peer(message.id.peerId), photoReference: .message(message: MessageReference(message), media: image), ignoreFullSize: true, synchronousLoad: true)
                                        }
                                    }
                                    
                                    updatedFetchControls = FetchControls(fetch: { manual in
                                        if let strongSelf = self {
                                            if let representation = largestRepresentationForPhoto(image) {
                                                strongSelf.fetchDisposable.set(messageMediaImageInteractiveFetched(context: context, message: message, image: image, resource: representation.resource, range: representationFetchRangeForDisplayAtSize(representation: representation, dimension: nil/*isSecretMedia ? nil : 600*/), userInitiated: manual, storeToDownloadsPeerId: storeToDownloadsPeerId).startStrict())
                                            }
                                        }
                                    }, cancel: {
                                        chatMessagePhotoCancelInteractiveFetch(account: context.account, photoReference: .message(message: MessageReference(message), media: image))
                                        if let resource = largestRepresentationForPhoto(image)?.resource {
                                            messageMediaImageCancelInteractiveFetch(context: context, messageId: message.id, image: image, resource: resource)
                                        }
                                    })
                                } else if let file = media as? TelegramMediaFile {
                                    if isSecretMedia {
                                        updateImageSignal = { synchronousLoad, _ in
                                            return chatSecretMessageVideo(account: context.account, userLocation: .peer(message.id.peerId), videoReference: .message(message: MessageReference(message), media: file))
                                        }
                                    } else {
                                        if file.isAnimatedSticker {
                                            let dimensions = file.dimensions ?? PixelDimensions(width: 512, height: 512)
                                            updateImageSignal = { synchronousLoad, _ in
                                                return chatMessageAnimatedSticker(postbox: context.account.postbox, userLocation: .peer(message.id.peerId), file: file, small: false, size: dimensions.cgSize.aspectFitted(CGSize(width: 400.0, height: 400.0)))
                                            }
                                        } else if file.isSticker || file.isVideoSticker {
                                            updateImageSignal = { synchronousLoad, _ in
                                                return chatMessageSticker(account: context.account, userLocation: .peer(message.id.peerId), file: file, small: false)
                                            }
                                        } else {
                                            onlyFullSizeVideoThumbnail = isSendingUpdated
                                            updateImageSignal = { synchronousLoad, _ in
                                                return storyPreviewWithAddedReactions(context: context, storyItem: item, signal: mediaGridMessageVideo(postbox: context.account.postbox, userLocation: .peer(message.id.peerId), videoReference: .message(message: MessageReference(message), media: file), onlyFullSize: currentMedia?.id?.namespace == Namespaces.Media.LocalFile, autoFetchFullSizeThumbnail: true))
                                            }
                                            updateBlurredImageSignal = { synchronousLoad, _ in
                                                return chatSecretMessageVideo(account: context.account, userLocation: .peer(message.id.peerId), videoReference: .message(message: MessageReference(message), media: file), synchronousLoad: true)
                                            }
                                        }
                                    }
                                    
                                    var uploading = false
                                    if file.resource is VideoLibraryMediaResource {
                                        uploading = true
                                    }
                                    
                                    if file.isVideo && !file.isVideoSticker && !isSecretMedia && automaticPlayback && !isStory && !uploading {
                                        updateVideoFile = file
                                        if hasCurrentVideoNode {
                                            if let currentFile = currentMedia as? TelegramMediaFile {
                                                if currentFile.resource is EmptyMediaResource {
                                                    replaceVideoNode = true
                                                } else if currentFile.fileId.namespace == Namespaces.Media.CloudFile && file.fileId.namespace == Namespaces.Media.CloudFile && currentFile.fileId != file.fileId {
                                                    replaceVideoNode = true
                                                } else if currentFile.fileId != file.fileId && file.fileId.namespace == Namespaces.Media.CloudSecretFile {
                                                    replaceVideoNode = true
                                                } else if file.isAnimated && currentFile.fileId.namespace == Namespaces.Media.LocalFile && file.fileId.namespace == Namespaces.Media.CloudFile {
                                                    replaceVideoNode = true
                                                }
                                            }
                                        } else if !(file.resource is LocalFileVideoMediaResource) {
                                            replaceVideoNode = true
                                        }
                                    } else {
                                        if hasCurrentVideoNode {
                                            replaceVideoNode = false
                                        }
                                        
                                        if file.isAnimatedSticker || file.isVideoSticker {
                                            updateAnimatedStickerFile = file
                                            if hasCurrentAnimatedStickerNode {
                                                if let currentMedia = currentMedia {
                                                    if !currentMedia.isSemanticallyEqual(to: file) {
                                                        replaceAnimatedStickerNode = true
                                                    }
                                                } else {
                                                    replaceAnimatedStickerNode = true
                                                }
                                            } else {
                                                replaceAnimatedStickerNode = true
                                            }
                                        }
                                    }
                                    
                                    updatedFetchControls = FetchControls(fetch: { manual in
                                        if let strongSelf = self {
                                            if file.isAnimated {
                                                strongSelf.fetchDisposable.set(fetchedMediaResource(mediaBox: context.account.postbox.mediaBox, userLocation: .peer(message.id.peerId), userContentType: MediaResourceUserContentType(file: file), reference: AnyMediaReference.message(message: MessageReference(message), media: file).resourceReference(file.resource), statsCategory: statsCategoryForFileWithAttributes(file.attributes)).startStrict())
                                            } else {
                                                strongSelf.fetchDisposable.set(messageMediaFileInteractiveFetched(context: context, message: message, file: file, userInitiated: manual, storeToDownloadsPeerId: storeToDownloadsPeerId).startStrict())
                                            }
                                        }
                                    }, cancel: {
                                        if file.isAnimated {
                                            context.account.postbox.mediaBox.cancelInteractiveResourceFetch(file.resource)
                                        } else {
                                            messageMediaFileCancelInteractiveFetch(context: context, messageId: message.id, file: file)
                                        }
                                    })
                                }
                            }
                        } else if let image = media as? TelegramMediaImage {
                            if hasCurrentVideoNode {
                                replaceVideoNode = true
                            }
                            if hasCurrentAnimatedStickerNode {
                                replaceAnimatedStickerNode = true
                            }
                            if isSecretMedia {
                                updateImageSignal = { synchronousLoad, _ in
                                    return chatSecretPhoto(account: context.account, userLocation: .peer(message.id.peerId), photoReference: .message(message: MessageReference(message), media: image), ignoreFullSize: true)
                                }
                            } else {
                                updateImageSignal = { synchronousLoad, highQuality in
                                    return chatMessagePhoto(postbox: context.account.postbox, userLocation: .peer(message.id.peerId), photoReference: .message(message: MessageReference(message), media: image), synchronousLoad: synchronousLoad, highQuality: highQuality)
                                }
                                updateBlurredImageSignal = { synchronousLoad, _ in
                                    return chatSecretPhoto(account: context.account, userLocation: .peer(message.id.peerId), photoReference: .message(message: MessageReference(message), media: image), ignoreFullSize: true, synchronousLoad: true)
                                }
                            }
                            
                            updatedFetchControls = FetchControls(fetch: { manual in
                                if let strongSelf = self {
                                    if let representation = largestRepresentationForPhoto(image) {
                                        strongSelf.fetchDisposable.set(messageMediaImageInteractiveFetched(context: context, message: message, image: image, resource: representation.resource, range: representationFetchRangeForDisplayAtSize(representation: representation, dimension: nil/*isSecretMedia ? nil : 600*/), userInitiated: manual, storeToDownloadsPeerId: storeToDownloadsPeerId).startStrict())
                                    }
                                }
                            }, cancel: {
                                chatMessagePhotoCancelInteractiveFetch(account: context.account, photoReference: .message(message: MessageReference(message), media: image))
                                if let resource = largestRepresentationForPhoto(image)?.resource {
                                    messageMediaImageCancelInteractiveFetch(context: context, messageId: message.id, image: image, resource: resource)
                                }
                            })
                        } else if let image = media as? TelegramMediaWebFile {
                            if hasCurrentVideoNode {
                                replaceVideoNode = true
                            }
                            if hasCurrentAnimatedStickerNode {
                                replaceAnimatedStickerNode = true
                            }
                            updateImageSignal = { synchronousLoad, _ in
                                return chatWebFileImage(account: context.account, file: image)
                            }
                            
                            updatedFetchControls = FetchControls(fetch: { _ in
                                if let strongSelf = self {
                                    strongSelf.fetchDisposable.set(chatMessageWebFileInteractiveFetched(account: context.account, userLocation: .peer(message.id.peerId), image: image).startStrict())
                                }
                            }, cancel: {
                                chatMessageWebFileCancelInteractiveFetch(account: context.account, image: image)
                            })
                        } else if let file = media as? TelegramMediaFile {
                            if isSecretMedia {
                                updateImageSignal = { synchronousLoad, _ in
                                    return chatSecretMessageVideo(account: context.account, userLocation: .peer(message.id.peerId), videoReference: .message(message: MessageReference(message), media: file))
                                }
                            } else {
                                if file.isAnimatedSticker {
                                    let dimensions = file.dimensions ?? PixelDimensions(width: 512, height: 512)
                                    updateImageSignal = { synchronousLoad, _ in
                                        return chatMessageAnimatedSticker(postbox: context.account.postbox, userLocation: .peer(message.id.peerId), file: file, small: false, size: dimensions.cgSize.aspectFitted(CGSize(width: 400.0, height: 400.0)))
                                    }
                                } else if file.isSticker || file.isVideoSticker {
                                    updateImageSignal = { synchronousLoad, _ in
                                        return chatMessageSticker(account: context.account, userLocation: .peer(message.id.peerId), file: file, small: false)
                                    }
                                } else {
                                    onlyFullSizeVideoThumbnail = isSendingUpdated
                                    updateImageSignal = { synchronousLoad, _ in
                                        return mediaGridMessageVideo(postbox: context.account.postbox, userLocation: .peer(message.id.peerId), videoReference: .message(message: MessageReference(message), media: file), onlyFullSize: currentMedia?.id?.namespace == Namespaces.Media.LocalFile, autoFetchFullSizeThumbnail: true)
                                    }
                                    updateBlurredImageSignal = { synchronousLoad, _ in
                                        return chatSecretMessageVideo(account: context.account, userLocation: .peer(message.id.peerId), videoReference: .message(message: MessageReference(message), media: file), synchronousLoad: true)
                                    }
                                }
                            }
                            
                            var uploading = false
                            if file.resource is VideoLibraryMediaResource {
                                uploading = true
                            }
                            
                            if file.isVideo && !file.isVideoSticker && !isSecretMedia && automaticPlayback && !isStory && !uploading {
                                updateVideoFile = file
                                if hasCurrentVideoNode {
                                    if let currentFile = currentMedia as? TelegramMediaFile {
                                        if currentFile.resource is EmptyMediaResource {
                                            replaceVideoNode = true
                                        } else if currentFile.fileId.namespace == Namespaces.Media.CloudFile && file.fileId.namespace == Namespaces.Media.CloudFile && currentFile.fileId != file.fileId {
                                            replaceVideoNode = true
                                        } else if currentFile.fileId != file.fileId && file.fileId.namespace == Namespaces.Media.CloudSecretFile {
                                            replaceVideoNode = true
                                        } else if file.isAnimated && currentFile.fileId.namespace == Namespaces.Media.LocalFile && file.fileId.namespace == Namespaces.Media.CloudFile {
                                            replaceVideoNode = true
                                        }
                                    }
                                } else if !(file.resource is LocalFileVideoMediaResource) {
                                    replaceVideoNode = true
                                }
                            } else {
                                if hasCurrentVideoNode {
                                    replaceVideoNode = false
                                }
                                
                                if file.isAnimatedSticker || file.isVideoSticker {
                                    updateAnimatedStickerFile = file
                                    if hasCurrentAnimatedStickerNode {
                                        if let currentMedia = currentMedia {
                                            if !currentMedia.isSemanticallyEqual(to: file) {
                                                replaceAnimatedStickerNode = true
                                            }
                                        } else {
                                            replaceAnimatedStickerNode = true
                                        }
                                    } else {
                                        replaceAnimatedStickerNode = true
                                    }
                                }
                            }
                            
                            updatedFetchControls = FetchControls(fetch: { manual in
                                if let strongSelf = self {
<<<<<<< HEAD
//                                    if file.isAnimated {
//                                        strongSelf.fetchDisposable.set(fetchedMediaResource(mediaBox: context.account.postbox.mediaBox, userLocation: .peer(message.id.peerId), userContentType: MediaResourceUserContentType(file: file), reference: AnyMediaReference.message(message: MessageReference(message), media: file).resourceReference(file.resource), statsCategory: statsCategoryForFileWithAttributes(file.attributes)).start())
//                                    } else {
                                        strongSelf.fetchDisposable.set(messageMediaFileInteractiveFetched(context: context, message: message, file: file, userInitiated: manual, storeToDownloadsPeerId: storeToDownloadsPeerId).start())
//                                    }
=======
                                    if file.isAnimated {
                                        strongSelf.fetchDisposable.set(fetchedMediaResource(mediaBox: context.account.postbox.mediaBox, userLocation: .peer(message.id.peerId), userContentType: MediaResourceUserContentType(file: file), reference: AnyMediaReference.message(message: MessageReference(message), media: file).resourceReference(file.resource), statsCategory: statsCategoryForFileWithAttributes(file.attributes)).startStrict())
                                    } else {
                                        strongSelf.fetchDisposable.set(messageMediaFileInteractiveFetched(context: context, message: message, file: file, userInitiated: manual, storeToDownloadsPeerId: storeToDownloadsPeerId).startStrict())
                                    }
>>>>>>> 4ff424b9
                                }
                            }, cancel: {
//                                if file.isAnimated {
//                                    context.account.postbox.mediaBox.cancelInteractiveResourceFetch(file.resource)
//                                } else {
                                    messageMediaFileCancelInteractiveFetch(context: context, messageId: message.id, file: file)
//                                }
                            })
                        } else if let wallpaper = media as? WallpaperPreviewMedia {
                            updateImageSignal = { synchronousLoad, _ in
                                switch wallpaper.content {
                                    case let .file(file, _, _, _, isTheme, _):
                                        if isTheme {
                                            return themeImage(account: context.account, accountManager: context.sharedContext.accountManager, source: .file(FileMediaReference.message(message: MessageReference(message), media: file)))
                                        } else {
                                            var representations: [ImageRepresentationWithReference] = file.previewRepresentations.map({ ImageRepresentationWithReference(representation: $0, reference: AnyMediaReference.message(message: MessageReference(message), media: file).resourceReference($0.resource)) })
                                            if file.mimeType == "image/svg+xml" || file.mimeType == "application/x-tgwallpattern" {
                                                representations.append(ImageRepresentationWithReference(representation: .init(dimensions: PixelDimensions(width: 1440, height: 2960), resource: file.resource, progressiveSizes: [], immediateThumbnailData: nil, hasVideo: false, isPersonal: false), reference: AnyMediaReference.message(message: MessageReference(message), media: file).resourceReference(file.resource)))
                                            }
                                            if ["image/png", "image/svg+xml", "application/x-tgwallpattern"].contains(file.mimeType) {
                                                return patternWallpaperImage(account: context.account, accountManager: context.sharedContext.accountManager, representations: representations, mode: .screen)
                                                |> mapToSignal { value -> Signal<(TransformImageArguments) -> DrawingContext?, NoError> in
                                                    if let value = value {
                                                        return .single(value)
                                                    } else {
                                                        return .complete()
                                                    }
                                                }
                                            } else {
                                                return wallpaperImage(account: context.account, accountManager: context.sharedContext.accountManager, fileReference: FileMediaReference.message(message: MessageReference(message), media: file), representations: representations, alwaysShowThumbnailFirst: false, thumbnail: true, autoFetchFullSize: true)
                                            }
                                        }
                                    case let .image(representations):
                                        return wallpaperImage(account: context.account, accountManager: context.sharedContext.accountManager, fileReference: nil, representations: representations.map({ ImageRepresentationWithReference(representation: $0, reference: .standalone(resource: $0.resource)) }), alwaysShowThumbnailFirst: false, thumbnail: true, autoFetchFullSize: true)
                                    case let .themeSettings(settings):
                                        return themeImage(account: context.account, accountManager: context.sharedContext.accountManager, source: .settings(settings))
                                    case let .color(color):
                                        return solidColorImage(color)
                                    case let .gradient(colors, rotation):
                                        return gradientImage(colors.map(UIColor.init(rgb:)), rotation: rotation ?? 0)
                                }
                            }
                            
                            if case let .file(file, _, _, _, _, _) = wallpaper.content {
                                updatedFetchControls = FetchControls(fetch: { manual in
                                    if let strongSelf = self {
                                        strongSelf.fetchDisposable.set(messageMediaFileInteractiveFetched(context: context, message: message, file: file, userInitiated: manual).startStrict())
                                    }
                                }, cancel: {
                                    messageMediaFileCancelInteractiveFetch(context: context, messageId: message.id, file: file)
                                })
                            } else if case .themeSettings = wallpaper.content {
                            } else {
                                boundingSize = CGSize(width: boundingSize.width, height: boundingSize.width)
                            }
                        }
                    }
                    
                    var isExtendedMedia = false
                    if statusUpdated {
                        var media = media
                        if let invoice = media as? TelegramMediaInvoice, let extendedMedia = invoice.extendedMedia, case let .full(fullMedia) = extendedMedia {
                            isExtendedMedia = true
                            media = fullMedia
                        }
                        if let storyMedia = media as? TelegramMediaStory, let storyItem = message.associatedStories[storyMedia.storyId]?.get(Stories.StoredItem.self) {
                            if case let .item(item) = storyItem, let mediaValue = item.media {
                                media = mediaValue
                            }
                        }
                        
                        if let image = media as? TelegramMediaImage {
                            if message.flags.isSending {
                                updatedStatusSignal = combineLatest(chatMessagePhotoStatus(context: context, messageId: message.id, photoReference: .message(message: MessageReference(message), media: image)), context.account.pendingMessageManager.pendingMessageStatus(message.id) |> map { $0.0 })
                                |> map { resourceStatus, pendingStatus -> (MediaResourceStatus, MediaResourceStatus?) in
                                    if let pendingStatus = pendingStatus {
                                        let adjustedProgress = max(pendingStatus.progress, 0.027)
                                        return (.Fetching(isActive: pendingStatus.isRunning, progress: adjustedProgress), resourceStatus)
                                    } else {
                                        return (resourceStatus, nil)
                                    }
                                }
                            } else {
                                updatedStatusSignal = chatMessagePhotoStatus(context: context, messageId: message.id, photoReference: .message(message: MessageReference(message), media: image), displayAtSize: nil)
                                |> map { resourceStatus -> (MediaResourceStatus, MediaResourceStatus?) in
                                    return (resourceStatus, nil)
                                }
                            }
                        } else if let file = media as? TelegramMediaFile {
                            updatedStatusSignal = combineLatest(messageMediaFileStatus(context: context, messageId: message.id, file: file, adjustForVideoThumbnail: true), context.account.pendingMessageManager.pendingMessageStatus(message.id) |> map { $0.0 })
                                |> map { resourceStatus, pendingStatus -> (MediaResourceStatus, MediaResourceStatus?) in
                                    if let pendingStatus = pendingStatus {
                                        let adjustedProgress = max(pendingStatus.progress, 0.027)
                                        return (.Fetching(isActive: pendingStatus.isRunning, progress: adjustedProgress), resourceStatus)
                                    } else {
                                        return (resourceStatus, nil)
                                    }
                            }
                        } else if let wallpaper = media as? WallpaperPreviewMedia {
                            switch wallpaper.content {
                                case let .file(file, _, _, _, _, _):
                                    updatedStatusSignal = messageMediaFileStatus(context: context, messageId: message.id, file: file)
                                    |> map { resourceStatus -> (MediaResourceStatus, MediaResourceStatus?) in
                                        return (resourceStatus, nil)
                                    }
                                case .themeSettings, .color, .gradient, .image:
                                    updatedStatusSignal = .single((.Local, nil))
                            }
                        }
                    }

                    let arguments = TransformImageArguments(corners: corners, imageSize: drawingSize, boundingSize: boundingSize, intrinsicInsets: UIEdgeInsets(), resizeMode: isInlinePlayableVideo ? .fill(.black) : .blurBackground, emptyColor: emptyColor, custom: patternArguments)
                    
                    let imageFrame = CGRect(origin: CGPoint(x: -arguments.insets.left, y: -arguments.insets.top), size: arguments.drawingSize).ensuredValid
                    let cleanImageFrame = CGRect(origin: imageFrame.origin, size: CGSize(width: imageFrame.width - arguments.corners.extendedEdges.right, height: imageFrame.height))
                    
                    let imageApply = imageLayout(arguments)
                    
                    return (boundingSize, { transition, synchronousLoads in
                        if let strongSelf = self {
                            strongSelf.context = context
                            strongSelf.message = message
                            strongSelf.attributes = attributes
                            strongSelf.media = media
                            strongSelf.wideLayout = wideLayout
                            strongSelf.themeAndStrings = (presentationData.theme.theme, presentationData.strings, dateTimeFormat.decimalSeparator)
                            strongSelf.sizeCalculation = sizeCalculation
                            strongSelf.automaticPlayback = automaticPlayback
                            strongSelf.automaticDownload = automaticDownload
                            
                            if let previousArguments = strongSelf.currentImageArguments {
                                if previousArguments.imageSize == arguments.imageSize {
                                    strongSelf.pinchContainerNode.frame = imageFrame
                                    strongSelf.pinchContainerNode.update(size: imageFrame.size, transition: .immediate)
                                    strongSelf.imageNode.frame = CGRect(origin: CGPoint(), size: imageFrame.size)
                                } else {
                                    transition.animator.updateFrame(layer: strongSelf.pinchContainerNode.layer, frame: imageFrame, completion: nil)
                                    transition.animator.updateFrame(layer: strongSelf.imageNode.layer, frame: CGRect(origin: CGPoint(), size: imageFrame.size), completion: nil)
                                    strongSelf.pinchContainerNode.update(size: imageFrame.size, transition: transition.transition)
                                    
                                }
                            } else {
                                strongSelf.pinchContainerNode.frame = imageFrame
                                strongSelf.pinchContainerNode.update(size: imageFrame.size, transition: .immediate)
                                strongSelf.imageNode.frame = CGRect(origin: CGPoint(), size: imageFrame.size)
                            }
                            strongSelf.currentImageArguments = arguments
                            imageApply()

                            if let statusApply = statusApply {
                                let dateAndStatusFrame = CGRect(origin: CGPoint(x: cleanImageFrame.width - layoutConstants.image.statusInsets.right - statusSize.width, y: cleanImageFrame.height - layoutConstants.image.statusInsets.bottom - statusSize.height), size: statusSize)
                                if strongSelf.dateAndStatusNode.supernode == nil {
                                    strongSelf.pinchContainerNode.contentNode.addSubnode(strongSelf.dateAndStatusNode)
                                    statusApply(.None)
                                    strongSelf.dateAndStatusNode.frame = dateAndStatusFrame
                                } else {
                                    transition.animator.updateFrame(layer: strongSelf.dateAndStatusNode.layer, frame: dateAndStatusFrame, completion: nil)
                                    statusApply(transition)
                                }
                            } else if strongSelf.dateAndStatusNode.supernode != nil {
                                strongSelf.dateAndStatusNode.removeFromSupernode()
                            }
                            
                            if let statusNode = strongSelf.statusNode {
                                var statusFrame = statusNode.frame
                                statusFrame.origin.x = floor(imageFrame.width / 2.0 - statusFrame.width / 2.0)
                                statusFrame.origin.y = floor(imageFrame.height / 2.0 - statusFrame.height / 2.0)
                                statusNode.frame = statusFrame
                            }
                            
                            var updatedVideoNodeReadySignal: Signal<Void, NoError>?
                            var updatedPlayerStatusSignal: Signal<MediaPlayerStatus?, NoError>?
                            if let currentReplaceVideoNode = replaceVideoNode {
                                replaceVideoNode = nil
                                if let videoNode = strongSelf.videoNode {
                                    videoNode.canAttachContent = false
                                    videoNode.removeFromSupernode()
                                    strongSelf.videoNode = nil
                                }
                                
                                if currentReplaceVideoNode, let updatedVideoFile = updateVideoFile {
                                    let decoration = ChatBubbleVideoDecoration(corners: arguments.corners, nativeSize: nativeSize, contentMode: contentMode.bubbleVideoDecorationContentMode, backgroundColor: arguments.emptyColor ?? .black)
                                    strongSelf.videoNodeDecoration = decoration
                                    let mediaManager = context.sharedContext.mediaManager
                                    
                                    let streamVideo = isMediaStreamable(message: message, media: updatedVideoFile)
                                    let loopVideo = updatedVideoFile.isAnimated
                                    let videoContent = NativeVideoContent(id: .message(message.stableId, updatedVideoFile.fileId), userLocation: .peer(message.id.peerId), fileReference: .message(message: MessageReference(message), media: updatedVideoFile), streamVideo: streamVideo ? .conservative : .none, loopVideo: loopVideo, enableSound: false, fetchAutomatically: false, onlyFullSizeThumbnail: (onlyFullSizeVideoThumbnail ?? false), continuePlayingWithoutSoundOnLostAudioSession: isInlinePlayableVideo, placeholderColor: emptyColor, captureProtected: message.isCopyProtected() || isExtendedMedia, storeAfterDownload: { [weak context] in
                                        guard let context, let peerId else {
                                            return
                                        }
                                        let _ = storeDownloadedMedia(storeManager: context.downloadedMediaStoreManager, media: .message(message: MessageReference(message), media: updatedVideoFile), peerId: peerId).startStandalone()
                                    })
                                    let videoNode = UniversalVideoNode(postbox: context.account.postbox, audioSession: mediaManager.audioSession, manager: mediaManager.universalVideoManager, decoration: decoration, content: videoContent, priority: .embedded, sourceAccountId: context.account.id)
                                    videoNode.isUserInteractionEnabled = false
                                    videoNode.ownsContentNodeUpdated = { [weak self] owns in
                                        if let strongSelf = self {
                                            strongSelf.videoNode?.isHidden = !owns
                                            if owns {
                                                strongSelf.videoNode?.setBaseRate(1.0)
                                                strongSelf.videoNode?.continuePlayingWithoutSound()
                                            }
                                        }
                                    }
                                    strongSelf.videoContent = videoContent
                                    strongSelf.videoNode = videoNode
                                    
                                    updatedVideoNodeReadySignal = videoNode.ready
                                    updatedPlayerStatusSignal = videoNode.status
                                    |> mapToSignal { status -> Signal<MediaPlayerStatus?, NoError> in
                                        if let status = status, case .buffering = status.status {
                                            return .single(status) |> delay(0.5, queue: Queue.mainQueue())
                                        } else {
                                            return .single(status)
                                        }
                                    }
                                }
                            }
                            
                            if let currentReplaceAnimatedStickerNode = replaceAnimatedStickerNode {
                                replaceAnimatedStickerNode = nil
                                if currentReplaceAnimatedStickerNode, let animatedStickerNode = strongSelf.animatedStickerNode {
                                    animatedStickerNode.removeFromSupernode()
                                    strongSelf.animatedStickerNode = nil
                                }
                                
                                if currentReplaceAnimatedStickerNode, let updatedAnimatedStickerFile = updateAnimatedStickerFile {
                                    let animatedStickerNode = DefaultAnimatedStickerNodeImpl()
                                    animatedStickerNode.isUserInteractionEnabled = false
                                    animatedStickerNode.started = {
                                        guard let strongSelf = self else {
                                            return
                                        }
                                        strongSelf.imageNode.isHidden = true
                                    }
                                    strongSelf.animatedStickerNode = animatedStickerNode
                                    let dimensions = updatedAnimatedStickerFile.dimensions ?? PixelDimensions(width: 512, height: 512)
                                    let fittedDimensions = dimensions.cgSize.aspectFitted(CGSize(width: 384.0, height: 384.0))
                                    animatedStickerNode.setup(source: AnimatedStickerResourceSource(account: context.account, resource: updatedAnimatedStickerFile.resource, isVideo: updatedAnimatedStickerFile.isVideo), width: Int(fittedDimensions.width), height: Int(fittedDimensions.height), mode: .direct(cachePathPrefix: nil))
                                    strongSelf.pinchContainerNode.contentNode.insertSubnode(animatedStickerNode, aboveSubnode: strongSelf.imageNode)
                                    animatedStickerNode.visibility = strongSelf.visibility
                                }
                            }
                            
                            
                            if message.attributes.contains(where: { $0 is MediaSpoilerMessageAttribute }), strongSelf.extendedMediaOverlayNode == nil {
                                strongSelf.internallyVisible = false
                            }
                            
                            if let videoNode = strongSelf.videoNode {
                                if !(replaceVideoNode ?? false), let decoration = videoNode.decoration as? ChatBubbleVideoDecoration, decoration.corners != corners {
                                    decoration.updateCorners(corners)
                                }
                                
                                videoNode.updateLayout(size: arguments.drawingSize, transition: .immediate)
                                videoNode.frame = CGRect(origin: CGPoint(), size: imageFrame.size)
                                
                                if strongSelf.visibility && strongSelf.internallyVisible {
                                    if !videoNode.canAttachContent {
                                        videoNode.canAttachContent = true
                                        if videoNode.hasAttachedContext {
                                            videoNode.play()
                                        }
                                    }
                                } else {
                                    videoNode.canAttachContent = false
                                }
                            }
                            
                            if let animatedStickerNode = strongSelf.animatedStickerNode {
                                animatedStickerNode.frame = imageFrame
                                animatedStickerNode.updateLayout(size: imageFrame.size)
                            }
                            
                            if let updateImageSignal = updateImageSignal {
                                strongSelf.imageNode.captureProtected = message.id.peerId.namespace == Namespaces.Peer.SecretChat || message.isCopyProtected() || isExtendedMedia
                                strongSelf.imageNode.setSignal(updateImageSignal(synchronousLoads, false), attemptSynchronously: synchronousLoads)

                                var imageDimensions: CGSize?
                                if let image = media as? TelegramMediaImage, let dimensions = largestImageRepresentation(image.representations)?.dimensions {
                                    imageDimensions = dimensions.cgSize
                                } else if let file = media as? TelegramMediaFile, let dimensions = file.dimensions {
                                    imageDimensions = dimensions.cgSize
                                } else if let image = media as? TelegramMediaWebFile, let dimensions = image.dimensions {
                                    imageDimensions = dimensions.cgSize
                                }

                                if let imageDimensions = imageDimensions {
                                    strongSelf.currentHighQualityImageSignal = (updateImageSignal(false, true), imageDimensions)
                                    
                                    if let updateBlurredImageSignal = updateBlurredImageSignal {
                                        strongSelf.currentBlurredImageSignal = (updateBlurredImageSignal(false, true), drawingSize, boundingSize, Int32.random(in: 0..<Int32.max))
                                    }
                                }
                            }
                                                        
                            if let _ = secretBeginTimeAndTimeout {
                                if updatedStatusSignal == nil, let fetchStatus = strongSelf.fetchStatus, case .Local = fetchStatus {
                                    if let statusNode = strongSelf.statusNode, case .secretTimeout = statusNode.state {   
                                    } else {
                                        updatedStatusSignal = .single((fetchStatus, nil))
                                    }
                                }
                            }
                            
                            if let updatedStatusSignal = updatedStatusSignal {
                                strongSelf.statusDisposable.set((updatedStatusSignal
                                |> deliverOnMainQueue).startStrict(next: { [weak strongSelf] status, actualFetchStatus in
                                    displayLinkDispatcher.dispatch {
                                        if let strongSelf = strongSelf {
                                            strongSelf.fetchStatus = status
                                            strongSelf.actualFetchStatus = actualFetchStatus
                                            strongSelf.updateStatus(animated: synchronousLoads)
                                        }
                                    }
                                }))
                            }
                            
                            if let updatedVideoNodeReadySignal = updatedVideoNodeReadySignal {
                                strongSelf.videoNodeReadyDisposable.set((updatedVideoNodeReadySignal
                                |> deliverOnMainQueue).startStrict(next: { [weak strongSelf] status in
                                    displayLinkDispatcher.dispatch {
                                        if let strongSelf = strongSelf, let videoNode = strongSelf.videoNode {
                                            strongSelf.pinchContainerNode.contentNode.insertSubnode(videoNode, aboveSubnode: strongSelf.imageNode)
                                        }
                                    }
                                }))
                            }
                            
                            if let updatedPlayerStatusSignal = updatedPlayerStatusSignal {
                                strongSelf.playerStatusDisposable.set((updatedPlayerStatusSignal
                                |> deliverOnMainQueue).startStrict(next: { [weak strongSelf] status in
                                    displayLinkDispatcher.dispatch {
                                        if let strongSelf = strongSelf {
                                            strongSelf.playerStatus = status
                                        }
                                    }
                                }))
                            }
                            
                            if let updatedFetchControls = updatedFetchControls {
                                let _ = strongSelf.fetchControls.swap(updatedFetchControls)
                                
                                var media = media
                                if let invoice = media as? TelegramMediaInvoice, let extendedMedia = invoice.extendedMedia, case let .full(fullMedia) = extendedMedia {
                                    media = fullMedia
                                }
                                if let storyMedia = media as? TelegramMediaStory, let storyItem = message.associatedStories[storyMedia.storyId]?.get(Stories.StoredItem.self) {
                                    if case let .item(item) = storyItem, let mediaValue = item.media {
                                        media = mediaValue
                                    }
                                }
                                
                                if case .full = automaticDownload {
                                    if let _ = media as? TelegramMediaImage {
                                        updatedFetchControls.fetch(false)
                                    } else if let image = media as? TelegramMediaWebFile {
                                        strongSelf.fetchDisposable.set(chatMessageWebFileInteractiveFetched(account: context.account, userLocation: .peer(message.id.peerId), image: image).startStrict())
                                    } else if let file = media as? TelegramMediaFile {
                                        let fetchSignal = messageMediaFileInteractiveFetched(context: context, message: message, file: file, userInitiated: false, storeToDownloadsPeerId: peerId)
                                        let visibilityAwareFetchSignal = strongSelf.visibilityPromise.get()
                                        |> mapToSignal { visibility -> Signal<Void, NoError> in
                                            if visibility {
                                                return fetchSignal
                                                |> mapToSignal { _ -> Signal<Void, NoError> in
                                                    return .complete()
                                                }
                                            } else {
                                                return .complete()
                                            }
                                        }
                                        strongSelf.fetchDisposable.set(visibilityAwareFetchSignal.startStrict())
                                    }
                                } else if case .prefetch = automaticDownload, message.id.namespace != Namespaces.Message.SecretIncoming /*&& message.id.namespace != Namespaces.Message.Local*/ {
                                    if let file = media as? TelegramMediaFile {
                                        let fetchSignal = preloadVideoResource(postbox: context.account.postbox, userLocation: .peer(message.id.peerId), userContentType: MediaResourceUserContentType(file: file), resourceReference: AnyMediaReference.message(message: MessageReference(message), media: file).resourceReference(file.resource), duration: 4.0)
                                        let visibilityAwareFetchSignal = strongSelf.visibilityPromise.get()
                                        |> mapToSignal { visibility -> Signal<Void, NoError> in
                                            if visibility {
                                                return fetchSignal
                                                |> mapToSignal { _ -> Signal<Void, NoError> in
                                                }
                                            } else {
                                                return .complete()
                                            }
                                        }
                                        strongSelf.fetchDisposable.set(visibilityAwareFetchSignal.startStrict())
                                    }
                                }
                            } else if currentAutomaticDownload != automaticDownload, case .full = automaticDownload {
                                strongSelf.fetchControls.with({ $0 })?.fetch(false)
                            }
                            
                            strongSelf.updateStatus(animated: synchronousLoads)

                            strongSelf.pinchContainerNode.isPinchGestureEnabled = !isSecretMedia && !isExtendedMediaPreview && !hasSpoiler
                        }
                    })
                })
            })
        }
    }
    
    private func ensureHasTimer() {
        if self.playerUpdateTimer == nil {
            let timer = SwiftSignalKit.Timer(timeout: 0.5, repeat: true, completion: { [weak self] in
                self?.updateStatus(animated: false)
                }, queue: Queue.mainQueue())
            self.playerUpdateTimer = timer
            timer.start()
        }
    }
    
    private func stopTimer() {
        self.playerUpdateTimer?.invalidate()
        self.playerUpdateTimer = nil
    }
    
    private func updateStatus(animated: Bool) {
        guard let (theme, strings, decimalSeparator) = self.themeAndStrings, let sizeCalculation = self.sizeCalculation, let message = self.message, let attributes = self.attributes, var automaticPlayback = self.automaticPlayback, let wideLayout = self.wideLayout else {
            return
        }
        
        /*let automaticDownload: Bool
        if let autoDownload = self.automaticDownload, case .full = autoDownload {
            automaticDownload = true
        } else {
            automaticDownload = false
        }*/
        
        var secretBeginTimeAndTimeout: (Double?, Double)?
        let isSecretMedia = message.containsSecretMedia
        if isSecretMedia {
            if let attribute = message.autoclearAttribute {
                if let countdownBeginTime = attribute.countdownBeginTime {
                    secretBeginTimeAndTimeout = (Double(countdownBeginTime), Double(attribute.timeout))
                }
            } else if let attribute = message.autoremoveAttribute {
                if let countdownBeginTime = attribute.countdownBeginTime {
                    secretBeginTimeAndTimeout = (Double(countdownBeginTime), Double(attribute.timeout))
                }
            }
        }
        
        var isStory: Bool = false
        
        var game: TelegramMediaGame?
        var webpage: TelegramMediaWebpage?
        var invoice: TelegramMediaInvoice?
        for media in message.media {
            if let media = media as? TelegramMediaWebpage {
                webpage = media
            } else if let media = media as? TelegramMediaInvoice {
                invoice = media
            } else if let media = media as? TelegramMediaGame {
                game = media
            } else if let _ = media as? TelegramMediaStory {
                isStory = true
                automaticPlayback = false
            }
        }
        
        var progressRequired = false
        if let updatingMedia = attributes.updatingMedia, case .update = updatingMedia.media {
            progressRequired = true
        } else if secretBeginTimeAndTimeout?.0 != nil {
            progressRequired = true
        } else if let fetchStatus = self.fetchStatus {
            switch fetchStatus {
                case .Local:
                    if let file = media as? TelegramMediaFile, file.isVideo && !file.isVideoSticker {
                        progressRequired = true
                    } else if isSecretMedia {
                        progressRequired = true
                    } else if let webpage = webpage, case let .Loaded(content) = webpage.content {
                        if content.embedUrl != nil {
                            progressRequired = true
                        } else if let file = content.file, file.isVideo, !file.isAnimated && !file.isVideoSticker {
                            progressRequired = true
                        }
                    } else if isStory {
                        progressRequired = true
                    }
                case .Remote, .Fetching, .Paused:
                    if let webpage = webpage, let automaticDownload = self.automaticDownload, case .full = automaticDownload, case let .Loaded(content) = webpage.content {
                        if content.type == "telegram_background" {
                            progressRequired = true
                        } else if content.embedUrl != nil {
                            progressRequired = true
                        } else if let file = content.file, file.isVideo/*, !file.isAnimated*/ {
                            progressRequired = true
                        }
                    } else {
                        progressRequired = true
                    }
            }
        }
        
        var radialStatusSize: CGFloat
        if isSecretMedia {
            radialStatusSize = 48.0
        } else {
            radialStatusSize = wideLayout ? 50.0 : 32.0
        }
        if progressRequired {
            if self.statusNode == nil {
                let statusNode = RadialStatusNode(backgroundNodeColor: theme.chat.message.mediaOverlayControlColors.fillColor)
                let imageSize = self.imageNode.bounds.size
                statusNode.frame = CGRect(origin: CGPoint(x: floor(imageSize.width / 2.0 - radialStatusSize / 2.0), y: floor(imageSize.height / 2.0 - radialStatusSize / 2.0)), size: CGSize(width: radialStatusSize, height: radialStatusSize))
                self.statusNode = statusNode
                self.pinchContainerNode.contentNode.addSubnode(statusNode)
            }
        } else {
            if let statusNode = self.statusNode {
                statusNode.transitionToState(.none, completion: { [weak statusNode] in
                    statusNode?.removeFromSupernode()
                })
                self.statusNode = nil
            }
        }
        
        let messageTheme = theme.chat.message
        
        var state: RadialStatusNodeState = .none
        var backgroundColor = messageTheme.mediaOverlayControlColors.fillColor
        var badgeContent: ChatMessageInteractiveMediaBadgeContent?
        var mediaDownloadState: ChatMessageInteractiveMediaDownloadState?
        
        if isSecretMedia {
            backgroundColor = messageTheme.mediaDateAndStatusFillColor
        }
        
        if let invoice = invoice {
            if let extendedMedia = invoice.extendedMedia {
                if case let .preview(_, _, maybeVideoDuration) = extendedMedia, let videoDuration = maybeVideoDuration {
                    badgeContent = .text(inset: 0.0, backgroundColor: messageTheme.mediaDateAndStatusFillColor, foregroundColor: messageTheme.mediaDateAndStatusTextColor, text: NSAttributedString(string: stringForDuration(videoDuration, position: nil)), iconName: nil)
                }
            } else {
                let string = NSMutableAttributedString()
                if invoice.receiptMessageId != nil {
                    var title = strings.Checkout_Receipt_Title.uppercased()
                    if invoice.flags.contains(.isTest) {
                        title += " (Test)"
                    }
                    string.append(NSAttributedString(string: title))
                } else {
                    string.append(NSAttributedString(string: "\(formatCurrencyAmount(invoice.totalAmount, currency: invoice.currency)) ", attributes: [ChatTextInputAttributes.bold: true as NSNumber]))
                    
                    var title = strings.Message_InvoiceLabel
                    if invoice.flags.contains(.isTest) {
                        title += " (Test)"
                    }
                    string.append(NSAttributedString(string: title))
                }
                badgeContent = .text(inset: 0.0, backgroundColor: messageTheme.mediaDateAndStatusFillColor, foregroundColor: messageTheme.mediaDateAndStatusTextColor, text: string, iconName: nil)
            }
        }
        var animated = animated
        if let updatingMedia = attributes.updatingMedia, case .update = updatingMedia.media {
            state = .progress(color: messageTheme.mediaOverlayControlColors.foregroundColor, lineWidth: nil, value: CGFloat(updatingMedia.progress), cancelEnabled: true, animateRotation: true)
        } else if var fetchStatus = self.fetchStatus {
            var playerPosition: Int32?
            var playerDuration: Int32 = 0
            var active = false
            var muted = automaticPlayback
            if let playerStatus = self.playerStatus {
                if !playerStatus.generationTimestamp.isZero, case .playing = playerStatus.status {
                    playerPosition = Int32(playerStatus.timestamp + (CACurrentMediaTime() - playerStatus.generationTimestamp))
                } else {
                    playerPosition = Int32(playerStatus.timestamp)
                }
                playerDuration = Int32(playerStatus.duration)
                if case .buffering = playerStatus.status {
                    active = true
                }
                if playerStatus.soundEnabled {
                    muted = false
                }
            } else if case .Fetching = fetchStatus, !message.flags.contains(.Unsent) {
                active = true
            }
            
            if let file = self.media as? TelegramMediaFile, file.isAnimated {
                muted = false
                
                if case .Fetching = fetchStatus, message.flags.isSending, file.resource is CloudDocumentMediaResource {
                    fetchStatus = .Local
                }
            }
            
            if message.flags.contains(.Unsent) {
                automaticPlayback = false
            }
            
            if let actualFetchStatus = self.actualFetchStatus {
                if automaticPlayback || message.forwardInfo != nil {
                    fetchStatus = actualFetchStatus
                } else {
                    for attribute in message.attributes {
                        if let attribute = attribute as? ForwardOptionsMessageAttribute, attribute.hideNames {
                            fetchStatus = actualFetchStatus
                            break
                        }
                    }
                }
            }
            
            let gifTitle = game != nil ? strings.Message_Game.uppercased() : strings.Message_Animation.uppercased()
            
            let formatting = DataSizeStringFormatting(strings: strings, decimalSeparator: decimalSeparator)
            
            var media = self.media
            if let invoice = media as? TelegramMediaInvoice, let extendedMedia = invoice.extendedMedia, case let .full(fullMedia) = extendedMedia {
                media = fullMedia
            }
            if let storyMedia = media as? TelegramMediaStory, let storyItem = message.associatedStories[storyMedia.storyId]?.get(Stories.StoredItem.self) {
                if case let .item(item) = storyItem, let mediaValue = item.media {
                    media = mediaValue
                }
            }
            
            switch fetchStatus {
                case let .Fetching(_, progress):
                    let adjustedProgress = max(progress, 0.027)
                    var wasCheck = false
                    if let statusNode = self.statusNode, case .check = statusNode.state {
                        wasCheck = true
                    }
                    if adjustedProgress.isEqual(to: 1.0), case .unconstrained = sizeCalculation, (message.flags.contains(.Unsent) || wasCheck) {
                        state = .check(messageTheme.mediaOverlayControlColors.foregroundColor)
                    } else {
                        state = .progress(color: messageTheme.mediaOverlayControlColors.foregroundColor, lineWidth: nil, value: CGFloat(adjustedProgress), cancelEnabled: true, animateRotation: true)
                    }
                                    
                    if let file = media as? TelegramMediaFile {
                        if file.isVideoSticker {
                            state = .none
                            badgeContent = nil
                        } else if wideLayout {
                            if let size = file.size, size > 0 && size != .max {
                                let sizeString = "\(dataSizeString(Int(Float(size) * progress), forceDecimal: true, formatting: formatting)) / \(dataSizeString(size, forceDecimal: true, formatting: formatting))"
                                if let duration = file.duration, !message.flags.contains(.Unsent) {
                                    let durationString = file.isAnimated ? gifTitle : stringForDuration(playerDuration > 0 ? playerDuration : Int32(duration), position: playerPosition)
                                    if isMediaStreamable(message: message, media: file) {
                                        badgeContent = .mediaDownload(backgroundColor: messageTheme.mediaDateAndStatusFillColor, foregroundColor: messageTheme.mediaDateAndStatusTextColor, duration: durationString, size: active ? sizeString : nil, muted: muted, active: active)
                                        mediaDownloadState = .fetching(progress: automaticPlayback ? nil : adjustedProgress)
                                        if self.playerStatus?.status == .playing {
                                            mediaDownloadState = nil
                                        }
                                        state = automaticPlayback ? .none : .play(messageTheme.mediaOverlayControlColors.foregroundColor)
                                    } else {
                                        if automaticPlayback {
                                            mediaDownloadState = .fetching(progress: adjustedProgress)
                                            badgeContent = .mediaDownload(backgroundColor: messageTheme.mediaDateAndStatusFillColor, foregroundColor: messageTheme.mediaDateAndStatusTextColor, duration: durationString, size: active ? sizeString : nil, muted: muted, active: active)
                                        } else {
                                            badgeContent = .mediaDownload(backgroundColor: messageTheme.mediaDateAndStatusFillColor, foregroundColor: messageTheme.mediaDateAndStatusTextColor, duration: sizeString, size: nil, muted: false, active: false)
                                        }
                                        state = automaticPlayback ? .none : state
                                    }
                                } else {
                                    badgeContent = .mediaDownload(backgroundColor: messageTheme.mediaDateAndStatusFillColor, foregroundColor: messageTheme.mediaDateAndStatusTextColor, duration: "\(dataSizeString(Int(Float(size) * progress), forceDecimal: true, formatting: formatting)) / \(dataSizeString(size, forceDecimal: true, formatting: formatting))", size: nil, muted: false, active: false)
                                }
                            } else if let _ = file.duration {
                                if file.isAnimated {
                                    badgeContent = .mediaDownload(backgroundColor: messageTheme.mediaDateAndStatusFillColor, foregroundColor: messageTheme.mediaDateAndStatusTextColor, duration: "\(gifTitle)", size: nil, muted: false, active: false)
                                } else {
                                    badgeContent = .mediaDownload(backgroundColor: messageTheme.mediaDateAndStatusFillColor, foregroundColor: messageTheme.mediaDateAndStatusTextColor, duration: strings.Conversation_Processing, size: nil, muted: false, active: false)
                                }
                            }
                            if file.isAnimated && isMediaStreamable(message: message, media: file) {
                                state = automaticPlayback ? .none : state
                            }
                        } else {
                            if isMediaStreamable(message: message, media: file), let fileSize = file.size, fileSize > 0 && fileSize != .max {
                                let sizeString = "\(dataSizeString(Int64(Float(fileSize) * progress), forceDecimal: true, formatting: formatting)) / \(dataSizeString(fileSize, forceDecimal: true, formatting: formatting))"
                                
                                if message.flags.contains(.Unsent), let duration = file.duration {
                                    let durationString = stringForDuration(playerDuration > 0 ? playerDuration : Int32(duration), position: playerPosition)
                                    badgeContent = .mediaDownload(backgroundColor: messageTheme.mediaDateAndStatusFillColor, foregroundColor: messageTheme.mediaDateAndStatusTextColor, duration: durationString, size: nil, muted: false, active: false)
                                }
                                else if automaticPlayback && !message.flags.contains(.Unsent), let duration = file.duration {
                                    let durationString = stringForDuration(playerDuration > 0 ? playerDuration : Int32(duration), position: playerPosition)
                                    badgeContent = .mediaDownload(backgroundColor: messageTheme.mediaDateAndStatusFillColor, foregroundColor: messageTheme.mediaDateAndStatusTextColor, duration: durationString, size: active ? sizeString : nil, muted: muted, active: active)
                                    
                                    mediaDownloadState = .fetching(progress: automaticPlayback ? nil : adjustedProgress)
                                    if self.playerStatus?.status == .playing {
                                        mediaDownloadState = nil
                                    }
                                } else {
                                    let progressString = String(format: "%d%%", Int(progress * 100.0))
                                    badgeContent = .text(inset: message.flags.contains(.Unsent) ? 0.0 : 12.0, backgroundColor: messageTheme.mediaDateAndStatusFillColor, foregroundColor: messageTheme.mediaDateAndStatusTextColor, text: NSAttributedString(string: progressString), iconName: nil)
                                    mediaDownloadState = automaticPlayback ? .none : .compactFetching(progress: 0.0)
                                }
                                
                                if !message.flags.contains(.Unsent) {
                                    state = automaticPlayback ? .none : .play(messageTheme.mediaOverlayControlColors.foregroundColor)
                                }
                            } else {
                                if let duration = file.duration, !file.isAnimated {
                                    let durationString = stringForDuration(playerDuration > 0 ? playerDuration : Int32(duration), position: playerPosition)
                                    
                                    if automaticPlayback, let fileSize = file.size, fileSize > 0 && fileSize != .max {
                                        let sizeString = "\(dataSizeString(Int64(Float(fileSize) * progress), forceDecimal: true, formatting: formatting)) / \(dataSizeString(fileSize, forceDecimal: true, formatting: formatting))"
                                        mediaDownloadState = .fetching(progress: progress)
                                        badgeContent = .mediaDownload(backgroundColor: messageTheme.mediaDateAndStatusFillColor, foregroundColor: messageTheme.mediaDateAndStatusTextColor, duration: durationString, size: active ? sizeString : nil, muted: muted, active: active)
                                    } else {
                                        badgeContent = .mediaDownload(backgroundColor: messageTheme.mediaDateAndStatusFillColor, foregroundColor: messageTheme.mediaDateAndStatusTextColor, duration: durationString, size: nil, muted: false, active: false)
                                    }
                                }
                                
                                state = automaticPlayback ? .none : state
                            }
                        }
                    } else if let webpage = webpage, let automaticDownload = self.automaticDownload, case .full = automaticDownload, case let .Loaded(content) = webpage.content, content.type != "telegram_background" {
                        state = .play(messageTheme.mediaOverlayControlColors.foregroundColor)
                    }
                case .Local:
                    state = .none
                    if isSecretMedia, let (maybeBeginTime, timeout) = secretBeginTimeAndTimeout, let beginTime = maybeBeginTime, Int32(timeout) != viewOnceTimeout {
                        state = .secretTimeout(color: messageTheme.mediaOverlayControlColors.foregroundColor, icon: .flame, beginTime: beginTime, timeout: timeout, sparks: true)
                    } else if isSecretMedia {
                        state = .staticTimeout
                    } else if let file = media as? TelegramMediaFile, !file.isVideoSticker {
                        let isInlinePlayableVideo = file.isVideo && !isSecretMedia && (self.automaticPlayback ?? false)
                        if (!isInlinePlayableVideo || isStory) && file.isVideo {
                            state = .play(messageTheme.mediaOverlayControlColors.foregroundColor)
                        } else {
                            state = .none
                        }
                    } else if let webpage = webpage, case let .Loaded(content) = webpage.content {
                        if content.embedUrl != nil {
                            state = .play(messageTheme.mediaOverlayControlColors.foregroundColor)
                        } else if let file = content.file, file.isVideo, !file.isAnimated {
                            state = .play(messageTheme.mediaOverlayControlColors.foregroundColor)
                        }
                    }
                    if let file = media as? TelegramMediaFile, let duration = file.duration, !file.isVideoSticker {
                        let durationString = file.isAnimated ? gifTitle : stringForDuration(playerDuration > 0 ? playerDuration : Int32(duration), position: playerPosition)
                        badgeContent = .mediaDownload(backgroundColor: messageTheme.mediaDateAndStatusFillColor, foregroundColor: messageTheme.mediaDateAndStatusTextColor, duration: durationString, size: nil, muted: muted, active: false)
                    }
                case .Remote, .Paused:
                    state = .download(messageTheme.mediaOverlayControlColors.foregroundColor)
                    if let file = media as? TelegramMediaFile, !file.isVideoSticker {
                        do {
                            let durationString = file.isAnimated ? gifTitle : stringForDuration(playerDuration > 0 ? playerDuration : (file.duration.flatMap { Int32(floor($0)) } ?? 0), position: playerPosition)
                            if wideLayout {
                                if isMediaStreamable(message: message, media: file), let fileSize = file.size, fileSize > 0 && fileSize != .max {
                                    state = automaticPlayback ? .none : .play(messageTheme.mediaOverlayControlColors.foregroundColor)
                                    badgeContent = .mediaDownload(backgroundColor: messageTheme.mediaDateAndStatusFillColor, foregroundColor: messageTheme.mediaDateAndStatusTextColor, duration: durationString, size: dataSizeString(fileSize, formatting: formatting), muted: muted, active: true)
                                    mediaDownloadState = .remote
                                } else {
                                    state = automaticPlayback ? .none : state
                                    badgeContent = .mediaDownload(backgroundColor: messageTheme.mediaDateAndStatusFillColor, foregroundColor: messageTheme.mediaDateAndStatusTextColor, duration: durationString, size: nil, muted: muted, active: false)
                                }
                            } else {
                                if isMediaStreamable(message: message, media: file) {
                                    state = automaticPlayback ? .none : .play(messageTheme.mediaOverlayControlColors.foregroundColor)
                                    badgeContent = .text(inset: 12.0, backgroundColor: messageTheme.mediaDateAndStatusFillColor, foregroundColor: messageTheme.mediaDateAndStatusTextColor, text: NSAttributedString(string: durationString), iconName: nil)
                                    mediaDownloadState = .compactRemote
                                } else {
                                    state = automaticPlayback ? .none : state
                                    badgeContent = .text(inset: 0.0, backgroundColor: messageTheme.mediaDateAndStatusFillColor, foregroundColor: messageTheme.mediaDateAndStatusTextColor, text: NSAttributedString(string: durationString), iconName: nil)
                                }
                            }
                        }
                    } else if let webpage = webpage, let automaticDownload = self.automaticDownload, case .full = automaticDownload, case let .Loaded(content) = webpage.content, content.type != "telegram_background" {
                        state = .play(messageTheme.mediaOverlayControlColors.foregroundColor)
                    }
            }
        }
        
        if isSecretMedia {
            let remainingTime: Int32?
            if let (maybeBeginTime, timeout) = secretBeginTimeAndTimeout, Int32(timeout) != viewOnceTimeout {
                if let beginTime = maybeBeginTime {
                    let elapsedTime = CFAbsoluteTimeGetCurrent() + NSTimeIntervalSince1970 - beginTime
                    remainingTime = Int32(max(0.0, timeout - elapsedTime))
                } else {
                    remainingTime = Int32(timeout)
                }
            } else {
                if let attribute = message.autoclearAttribute {
                    remainingTime = attribute.timeout
                } else if let attribute = message.autoremoveAttribute {
                    remainingTime = attribute.timeout
                } else {
                    remainingTime = nil
                }
            }
                        
            if let remainingTime {
                if remainingTime == viewOnceTimeout {
                    badgeContent = .text(inset: 10.0, backgroundColor: messageTheme.mediaDateAndStatusFillColor, foregroundColor: messageTheme.mediaDateAndStatusTextColor, text: NSAttributedString(string: "1"), iconName: "Chat/Message/SecretMediaOnce")
                } else {
                    badgeContent = .text(inset: 10.0, backgroundColor: messageTheme.mediaDateAndStatusFillColor, foregroundColor: messageTheme.mediaDateAndStatusTextColor, text: NSAttributedString(string: strings.MessageTimer_ShortSeconds(Int32(remainingTime))), iconName: "Chat/Message/SecretMediaPlay")
                }
            }
        }
        
        if let statusNode = self.statusNode {
            var removeStatusNode = false
            if statusNode.state != .none && state == .none {
                self.statusNode = nil
                removeStatusNode = true
            }
            
            var animated = animated
            if case .download = statusNode.state, case .progress = state {
                animated = true
            } else if case .progress = statusNode.state, case .download = state {
                animated = true
            }
            
            statusNode.transitionToState(state, animated: animated, completion: { [weak statusNode] in
                if removeStatusNode {
                    statusNode?.removeFromSupernode()
                }
            })
            statusNode.backgroundNodeColor = backgroundColor
        }
        if let badgeContent = badgeContent {
            if self.badgeNode == nil {
                let badgeNode = ChatMessageInteractiveMediaBadge()
                
                var inset: CGFloat = 6.0
                if let corners = self.currentImageArguments?.corners, case .Tail = corners.bottomLeft {
                    inset = 10.0
                }
                
                badgeNode.frame = CGRect(origin: CGPoint(x: inset, y: 6.0), size: CGSize(width: radialStatusSize, height: radialStatusSize))
                badgeNode.pressed = { [weak self] in
                    guard let strongSelf = self, let fetchStatus = strongSelf.fetchStatus else {
                        return
                    }
                    switch fetchStatus {
                        case .Remote, .Fetching:
                            strongSelf.progressPressed(canActivate: false)
                        default:
                            break
                    }
                }
                self.badgeNode = badgeNode
                self.pinchContainerNode.contentNode.addSubnode(badgeNode)
                
                animated = false
            }
            self.badgeNode?.update(theme: theme, content: badgeContent, mediaDownloadState: mediaDownloadState, animated: animated)
        } else if let badgeNode = self.badgeNode {
            self.badgeNode = nil
            badgeNode.removeFromSupernode()
        }
        
        var displaySpoiler = false
        if let invoice = invoice, let extendedMedia = invoice.extendedMedia, case .preview = extendedMedia {
            displaySpoiler = true
        } else if message.attributes.contains(where: { $0 is MediaSpoilerMessageAttribute }) {
            displaySpoiler = true
        } else if isSecretMedia {
            displaySpoiler = true
        }
    
        if displaySpoiler {
            if self.extendedMediaOverlayNode == nil {
                let extendedMediaOverlayNode = ExtendedMediaOverlayNode(hasImageOverlay: !isSecretMedia, enableAnimations: self.context?.sharedContext.energyUsageSettings.fullTranslucency ?? true)
                extendedMediaOverlayNode.tapped = { [weak self] in
                    self?.internallyVisible = true
                    self?.updateVisibility()
                }
                self.extendedMediaOverlayNode = extendedMediaOverlayNode
                self.pinchContainerNode.contentNode.insertSubnode(extendedMediaOverlayNode, aboveSubnode: self.imageNode)
            }
            self.extendedMediaOverlayNode?.frame = self.imageNode.frame
            
            var tappable = false
            if !isSecretMedia {
                switch state {
                case .play, .pause, .download, .none:
                    tappable = true
                default:
                    break
                }
            }
            
            self.extendedMediaOverlayNode?.isUserInteractionEnabled = tappable
            
            var paymentText: String = ""
            outer: for attribute in message.attributes {
                if let attribute = attribute as? ReplyMarkupMessageAttribute {
                    for row in attribute.rows {
                        for button in row.buttons {
                            if case .payment = button.action {
                                paymentText = button.title
                                break outer
                            }
                        }
                    }
                    break
                }
            }
            self.extendedMediaOverlayNode?.update(size: self.imageNode.frame.size, text: paymentText, imageSignal: self.currentBlurredImageSignal, imageFrame: self.imageNode.view.convert(self.imageNode.bounds, to: self.extendedMediaOverlayNode?.view), corners: self.currentImageArguments?.corners)
        } else if let extendedMediaOverlayNode = self.extendedMediaOverlayNode {
            self.extendedMediaOverlayNode = nil
            extendedMediaOverlayNode.layer.animateAlpha(from: 1.0, to: 0.0, duration: 0.3, removeOnCompletion: false, completion: { [weak extendedMediaOverlayNode] _ in
                extendedMediaOverlayNode?.removeFromSupernode()
            })
        }
             
        if isSecretMedia, secretBeginTimeAndTimeout?.0 != nil {
            if self.secretTimer == nil {
                self.secretTimer = SwiftSignalKit.Timer(timeout: 0.3, repeat: true, completion: { [weak self] in
                    self?.updateStatus(animated: false)
                }, queue: Queue.mainQueue())
                self.secretTimer?.start()
            }
        } else {
            if let secretTimer = self.secretTimer {
                self.secretTimer = nil
                secretTimer.invalidate()
            }
        }
    }
    
    static func asyncLayout(_ node: ChatMessageInteractiveMediaNode?) -> (_ context: AccountContext, _ presentationData: ChatPresentationData, _ dateTimeFormat: PresentationDateTimeFormat, _ message: Message, _ associatedData: ChatMessageItemAssociatedData, _ attributes: ChatMessageEntryAttributes, _ media: Media, _ dateAndStatus: ChatMessageDateAndStatus?, _ automaticDownload: InteractiveMediaNodeAutodownloadMode, _ peerType: MediaAutoDownloadPeerType, _ peerId: EnginePeer.Id?, _ sizeCalculation: InteractiveMediaNodeSizeCalculation, _ layoutConstants: ChatMessageItemLayoutConstants, _ contentMode: InteractiveMediaNodeContentMode, _ presentationContext: ChatPresentationContext) -> (CGSize, CGFloat, (CGSize, Bool, Bool, ImageCorners) -> (CGFloat, (CGFloat) -> (CGSize, (ListViewItemUpdateAnimation, Bool) -> ChatMessageInteractiveMediaNode))) {
        let currentAsyncLayout = node?.asyncLayout()
        
        return { context, presentationData, dateTimeFormat, message, associatedData, attributes, media, dateAndStatus, automaticDownload, peerType, peerId, sizeCalculation, layoutConstants, contentMode, presentationContext in
            var imageNode: ChatMessageInteractiveMediaNode
            var imageLayout: (_ context: AccountContext, _ presentationData: ChatPresentationData, _ dateTimeFormat: PresentationDateTimeFormat, _ message: Message, _ associatedData: ChatMessageItemAssociatedData, _ attributes: ChatMessageEntryAttributes, _ media: Media, _ dateAndStatus: ChatMessageDateAndStatus?, _ automaticDownload: InteractiveMediaNodeAutodownloadMode, _ peerType: MediaAutoDownloadPeerType, _ peerId: EnginePeer.Id?, _ sizeCalculation: InteractiveMediaNodeSizeCalculation, _ layoutConstants: ChatMessageItemLayoutConstants, _ contentMode: InteractiveMediaNodeContentMode, _ presentationContext: ChatPresentationContext) -> (CGSize, CGFloat, (CGSize, Bool, Bool, ImageCorners) -> (CGFloat, (CGFloat) -> (CGSize, (ListViewItemUpdateAnimation, Bool) -> Void)))
            
            if let node = node, let currentAsyncLayout = currentAsyncLayout {
                imageNode = node
                imageLayout = currentAsyncLayout
            } else {
                imageNode = ChatMessageInteractiveMediaNode()
                imageLayout = imageNode.asyncLayout()
            }
            
            let (unboundSize, initialWidth, continueLayout) = imageLayout(context, presentationData, dateTimeFormat, message, associatedData, attributes, media, dateAndStatus, automaticDownload, peerType, peerId, sizeCalculation, layoutConstants, contentMode, presentationContext)
            
            return (unboundSize, initialWidth, { constrainedSize, automaticPlayback, wideLayout, corners in
                let (finalWidth, finalLayout) = continueLayout(constrainedSize, automaticPlayback, wideLayout, corners)
                
                return (finalWidth, { boundingWidth in
                    let (finalSize, apply) = finalLayout(boundingWidth)
                    
                    return (finalSize, { transition, synchronousLoads in
                        apply(transition, synchronousLoads)
                        return imageNode
                    })
                })
            })
        }
    }
    
    func setOverlayColor(_ color: UIColor?, animated: Bool) {
        self.imageNode.setOverlayColor(color, animated: animated)
    }
    
    func isReadyForInteractivePreview() -> Bool {
        if let fetchStatus = self.fetchStatus, case .Local = fetchStatus {
            return true
        } else {
            return false
        }
    }
    
    func updateIsHidden(_ isHidden: Bool) {
        if isHidden && !self.internallyVisible {
            self.internallyVisible = true
            self.updateVisibility()
            self.extendedMediaOverlayNode?.reveal()
        }
        
        if let badgeNode = self.badgeNode, badgeNode.isHidden != isHidden {
            if isHidden {
                badgeNode.isHidden = true
            } else {
                badgeNode.isHidden = false
                badgeNode.layer.animateAlpha(from: 0.0, to: 1.0, duration: 0.2)
            }
        }
    
        if let statusNode = self.statusNode, statusNode.isHidden != isHidden {
            if isHidden {
                statusNode.isHidden = true
            } else {
                statusNode.isHidden = false
                statusNode.layer.animateAlpha(from: 0.0, to: 1.0, duration: 0.2)
            }
        }
        if self.dateAndStatusNode.isHidden != isHidden {
            if isHidden {
                self.dateAndStatusNode.isHidden = true
            } else {
                self.dateAndStatusNode.isHidden = false
                self.dateAndStatusNode.layer.animateAlpha(from: 0.0, to: 1.0, duration: 0.2)
            }
        }
    }
    
    func transitionNode(adjustRect: Bool) -> (ASDisplayNode, CGRect, () -> (UIView?, UIView?))? {
        var bounds: CGRect
        if let currentImageArguments = self.currentImageArguments {
            if adjustRect {
                bounds = currentImageArguments.drawingRect
            } else {
                bounds = currentImageArguments.imageRect
            }
        } else {
            bounds = self.bounds
        }
        return (adjustRect ? self.imageNode : self, bounds, { [weak self] in
            var badgeNodeHidden: Bool?
            if let badgeNode = self?.badgeNode {
                badgeNodeHidden = badgeNode.isHidden
                badgeNode.isHidden = true
            }
            var statusNodeHidden: Bool?
            if let statusNode = self?.statusNode {
                statusNodeHidden = statusNode.isHidden
                statusNode.isHidden = true
            }
            var dateAndStatusNodeHidden: Bool?
            if let dateAndStatusNode = self?.dateAndStatusNode {
                dateAndStatusNodeHidden = dateAndStatusNode.isHidden
                dateAndStatusNode.isHidden = true
            }
            
            let view: UIView?
            if let strongSelf = self, strongSelf.imageNode.captureProtected {
                let imageView = UIImageView()
                imageView.contentMode = .scaleToFill
                imageView.image = strongSelf.imageNode.image
                imageView.frame = strongSelf.imageNode.frame
                if imageView.layer.contents == nil {
                    imageView.layer.contents = imageView.image?.cgImage
                }
                strongSelf.imageNode.view.superview?.insertSubview(imageView, aboveSubview: strongSelf.imageNode.view)
                
                view = self?.view.snapshotContentTree(unhide: true)
                imageView.removeFromSuperview()
            } else {
                view = self?.view.snapshotContentTree(unhide: true)
            }
                        
            if let badgeNode = self?.badgeNode, let badgeNodeHidden = badgeNodeHidden {
                badgeNode.isHidden = badgeNodeHidden
            }
            if let statusNode = self?.statusNode, let statusNodeHidden = statusNodeHidden {
                statusNode.isHidden = statusNodeHidden
            }
            if let dateAndStatusNode = self?.dateAndStatusNode, let dateAndStatusNodeHidden = dateAndStatusNodeHidden {
                dateAndStatusNode.isHidden = dateAndStatusNodeHidden
            }
            return (view, nil)
        })
    }
    
    func playMediaWithSound() -> (action: (Double?) -> Void, soundEnabled: Bool, isVideoMessage: Bool, isUnread: Bool, badgeNode: ASDisplayNode?)? {
        var isAnimated = false
        if let file = self.media as? TelegramMediaFile, file.isAnimated {
            isAnimated = true
        }

        var actionAtEnd: MediaPlayerPlayOnceWithSoundActionAtEnd = .loopDisablingSound
        if let message = self.message, message.id.peerId.namespace == Namespaces.Peer.CloudChannel {
            actionAtEnd = .loop
        } else {
            actionAtEnd = .repeatIfNeeded
        }
        
        if let videoNode = self.videoNode, let context = self.context, (self.automaticPlayback ?? false) && !isAnimated {
            return ({ timecode in
                if let timecode = timecode {
                    context.sharedContext.mediaManager.playlistControl(.playback(.pause), type: nil)
                    videoNode.playOnceWithSound(playAndRecord: false, seek: .timecode(timecode), actionAtEnd: actionAtEnd)
                } else {
                    let _ = (context.sharedContext.mediaManager.globalMediaPlayerState
                    |> take(1)
                    |> deliverOnMainQueue).startStandalone(next: { playlistStateAndType in
                        var canPlay = true
                        if let (_, state, _) = playlistStateAndType {
                            switch state {
                                case let .state(state):
                                    if case .playing = state.status.status {
                                        canPlay = false
                                    }
                                case .loading:
                                    break
                            }
                        }
                        if canPlay {
                            videoNode.playOnceWithSound(playAndRecord: false, seek: .none, actionAtEnd: actionAtEnd)
                        }
                    })
                }
            }, (self.playerStatus?.soundEnabled ?? false), false, false, self.badgeNode)
        } else {
            return nil
        }
    }
}<|MERGE_RESOLUTION|>--- conflicted
+++ resolved
@@ -1287,19 +1287,11 @@
                             
                             updatedFetchControls = FetchControls(fetch: { manual in
                                 if let strongSelf = self {
-<<<<<<< HEAD
 //                                    if file.isAnimated {
-//                                        strongSelf.fetchDisposable.set(fetchedMediaResource(mediaBox: context.account.postbox.mediaBox, userLocation: .peer(message.id.peerId), userContentType: MediaResourceUserContentType(file: file), reference: AnyMediaReference.message(message: MessageReference(message), media: file).resourceReference(file.resource), statsCategory: statsCategoryForFileWithAttributes(file.attributes)).start())
+//                                        strongSelf.fetchDisposable.set(fetchedMediaResource(mediaBox: context.account.postbox.mediaBox, userLocation: .peer(message.id.peerId), userContentType: MediaResourceUserContentType(file: file), reference: AnyMediaReference.message(message: MessageReference(message), media: file).resourceReference(file.resource), statsCategory: statsCategoryForFileWithAttributes(file.attributes)).startStrict())
 //                                    } else {
-                                        strongSelf.fetchDisposable.set(messageMediaFileInteractiveFetched(context: context, message: message, file: file, userInitiated: manual, storeToDownloadsPeerId: storeToDownloadsPeerId).start())
+                                        strongSelf.fetchDisposable.set(messageMediaFileInteractiveFetched(context: context, message: message, file: file, userInitiated: manual, storeToDownloadsPeerId: storeToDownloadsPeerId).startStrict())
 //                                    }
-=======
-                                    if file.isAnimated {
-                                        strongSelf.fetchDisposable.set(fetchedMediaResource(mediaBox: context.account.postbox.mediaBox, userLocation: .peer(message.id.peerId), userContentType: MediaResourceUserContentType(file: file), reference: AnyMediaReference.message(message: MessageReference(message), media: file).resourceReference(file.resource), statsCategory: statsCategoryForFileWithAttributes(file.attributes)).startStrict())
-                                    } else {
-                                        strongSelf.fetchDisposable.set(messageMediaFileInteractiveFetched(context: context, message: message, file: file, userInitiated: manual, storeToDownloadsPeerId: storeToDownloadsPeerId).startStrict())
-                                    }
->>>>>>> 4ff424b9
                                 }
                             }, cancel: {
 //                                if file.isAnimated {
