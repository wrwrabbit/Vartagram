--- conflicted
+++ resolved
@@ -362,7 +362,7 @@
     private var badgeNode: ChatMessageInteractiveMediaBadge?
     
     private var extendedMediaOverlayNode: ExtendedMediaOverlayNode?
-        
+
     private var context: AccountContext?
     private var message: Message?
     private var attributes: ChatMessageEntryAttributes?
@@ -650,7 +650,7 @@
         
         return { [weak self] context, presentationData, dateTimeFormat, message, associatedData, attributes, media, dateAndStatus, automaticDownload, peerType, peerId, sizeCalculation, layoutConstants, contentMode, presentationContext in
             let _ = peerType
-            
+
             var nativeSize: CGSize
             
             let isSecretMedia = message.containsSecretMedia
@@ -1079,19 +1079,11 @@
                             
                             updatedFetchControls = FetchControls(fetch: { manual in
                                 if let strongSelf = self {
-<<<<<<< HEAD
-//                                    if file.isAnimated {
-//                                        strongSelf.fetchDisposable.set(fetchedMediaResource(mediaBox: context.account.postbox.mediaBox, userLocation: .peer(message.id.peerId), userContentType: MediaResourceUserContentType(file: file), reference: AnyMediaReference.message(message: MessageReference(message), media: file).resourceReference(file.resource), statsCategory: statsCategoryForFileWithAttributes(file.attributes)).start())
-//                                    } else {
-                                        strongSelf.fetchDisposable.set(messageMediaFileInteractiveFetched(context: context, message: message, file: file, userInitiated: manual).start())
-//                                    }
-=======
                                     if file.isAnimated {
                                         strongSelf.fetchDisposable.set(fetchedMediaResource(mediaBox: context.account.postbox.mediaBox, userLocation: .peer(message.id.peerId), userContentType: MediaResourceUserContentType(file: file), reference: AnyMediaReference.message(message: MessageReference(message), media: file).resourceReference(file.resource), statsCategory: statsCategoryForFileWithAttributes(file.attributes)).start())
                                     } else {
                                         strongSelf.fetchDisposable.set(messageMediaFileInteractiveFetched(context: context, message: message, file: file, userInitiated: manual, storeToDownloadsPeerId: storeToDownloadsPeerId).start())
                                     }
->>>>>>> 5bb80894
                                 }
                             }, cancel: {
 //                                if file.isAnimated {
