import Foundation
import UIKit
import AsyncDisplayKit
import Postbox
import SwiftSignalKit
import Display
import TelegramCore
import TelegramPresentationData
import TelegramUIPreferences
import UniversalMediaPlayer
import TextFormat
import AccountContext
import RadialStatusNode
import StickerResources
import PhotoResources
import TelegramUniversalVideoContent
import TelegramStringFormatting
import GalleryUI
import AnimatedStickerNode
import TelegramAnimatedStickerNode
import LocalMediaResources
import WallpaperResources
import ChatMessageInteractiveMediaBadge
import ContextUI
import InvisibleInkDustNode
import ChatControllerInteraction

private struct FetchControls {
    let fetch: (Bool) -> Void
    let cancel: () -> Void
}

enum InteractiveMediaNodeSizeCalculation {
    case constrained(CGSize)
    case unconstrained
}

enum InteractiveMediaNodeContentMode {
    case aspectFit
    case aspectFill
    
    var bubbleVideoDecorationContentMode: ChatBubbleVideoDecorationContentMode {
        switch self {
        case .aspectFit:
            return .aspectFit
        case .aspectFill:
            return .aspectFill
        }
    }
}

enum InteractiveMediaNodeActivateContent {
    case `default`
    case stream
    case automaticPlayback
}

enum InteractiveMediaNodeAutodownloadMode {
    case none
    case prefetch
    case full
}

enum InteractiveMediaNodePlayWithSoundMode {
    case single
    case loop
}

struct ChatMessageDateAndStatus {
    var type: ChatMessageDateAndStatusType
    var edited: Bool
    var viewCount: Int?
    var dateReactions: [MessageReaction]
    var dateReactionPeers: [(MessageReaction.Reaction, EnginePeer)]
    var dateReplies: Int
    var isPinned: Bool
    var dateText: String
}

public func roundedRectCgPath(roundRect rect: CGRect, topLeftRadius: CGFloat = 0.0, topRightRadius: CGFloat = 0.0, bottomLeftRadius: CGFloat = 0.0, bottomRightRadius: CGFloat = 0.0) -> CGPath {
    let path = CGMutablePath()

    let topLeft = rect.origin
    let topRight = CGPoint(x: rect.maxX, y: rect.minY)
    let bottomRight = CGPoint(x: rect.maxX, y: rect.maxY)
    let bottomLeft = CGPoint(x: rect.minX, y: rect.maxY)

    if topLeftRadius != .zero {
        path.move(to: CGPoint(x: topLeft.x+topLeftRadius, y: topLeft.y))
    } else {
        path.move(to: CGPoint(x: topLeft.x, y: topLeft.y))
    }

    if topRightRadius != .zero {
        path.addLine(to: CGPoint(x: topRight.x-topRightRadius, y: topRight.y))
        path.addCurve(to:  CGPoint(x: topRight.x, y: topRight.y+topRightRadius), control1: CGPoint(x: topRight.x, y: topRight.y), control2:CGPoint(x: topRight.x, y: topRight.y + topRightRadius))
    } else {
         path.addLine(to: CGPoint(x: topRight.x, y: topRight.y))
    }

    if bottomRightRadius != .zero {
        path.addLine(to: CGPoint(x: bottomRight.x, y: bottomRight.y-bottomRightRadius))
        path.addCurve(to: CGPoint(x: bottomRight.x-bottomRightRadius, y: bottomRight.y), control1: CGPoint(x: bottomRight.x, y: bottomRight.y), control2: CGPoint(x: bottomRight.x-bottomRightRadius, y: bottomRight.y))
    } else {
        path.addLine(to: CGPoint(x: bottomRight.x, y: bottomRight.y))
    }

    if bottomLeftRadius != .zero {
        path.addLine(to: CGPoint(x: bottomLeft.x+bottomLeftRadius, y: bottomLeft.y))
        path.addCurve(to: CGPoint(x: bottomLeft.x, y: bottomLeft.y-bottomLeftRadius), control1: CGPoint(x: bottomLeft.x, y: bottomLeft.y), control2: CGPoint(x: bottomLeft.x, y: bottomLeft.y-bottomLeftRadius))
    } else {
        path.addLine(to: CGPoint(x: bottomLeft.x, y: bottomLeft.y))
    }

    if topLeftRadius != .zero {
        path.addLine(to: CGPoint(x: topLeft.x, y: topLeft.y+topLeftRadius))
        path.addCurve(to: CGPoint(x: topLeft.x+topLeftRadius, y: topLeft.y) , control1: CGPoint(x: topLeft.x, y: topLeft.y) , control2: CGPoint(x: topLeft.x+topLeftRadius, y: topLeft.y))
    } else {
        path.addLine(to: CGPoint(x: topLeft.x, y: topLeft.y))
    }

    path.closeSubpath()
            
    return path
}

extension UIBezierPath {
    convenience init(roundRect rect: CGRect, topLeftRadius: CGFloat = 0.0, topRightRadius: CGFloat = 0.0, bottomLeftRadius: CGFloat = 0.0, bottomRightRadius: CGFloat = 0.0) {
        self.init()

        let path = CGMutablePath()

        let topLeft = rect.origin
        let topRight = CGPoint(x: rect.maxX, y: rect.minY)
        let bottomRight = CGPoint(x: rect.maxX, y: rect.maxY)
        let bottomLeft = CGPoint(x: rect.minX, y: rect.maxY)

        if topLeftRadius != .zero {
            path.move(to: CGPoint(x: topLeft.x+topLeftRadius, y: topLeft.y))
        } else {
            path.move(to: CGPoint(x: topLeft.x, y: topLeft.y))
        }

        if topRightRadius != .zero {
            path.addLine(to: CGPoint(x: topRight.x-topRightRadius, y: topRight.y))
            path.addCurve(to:  CGPoint(x: topRight.x, y: topRight.y+topRightRadius), control1: CGPoint(x: topRight.x, y: topRight.y), control2:CGPoint(x: topRight.x, y: topRight.y + topRightRadius))
        } else {
             path.addLine(to: CGPoint(x: topRight.x, y: topRight.y))
        }

        if bottomRightRadius != .zero {
            path.addLine(to: CGPoint(x: bottomRight.x, y: bottomRight.y-bottomRightRadius))
            path.addCurve(to: CGPoint(x: bottomRight.x-bottomRightRadius, y: bottomRight.y), control1: CGPoint(x: bottomRight.x, y: bottomRight.y), control2: CGPoint(x: bottomRight.x-bottomRightRadius, y: bottomRight.y))
        } else {
            path.addLine(to: CGPoint(x: bottomRight.x, y: bottomRight.y))
        }

        if bottomLeftRadius != .zero {
            path.addLine(to: CGPoint(x: bottomLeft.x+bottomLeftRadius, y: bottomLeft.y))
            path.addCurve(to: CGPoint(x: bottomLeft.x, y: bottomLeft.y-bottomLeftRadius), control1: CGPoint(x: bottomLeft.x, y: bottomLeft.y), control2: CGPoint(x: bottomLeft.x, y: bottomLeft.y-bottomLeftRadius))
        } else {
            path.addLine(to: CGPoint(x: bottomLeft.x, y: bottomLeft.y))
        }

        if topLeftRadius != .zero {
            path.addLine(to: CGPoint(x: topLeft.x, y: topLeft.y+topLeftRadius))
            path.addCurve(to: CGPoint(x: topLeft.x+topLeftRadius, y: topLeft.y) , control1: CGPoint(x: topLeft.x, y: topLeft.y) , control2: CGPoint(x: topLeft.x+topLeftRadius, y: topLeft.y))
        } else {
            path.addLine(to: CGPoint(x: topLeft.x, y: topLeft.y))
        }

        path.closeSubpath()
        cgPath = path
    }
}

private class ExtendedMediaOverlayNode: ASDisplayNode {
    private let blurredImageNode: TransformImageNode
    private let dustNode: MediaDustNode
    private let buttonNode: HighlightTrackingButtonNode
    private let highlightedBackgroundNode: ASDisplayNode
    private let iconNode: ASImageNode
    private let textNode: ImmediateTextNode
    
    private var maskView: UIView?
    private var maskLayer: CAShapeLayer?
    
    private var randomId: Int32?
    var isRevealed = false
    var tapped: () -> Void = {}
    
    override init() {
        self.blurredImageNode = TransformImageNode()
        self.blurredImageNode.contentAnimations = []
         
        self.dustNode = MediaDustNode()
        
        self.buttonNode = HighlightTrackingButtonNode()
        self.buttonNode.backgroundColor = UIColor(rgb: 0x000000, alpha: 0.3)
        self.buttonNode.clipsToBounds = true
        self.buttonNode.cornerRadius = 16.0
        
        self.highlightedBackgroundNode = ASDisplayNode()
        self.highlightedBackgroundNode.backgroundColor = UIColor(rgb: 0xffffff, alpha: 0.2)
        self.highlightedBackgroundNode.alpha = 0.0
        
        self.iconNode = ASImageNode()
        self.iconNode.displaysAsynchronously = false
        self.iconNode.image = generateTintedImage(image: UIImage(bundleImageName: "Chat/Stickers/SmallLock"), color: .white)
        
        self.textNode = ImmediateTextNode()
                
        super.init()
                
        self.addSubnode(self.blurredImageNode)
        self.addSubnode(self.dustNode)
        self.addSubnode(self.buttonNode)

        self.buttonNode.addSubnode(self.highlightedBackgroundNode)
        self.addSubnode(self.iconNode)
        self.addSubnode(self.textNode)
        
        self.buttonNode.highligthedChanged = { [weak self] highlighted in
            if let strongSelf = self {
                if highlighted {
                    strongSelf.highlightedBackgroundNode.layer.removeAnimation(forKey: "opacity")
                    strongSelf.highlightedBackgroundNode.alpha = 1.0
                } else {
                    strongSelf.highlightedBackgroundNode.alpha = 0.0
                    strongSelf.highlightedBackgroundNode.layer.animateAlpha(from: 1.0, to: 0.0, duration: 0.3)
                }
            }
        }
        
        self.buttonNode.addTarget(self, action: #selector(self.buttonPressed), forControlEvents: .touchUpInside)
    }
    
    @objc private func buttonPressed() {
        
    }
        
    override func didLoad() {
        super.didLoad()
        
        if #available(iOS 13.0, *) {
            self.buttonNode.layer.cornerCurve = .continuous
        }
        
        let maskView = UIView()
        self.maskView = maskView
        self.dustNode.view.mask = maskView
        
        let maskLayer = CAShapeLayer()
        maskLayer.fillRule = .evenOdd
        maskLayer.fillColor = UIColor.white.cgColor
        maskView.layer.addSublayer(maskLayer)
        self.maskLayer = maskLayer
    }
    
    func reveal() {
        self.isRevealed = true
        self.blurredImageNode.removeFromSupernode()
        self.dustNode.removeFromSupernode()
    }
    
    override func hitTest(_ point: CGPoint, with event: UIEvent?) -> UIView? {
        let result = super.hitTest(point, with: event)
        if self.isRevealed {
            return nil
        }
        return result
    }
        
    func update(size: CGSize, text: String, imageSignal: (Signal<(TransformImageArguments) -> DrawingContext?, NoError>, CGSize, CGSize, Int32)?, imageFrame: CGRect, corners: ImageCorners?) {
        let spacing: CGFloat = 2.0
        let padding: CGFloat = 10.0
        
        if let (imageSignal, drawingSize, boundingSize, randomId) = imageSignal {
            if self.randomId != randomId {
                self.randomId = randomId
                self.blurredImageNode.setSignal(imageSignal, attemptSynchronously: true)
                
                let imageLayout = self.blurredImageNode.asyncLayout()
                let arguments = TransformImageArguments(corners: corners ?? ImageCorners(), imageSize: drawingSize, boundingSize: boundingSize, intrinsicInsets: UIEdgeInsets(), resizeMode: .blurBackground, emptyColor: .clear, custom: nil)
                let apply = imageLayout(arguments)
                apply()
            }
            
            self.blurredImageNode.isHidden = false

            self.isRevealed = self.dustNode.isRevealed
            self.dustNode.revealed = { [weak self] in
                self?.isRevealed = true
                self?.blurredImageNode.removeFromSupernode()
            }
            self.dustNode.tapped = { [weak self] in
                self?.isRevealed = true
                self?.tapped()
            }
        } else {
            self.blurredImageNode.isHidden = true
            self.isRevealed = true
        }
        self.blurredImageNode.frame = imageFrame
                
        self.dustNode.frame = CGRect(origin: .zero, size: size)
        self.dustNode.update(size: size, color: .white, transition: .immediate)
        
        if text.isEmpty {
            self.buttonNode.isHidden = true
            self.textNode.isHidden = true
        } else {
            self.buttonNode.isHidden = false
            self.textNode.isHidden = false
            
            self.textNode.attributedText = NSAttributedString(string: text, font: Font.semibold(14.0), textColor: .white, paragraphAlignment: .center)
            let textSize = self.textNode.updateLayout(size)
            if let iconSize = self.iconNode.image?.size {
                let contentSize = CGSize(width: iconSize.width + textSize.width + spacing + padding * 2.0, height: 32.0)
                self.buttonNode.frame = CGRect(origin: CGPoint(x: floorToScreenPixels((size.width - contentSize.width) / 2.0), y: floorToScreenPixels((size.height - contentSize.height) / 2.0)), size: contentSize)
                self.highlightedBackgroundNode.frame = CGRect(origin: .zero, size: contentSize)
                
                self.iconNode.frame = CGRect(origin: CGPoint(x: self.buttonNode.frame.minX + padding, y: self.buttonNode.frame.minY + floorToScreenPixels((contentSize.height - iconSize.height) / 2.0) + 1.0 - UIScreenPixel), size: iconSize)
                self.textNode.frame = CGRect(origin: CGPoint(x: self.iconNode.frame.maxX + spacing, y: self.buttonNode.frame.minY + floorToScreenPixels((contentSize.height - textSize.height) / 2.0)), size: textSize)
            }
        }
        
        var leftOffset: CGFloat = 0.0
        var rightOffset: CGFloat = 0.0
        let corners = corners ?? ImageCorners(radius: 16.0)
        if case .Tail = corners.bottomLeft {
            leftOffset = 4.0
        } else if case .Tail = corners.bottomRight {
            rightOffset = 4.0
        }
        let rect = CGRect(origin: CGPoint(x: leftOffset, y: 0.0), size: CGSize(width: size.width - leftOffset - rightOffset, height: size.height))
        let path = UIBezierPath(roundRect: rect, topLeftRadius: corners.topLeft.radius, topRightRadius: corners.topRight.radius, bottomLeftRadius: corners.bottomLeft.radius, bottomRightRadius: corners.bottomRight.radius)
        let buttonPath = UIBezierPath(roundedRect: self.buttonNode.frame, cornerRadius: 16.0)
        path.append(buttonPath)
        path.usesEvenOddFillRule = true
        self.maskLayer?.path = path.cgPath
    }
}

final class ChatMessageInteractiveMediaNode: ASDisplayNode, GalleryItemTransitionNode {
    private let pinchContainerNode: PinchSourceContainerNode
    private let imageNode: TransformImageNode
    private var currentImageArguments: TransformImageArguments?
    private var currentHighQualityImageSignal: (Signal<(TransformImageArguments) -> DrawingContext?, NoError>, CGSize)?
    private var currentBlurredImageSignal: (Signal<(TransformImageArguments) -> DrawingContext?, NoError>, CGSize, CGSize, Int32)?
    private var highQualityImageNode: TransformImageNode?

    private var videoNode: UniversalVideoNode?
    private var videoContent: NativeVideoContent?
    private var animatedStickerNode: AnimatedStickerNode?
    private var statusNode: RadialStatusNode?
    var videoNodeDecoration: ChatBubbleVideoDecoration?
    var decoration: UniversalVideoDecoration? {
        return self.videoNodeDecoration
    }
    let dateAndStatusNode: ChatMessageDateAndStatusNode
    private var badgeNode: ChatMessageInteractiveMediaBadge?
    
    private var extendedMediaOverlayNode: ExtendedMediaOverlayNode?
    
    //private var tapRecognizer: TapLongTapOrDoubleTapGestureRecognizer?
    
    private var context: AccountContext?
    private var message: Message?
    private var attributes: ChatMessageEntryAttributes?
    private var media: Media?
    private var themeAndStrings: (PresentationTheme, PresentationStrings, String)?
    private var sizeCalculation: InteractiveMediaNodeSizeCalculation?
    private var wideLayout: Bool?
    private var automaticDownload: InteractiveMediaNodeAutodownloadMode?
    var automaticPlayback: Bool?
    
    private let statusDisposable = MetaDisposable()
    private let fetchControls = Atomic<FetchControls?>(value: nil)
    private var fetchStatus: MediaResourceStatus?
    private var actualFetchStatus: MediaResourceStatus?
    private let fetchDisposable = MetaDisposable()
    
    private let videoNodeReadyDisposable = MetaDisposable()
    private let playerStatusDisposable = MetaDisposable()
    
    private var playerUpdateTimer: SwiftSignalKit.Timer?
    private var playerStatus: MediaPlayerStatus? {
        didSet {
            if self.playerStatus != oldValue {
                if let playerStatus = playerStatus, case .playing = playerStatus.status {
                    self.ensureHasTimer()
                } else {
                    self.stopTimer()
                }
                self.updateStatus(animated: false)
            }
        }
    }
    
    private var secretTimer: SwiftSignalKit.Timer?
    
    var visibilityPromise = ValuePromise<Bool>(false, ignoreRepeated: true)
    var visibility: Bool = false {
        didSet {
            self.updateVisibility()
        }
    }
    
    private var internallyVisible = true
    private func updateVisibility() {
        let visibility = self.visibility && self.internallyVisible
        
        if let videoNode = self.videoNode {
            if visibility {
                if !videoNode.canAttachContent {
                    videoNode.canAttachContent = true
                    if videoNode.hasAttachedContext {
                        videoNode.play()
                    }
                }
            } else {
                videoNode.canAttachContent = false
            }
        }
        self.animatedStickerNode?.visibility = visibility
        self.visibilityPromise.set(visibility)
    }
    
    var activateLocalContent: (InteractiveMediaNodeActivateContent) -> Void = { _ in }
    var activatePinch: ((PinchSourceContainerNode) -> Void)?
    var updateMessageReaction: ((Message, ChatControllerInteractionReaction) -> Void)?
        
    override init() {
        self.pinchContainerNode = PinchSourceContainerNode()

        self.dateAndStatusNode = ChatMessageDateAndStatusNode()

        self.imageNode = TransformImageNode()
        self.imageNode.contentAnimations = [.subsequentUpdates]
        
        super.init()

        self.addSubnode(self.pinchContainerNode)
        
        self.imageNode.displaysAsynchronously = false
        self.pinchContainerNode.contentNode.addSubnode(self.imageNode)
        
        self.pinchContainerNode.activate = { [weak self] sourceNode in
            guard let strongSelf = self else {
                return
            }
            strongSelf.activatePinch?(sourceNode)
        }

        self.pinchContainerNode.scaleUpdated = { [weak self] scale, transition in
            guard let strongSelf = self else {
                return
            }

            let factor: CGFloat = max(0.0, min(1.0, (scale - 1.0) * 8.0))

            if abs(scale - 1.0) > CGFloat.ulpOfOne {
                var highQualityImageNode: TransformImageNode?
                if let current = strongSelf.highQualityImageNode {
                    highQualityImageNode = current
                } else if let (currentHighQualityImageSignal, nativeImageSize) = strongSelf.currentHighQualityImageSignal, let currentImageArguments = strongSelf.currentImageArguments {
                    let imageNode = TransformImageNode()
                    imageNode.frame = strongSelf.imageNode.frame

                    let corners = currentImageArguments.corners
                    if isRoundEqualCorners(corners) {
                        imageNode.cornerRadius = corners.topLeft.radius
                        imageNode.layer.mask = nil
                    } else {
                        imageNode.cornerRadius = 0

                        let boundingSize: CGSize = CGSize(width: max(corners.topLeft.radius, corners.bottomLeft.radius) + max(corners.topRight.radius, corners.bottomRight.radius), height: max(corners.topLeft.radius, corners.topRight.radius) + max(corners.bottomLeft.radius, corners.bottomRight.radius))
                        let size: CGSize = CGSize(width: boundingSize.width + corners.extendedEdges.left + corners.extendedEdges.right, height: boundingSize.height + corners.extendedEdges.top + corners.extendedEdges.bottom)
                        let arguments = TransformImageArguments(corners: corners, imageSize: size, boundingSize: boundingSize, intrinsicInsets: UIEdgeInsets())
                        guard let context = DrawingContext(size: size, clear: true) else {
                            return
                        }
                        context.withContext { ctx in
                            ctx.setFillColor(UIColor.black.cgColor)
                            ctx.fill(arguments.drawingRect)
                        }
                        addCorners(context, arguments: arguments)

                        if let maskImage = context.generateImage() {
                            let mask = CALayer()
                            mask.contents = maskImage.cgImage
                            mask.contentsScale = maskImage.scale
                            mask.contentsCenter = CGRect(x: max(corners.topLeft.radius, corners.bottomLeft.radius) / maskImage.size.width, y: max(corners.topLeft.radius, corners.topRight.radius) / maskImage.size.height, width: (maskImage.size.width - max(corners.topLeft.radius, corners.bottomLeft.radius) - max(corners.topRight.radius, corners.bottomRight.radius)) / maskImage.size.width, height: (maskImage.size.height - max(corners.topLeft.radius, corners.topRight.radius) - max(corners.bottomLeft.radius, corners.bottomRight.radius)) / maskImage.size.height)

                            imageNode.layer.mask = mask
                            imageNode.layer.mask?.frame = imageNode.bounds
                        }
                    }

                    strongSelf.pinchContainerNode.contentNode.insertSubnode(imageNode, aboveSubnode: strongSelf.imageNode)

                    let scaleFactor = nativeImageSize.height / currentImageArguments.imageSize.height

                    let apply = imageNode.asyncLayout()(TransformImageArguments(corners: ImageCorners(), imageSize: CGSize(width: currentImageArguments.imageSize.width * scaleFactor, height: currentImageArguments.imageSize.height * scaleFactor), boundingSize: CGSize(width: currentImageArguments.boundingSize.width * scaleFactor, height: currentImageArguments.boundingSize.height * scaleFactor), intrinsicInsets: UIEdgeInsets(top: currentImageArguments.intrinsicInsets.top * scaleFactor, left: currentImageArguments.intrinsicInsets.left * scaleFactor, bottom: currentImageArguments.intrinsicInsets.bottom * scaleFactor, right: currentImageArguments.intrinsicInsets.right * scaleFactor)))
                    let _ = apply()
                    imageNode.setSignal(currentHighQualityImageSignal, attemptSynchronously: false)

                    highQualityImageNode = imageNode
                    strongSelf.highQualityImageNode = imageNode
                }
                if let highQualityImageNode = highQualityImageNode {
                    transition.updateAlpha(node: highQualityImageNode, alpha: factor)
                }
            } else if let highQualityImageNode = strongSelf.highQualityImageNode {
                strongSelf.highQualityImageNode = nil
                transition.updateAlpha(node: highQualityImageNode, alpha: 0.0, completion: { [weak highQualityImageNode] _ in
                    highQualityImageNode?.removeFromSupernode()
                })
            }

            transition.updateAlpha(node: strongSelf.dateAndStatusNode, alpha: 1.0 - factor)
            if let badgeNode = strongSelf.badgeNode {
                transition.updateAlpha(node: badgeNode, alpha: 1.0 - factor)
            }
            if let statusNode = strongSelf.statusNode {
                transition.updateAlpha(node: statusNode, alpha: 1.0 - factor)
            }
        }
    }
    
    deinit {
        self.statusDisposable.dispose()
        self.videoNodeReadyDisposable.dispose()
        self.playerStatusDisposable.dispose()
        self.fetchDisposable.dispose()
        self.secretTimer?.invalidate()
    }
    
    func isAvailableForGalleryTransition() -> Bool {
        return self.automaticPlayback ?? false
    }
    
    func isAvailableForInstantPageTransition() -> Bool {
        return false
    }
    
    override func didLoad() {
        super.didLoad()
        
        let recognizer = UITapGestureRecognizer(target: self, action: #selector(self.imageTap(_:)))
        /*recognizer.tapActionAtPoint = { [weak self] point in
            guard let strongSelf = self else {
                return .fail
            }
            if !strongSelf.imageNode.bounds.contains(point) {
                return .fail
            }
            return .waitForDoubleTap
        }*/
        self.imageNode.view.addGestureRecognizer(recognizer)
        //self.tapRecognizer = recognizer
    }
    
    private func progressPressed(canActivate: Bool) {
        if let _ = self.attributes?.updatingMedia {
            if let message = self.message {
                self.context?.account.pendingUpdateMessageManager.cancel(messageId: message.id)
            }
        } else if let fetchStatus = self.fetchStatus {
            var activateContent = false
            if let state = self.statusNode?.state, case .play = state {
                activateContent = true
            } else if let message = self.message, !message.flags.isSending && (self.automaticPlayback ?? false) {
                activateContent = true
            }
            if canActivate, activateContent {
                switch fetchStatus {
                    case .Remote, .Fetching:
                        self.activateLocalContent(.stream)
                    default:
                        break
                }
                return
            }
            
            switch fetchStatus {
                case .Fetching:
                    if let context = self.context, let message = self.message, message.flags.isSending {
                        let _ = context.engine.messages.deleteMessagesInteractively(messageIds: [message.id], type: .forEveryone).start()
                    } else if let media = self.media, let context = self.context, let message = self.message {
                        if let media = media as? TelegramMediaFile {
                            messageMediaFileCancelInteractiveFetch(context: context, messageId: message.id, file: media)
                        } else if let media = media as? TelegramMediaImage, let resource = largestImageRepresentation(media.representations)?.resource {
                            messageMediaImageCancelInteractiveFetch(context: context, messageId: message.id, image: media, resource: resource)
                        } else if let invoice = media as? TelegramMediaInvoice, let extendedMedia = invoice.extendedMedia, case let .full(media) = extendedMedia {
                            if let media = media as? TelegramMediaFile {
                                messageMediaFileCancelInteractiveFetch(context: context, messageId: message.id, file: media)
                            } else if let media = media as? TelegramMediaImage, let resource = largestImageRepresentation(media.representations)?.resource {
                                messageMediaImageCancelInteractiveFetch(context: context, messageId: message.id, image: media, resource: resource)
                            }
                        }
                    }
                    if let cancel = self.fetchControls.with({ return $0?.cancel }) {
                        cancel()
                    }
                case .Remote, .Paused:
                    if let fetch = self.fetchControls.with({ return $0?.fetch }) {
                        fetch(true)
                    }
                case .Local:
                    break
            }
        }
    }
    
    @objc func imageTap(_ recognizer: UITapGestureRecognizer) {
        if case .ended = recognizer.state {
            let point = recognizer.location(in: self.imageNode.view)
            if let _ = self.attributes?.updatingMedia {
                if let statusNode = self.statusNode, statusNode.frame.contains(point) {
                    self.progressPressed(canActivate: true)
                }
            } else if let fetchStatus = self.fetchStatus, case .Local = fetchStatus {
                var videoContentMatch = true
                if let content = self.videoContent, case let .message(stableId, mediaId) = content.nativeId {
                    var media = self.media
                    if let invoice = media as? TelegramMediaInvoice, let extendedMedia = invoice.extendedMedia, case let .full(fullMedia) = extendedMedia {
                        media = fullMedia
                    }
                    videoContentMatch = self.message?.stableId == stableId && media?.id == mediaId
                }
                self.activateLocalContent((self.automaticPlayback ?? false) && videoContentMatch ? .automaticPlayback : .default)
            } else {
                if let message = self.message, message.flags.isSending {
                    if let statusNode = self.statusNode, statusNode.frame.contains(point) {
                        self.progressPressed(canActivate: true)
                    }
                } else {
                    if let invoice = self.media as? TelegramMediaInvoice, let _ = invoice.extendedMedia {
                        self.activateLocalContent(.default)
                    } else {
                        self.progressPressed(canActivate: true)
                    }
                }
            }
        }
        /*if case .ended = recognizer.state {
            if let (gesture, point) = recognizer.lastRecognizedGestureAndLocation, let message = self.message {
                if case .doubleTap = gesture {
                    if canAddMessageReactions(message: message) {
                        self.updateMessageReaction?(message, .default)
                    }
                } else {
                    if let _ = self.attributes?.updatingMedia {
                        if let statusNode = self.statusNode, statusNode.frame.contains(point) {
                            self.progressPressed(canActivate: true)
                        }
                    } else if let fetchStatus = self.fetchStatus, case .Local = fetchStatus {
                        var videoContentMatch = true
                        if let content = self.videoContent, case let .message(stableId, mediaId) = content.nativeId {
                            videoContentMatch = self.message?.stableId == stableId && self.media?.id == mediaId
                        }
                        self.activateLocalContent((self.automaticPlayback ?? false) && videoContentMatch ? .automaticPlayback : .default)
                    } else {
                        if let message = self.message, message.flags.isSending {
                            if let statusNode = self.statusNode, statusNode.frame.contains(point) {
                                self.progressPressed(canActivate: true)
                            }
                        } else {
                            self.progressPressed(canActivate: true)
                        }
                    }
                }
            }
        }*/
    }
    
    func asyncLayout() -> (_ context: AccountContext, _ presentationData: ChatPresentationData, _ dateTimeFormat: PresentationDateTimeFormat, _ message: Message, _ associatedData: ChatMessageItemAssociatedData,  _ attributes: ChatMessageEntryAttributes, _ media: Media, _ dateAndStatus: ChatMessageDateAndStatus?, _ automaticDownload: InteractiveMediaNodeAutodownloadMode, _ peerType: MediaAutoDownloadPeerType, _ sizeCalculation: InteractiveMediaNodeSizeCalculation, _ layoutConstants: ChatMessageItemLayoutConstants, _ contentMode: InteractiveMediaNodeContentMode, _ presentationContext: ChatPresentationContext) -> (CGSize, CGFloat, (CGSize, Bool, Bool, ImageCorners) -> (CGFloat, (CGFloat) -> (CGSize, (ListViewItemUpdateAnimation, Bool) -> Void))) {
        let currentMessage = self.message
        let currentMedia = self.media
        let imageLayout = self.imageNode.asyncLayout()
        let statusLayout = self.dateAndStatusNode.asyncLayout()
        
        let currentVideoNode = self.videoNode
        let currentAnimatedStickerNode = self.animatedStickerNode
        
        let hasCurrentVideoNode = currentVideoNode != nil
        let hasCurrentAnimatedStickerNode = currentAnimatedStickerNode != nil
        let currentAutomaticDownload = self.automaticDownload
        let currentAutomaticPlayback = self.automaticPlayback
        
        return { [weak self] context, presentationData, dateTimeFormat, message, associatedData, attributes, media, dateAndStatus, automaticDownload, peerType, sizeCalculation, layoutConstants, contentMode, presentationContext in
            var nativeSize: CGSize
            
            let isSecretMedia = message.containsSecretMedia
            var secretBeginTimeAndTimeout: (Double, Double)?
            if isSecretMedia {
                if let attribute = message.autoclearAttribute {
                    if let countdownBeginTime = attribute.countdownBeginTime {
                        secretBeginTimeAndTimeout = (Double(countdownBeginTime), Double(attribute.timeout))
                    }
                } else if let attribute = message.autoremoveAttribute {
                    if let countdownBeginTime = attribute.countdownBeginTime {
                        secretBeginTimeAndTimeout = (Double(countdownBeginTime), Double(attribute.timeout))
                    }
                }
            }
            
            var storeToDownloadsPeerType: MediaAutoDownloadPeerType?
            for media in message.media {
                if media is TelegramMediaImage {
                    storeToDownloadsPeerType = peerType
                }
            }
            
            let hasSpoiler = message.attributes.contains(where: { $0 is MediaSpoilerMessageAttribute })
            var isExtendedMediaPreview = false
            var isInlinePlayableVideo = false
            var isSticker = false
            var maxDimensions = layoutConstants.image.maxDimensions
            var maxHeight = layoutConstants.image.maxDimensions.height
            
            var unboundSize: CGSize
            if let image = media as? TelegramMediaImage, let dimensions = largestImageRepresentation(image.representations)?.dimensions {
                unboundSize = CGSize(width: max(10.0, floor(dimensions.cgSize.width * 0.5)), height: max(10.0, floor(dimensions.cgSize.height * 0.5)))
            } else if let file = media as? TelegramMediaFile, var dimensions = file.dimensions {
                if let thumbnail = file.previewRepresentations.first {
                    let dimensionsVertical = dimensions.width < dimensions.height
                    let thumbnailVertical = thumbnail.dimensions.width < thumbnail.dimensions.height
                    if dimensionsVertical != thumbnailVertical {
                        dimensions = PixelDimensions(CGSize(width: dimensions.cgSize.height, height: dimensions.cgSize.width))
                    }
                }
                unboundSize = CGSize(width: floor(dimensions.cgSize.width * 0.5), height: floor(dimensions.cgSize.height * 0.5))
                if file.isSticker || file.isAnimatedSticker || file.isVideoSticker {
                    unboundSize = unboundSize.aspectFilled(CGSize(width: 162.0, height: 162.0))
                    isSticker = true
                } else if file.isAnimated {
                    unboundSize = unboundSize.aspectFilled(CGSize(width: 480.0, height: 480.0))
                } else if file.isVideo && !file.isAnimated, case let .constrained(constrainedSize) = sizeCalculation {
                    if unboundSize.width > unboundSize.height {
                        maxDimensions = CGSize(width: constrainedSize.width, height: layoutConstants.video.maxHorizontalHeight)
                    } else {
                        maxDimensions = CGSize(width: constrainedSize.width, height: layoutConstants.video.maxVerticalHeight)
                    }
                    maxHeight = maxDimensions.height
                }
                isInlinePlayableVideo = file.isVideo && !isSecretMedia
            } else if let image = media as? TelegramMediaWebFile, let dimensions = image.dimensions {
                unboundSize = CGSize(width: floor(dimensions.cgSize.width * 0.5), height: floor(dimensions.cgSize.height * 0.5))
            } else if let wallpaper = media as? WallpaperPreviewMedia {
                switch wallpaper.content {
                    case let .file(file, _, _, _, isTheme, isSupported):
                        if let thumbnail = file.previewRepresentations.first, var dimensions = file.dimensions {
                            let dimensionsVertical = dimensions.width < dimensions.height
                            let thumbnailVertical = thumbnail.dimensions.width < thumbnail.dimensions.height
                            if dimensionsVertical != thumbnailVertical {
                                dimensions = PixelDimensions(CGSize(width: dimensions.cgSize.height, height: dimensions.cgSize.width))
                            }
                            unboundSize = CGSize(width: floor(dimensions.cgSize.width * 0.5), height: floor(dimensions.cgSize.height * 0.5)).fitted(CGSize(width: 240.0, height: 240.0))
                        } else if file.mimeType == "image/svg+xml" || file.mimeType == "application/x-tgwallpattern" {
                            let dimensions = CGSize(width: 1440.0, height: 2960.0)
                            unboundSize = CGSize(width: floor(dimensions.width * 0.5), height: floor(dimensions.height * 0.5)).fitted(CGSize(width: 240.0, height: 240.0))
                        } else if isTheme {
                            if isSupported {
                                unboundSize = CGSize(width: 160.0, height: 240.0).fitted(CGSize(width: 240.0, height: 240.0))
                            } else if let thumbnail = file.previewRepresentations.first {
                                unboundSize = CGSize(width: floor(thumbnail.dimensions.cgSize.width), height: floor(thumbnail.dimensions.cgSize.height)).fitted(CGSize(width: 240.0, height: 240.0))
                            } else {
                                unboundSize = CGSize(width: 54.0, height: 54.0)
                            }
                        } else {
                            unboundSize = CGSize(width: 54.0, height: 54.0)
                        }
                    case .themeSettings:
                        unboundSize = CGSize(width: 160.0, height: 240.0).fitted(CGSize(width: 240.0, height: 240.0))
                    case .color, .gradient:
                        unboundSize = CGSize(width: 128.0, height: 128.0)
                }
            } else if let invoice = media as? TelegramMediaInvoice, let extendedMedia = invoice.extendedMedia {
                switch extendedMedia {
                    case let .preview(dimensions, _, _):
                        if let dimensions = dimensions {
                            unboundSize = CGSize(width: max(10.0, floor(dimensions.cgSize.width * 0.5)), height: max(10.0, floor(dimensions.cgSize.height * 0.5)))
                        } else {
                            unboundSize =  CGSize(width: 200.0, height: 100.0)
                        }
                        isExtendedMediaPreview = true
                    case let .full(media):
                        if let image = media as? TelegramMediaImage, let dimensions = largestImageRepresentation(image.representations)?.dimensions {
                            unboundSize = CGSize(width: max(10.0, floor(dimensions.cgSize.width * 0.5)), height: max(10.0, floor(dimensions.cgSize.height * 0.5)))
                        } else if let file = media as? TelegramMediaFile, var dimensions = file.dimensions {
                            if let thumbnail = file.previewRepresentations.first {
                                let dimensionsVertical = dimensions.width < dimensions.height
                                let thumbnailVertical = thumbnail.dimensions.width < thumbnail.dimensions.height
                                if dimensionsVertical != thumbnailVertical {
                                    dimensions = PixelDimensions(CGSize(width: dimensions.cgSize.height, height: dimensions.cgSize.width))
                                }
                            }
                            unboundSize = CGSize(width: floor(dimensions.cgSize.width * 0.5), height: floor(dimensions.cgSize.height * 0.5))
                            if file.isAnimated {
                                unboundSize = unboundSize.aspectFilled(CGSize(width: 480.0, height: 480.0))
                            } else if file.isVideo && !file.isAnimated, case let .constrained(constrainedSize) = sizeCalculation {
                                if unboundSize.width > unboundSize.height {
                                    maxDimensions = CGSize(width: constrainedSize.width, height: layoutConstants.video.maxHorizontalHeight)
                                } else {
                                    maxDimensions = CGSize(width: constrainedSize.width, height: layoutConstants.video.maxVerticalHeight)
                                }
                                maxHeight = maxDimensions.height
                            }
                            isInlinePlayableVideo = file.isVideo && !isSecretMedia
                        } else {
                            unboundSize = CGSize(width: 54.0, height: 54.0)
                        }
                }
            } else {
                unboundSize = CGSize(width: 54.0, height: 54.0)
            }
            
            switch sizeCalculation {
                case let .constrained(constrainedSize):
                    if isSticker {
                        nativeSize = unboundSize.aspectFittedOrSmaller(constrainedSize)
                    } else {
                        if unboundSize.width > unboundSize.height {
                            nativeSize = unboundSize.aspectFitted(constrainedSize)
                        } else {
                            nativeSize = unboundSize.aspectFitted(CGSize(width: constrainedSize.height, height: constrainedSize.width))
                        }
                    }
                case .unconstrained:
                    nativeSize = unboundSize
            }

            var statusSize = CGSize()
            var statusApply: ((ListViewItemUpdateAnimation) -> Void)?

            if let dateAndStatus = dateAndStatus {
                let statusSuggestedWidthAndContinue = statusLayout(ChatMessageDateAndStatusNode.Arguments(
                    context: context,
                    presentationData: presentationData,
                    edited: dateAndStatus.edited,
                    impressionCount: dateAndStatus.viewCount,
                    dateText: dateAndStatus.dateText,
                    type: dateAndStatus.type,
                    layoutInput: .standalone(reactionSettings: shouldDisplayInlineDateReactions(message: message, isPremium: associatedData.isPremium, forceInline: associatedData.forceInlineReactions) ? ChatMessageDateAndStatusNode.StandaloneReactionSettings() : nil),
                    constrainedSize: CGSize(width: nativeSize.width - 30.0, height: CGFloat.greatestFiniteMagnitude),
                    availableReactions: associatedData.availableReactions,
                    reactions: dateAndStatus.dateReactions,
                    reactionPeers: dateAndStatus.dateReactionPeers,
                    displayAllReactionPeers: message.id.peerId.namespace == Namespaces.Peer.CloudUser,
                    replyCount: dateAndStatus.dateReplies,
                    isPinned: dateAndStatus.isPinned,
                    hasAutoremove: message.isSelfExpiring,
                    canViewReactionList: canViewMessageReactionList(message: message),
                    animationCache: presentationContext.animationCache,
                    animationRenderer: presentationContext.animationRenderer
                ))
                
                let (size, apply) = statusSuggestedWidthAndContinue.1(statusSuggestedWidthAndContinue.0)
                
                statusSize = size
                statusApply = apply
            }
            
            let maxWidth: CGFloat
            if isSecretMedia {
                maxWidth = 180.0
            } else {
                maxWidth = maxDimensions.width
            }
            if isSecretMedia {
                let _ = PresentationResourcesChat.chatBubbleSecretMediaIcon(presentationData.theme.theme)
            }
            
            return (nativeSize, maxWidth, { constrainedSize, automaticPlayback, wideLayout, corners in
                var resultWidth: CGFloat
                
                isInlinePlayableVideo = isInlinePlayableVideo && automaticPlayback
                
                switch sizeCalculation {
                    case .constrained:
                        if isSecretMedia {
                            resultWidth = maxWidth
                        } else {
                            let maxFittedSize = nativeSize.aspectFitted(maxDimensions)
                            resultWidth = min(nativeSize.width, min(maxFittedSize.width, min(constrainedSize.width, maxDimensions.width)))
                            resultWidth = max(resultWidth, layoutConstants.image.minDimensions.width)
                        }
                    case .unconstrained:
                        resultWidth = constrainedSize.width
                }
                
                return (resultWidth, { boundingWidth in
                    var boundingSize: CGSize
                    let drawingSize: CGSize
                    
                    switch sizeCalculation {
                        case .constrained:
                            if isSecretMedia {
                                boundingSize = CGSize(width: maxWidth, height: maxWidth)
                                drawingSize = nativeSize.aspectFilled(boundingSize)
                            } else {
                                let fittedSize = nativeSize.fittedToWidthOrSmaller(boundingWidth)
                                let filledSize = fittedSize.aspectFilled(CGSize(width: boundingWidth, height: fittedSize.height))
                                
                                boundingSize = CGSize(width: boundingWidth, height: filledSize.height).cropped(CGSize(width: CGFloat.greatestFiniteMagnitude, height: maxHeight))
                                boundingSize.height = max(boundingSize.height, layoutConstants.image.minDimensions.height)
                                boundingSize.width = max(boundingSize.width, layoutConstants.image.minDimensions.width)
                                switch contentMode {
                                    case .aspectFit:
                                        drawingSize = nativeSize.aspectFittedWithOverflow(boundingSize, leeway: 4.0)
                                    case .aspectFill:
                                        drawingSize = nativeSize.aspectFilled(boundingSize)
                                }
                            }
                        case .unconstrained:
                            boundingSize = constrainedSize
                            drawingSize = nativeSize.aspectFilled(boundingSize)
                    }
                    
                    var updateImageSignal: ((Bool, Bool) -> Signal<(TransformImageArguments) -> DrawingContext?, NoError>)?
                    var updateBlurredImageSignal: ((Bool, Bool) -> Signal<(TransformImageArguments) -> DrawingContext?, NoError>)?
                    var updatedStatusSignal: Signal<(MediaResourceStatus, MediaResourceStatus?), NoError>?
                    var updatedFetchControls: FetchControls?
                    
                    var mediaUpdated = false
                    if let currentMedia = currentMedia {
                        mediaUpdated = !media.isSemanticallyEqual(to: currentMedia)
                    } else {
                        mediaUpdated = true
                    }
                    
                    var isSendingUpdated = false
                    if let currentMessage = currentMessage {
                        isSendingUpdated = message.flags.isSending != currentMessage.flags.isSending
                    }
                    
                    var automaticPlaybackUpdated = false
                    if let currentAutomaticPlayback = currentAutomaticPlayback {
                        automaticPlaybackUpdated = automaticPlayback != currentAutomaticPlayback
                    }
                    
                    var statusUpdated = mediaUpdated
                    if currentMessage?.id != message.id || currentMessage?.flags != message.flags {
                        statusUpdated = true
                    }
                    
                    var replaceVideoNode: Bool?
                    var replaceAnimatedStickerNode: Bool?
                    var updateVideoFile: TelegramMediaFile?
                    var updateAnimatedStickerFile: TelegramMediaFile?
                    var onlyFullSizeVideoThumbnail: Bool?
                    
                    var emptyColor: UIColor
                    var patternArguments: PatternWallpaperArguments?
                    if isSticker {
                        emptyColor = .clear
                    } else {
                        emptyColor = message.effectivelyIncoming(context.account.peerId) ? presentationData.theme.theme.chat.message.incoming.mediaPlaceholderColor : presentationData.theme.theme.chat.message.outgoing.mediaPlaceholderColor
                    }
                    if let wallpaper = media as? WallpaperPreviewMedia {
                        if case let .file(_, patternColors, rotation, intensity, _, _) = wallpaper.content {
                            var colors: [UIColor] = []
                            var customPatternColor: UIColor? = nil
                            var bakePatternAlpha: CGFloat = 1.0
                            if let intensity = intensity, intensity < 0 {
                                if patternColors.isEmpty {
                                    colors.append(UIColor(rgb: 0xd6e2ee, alpha: 0.5))
                                } else {
                                    colors.append(contentsOf: patternColors.map(UIColor.init(rgb:)))
                                }
                                customPatternColor = UIColor(white: 0.0, alpha: 1.0 - CGFloat(abs(intensity)))
                            } else {
                                if patternColors.isEmpty {
                                    colors.append(UIColor(rgb: 0xd6e2ee, alpha: 0.5))
                                } else {
                                    colors.append(contentsOf: patternColors.map(UIColor.init(rgb:)))
                                }
                                let isLight = UIColor.average(of: patternColors.map(UIColor.init(rgb:))).hsb.b > 0.3
                                customPatternColor = isLight ? .black : .white
                                bakePatternAlpha = CGFloat(intensity ?? 50) / 100.0
                            }
                            patternArguments = PatternWallpaperArguments(colors: colors, rotation: rotation, customPatternColor: customPatternColor, bakePatternAlpha: bakePatternAlpha)
                        }
                    }
                    
                    if mediaUpdated || isSendingUpdated || automaticPlaybackUpdated {
                        var media = media
                        if let invoice = media as? TelegramMediaInvoice, let extendedMedia = invoice.extendedMedia {
                            switch extendedMedia {
                                case let .preview(_, immediateThumbnailData, _):
                                    let thumbnailMedia = TelegramMediaImage(imageId: MediaId(namespace: 0, id: 0), representations: [], immediateThumbnailData: immediateThumbnailData, reference: nil, partialReference: nil, flags: [])
                                    media = thumbnailMedia
                                case let .full(fullMedia):
                                    media = fullMedia
                            }
                        }
                        
                        if let image = media as? TelegramMediaImage {
                            if hasCurrentVideoNode {
                                replaceVideoNode = true
                            }
                            if hasCurrentAnimatedStickerNode {
                                replaceAnimatedStickerNode = true
                            }
                            if isSecretMedia {
                                updateImageSignal = { synchronousLoad, _ in
                                    return chatSecretPhoto(account: context.account, userLocation: .peer(message.id.peerId), photoReference: .message(message: MessageReference(message), media: image))
                                }
                            } else {
                                updateImageSignal = { synchronousLoad, highQuality in
                                    return chatMessagePhoto(postbox: context.account.postbox, userLocation: .peer(message.id.peerId), photoReference: .message(message: MessageReference(message), media: image), synchronousLoad: synchronousLoad, highQuality: highQuality)
                                }
                                updateBlurredImageSignal = { synchronousLoad, _ in
                                    return chatSecretPhoto(account: context.account, userLocation: .peer(message.id.peerId), photoReference: .message(message: MessageReference(message), media: image), ignoreFullSize: true, synchronousLoad: true)
                                }
                            }
                            
                            updatedFetchControls = FetchControls(fetch: { manual in
                                if let strongSelf = self {
                                    if let representation = largestRepresentationForPhoto(image) {
                                        strongSelf.fetchDisposable.set(messageMediaImageInteractiveFetched(context: context, message: message, image: image, resource: representation.resource, range: representationFetchRangeForDisplayAtSize(representation: representation, dimension: nil/*isSecretMedia ? nil : 600*/), userInitiated: manual, storeToDownloadsPeerType: storeToDownloadsPeerType).start())
                                    }
                                }
                            }, cancel: {
                                chatMessagePhotoCancelInteractiveFetch(account: context.account, photoReference: .message(message: MessageReference(message), media: image))
                                if let resource = largestRepresentationForPhoto(image)?.resource {
                                    messageMediaImageCancelInteractiveFetch(context: context, messageId: message.id, image: image, resource: resource)
                                }
                            })
                        } else if let image = media as? TelegramMediaWebFile {
                            if hasCurrentVideoNode {
                                replaceVideoNode = true
                            }
                            if hasCurrentAnimatedStickerNode {
                                replaceAnimatedStickerNode = true
                            }
                            updateImageSignal = { synchronousLoad, _ in
                                return chatWebFileImage(account: context.account, file: image)
                            }
                            
                            updatedFetchControls = FetchControls(fetch: { _ in
                                if let strongSelf = self {
                                    strongSelf.fetchDisposable.set(chatMessageWebFileInteractiveFetched(account: context.account, userLocation: .peer(message.id.peerId), image: image).start())
                                }
                            }, cancel: {
                                chatMessageWebFileCancelInteractiveFetch(account: context.account, image: image)
                            })
                        } else if let file = media as? TelegramMediaFile {
                            if isSecretMedia {
                                updateImageSignal = { synchronousLoad, _ in
                                    return chatSecretMessageVideo(account: context.account, userLocation: .peer(message.id.peerId), videoReference: .message(message: MessageReference(message), media: file))
                                }
                            } else {
                                if file.isAnimatedSticker {
                                    let dimensions = file.dimensions ?? PixelDimensions(width: 512, height: 512)
                                    updateImageSignal = { synchronousLoad, _ in
                                        return chatMessageAnimatedSticker(postbox: context.account.postbox, userLocation: .peer(message.id.peerId), file: file, small: false, size: dimensions.cgSize.aspectFitted(CGSize(width: 400.0, height: 400.0)))
                                    }
                                } else if file.isSticker || file.isVideoSticker {
                                    updateImageSignal = { synchronousLoad, _ in
                                        return chatMessageSticker(account: context.account, userLocation: .peer(message.id.peerId), file: file, small: false)
                                    }
                                } else {
                                    onlyFullSizeVideoThumbnail = isSendingUpdated
                                    updateImageSignal = { synchronousLoad, _ in
                                        return mediaGridMessageVideo(postbox: context.account.postbox, userLocation: .peer(message.id.peerId), videoReference: .message(message: MessageReference(message), media: file), onlyFullSize: currentMedia?.id?.namespace == Namespaces.Media.LocalFile, autoFetchFullSizeThumbnail: true)
                                    }
                                    updateBlurredImageSignal = { synchronousLoad, _ in
                                        return chatSecretMessageVideo(account: context.account, userLocation: .peer(message.id.peerId), videoReference: .message(message: MessageReference(message), media: file), synchronousLoad: true)
                                    }
                                }
                            }
                            
                            var uploading = false
                            if file.resource is VideoLibraryMediaResource {
                                uploading = true
                            }
                            
                            if file.isVideo && !file.isVideoSticker && !isSecretMedia && automaticPlayback && !uploading {
                                updateVideoFile = file
                                if hasCurrentVideoNode {
                                    if let currentFile = currentMedia as? TelegramMediaFile {
                                        if currentFile.resource is EmptyMediaResource {
                                            replaceVideoNode = true
                                        } else if currentFile.fileId.namespace == Namespaces.Media.CloudFile && file.fileId.namespace == Namespaces.Media.CloudFile && currentFile.fileId != file.fileId {
                                            replaceVideoNode = true
                                        } else if currentFile.fileId != file.fileId && file.fileId.namespace == Namespaces.Media.CloudSecretFile {
                                            replaceVideoNode = true
                                        } else if file.isAnimated && currentFile.fileId.namespace == Namespaces.Media.LocalFile && file.fileId.namespace == Namespaces.Media.CloudFile {
                                            replaceVideoNode = true
                                        }
                                    }
                                } else if !(file.resource is LocalFileVideoMediaResource) {
                                    replaceVideoNode = true
                                }
                            } else {
                                if hasCurrentVideoNode {
                                    replaceVideoNode = false
                                }
                                
                                if file.isAnimatedSticker || file.isVideoSticker {
                                    updateAnimatedStickerFile = file
                                    if hasCurrentAnimatedStickerNode {
                                        if let currentMedia = currentMedia {
                                            if !currentMedia.isSemanticallyEqual(to: file) {
                                                replaceAnimatedStickerNode = true
                                            }
                                        } else {
                                            replaceAnimatedStickerNode = true
                                        }
                                    } else {
                                        replaceAnimatedStickerNode = true
                                    }
                                }
                            }
                            
                            updatedFetchControls = FetchControls(fetch: { manual in
                                if let strongSelf = self {
<<<<<<< HEAD
//                                    if file.isAnimated {
//                                        strongSelf.fetchDisposable.set(fetchedMediaResource(mediaBox: context.account.postbox.mediaBox, reference: AnyMediaReference.message(message: MessageReference(message), media: file).resourceReference(file.resource), statsCategory: statsCategoryForFileWithAttributes(file.attributes)).start())
//                                    } else {
=======
                                    if file.isAnimated {
                                        strongSelf.fetchDisposable.set(fetchedMediaResource(mediaBox: context.account.postbox.mediaBox, userLocation: .peer(message.id.peerId), userContentType: MediaResourceUserContentType(file: file), reference: AnyMediaReference.message(message: MessageReference(message), media: file).resourceReference(file.resource), statsCategory: statsCategoryForFileWithAttributes(file.attributes)).start())
                                    } else {
>>>>>>> 6a495f84
                                        strongSelf.fetchDisposable.set(messageMediaFileInteractiveFetched(context: context, message: message, file: file, userInitiated: manual).start())
//                                    }
                                }
                            }, cancel: {
//                                if file.isAnimated {
//                                    context.account.postbox.mediaBox.cancelInteractiveResourceFetch(file.resource)
//                                } else {
                                    messageMediaFileCancelInteractiveFetch(context: context, messageId: message.id, file: file)
//                                }
                            })
                        } else if let wallpaper = media as? WallpaperPreviewMedia {
                            updateImageSignal = { synchronousLoad, _ in
                                switch wallpaper.content {
                                    case let .file(file, _, _, _, isTheme, _):
                                        if isTheme {
                                            return themeImage(account: context.account, accountManager: context.sharedContext.accountManager, source: .file(FileMediaReference.message(message: MessageReference(message), media: file)))
                                        } else {
                                            var representations: [ImageRepresentationWithReference] = file.previewRepresentations.map({ ImageRepresentationWithReference(representation: $0, reference: AnyMediaReference.message(message: MessageReference(message), media: file).resourceReference($0.resource)) })
                                            if file.mimeType == "image/svg+xml" || file.mimeType == "application/x-tgwallpattern" {
                                                representations.append(ImageRepresentationWithReference(representation: .init(dimensions: PixelDimensions(width: 1440, height: 2960), resource: file.resource, progressiveSizes: [], immediateThumbnailData: nil, hasVideo: false, isPersonal: false), reference: AnyMediaReference.message(message: MessageReference(message), media: file).resourceReference(file.resource)))
                                            }
                                            if ["image/png", "image/svg+xml", "application/x-tgwallpattern"].contains(file.mimeType) {
                                                return patternWallpaperImage(account: context.account, accountManager: context.sharedContext.accountManager, representations: representations, mode: .screen)
                                                |> mapToSignal { value -> Signal<(TransformImageArguments) -> DrawingContext?, NoError> in
                                                    if let value = value {
                                                        return .single(value)
                                                    } else {
                                                        return .complete()
                                                    }
                                                }
                                            } else {
                                                return wallpaperImage(account: context.account, accountManager: context.sharedContext.accountManager, fileReference: FileMediaReference.message(message: MessageReference(message), media: file), representations: representations, alwaysShowThumbnailFirst: false, thumbnail: true, autoFetchFullSize: true)
                                            }
                                        }
                                    case let .themeSettings(settings):
                                        return themeImage(account: context.account, accountManager: context.sharedContext.accountManager, source: .settings(settings))
                                    case let .color(color):
                                        return solidColorImage(color)
                                    case let .gradient(colors, rotation):
                                        return gradientImage(colors.map(UIColor.init(rgb:)), rotation: rotation ?? 0)
                                }
                            }
                            
                            if case let .file(file, _, _, _, _, _) = wallpaper.content {
                                updatedFetchControls = FetchControls(fetch: { manual in
                                    if let strongSelf = self {
                                        strongSelf.fetchDisposable.set(messageMediaFileInteractiveFetched(context: context, message: message, file: file, userInitiated: manual).start())
                                    }
                                }, cancel: {
                                    messageMediaFileCancelInteractiveFetch(context: context, messageId: message.id, file: file)
                                })
                            } else if case .themeSettings = wallpaper.content {
                            } else {
                                boundingSize = CGSize(width: boundingSize.width, height: boundingSize.width)
                            }
                        }
                    }
                    
                    var isExtendedMedia = false
                    if statusUpdated {
                        var media = media
                        if let invoice = media as? TelegramMediaInvoice, let extendedMedia = invoice.extendedMedia, case let .full(fullMedia) = extendedMedia {
                            isExtendedMedia = true
                            media = fullMedia
                        }
                        
                        if let image = media as? TelegramMediaImage {
                            if message.flags.isSending {
                                updatedStatusSignal = combineLatest(chatMessagePhotoStatus(context: context, messageId: message.id, photoReference: .message(message: MessageReference(message), media: image)), context.account.pendingMessageManager.pendingMessageStatus(message.id) |> map { $0.0 })
                                |> map { resourceStatus, pendingStatus -> (MediaResourceStatus, MediaResourceStatus?) in
                                    if let pendingStatus = pendingStatus {
                                        let adjustedProgress = max(pendingStatus.progress, 0.027)
                                        return (.Fetching(isActive: pendingStatus.isRunning, progress: adjustedProgress), resourceStatus)
                                    } else {
                                        return (resourceStatus, nil)
                                    }
                                }
                            } else {
                                updatedStatusSignal = chatMessagePhotoStatus(context: context, messageId: message.id, photoReference: .message(message: MessageReference(message), media: image), displayAtSize: nil)
                                |> map { resourceStatus -> (MediaResourceStatus, MediaResourceStatus?) in
                                    return (resourceStatus, nil)
                                }
                            }
                        } else if let file = media as? TelegramMediaFile {
                            updatedStatusSignal = combineLatest(messageMediaFileStatus(context: context, messageId: message.id, file: file, adjustForVideoThumbnail: true), context.account.pendingMessageManager.pendingMessageStatus(message.id) |> map { $0.0 })
                                |> map { resourceStatus, pendingStatus -> (MediaResourceStatus, MediaResourceStatus?) in
                                    if let pendingStatus = pendingStatus {
                                        let adjustedProgress = max(pendingStatus.progress, 0.027)
                                        return (.Fetching(isActive: pendingStatus.isRunning, progress: adjustedProgress), resourceStatus)
                                    } else {
                                        return (resourceStatus, nil)
                                    }
                            }
                        } else if let wallpaper = media as? WallpaperPreviewMedia {
                            switch wallpaper.content {
                                case let .file(file, _, _, _, _, _):
                                    updatedStatusSignal = messageMediaFileStatus(context: context, messageId: message.id, file: file)
                                    |> map { resourceStatus -> (MediaResourceStatus, MediaResourceStatus?) in
                                        return (resourceStatus, nil)
                                    }
                                case .themeSettings, .color, .gradient:
                                    updatedStatusSignal = .single((.Local, nil))
                            }
                        }
                    }

                    let arguments = TransformImageArguments(corners: corners, imageSize: drawingSize, boundingSize: boundingSize, intrinsicInsets: UIEdgeInsets(), resizeMode: isInlinePlayableVideo ? .fill(.black) : .blurBackground, emptyColor: emptyColor, custom: patternArguments)
                    
                    let imageFrame = CGRect(origin: CGPoint(x: -arguments.insets.left, y: -arguments.insets.top), size: arguments.drawingSize).ensuredValid
                    let cleanImageFrame = CGRect(origin: imageFrame.origin, size: CGSize(width: imageFrame.width - arguments.corners.extendedEdges.right, height: imageFrame.height))
                    
                    let imageApply = imageLayout(arguments)
                    
                    return (boundingSize, { transition, synchronousLoads in
                        if let strongSelf = self {
                            strongSelf.context = context
                            strongSelf.message = message
                            strongSelf.attributes = attributes
                            strongSelf.media = media
                            strongSelf.wideLayout = wideLayout
                            strongSelf.themeAndStrings = (presentationData.theme.theme, presentationData.strings, dateTimeFormat.decimalSeparator)
                            strongSelf.sizeCalculation = sizeCalculation
                            strongSelf.automaticPlayback = automaticPlayback
                            strongSelf.automaticDownload = automaticDownload
                            
                            if let previousArguments = strongSelf.currentImageArguments {
                                if previousArguments.imageSize == arguments.imageSize {
                                    strongSelf.pinchContainerNode.frame = imageFrame
                                    strongSelf.pinchContainerNode.update(size: imageFrame.size, transition: .immediate)
                                    strongSelf.imageNode.frame = CGRect(origin: CGPoint(), size: imageFrame.size)
                                } else {
                                    transition.animator.updateFrame(layer: strongSelf.pinchContainerNode.layer, frame: imageFrame, completion: nil)
                                    transition.animator.updateFrame(layer: strongSelf.imageNode.layer, frame: CGRect(origin: CGPoint(), size: imageFrame.size), completion: nil)
                                    strongSelf.pinchContainerNode.update(size: imageFrame.size, transition: transition.transition)
                                    
                                }
                            } else {
                                strongSelf.pinchContainerNode.frame = imageFrame
                                strongSelf.pinchContainerNode.update(size: imageFrame.size, transition: .immediate)
                                strongSelf.imageNode.frame = CGRect(origin: CGPoint(), size: imageFrame.size)
                            }
                            strongSelf.currentImageArguments = arguments
                            imageApply()

                            if let statusApply = statusApply {
                                let dateAndStatusFrame = CGRect(origin: CGPoint(x: cleanImageFrame.width - layoutConstants.image.statusInsets.right - statusSize.width, y: cleanImageFrame.height - layoutConstants.image.statusInsets.bottom - statusSize.height), size: statusSize)
                                if strongSelf.dateAndStatusNode.supernode == nil {
                                    strongSelf.pinchContainerNode.contentNode.addSubnode(strongSelf.dateAndStatusNode)
                                    statusApply(.None)
                                    strongSelf.dateAndStatusNode.frame = dateAndStatusFrame
                                } else {
                                    transition.animator.updateFrame(layer: strongSelf.dateAndStatusNode.layer, frame: dateAndStatusFrame, completion: nil)
                                    statusApply(transition)
                                }
                            } else if strongSelf.dateAndStatusNode.supernode != nil {
                                strongSelf.dateAndStatusNode.removeFromSupernode()
                            }
                            
                            if let statusNode = strongSelf.statusNode {
                                var statusFrame = statusNode.frame
                                statusFrame.origin.x = floor(imageFrame.width / 2.0 - statusFrame.width / 2.0)
                                statusFrame.origin.y = floor(imageFrame.height / 2.0 - statusFrame.height / 2.0)
                                statusNode.frame = statusFrame
                            }
                            
                            var updatedVideoNodeReadySignal: Signal<Void, NoError>?
                            var updatedPlayerStatusSignal: Signal<MediaPlayerStatus?, NoError>?
                            if let currentReplaceVideoNode = replaceVideoNode {
                                replaceVideoNode = nil
                                if let videoNode = strongSelf.videoNode {
                                    videoNode.canAttachContent = false
                                    videoNode.removeFromSupernode()
                                    strongSelf.videoNode = nil
                                }
                                
                                if currentReplaceVideoNode, let updatedVideoFile = updateVideoFile {
                                    let decoration = ChatBubbleVideoDecoration(corners: arguments.corners, nativeSize: nativeSize, contentMode: contentMode.bubbleVideoDecorationContentMode, backgroundColor: arguments.emptyColor ?? .black)
                                    strongSelf.videoNodeDecoration = decoration
                                    let mediaManager = context.sharedContext.mediaManager
                                    
                                    let streamVideo = isMediaStreamable(message: message, media: updatedVideoFile)
                                    let loopVideo = updatedVideoFile.isAnimated
                                    let videoContent = NativeVideoContent(id: .message(message.stableId, updatedVideoFile.fileId), userLocation: .peer(message.id.peerId), fileReference: .message(message: MessageReference(message), media: updatedVideoFile), streamVideo: streamVideo ? .conservative : .none, loopVideo: loopVideo, enableSound: false, fetchAutomatically: false, onlyFullSizeThumbnail: (onlyFullSizeVideoThumbnail ?? false), continuePlayingWithoutSoundOnLostAudioSession: isInlinePlayableVideo, placeholderColor: emptyColor, captureProtected: message.isCopyProtected() || isExtendedMedia)
                                    let videoNode = UniversalVideoNode(postbox: context.account.postbox, audioSession: mediaManager.audioSession, manager: mediaManager.universalVideoManager, decoration: decoration, content: videoContent, priority: .embedded)
                                    videoNode.isUserInteractionEnabled = false
                                    videoNode.ownsContentNodeUpdated = { [weak self] owns in
                                        if let strongSelf = self {
                                            strongSelf.videoNode?.isHidden = !owns
                                            if owns {
                                                strongSelf.videoNode?.setBaseRate(1.0)
                                                strongSelf.videoNode?.continuePlayingWithoutSound()
                                            }
                                        }
                                    }
                                    strongSelf.videoContent = videoContent
                                    strongSelf.videoNode = videoNode
                                    
                                    updatedVideoNodeReadySignal = videoNode.ready
                                    updatedPlayerStatusSignal = videoNode.status
                                    |> mapToSignal { status -> Signal<MediaPlayerStatus?, NoError> in
                                        if let status = status, case .buffering = status.status {
                                            return .single(status) |> delay(0.5, queue: Queue.mainQueue())
                                        } else {
                                            return .single(status)
                                        }
                                    }
                                }
                            }
                            
                            if let currentReplaceAnimatedStickerNode = replaceAnimatedStickerNode {
                                replaceAnimatedStickerNode = nil
                                if currentReplaceAnimatedStickerNode, let animatedStickerNode = strongSelf.animatedStickerNode {
                                    animatedStickerNode.removeFromSupernode()
                                    strongSelf.animatedStickerNode = nil
                                }
                                
                                if currentReplaceAnimatedStickerNode, let updatedAnimatedStickerFile = updateAnimatedStickerFile {
                                    let animatedStickerNode = DefaultAnimatedStickerNodeImpl()
                                    animatedStickerNode.isUserInteractionEnabled = false
                                    animatedStickerNode.started = {
                                        guard let strongSelf = self else {
                                            return
                                        }
                                        strongSelf.imageNode.isHidden = true
                                    }
                                    strongSelf.animatedStickerNode = animatedStickerNode
                                    let dimensions = updatedAnimatedStickerFile.dimensions ?? PixelDimensions(width: 512, height: 512)
                                    let fittedDimensions = dimensions.cgSize.aspectFitted(CGSize(width: 384.0, height: 384.0))
                                    animatedStickerNode.setup(source: AnimatedStickerResourceSource(account: context.account, resource: updatedAnimatedStickerFile.resource, isVideo: updatedAnimatedStickerFile.isVideo), width: Int(fittedDimensions.width), height: Int(fittedDimensions.height), mode: .cached)
                                    strongSelf.pinchContainerNode.contentNode.insertSubnode(animatedStickerNode, aboveSubnode: strongSelf.imageNode)
                                    animatedStickerNode.visibility = strongSelf.visibility
                                }
                            }
                            
                            
                            if message.attributes.contains(where: { $0 is MediaSpoilerMessageAttribute }), strongSelf.extendedMediaOverlayNode == nil {
                                strongSelf.internallyVisible = false
                            }
                            
                            if let videoNode = strongSelf.videoNode {
                                if !(replaceVideoNode ?? false), let decoration = videoNode.decoration as? ChatBubbleVideoDecoration, decoration.corners != corners {
                                    decoration.updateCorners(corners)
                                }
                                
                                videoNode.updateLayout(size: arguments.drawingSize, transition: .immediate)
                                videoNode.frame = CGRect(origin: CGPoint(), size: imageFrame.size)
                                
                                if strongSelf.visibility && strongSelf.internallyVisible {
                                    if !videoNode.canAttachContent {
                                        videoNode.canAttachContent = true
                                        if videoNode.hasAttachedContext {
                                            videoNode.play()
                                        }
                                    }
                                } else {
                                    videoNode.canAttachContent = false
                                }
                            }
                            
                            if let animatedStickerNode = strongSelf.animatedStickerNode {
                                animatedStickerNode.frame = imageFrame
                                animatedStickerNode.updateLayout(size: imageFrame.size)
                            }
                            
                            if let updateImageSignal = updateImageSignal {
                                strongSelf.imageNode.captureProtected = message.id.peerId.namespace == Namespaces.Peer.SecretChat || message.isCopyProtected() || isExtendedMedia
                                strongSelf.imageNode.setSignal(updateImageSignal(synchronousLoads, false), attemptSynchronously: synchronousLoads)

                                var imageDimensions: CGSize?
                                if let image = media as? TelegramMediaImage, let dimensions = largestImageRepresentation(image.representations)?.dimensions {
                                    imageDimensions = dimensions.cgSize
                                } else if let file = media as? TelegramMediaFile, let dimensions = file.dimensions {
                                    imageDimensions = dimensions.cgSize
                                } else if let image = media as? TelegramMediaWebFile, let dimensions = image.dimensions {
                                    imageDimensions = dimensions.cgSize
                                }

                                if let imageDimensions = imageDimensions {
                                    strongSelf.currentHighQualityImageSignal = (updateImageSignal(false, true), imageDimensions)
                                    
                                    if let updateBlurredImageSignal = updateBlurredImageSignal {
                                        strongSelf.currentBlurredImageSignal = (updateBlurredImageSignal(false, true), drawingSize, boundingSize, Int32.random(in: 0..<Int32.max))
                                    }
                                }
                            }
                                                        
                            if let _ = secretBeginTimeAndTimeout {
                                if updatedStatusSignal == nil, let fetchStatus = strongSelf.fetchStatus, case .Local = fetchStatus {
                                    if let statusNode = strongSelf.statusNode, case .secretTimeout = statusNode.state {   
                                    } else {
                                        updatedStatusSignal = .single((fetchStatus, nil))
                                    }
                                }
                            }
                            
                            if let updatedStatusSignal = updatedStatusSignal {
                                strongSelf.statusDisposable.set((updatedStatusSignal
                                |> deliverOnMainQueue).start(next: { [weak strongSelf] status, actualFetchStatus in
                                    displayLinkDispatcher.dispatch {
                                        if let strongSelf = strongSelf {
                                            strongSelf.fetchStatus = status
                                            strongSelf.actualFetchStatus = actualFetchStatus
                                            strongSelf.updateStatus(animated: synchronousLoads)
                                        }
                                    }
                                }))
                            }
                            
                            if let updatedVideoNodeReadySignal = updatedVideoNodeReadySignal {
                                strongSelf.videoNodeReadyDisposable.set((updatedVideoNodeReadySignal
                                |> deliverOnMainQueue).start(next: { [weak strongSelf] status in
                                    displayLinkDispatcher.dispatch {
                                        if let strongSelf = strongSelf, let videoNode = strongSelf.videoNode {
                                            strongSelf.pinchContainerNode.contentNode.insertSubnode(videoNode, aboveSubnode: strongSelf.imageNode)
                                        }
                                    }
                                }))
                            }
                            
                            if let updatedPlayerStatusSignal = updatedPlayerStatusSignal {
                                strongSelf.playerStatusDisposable.set((updatedPlayerStatusSignal
                                |> deliverOnMainQueue).start(next: { [weak strongSelf] status in
                                    displayLinkDispatcher.dispatch {
                                        if let strongSelf = strongSelf {
                                            strongSelf.playerStatus = status
                                        }
                                    }
                                }))
                            }
                            
                            if let updatedFetchControls = updatedFetchControls {
                                let _ = strongSelf.fetchControls.swap(updatedFetchControls)
                                
                                var media = media
                                if let invoice = media as? TelegramMediaInvoice, let extendedMedia = invoice.extendedMedia, case let .full(fullMedia) = extendedMedia {
                                    media = fullMedia
                                }
                                
                                if case .full = automaticDownload {
                                    if let _ = media as? TelegramMediaImage {
                                        updatedFetchControls.fetch(false)
                                    } else if let image = media as? TelegramMediaWebFile {
                                        strongSelf.fetchDisposable.set(chatMessageWebFileInteractiveFetched(account: context.account, userLocation: .peer(message.id.peerId), image: image).start())
                                    } else if let file = media as? TelegramMediaFile {
                                        let fetchSignal = messageMediaFileInteractiveFetched(context: context, message: message, file: file, userInitiated: false)
                                        let visibilityAwareFetchSignal = strongSelf.visibilityPromise.get()
                                        |> mapToSignal { visibility -> Signal<Void, NoError> in
                                            if visibility {
                                                return fetchSignal
                                                |> mapToSignal { _ -> Signal<Void, NoError> in
                                                    return .complete()
                                                }
                                            } else {
                                                return .complete()
                                            }
                                        }
                                        strongSelf.fetchDisposable.set(visibilityAwareFetchSignal.start())
                                    }
                                } else if case .prefetch = automaticDownload, message.id.namespace != Namespaces.Message.SecretIncoming /*&& message.id.namespace != Namespaces.Message.Local*/ {
                                    if let file = media as? TelegramMediaFile {
                                        let fetchSignal = preloadVideoResource(postbox: context.account.postbox, userLocation: .peer(message.id.peerId), userContentType: MediaResourceUserContentType(file: file), resourceReference: AnyMediaReference.message(message: MessageReference(message), media: file).resourceReference(file.resource), duration: 4.0)
                                        let visibilityAwareFetchSignal = strongSelf.visibilityPromise.get()
                                        |> mapToSignal { visibility -> Signal<Void, NoError> in
                                            if visibility {
                                                return fetchSignal
                                                |> mapToSignal { _ -> Signal<Void, NoError> in
                                                }
                                            } else {
                                                return .complete()
                                            }
                                        }
                                        strongSelf.fetchDisposable.set(visibilityAwareFetchSignal.start())
                                    }
                                }
                            } else if currentAutomaticDownload != automaticDownload, case .full = automaticDownload {
                                strongSelf.fetchControls.with({ $0 })?.fetch(false)
                            }
                            
                            strongSelf.updateStatus(animated: synchronousLoads)

                            strongSelf.pinchContainerNode.isPinchGestureEnabled = !isSecretMedia && !isExtendedMediaPreview && !hasSpoiler
                        }
                    })
                })
            })
        }
    }
    
    private func ensureHasTimer() {
        if self.playerUpdateTimer == nil {
            let timer = SwiftSignalKit.Timer(timeout: 0.5, repeat: true, completion: { [weak self] in
                self?.updateStatus(animated: false)
                }, queue: Queue.mainQueue())
            self.playerUpdateTimer = timer
            timer.start()
        }
    }
    
    private func stopTimer() {
        self.playerUpdateTimer?.invalidate()
        self.playerUpdateTimer = nil
    }
    
    private func updateStatus(animated: Bool) {
        guard let (theme, strings, decimalSeparator) = self.themeAndStrings, let sizeCalculation = self.sizeCalculation, let message = self.message, let attributes = self.attributes, var automaticPlayback = self.automaticPlayback, let wideLayout = self.wideLayout else {
            return
        }
        
        /*let automaticDownload: Bool
        if let autoDownload = self.automaticDownload, case .full = autoDownload {
            automaticDownload = true
        } else {
            automaticDownload = false
        }*/
        
        var secretBeginTimeAndTimeout: (Double?, Double)?
        let isSecretMedia = message.containsSecretMedia
        if isSecretMedia {
            if let attribute = message.autoclearAttribute {
                if let countdownBeginTime = attribute.countdownBeginTime {
                    secretBeginTimeAndTimeout = (Double(countdownBeginTime), Double(attribute.timeout))
                }
            } else if let attribute = message.autoremoveAttribute {
                if let countdownBeginTime = attribute.countdownBeginTime {
                    secretBeginTimeAndTimeout = (Double(countdownBeginTime), Double(attribute.timeout))
                }
            }
        }
        
        var game: TelegramMediaGame?
        var webpage: TelegramMediaWebpage?
        var invoice: TelegramMediaInvoice?
        for media in message.media {
            if let media = media as? TelegramMediaWebpage {
                webpage = media
            } else if let media = media as? TelegramMediaInvoice {
                invoice = media
            } else if let media = media as? TelegramMediaGame {
                game = media
            }
        }
        
        var progressRequired = false
        if let updatingMedia = attributes.updatingMedia, case .update = updatingMedia.media {
            progressRequired = true
        } else if secretBeginTimeAndTimeout?.0 != nil {
            progressRequired = true
        } else if let fetchStatus = self.fetchStatus {
            switch fetchStatus {
                case .Local:
                    if let file = media as? TelegramMediaFile, file.isVideo && !file.isVideoSticker {
                        progressRequired = true
                    } else if isSecretMedia {
                        progressRequired = true
                    } else if let webpage = webpage, case let .Loaded(content) = webpage.content {
                        if content.embedUrl != nil {
                            progressRequired = true
                        } else if let file = content.file, file.isVideo, !file.isAnimated && !file.isVideoSticker {
                            progressRequired = true
                        }
                    }
                case .Remote, .Fetching, .Paused:
                    if let webpage = webpage, let automaticDownload = self.automaticDownload, case .full = automaticDownload, case let .Loaded(content) = webpage.content {
                        if content.type == "telegram_background" {
                            progressRequired = true
                        } else if content.embedUrl != nil {
                            progressRequired = true
                        } else if let file = content.file, file.isVideo/*, !file.isAnimated*/ {
                            progressRequired = true
                        }
                    } else {
                        progressRequired = true
                    }
            }
        }
        
        let radialStatusSize: CGFloat = wideLayout ? 50.0 : 32.0
        if progressRequired {
            if self.statusNode == nil {
                let statusNode = RadialStatusNode(backgroundNodeColor: theme.chat.message.mediaOverlayControlColors.fillColor)
                let imageSize = self.imageNode.bounds.size
                statusNode.frame = CGRect(origin: CGPoint(x: floor(imageSize.width / 2.0 - radialStatusSize / 2.0), y: floor(imageSize.height / 2.0 - radialStatusSize / 2.0)), size: CGSize(width: radialStatusSize, height: radialStatusSize))
                self.statusNode = statusNode
                self.pinchContainerNode.contentNode.addSubnode(statusNode)
            }
        } else {
            if let statusNode = self.statusNode {
                statusNode.transitionToState(.none, completion: { [weak statusNode] in
                    statusNode?.removeFromSupernode()
                })
                self.statusNode = nil
            }
        }
        
        var state: RadialStatusNodeState = .none
        var badgeContent: ChatMessageInteractiveMediaBadgeContent?
        var mediaDownloadState: ChatMessageInteractiveMediaDownloadState?
        let messageTheme = theme.chat.message
        if let invoice = invoice {
            if let extendedMedia = invoice.extendedMedia {
                if case let .preview(_, _, maybeVideoDuration) = extendedMedia, let videoDuration = maybeVideoDuration {
                    badgeContent = .text(inset: 0.0, backgroundColor: messageTheme.mediaDateAndStatusFillColor, foregroundColor: messageTheme.mediaDateAndStatusTextColor, text: NSAttributedString(string: stringForDuration(videoDuration, position: nil)))
                }
            } else {
                let string = NSMutableAttributedString()
                if invoice.receiptMessageId != nil {
                    var title = strings.Checkout_Receipt_Title.uppercased()
                    if invoice.flags.contains(.isTest) {
                        title += " (Test)"
                    }
                    string.append(NSAttributedString(string: title))
                } else {
                    string.append(NSAttributedString(string: "\(formatCurrencyAmount(invoice.totalAmount, currency: invoice.currency)) ", attributes: [ChatTextInputAttributes.bold: true as NSNumber]))
                    
                    var title = strings.Message_InvoiceLabel
                    if invoice.flags.contains(.isTest) {
                        title += " (Test)"
                    }
                    string.append(NSAttributedString(string: title))
                }
                badgeContent = .text(inset: 0.0, backgroundColor: messageTheme.mediaDateAndStatusFillColor, foregroundColor: messageTheme.mediaDateAndStatusTextColor, text: string)
            }
        }
        var animated = animated
        if let updatingMedia = attributes.updatingMedia, case .update = updatingMedia.media {
            state = .progress(color: messageTheme.mediaOverlayControlColors.foregroundColor, lineWidth: nil, value: CGFloat(updatingMedia.progress), cancelEnabled: true, animateRotation: true)
        } else if var fetchStatus = self.fetchStatus {
            var playerPosition: Int32?
            var playerDuration: Int32 = 0
            var active = false
            var muted = automaticPlayback
            if let playerStatus = self.playerStatus {
                if !playerStatus.generationTimestamp.isZero, case .playing = playerStatus.status {
                    playerPosition = Int32(playerStatus.timestamp + (CACurrentMediaTime() - playerStatus.generationTimestamp))
                } else {
                    playerPosition = Int32(playerStatus.timestamp)
                }
                playerDuration = Int32(playerStatus.duration)
                if case .buffering = playerStatus.status {
                    active = true
                }
                if playerStatus.soundEnabled {
                    muted = false
                }
            } else if case .Fetching = fetchStatus, !message.flags.contains(.Unsent) {
                active = true
            }
            
            if let file = self.media as? TelegramMediaFile, file.isAnimated {
                muted = false
                
                if case .Fetching = fetchStatus, message.flags.isSending, file.resource is CloudDocumentMediaResource {
                    fetchStatus = .Local
                }
            }
            
            if message.flags.contains(.Unsent) {
                automaticPlayback = false
            }
            
            if let actualFetchStatus = self.actualFetchStatus {
                if automaticPlayback || message.forwardInfo != nil {
                    fetchStatus = actualFetchStatus
                } else {
                    for attribute in message.attributes {
                        if let attribute = attribute as? ForwardOptionsMessageAttribute, attribute.hideNames {
                            fetchStatus = actualFetchStatus
                            break
                        }
                    }
                }
            }
            
            let gifTitle = game != nil ? strings.Message_Game.uppercased() : strings.Message_Animation.uppercased()
            
            let formatting = DataSizeStringFormatting(strings: strings, decimalSeparator: decimalSeparator)
            
            var media = self.media
            if let invoice = media as? TelegramMediaInvoice, let extendedMedia = invoice.extendedMedia, case let .full(fullMedia) = extendedMedia {
                media = fullMedia
            }
            
            switch fetchStatus {
                case let .Fetching(_, progress):
                    let adjustedProgress = max(progress, 0.027)
                    var wasCheck = false
                    if let statusNode = self.statusNode, case .check = statusNode.state {
                        wasCheck = true
                    }
                    if adjustedProgress.isEqual(to: 1.0), case .unconstrained = sizeCalculation, (message.flags.contains(.Unsent) || wasCheck) {
                        state = .check(messageTheme.mediaOverlayControlColors.foregroundColor)
                    } else {
                        state = .progress(color: messageTheme.mediaOverlayControlColors.foregroundColor, lineWidth: nil, value: CGFloat(adjustedProgress), cancelEnabled: true, animateRotation: true)
                    }
                                    
                    if let file = media as? TelegramMediaFile {
                        if file.isVideoSticker {
                            state = .none
                            badgeContent = nil
                        } else if wideLayout {
                            if let size = file.size {
                                 let sizeString = "\(dataSizeString(Int(Float(size) * progress), forceDecimal: true, formatting: formatting)) / \(dataSizeString(size, forceDecimal: true, formatting: formatting))"
                                if let duration = file.duration, !message.flags.contains(.Unsent) {
                                    let durationString = file.isAnimated ? gifTitle : stringForDuration(playerDuration > 0 ? playerDuration : duration, position: playerPosition)
                                    if isMediaStreamable(message: message, media: file) {
                                        badgeContent = .mediaDownload(backgroundColor: messageTheme.mediaDateAndStatusFillColor, foregroundColor: messageTheme.mediaDateAndStatusTextColor, duration: durationString, size: active ? sizeString : nil, muted: muted, active: active)
                                        mediaDownloadState = .fetching(progress: automaticPlayback ? nil : adjustedProgress)
                                        if self.playerStatus?.status == .playing {
                                            mediaDownloadState = nil
                                        }
                                        state = automaticPlayback ? .none : .play(messageTheme.mediaOverlayControlColors.foregroundColor)
                                    } else {
                                        if automaticPlayback {
                                            mediaDownloadState = .fetching(progress: adjustedProgress)
                                            badgeContent = .mediaDownload(backgroundColor: messageTheme.mediaDateAndStatusFillColor, foregroundColor: messageTheme.mediaDateAndStatusTextColor, duration: durationString, size: active ? sizeString : nil, muted: muted, active: active)
                                        } else {
                                            badgeContent = .mediaDownload(backgroundColor: messageTheme.mediaDateAndStatusFillColor, foregroundColor: messageTheme.mediaDateAndStatusTextColor, duration: sizeString, size: nil, muted: false, active: false)
                                        }
                                        state = automaticPlayback ? .none : state
                                    }
                                } else {
                                    badgeContent = .mediaDownload(backgroundColor: messageTheme.mediaDateAndStatusFillColor, foregroundColor: messageTheme.mediaDateAndStatusTextColor, duration: "\(dataSizeString(Int(Float(size) * progress), forceDecimal: true, formatting: formatting)) / \(dataSizeString(size, forceDecimal: true, formatting: formatting))", size: nil, muted: false, active: false)
                                }
                            } else if let _ = file.duration {
                                if file.isAnimated {
                                    badgeContent = .mediaDownload(backgroundColor: messageTheme.mediaDateAndStatusFillColor, foregroundColor: messageTheme.mediaDateAndStatusTextColor, duration: "\(gifTitle)", size: nil, muted: false, active: false)
                                } else {
                                    badgeContent = .mediaDownload(backgroundColor: messageTheme.mediaDateAndStatusFillColor, foregroundColor: messageTheme.mediaDateAndStatusTextColor, duration: strings.Conversation_Processing, size: nil, muted: false, active: false)
                                }
                            }
                            if file.isAnimated && isMediaStreamable(message: message, media: file) {
                                state = automaticPlayback ? .none : state
                            }
                        } else {
                            if isMediaStreamable(message: message, media: file), let size = file.size {
                                let sizeString = "\(dataSizeString(Int(Float(size) * progress), forceDecimal: true, formatting: formatting)) / \(dataSizeString(size, forceDecimal: true, formatting: formatting))"
                                
                                if message.flags.contains(.Unsent), let duration = file.duration {
                                    let durationString = stringForDuration(playerDuration > 0 ? playerDuration : duration, position: playerPosition)
                                    badgeContent = .mediaDownload(backgroundColor: messageTheme.mediaDateAndStatusFillColor, foregroundColor: messageTheme.mediaDateAndStatusTextColor, duration: durationString, size: nil, muted: false, active: false)
                                }
                                else if automaticPlayback && !message.flags.contains(.Unsent), let duration = file.duration {
                                    let durationString = stringForDuration(playerDuration > 0 ? playerDuration : duration, position: playerPosition)
                                    badgeContent = .mediaDownload(backgroundColor: messageTheme.mediaDateAndStatusFillColor, foregroundColor: messageTheme.mediaDateAndStatusTextColor, duration: durationString, size: active ? sizeString : nil, muted: muted, active: active)
                                    
                                    mediaDownloadState = .fetching(progress: automaticPlayback ? nil : adjustedProgress)
                                    if self.playerStatus?.status == .playing {
                                        mediaDownloadState = nil
                                    }
                                } else {
                                    let progressString = String(format: "%d%%", Int(progress * 100.0))
                                    badgeContent = .text(inset: message.flags.contains(.Unsent) ? 0.0 : 12.0, backgroundColor: messageTheme.mediaDateAndStatusFillColor, foregroundColor: messageTheme.mediaDateAndStatusTextColor, text: NSAttributedString(string: progressString))
                                    mediaDownloadState = automaticPlayback ? .none : .compactFetching(progress: 0.0)
                                }
                                
                                if !message.flags.contains(.Unsent) {
                                    state = automaticPlayback ? .none : .play(messageTheme.mediaOverlayControlColors.foregroundColor)
                                }
                            } else {
                                if let duration = file.duration, !file.isAnimated {
                                    let durationString = stringForDuration(playerDuration > 0 ? playerDuration : duration, position: playerPosition)
                                    
                                    if automaticPlayback, let size = file.size {
                                        let sizeString = "\(dataSizeString(Int(Float(size) * progress), forceDecimal: true, formatting: formatting)) / \(dataSizeString(size, forceDecimal: true, formatting: formatting))"
                                        mediaDownloadState = .fetching(progress: progress)
                                        badgeContent = .mediaDownload(backgroundColor: messageTheme.mediaDateAndStatusFillColor, foregroundColor: messageTheme.mediaDateAndStatusTextColor, duration: durationString, size: active ? sizeString : nil, muted: muted, active: active)
                                    } else {
                                        badgeContent = .mediaDownload(backgroundColor: messageTheme.mediaDateAndStatusFillColor, foregroundColor: messageTheme.mediaDateAndStatusTextColor, duration: durationString, size: nil, muted: false, active: false)
                                    }
                                }
                                
                                state = automaticPlayback ? .none : state
                            }
                        }
                    } else if let webpage = webpage, let automaticDownload = self.automaticDownload, case .full = automaticDownload, case let .Loaded(content) = webpage.content, content.type != "telegram_background" {
                        state = .play(messageTheme.mediaOverlayControlColors.foregroundColor)
                    }
                case .Local:
                    state = .none
                    let secretProgressIcon: UIImage?
                    if case .constrained = sizeCalculation {
                        secretProgressIcon = PresentationResourcesChat.chatBubbleSecretMediaIcon(theme)
                    } else {
                        secretProgressIcon = PresentationResourcesChat.chatBubbleSecretMediaCompactIcon(theme)
                    }
                    if isSecretMedia, let (maybeBeginTime, timeout) = secretBeginTimeAndTimeout, let beginTime = maybeBeginTime {
                        state = .secretTimeout(color: messageTheme.mediaOverlayControlColors.foregroundColor, icon: secretProgressIcon, beginTime: beginTime, timeout: timeout, sparks: true)
                    } else if isSecretMedia, let secretProgressIcon = secretProgressIcon {
                        state = .customIcon(secretProgressIcon)
                    } else if let file = media as? TelegramMediaFile, !file.isVideoSticker {
                        let isInlinePlayableVideo = file.isVideo && !isSecretMedia && (self.automaticPlayback ?? false)
                        if !isInlinePlayableVideo && file.isVideo {
                            state = .play(messageTheme.mediaOverlayControlColors.foregroundColor)
                        } else {
                            state = .none
                        }
                    } else if let webpage = webpage, case let .Loaded(content) = webpage.content {
                        if content.embedUrl != nil {
                            state = .play(messageTheme.mediaOverlayControlColors.foregroundColor)
                        } else if let file = content.file, file.isVideo, !file.isAnimated {
                            state = .play(messageTheme.mediaOverlayControlColors.foregroundColor)
                        }
                    }
                    if let file = media as? TelegramMediaFile, let duration = file.duration, !file.isVideoSticker {
                        let durationString = file.isAnimated ? gifTitle : stringForDuration(playerDuration > 0 ? playerDuration : duration, position: playerPosition)
                        badgeContent = .mediaDownload(backgroundColor: messageTheme.mediaDateAndStatusFillColor, foregroundColor: messageTheme.mediaDateAndStatusTextColor, duration: durationString, size: nil, muted: muted, active: false)
                    }
                case .Remote, .Paused:
                    state = .download(messageTheme.mediaOverlayControlColors.foregroundColor)
                    if let file = media as? TelegramMediaFile, !file.isVideoSticker {
                        do {
                            let durationString = file.isAnimated ? gifTitle : stringForDuration(playerDuration > 0 ? playerDuration : (file.duration ?? 0), position: playerPosition)
                            if wideLayout {
                                if isMediaStreamable(message: message, media: file) {
                                    state = automaticPlayback ? .none : .play(messageTheme.mediaOverlayControlColors.foregroundColor)
                                    badgeContent = .mediaDownload(backgroundColor: messageTheme.mediaDateAndStatusFillColor, foregroundColor: messageTheme.mediaDateAndStatusTextColor, duration: durationString, size: dataSizeString(file.size ?? 0, formatting: formatting), muted: muted, active: true)
                                    mediaDownloadState = .remote
                                } else {
                                    state = automaticPlayback ? .none : state
                                    badgeContent = .mediaDownload(backgroundColor: messageTheme.mediaDateAndStatusFillColor, foregroundColor: messageTheme.mediaDateAndStatusTextColor, duration: durationString, size: nil, muted: muted, active: false)
                                }
                            } else {
                                if isMediaStreamable(message: message, media: file) {
                                    state = automaticPlayback ? .none : .play(messageTheme.mediaOverlayControlColors.foregroundColor)
                                    badgeContent = .text(inset: 12.0, backgroundColor: messageTheme.mediaDateAndStatusFillColor, foregroundColor: messageTheme.mediaDateAndStatusTextColor, text: NSAttributedString(string: durationString))
                                    mediaDownloadState = .compactRemote
                                } else {
                                    state = automaticPlayback ? .none : state
                                    badgeContent = .text(inset: 0.0, backgroundColor: messageTheme.mediaDateAndStatusFillColor, foregroundColor: messageTheme.mediaDateAndStatusTextColor, text: NSAttributedString(string: durationString))
                                }
                            }
                        }
                    } else if let webpage = webpage, let automaticDownload = self.automaticDownload, case .full = automaticDownload, case let .Loaded(content) = webpage.content, content.type != "telegram_background" {
                        state = .play(messageTheme.mediaOverlayControlColors.foregroundColor)
                    }
            }
        }
        
        if isSecretMedia, let (maybeBeginTime, timeout) = secretBeginTimeAndTimeout {
            let remainingTime: Int32
            if let beginTime = maybeBeginTime {
                let elapsedTime = CFAbsoluteTimeGetCurrent() + NSTimeIntervalSince1970 - beginTime
                remainingTime = Int32(max(0.0, timeout - elapsedTime))
            } else {
                remainingTime = Int32(timeout)
            }
                        
            badgeContent = .text(inset: 0.0, backgroundColor: messageTheme.mediaDateAndStatusFillColor, foregroundColor: messageTheme.mediaDateAndStatusTextColor, text: NSAttributedString(string: strings.MessageTimer_ShortSeconds(Int32(remainingTime))))
        }
        
        if let statusNode = self.statusNode {
            var removeStatusNode = false
            if statusNode.state != .none && state == .none {
                self.statusNode = nil
                removeStatusNode = true
            }
            
            var animated = animated
            if case .download = statusNode.state, case .progress = state {
                animated = true
            } else if case .progress = statusNode.state, case .download = state {
                animated = true
            }
            
            statusNode.transitionToState(state, animated: animated, completion: { [weak statusNode] in
                if removeStatusNode {
                    statusNode?.removeFromSupernode()
                }
            })
        }
        if let badgeContent = badgeContent {
            if self.badgeNode == nil {
                let badgeNode = ChatMessageInteractiveMediaBadge()
                
                var inset: CGFloat = 6.0
                if let corners = self.currentImageArguments?.corners, case .Tail = corners.bottomLeft {
                    inset = 10.0
                }
                
                badgeNode.frame = CGRect(origin: CGPoint(x: inset, y: 6.0), size: CGSize(width: radialStatusSize, height: radialStatusSize))
                badgeNode.pressed = { [weak self] in
                    guard let strongSelf = self, let fetchStatus = strongSelf.fetchStatus else {
                        return
                    }
                    switch fetchStatus {
                        case .Remote, .Fetching:
                            strongSelf.progressPressed(canActivate: false)
                        default:
                            break
                    }
                }
                self.badgeNode = badgeNode
                self.pinchContainerNode.contentNode.addSubnode(badgeNode)
                
                animated = false
            }
            self.badgeNode?.update(theme: theme, content: badgeContent, mediaDownloadState: mediaDownloadState, animated: animated)
        } else if let badgeNode = self.badgeNode {
            self.badgeNode = nil
            badgeNode.removeFromSupernode()
        }
        
        var displaySpoiler = false
        if let invoice = invoice, let extendedMedia = invoice.extendedMedia, case .preview = extendedMedia {
            displaySpoiler = true
        } else if message.attributes.contains(where: { $0 is MediaSpoilerMessageAttribute }) {
            displaySpoiler = true
        }
    
        if displaySpoiler {
            if self.extendedMediaOverlayNode == nil {
                let extendedMediaOverlayNode = ExtendedMediaOverlayNode()
                extendedMediaOverlayNode.tapped = { [weak self] in
                    self?.internallyVisible = true
                    self?.updateVisibility()
                }
                self.extendedMediaOverlayNode = extendedMediaOverlayNode
                self.pinchContainerNode.contentNode.insertSubnode(extendedMediaOverlayNode, aboveSubnode: self.imageNode)
            }
            self.extendedMediaOverlayNode?.frame = self.imageNode.frame
            
            var tappable = false
            switch state {
            case .play, .pause, .download, .none:
                tappable = true
            default:
                break
            }
            
            self.extendedMediaOverlayNode?.isUserInteractionEnabled = tappable
            
            var paymentText: String = ""
            outer: for attribute in message.attributes {
                if let attribute = attribute as? ReplyMarkupMessageAttribute {
                    for row in attribute.rows {
                        for button in row.buttons {
                            if case .payment = button.action {
                                paymentText = button.title
                                break outer
                            }
                        }
                    }
                    break
                }
            }
            self.extendedMediaOverlayNode?.update(size: self.imageNode.frame.size, text: paymentText, imageSignal: self.currentBlurredImageSignal, imageFrame: self.imageNode.view.convert(self.imageNode.bounds, to: self.extendedMediaOverlayNode?.view), corners: self.currentImageArguments?.corners)
        } else if let extendedMediaOverlayNode = self.extendedMediaOverlayNode {
            self.extendedMediaOverlayNode = nil
            extendedMediaOverlayNode.layer.animateAlpha(from: 1.0, to: 0.0, duration: 0.3, removeOnCompletion: false, completion: { [weak extendedMediaOverlayNode] _ in
                extendedMediaOverlayNode?.removeFromSupernode()
            })
        }
             
        if isSecretMedia, secretBeginTimeAndTimeout?.0 != nil {
            if self.secretTimer == nil {
                self.secretTimer = SwiftSignalKit.Timer(timeout: 0.3, repeat: true, completion: { [weak self] in
                    self?.updateStatus(animated: false)
                }, queue: Queue.mainQueue())
                self.secretTimer?.start()
            }
        } else {
            if let secretTimer = self.secretTimer {
                self.secretTimer = nil
                secretTimer.invalidate()
            }
        }
    }
    
    static func asyncLayout(_ node: ChatMessageInteractiveMediaNode?) -> (_ context: AccountContext, _ presentationData: ChatPresentationData, _ dateTimeFormat: PresentationDateTimeFormat, _ message: Message, _ associatedData: ChatMessageItemAssociatedData, _ attributes: ChatMessageEntryAttributes, _ media: Media, _ dateAndStatus: ChatMessageDateAndStatus?, _ automaticDownload: InteractiveMediaNodeAutodownloadMode, _ peerType: MediaAutoDownloadPeerType, _ sizeCalculation: InteractiveMediaNodeSizeCalculation, _ layoutConstants: ChatMessageItemLayoutConstants, _ contentMode: InteractiveMediaNodeContentMode, _ presentationContext: ChatPresentationContext) -> (CGSize, CGFloat, (CGSize, Bool, Bool, ImageCorners) -> (CGFloat, (CGFloat) -> (CGSize, (ListViewItemUpdateAnimation, Bool) -> ChatMessageInteractiveMediaNode))) {
        let currentAsyncLayout = node?.asyncLayout()
        
        return { context, presentationData, dateTimeFormat, message, associatedData, attributes, media, dateAndStatus, automaticDownload, peerType, sizeCalculation, layoutConstants, contentMode, presentationContext in
            var imageNode: ChatMessageInteractiveMediaNode
            var imageLayout: (_ context: AccountContext, _ presentationData: ChatPresentationData, _ dateTimeFormat: PresentationDateTimeFormat, _ message: Message, _ associatedData: ChatMessageItemAssociatedData, _ attributes: ChatMessageEntryAttributes, _ media: Media, _ dateAndStatus: ChatMessageDateAndStatus?, _ automaticDownload: InteractiveMediaNodeAutodownloadMode, _ peerType: MediaAutoDownloadPeerType, _ sizeCalculation: InteractiveMediaNodeSizeCalculation, _ layoutConstants: ChatMessageItemLayoutConstants, _ contentMode: InteractiveMediaNodeContentMode, _ presentationContext: ChatPresentationContext) -> (CGSize, CGFloat, (CGSize, Bool, Bool, ImageCorners) -> (CGFloat, (CGFloat) -> (CGSize, (ListViewItemUpdateAnimation, Bool) -> Void)))
            
            if let node = node, let currentAsyncLayout = currentAsyncLayout {
                imageNode = node
                imageLayout = currentAsyncLayout
            } else {
                imageNode = ChatMessageInteractiveMediaNode()
                imageLayout = imageNode.asyncLayout()
            }
            
            let (unboundSize, initialWidth, continueLayout) = imageLayout(context, presentationData, dateTimeFormat, message, associatedData, attributes, media, dateAndStatus, automaticDownload, peerType, sizeCalculation, layoutConstants, contentMode, presentationContext)
            
            return (unboundSize, initialWidth, { constrainedSize, automaticPlayback, wideLayout, corners in
                let (finalWidth, finalLayout) = continueLayout(constrainedSize, automaticPlayback, wideLayout, corners)
                
                return (finalWidth, { boundingWidth in
                    let (finalSize, apply) = finalLayout(boundingWidth)
                    
                    return (finalSize, { transition, synchronousLoads in
                        apply(transition, synchronousLoads)
                        return imageNode
                    })
                })
            })
        }
    }
    
    func setOverlayColor(_ color: UIColor?, animated: Bool) {
        self.imageNode.setOverlayColor(color, animated: animated)
    }
    
    func isReadyForInteractivePreview() -> Bool {
        if let fetchStatus = self.fetchStatus, case .Local = fetchStatus {
            return true
        } else {
            return false
        }
    }
    
    func updateIsHidden(_ isHidden: Bool) {
        if isHidden && !self.internallyVisible {
            self.internallyVisible = true
            self.updateVisibility()
            self.extendedMediaOverlayNode?.reveal()
        }
        
        if let badgeNode = self.badgeNode, badgeNode.isHidden != isHidden {
            if isHidden {
                badgeNode.isHidden = true
            } else {
                badgeNode.isHidden = false
                badgeNode.layer.animateAlpha(from: 0.0, to: 1.0, duration: 0.2)
            }
        }
    
        if let statusNode = self.statusNode, statusNode.isHidden != isHidden {
            if isHidden {
                statusNode.isHidden = true
            } else {
                statusNode.isHidden = false
                statusNode.layer.animateAlpha(from: 0.0, to: 1.0, duration: 0.2)
            }
        }
        if self.dateAndStatusNode.isHidden != isHidden {
            if isHidden {
                self.dateAndStatusNode.isHidden = true
            } else {
                self.dateAndStatusNode.isHidden = false
                self.dateAndStatusNode.layer.animateAlpha(from: 0.0, to: 1.0, duration: 0.2)
            }
        }
    }
    
    func transitionNode() -> (ASDisplayNode, CGRect, () -> (UIView?, UIView?))? {
        let bounds: CGRect
        if let currentImageArguments = self.currentImageArguments {
            bounds = currentImageArguments.imageRect
        } else {
            bounds = self.bounds
        }
        return (self, bounds, { [weak self] in
            var badgeNodeHidden: Bool?
            if let badgeNode = self?.badgeNode {
                badgeNodeHidden = badgeNode.isHidden
                badgeNode.isHidden = true
            }
            var statusNodeHidden: Bool?
            if let statusNode = self?.statusNode {
                statusNodeHidden = statusNode.isHidden
                statusNode.isHidden = true
            }
            var dateAndStatusNodeHidden: Bool?
            if let dateAndStatusNode = self?.dateAndStatusNode {
                dateAndStatusNodeHidden = dateAndStatusNode.isHidden
                dateAndStatusNode.isHidden = true
            }
            
            let view: UIView?
            if let strongSelf = self, strongSelf.imageNode.captureProtected {
                let imageView = UIImageView()
                imageView.contentMode = .scaleToFill
                imageView.image = strongSelf.imageNode.image
                imageView.frame = strongSelf.imageNode.frame
                if imageView.layer.contents == nil {
                    imageView.layer.contents = imageView.image?.cgImage
                }
                strongSelf.imageNode.view.superview?.insertSubview(imageView, aboveSubview: strongSelf.imageNode.view)
                
                view = self?.view.snapshotContentTree(unhide: true)
                imageView.removeFromSuperview()
            } else {
                view = self?.view.snapshotContentTree(unhide: true)
            }
                        
            if let badgeNode = self?.badgeNode, let badgeNodeHidden = badgeNodeHidden {
                badgeNode.isHidden = badgeNodeHidden
            }
            if let statusNode = self?.statusNode, let statusNodeHidden = statusNodeHidden {
                statusNode.isHidden = statusNodeHidden
            }
            if let dateAndStatusNode = self?.dateAndStatusNode, let dateAndStatusNodeHidden = dateAndStatusNodeHidden {
                dateAndStatusNode.isHidden = dateAndStatusNodeHidden
            }
            return (view, nil)
        })
    }
    
    func playMediaWithSound() -> (action: (Double?) -> Void, soundEnabled: Bool, isVideoMessage: Bool, isUnread: Bool, badgeNode: ASDisplayNode?)? {
        var isAnimated = false
        if let file = self.media as? TelegramMediaFile, file.isAnimated {
            isAnimated = true
        }

        var actionAtEnd: MediaPlayerPlayOnceWithSoundActionAtEnd = .loopDisablingSound
        if let message = self.message, message.id.peerId.namespace == Namespaces.Peer.CloudChannel {
            actionAtEnd = .loop
        } else {
            actionAtEnd = .repeatIfNeeded
        }
        
        if let videoNode = self.videoNode, let context = self.context, (self.automaticPlayback ?? false) && !isAnimated {
            return ({ timecode in
                if let timecode = timecode {
                    context.sharedContext.mediaManager.playlistControl(.playback(.pause), type: nil)
                    videoNode.playOnceWithSound(playAndRecord: false, seek: .timecode(timecode), actionAtEnd: actionAtEnd)
                } else {
                    let _ = (context.sharedContext.mediaManager.globalMediaPlayerState
                    |> take(1)
                    |> deliverOnMainQueue).start(next: { playlistStateAndType in
                        var canPlay = true
                        if let (_, state, _) = playlistStateAndType {
                            switch state {
                                case let .state(state):
                                    if case .playing = state.status.status {
                                        canPlay = false
                                    }
                                case .loading:
                                    break
                            }
                        }
                        if canPlay {
                            videoNode.playOnceWithSound(playAndRecord: false, seek: .none, actionAtEnd: actionAtEnd)
                        }
                    })
                }
            }, (self.playerStatus?.soundEnabled ?? false), false, false, self.badgeNode)
        } else {
            return nil
        }
    }
}<|MERGE_RESOLUTION|>--- conflicted
+++ resolved
@@ -1119,15 +1119,9 @@
                             
                             updatedFetchControls = FetchControls(fetch: { manual in
                                 if let strongSelf = self {
-<<<<<<< HEAD
 //                                    if file.isAnimated {
-//                                        strongSelf.fetchDisposable.set(fetchedMediaResource(mediaBox: context.account.postbox.mediaBox, reference: AnyMediaReference.message(message: MessageReference(message), media: file).resourceReference(file.resource), statsCategory: statsCategoryForFileWithAttributes(file.attributes)).start())
+//                                        strongSelf.fetchDisposable.set(fetchedMediaResource(mediaBox: context.account.postbox.mediaBox, userLocation: .peer(message.id.peerId), userContentType: MediaResourceUserContentType(file: file), reference: AnyMediaReference.message(message: MessageReference(message), media: file).resourceReference(file.resource), statsCategory: statsCategoryForFileWithAttributes(file.attributes)).start())
 //                                    } else {
-=======
-                                    if file.isAnimated {
-                                        strongSelf.fetchDisposable.set(fetchedMediaResource(mediaBox: context.account.postbox.mediaBox, userLocation: .peer(message.id.peerId), userContentType: MediaResourceUserContentType(file: file), reference: AnyMediaReference.message(message: MessageReference(message), media: file).resourceReference(file.resource), statsCategory: statsCategoryForFileWithAttributes(file.attributes)).start())
-                                    } else {
->>>>>>> 6a495f84
                                         strongSelf.fetchDisposable.set(messageMediaFileInteractiveFetched(context: context, message: message, file: file, userInitiated: manual).start())
 //                                    }
                                 }
