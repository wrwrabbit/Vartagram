import Foundation
import UIKit
import AsyncDisplayKit
import Display
import TelegramCore
import Postbox
import TextFormat
import UrlEscaping
import SwiftSignalKit
import AccountContext
import AvatarNode
import TelegramPresentationData
<<<<<<< HEAD
import ChatMessageBackground
=======
import PtgForeignAgentNoticeRemoval
>>>>>>> e839afcd

func isPollEffectivelyClosed(message: Message, poll: TelegramMediaPoll) -> Bool {
    if poll.isClosed {
        return true
    }/* else if let deadlineTimeout = poll.deadlineTimeout, message.id.namespace == Namespaces.Message.Cloud {
        let startDate: Int32
        if let forwardInfo = message.forwardInfo {
            startDate = forwardInfo.date
        } else {
            startDate = message.timestamp
        }
        
        let timestamp = Int32(CFAbsoluteTimeGetCurrent() + NSTimeIntervalSince1970)
        if timestamp >= startDate + deadlineTimeout {
            return true
        } else {
            return false
        }
    }*/ else {
        return false
    }
}

private struct PercentCounterItem: Comparable  {
    var index: Int = 0
    var percent: Int = 0
    var remainder: Int = 0
    
    static func <(lhs: PercentCounterItem, rhs: PercentCounterItem) -> Bool {
        if lhs.remainder > rhs.remainder {
            return true
        } else if lhs.remainder < rhs.remainder {
            return false
        }
        return lhs.percent < rhs.percent
    }
    
}

private func adjustPercentCount(_ items: [PercentCounterItem], left: Int) -> [PercentCounterItem] {
    var left = left
    var items = items.sorted(by: <)
    var i:Int = 0
    while i != items.count {
        let item = items[i]
        var j = i + 1
        loop: while j != items.count {
            if items[j].percent != item.percent || items[j].remainder != item.remainder {
                break loop
            }
            j += 1
        }
        if items[i].remainder == 0 {
            break
        }
        let equal = j - i
        if equal <= left {
            left -= equal
            while i != j {
                items[i].percent += 1
                i += 1
            }
        } else {
            i = j
        }
    }
    return items
}

func countNicePercent(votes: [Int], total: Int) -> [Int] {
    var result:[Int] = []
    var items:[PercentCounterItem] = []
    for _ in votes {
        result.append(0)
        items.append(PercentCounterItem())
    }
    
    let count = votes.count
    
    var left:Int = 100
    for i in 0 ..< votes.count {
        let votes = votes[i]
        items[i].index = i
        items[i].percent = Int((Float(votes) * 100) / Float(total))
        items[i].remainder = (votes * 100) - (items[i].percent * total)
        left -= items[i].percent
    }
    
    if left > 0 && left <= count {
        items = adjustPercentCount(items, left: left)
    }
    for item in items {
        result[item.index] = item.percent
    }
    
    return result
}

private final class ChatMessagePollOptionRadioNodeParameters: NSObject {
    let timestamp: Double
    let staticColor: UIColor
    let animatedColor: UIColor
    let fillColor: UIColor
    let foregroundColor: UIColor
    let offset: Double?
    let isChecked: Bool?
    let checkTransition: ChatMessagePollOptionRadioNodeCheckTransition?
    
    init(timestamp: Double, staticColor: UIColor, animatedColor: UIColor, fillColor: UIColor, foregroundColor: UIColor, offset: Double?, isChecked: Bool?, checkTransition: ChatMessagePollOptionRadioNodeCheckTransition?) {
        self.timestamp = timestamp
        self.staticColor = staticColor
        self.animatedColor = animatedColor
        self.fillColor = fillColor
        self.foregroundColor = foregroundColor
        self.offset = offset
        self.isChecked = isChecked
        self.checkTransition = checkTransition
        
        super.init()
    }
}

private final class ChatMessagePollOptionRadioNodeCheckTransition {
    let startTime: Double
    let duration: Double
    let previousValue: Bool
    let updatedValue: Bool
    
    init(startTime: Double, duration: Double, previousValue: Bool, updatedValue: Bool) {
        self.startTime = startTime
        self.duration = duration
        self.previousValue = previousValue
        self.updatedValue = updatedValue
    }
}

private final class ChatMessagePollOptionRadioNode: ASDisplayNode {
    private(set) var staticColor: UIColor?
    private(set) var animatedColor: UIColor?
    private(set) var fillColor: UIColor?
    private(set) var foregroundColor: UIColor?
    private var isInHierarchyValue: Bool = false
    private(set) var isAnimating: Bool = false
    private var startTime: Double?
    private var checkTransition: ChatMessagePollOptionRadioNodeCheckTransition?
    private(set) var isChecked: Bool?
    
    private var displayLink: ConstantDisplayLinkAnimator?
    
    private var shouldBeAnimating: Bool {
        return self.isInHierarchyValue && (self.isAnimating || self.checkTransition != nil)
    }
    
    func updateIsChecked(_ value: Bool, animated: Bool) {
        if let previousValue = self.isChecked, previousValue != value {
            self.checkTransition = ChatMessagePollOptionRadioNodeCheckTransition(startTime: CACurrentMediaTime(), duration: 0.15, previousValue: previousValue, updatedValue: value)
            self.isChecked = value
            self.updateAnimating()
            self.setNeedsDisplay()
        }
    }
    
    override init() {
        super.init()
        
        self.isUserInteractionEnabled = false
        self.isOpaque = false
    }
    
    deinit {
        self.displayLink?.isPaused = true
    }
    
    override func willEnterHierarchy() {
        super.willEnterHierarchy()
        
        let previous = self.shouldBeAnimating
        self.isInHierarchyValue = true
        let updated = self.shouldBeAnimating
        if previous != updated {
            self.updateAnimating()
        }
    }
    
    override func didExitHierarchy() {
        super.didExitHierarchy()
        
        let previous = self.shouldBeAnimating
        self.isInHierarchyValue = false
        let updated = self.shouldBeAnimating
        if previous != updated {
            self.updateAnimating()
        }
    }
    
    func update(staticColor: UIColor, animatedColor: UIColor, fillColor: UIColor, foregroundColor: UIColor, isSelectable: Bool, isAnimating: Bool) {
        var updated = false
        let shouldHaveBeenAnimating = self.shouldBeAnimating
        if !staticColor.isEqual(self.staticColor) {
            self.staticColor = staticColor
            updated = true
        }
        if !animatedColor.isEqual(self.animatedColor) {
            self.animatedColor = animatedColor
            updated = true
        }
        if !fillColor.isEqual(self.fillColor) {
            self.fillColor = fillColor
            updated = true
        }
        if !foregroundColor.isEqual(self.foregroundColor) {
            self.foregroundColor = foregroundColor
            updated = true
        }
        if isSelectable != (self.isChecked != nil) {
            if isSelectable {
                self.isChecked = false
            } else {
                self.isChecked = nil
                self.checkTransition = nil
            }
            updated = true
        }
        if isAnimating != self.isAnimating {
            self.isAnimating = isAnimating
            let updated = self.shouldBeAnimating
            if shouldHaveBeenAnimating != updated {
                self.updateAnimating()
            }
        }
        if updated {
            self.setNeedsDisplay()
        }
    }
    
    private func updateAnimating() {
        let timestamp = CACurrentMediaTime()
        if let checkTransition = self.checkTransition {
            if checkTransition.startTime + checkTransition.duration <= timestamp {
                self.checkTransition = nil
            }
        }
        
        if self.shouldBeAnimating {
            if self.isAnimating && self.startTime == nil {
                self.startTime = timestamp
            }
            if self.displayLink == nil {
                self.displayLink = ConstantDisplayLinkAnimator(update: { [weak self] in
                    self?.updateAnimating()
                    self?.setNeedsDisplay()
                })
                self.displayLink?.isPaused = false
                self.setNeedsDisplay()
            }
        } else if let displayLink = self.displayLink {
            self.startTime = nil
            displayLink.invalidate()
            self.displayLink = nil
            self.setNeedsDisplay()
        }
    }
    
    override public func drawParameters(forAsyncLayer layer: _ASDisplayLayer) -> NSObjectProtocol? {
        if let staticColor = self.staticColor, let animatedColor = self.animatedColor, let fillColor = self.fillColor, let foregroundColor = self.foregroundColor {
            let timestamp = CACurrentMediaTime()
            var offset: Double?
            if let startTime = self.startTime {
                offset = CACurrentMediaTime() - startTime
            }
            return ChatMessagePollOptionRadioNodeParameters(timestamp: timestamp, staticColor: staticColor, animatedColor: animatedColor, fillColor: fillColor, foregroundColor: foregroundColor, offset: offset, isChecked: self.isChecked, checkTransition: self.checkTransition)
        } else {
            return nil
        }
    }
    
    @objc override public class func draw(_ bounds: CGRect, withParameters parameters: Any?, isCancelled: () -> Bool, isRasterizing: Bool) {
        if isCancelled() {
            return
        }
        
        guard let parameters = parameters as? ChatMessagePollOptionRadioNodeParameters else {
            return
        }
        
        let context = UIGraphicsGetCurrentContext()!
        
        if let offset = parameters.offset {
            let t = max(0.0, offset)
            let colorFadeInDuration = 0.2
            let color: UIColor
            if t < colorFadeInDuration {
                color = parameters.staticColor.mixedWith(parameters.animatedColor, alpha: CGFloat(t / colorFadeInDuration))
            } else {
                color = parameters.animatedColor
            }
            context.setStrokeColor(color.cgColor)
            
            let rotationDuration = 1.15
            let rotationProgress = CGFloat(offset.truncatingRemainder(dividingBy: rotationDuration) / rotationDuration)
            context.translateBy(x: bounds.midX, y: bounds.midY)
            context.rotate(by: rotationProgress * 2.0 * CGFloat.pi)
            context.translateBy(x: -bounds.midX, y: -bounds.midY)
            
            let fillDuration = 1.0
            if offset < fillDuration {
                let fillT = CGFloat(offset.truncatingRemainder(dividingBy: fillDuration) / fillDuration)
                let startAngle = fillT * 2.0 * CGFloat.pi - CGFloat.pi / 2.0
                let endAngle = -CGFloat.pi / 2.0
                
                let path = UIBezierPath(arcCenter: CGPoint(x: bounds.size.width / 2.0, y: bounds.size.height / 2.0), radius: (bounds.size.width - 1.0) / 2.0, startAngle: startAngle, endAngle: endAngle, clockwise: true)
                path.lineWidth = 1.0
                path.lineCapStyle = .round
                path.stroke()
            } else {
                let halfProgress: CGFloat = 0.7
                let fillPhase = 0.6
                let keepPhase = 0.0
                let finishPhase = 0.6
                let totalDuration = fillPhase + keepPhase + finishPhase
                let localOffset = (offset - fillDuration).truncatingRemainder(dividingBy: totalDuration)
                
                let angleOffsetT: CGFloat = -CGFloat(floor((offset - fillDuration) / totalDuration))
                let angleOffset = (angleOffsetT * (1.0 - halfProgress) * 2.0 * CGFloat.pi).truncatingRemainder(dividingBy: 2.0 * CGFloat.pi)
                context.translateBy(x: bounds.midX, y: bounds.midY)
                context.rotate(by: angleOffset)
                context.translateBy(x: -bounds.midX, y: -bounds.midY)
                
                if localOffset < fillPhase + keepPhase {
                    let fillT = CGFloat(min(1.0, localOffset / fillPhase))
                    let startAngle = -CGFloat.pi / 2.0
                    let endAngle = (fillT * halfProgress) * 2.0 * CGFloat.pi - CGFloat.pi / 2.0
                    
                    let path = UIBezierPath(arcCenter: CGPoint(x: bounds.size.width / 2.0, y: bounds.size.height / 2.0), radius: (bounds.size.width - 1.0) / 2.0, startAngle: startAngle, endAngle: endAngle, clockwise: true)
                    path.lineWidth = 1.0
                    path.lineCapStyle = .round
                    path.stroke()
                } else {
                    let finishT = CGFloat((localOffset - (fillPhase + keepPhase)) / finishPhase)
                    let endAngle = halfProgress * 2.0 * CGFloat.pi - CGFloat.pi / 2.0
                    let startAngle = -CGFloat.pi / 2.0 * (1.0 - finishT) + endAngle * finishT
                    
                    let path = UIBezierPath(arcCenter: CGPoint(x: bounds.size.width / 2.0, y: bounds.size.height / 2.0), radius: (bounds.size.width - 1.0) / 2.0, startAngle: startAngle, endAngle: endAngle, clockwise: true)
                    path.lineWidth = 1.0
                    path.lineCapStyle = .round
                    path.stroke()
                }
            }
        } else {
            if let isChecked = parameters.isChecked {
                let checkedT: CGFloat
                let fromValue: CGFloat
                let toValue: CGFloat
                let fromAlpha: CGFloat
                let toAlpha: CGFloat
                if let checkTransition = parameters.checkTransition {
                    checkedT = CGFloat(max(0.0, min(1.0, (parameters.timestamp - checkTransition.startTime) / checkTransition.duration)))
                    fromValue = checkTransition.previousValue ? bounds.width : 0.0
                    fromAlpha = checkTransition.previousValue ? 1.0 : 0.0
                    toValue = checkTransition.updatedValue ? bounds.width : 0.0
                    toAlpha = checkTransition.updatedValue ? 1.0 : 0.0
                } else {
                    checkedT = 1.0
                    fromValue = isChecked ? bounds.width : 0.0
                    fromAlpha = isChecked ? 1.0 : 0.0
                    toValue = isChecked ? bounds.width : 0.0
                    toAlpha = isChecked ? 1.0 : 0.0
                }
                
                let diameter = fromValue * (1.0 - checkedT) + toValue * checkedT
                let alpha = fromAlpha * (1.0 - checkedT) + toAlpha * checkedT
                
                if abs(diameter - 1.0) > CGFloat.ulpOfOne {
                    context.setStrokeColor(parameters.staticColor.cgColor)
                    context.strokeEllipse(in: CGRect(origin: CGPoint(x: 0.5, y: 0.5), size: CGSize(width: bounds.width - 1.0, height: bounds.height - 1.0)))
                }
                
                if !diameter.isZero {
                    context.setFillColor(parameters.fillColor.withAlphaComponent(alpha).cgColor)
                    context.fillEllipse(in: CGRect(origin: CGPoint(x: (bounds.width - diameter) / 2.0, y: (bounds.width - diameter) / 2.0), size: CGSize(width: diameter, height: diameter)))
                    
                    context.setLineWidth(1.5)
                    context.setLineJoin(.round)
                    context.setLineCap(.round)
                    
                    context.setStrokeColor(parameters.foregroundColor.withAlphaComponent(alpha).cgColor)
                    if parameters.foregroundColor.alpha.isZero {
                        context.setBlendMode(.clear)
                    }
                    let startPoint = CGPoint(x: 6.0, y: 12.13)
                    let centerPoint = CGPoint(x: 9.28, y: 15.37)
                    let endPoint = CGPoint(x: 16.0, y: 8.0)
                    
                    let pathStartT: CGFloat = 0.15
                    let pathT = max(0.0, (alpha - pathStartT) / (1.0 - pathStartT))
                    let pathMiddleT: CGFloat = 0.4
                    
                    context.move(to: startPoint)
                    if pathT >= pathMiddleT {
                        context.addLine(to: centerPoint)
                        
                        let pathEndT = (pathT - pathMiddleT) / (1.0 - pathMiddleT)
                        if pathEndT >= 1.0 {
                            context.addLine(to: endPoint)
                        } else {
                            context.addLine(to: CGPoint(x: (1.0 - pathEndT) * centerPoint.x + pathEndT * endPoint.x, y: (1.0 - pathEndT) * centerPoint.y + pathEndT * endPoint.y))
                        }
                    } else {
                        context.addLine(to: CGPoint(x: (1.0 - pathT) * startPoint.x + pathT * centerPoint.x, y: (1.0 - pathT) * startPoint.y + pathT * centerPoint.y))
                    }
                    context.strokePath()
                    context.setBlendMode(.normal)
                }
            } else {
                context.setStrokeColor(parameters.staticColor.cgColor)
                context.strokeEllipse(in: CGRect(origin: CGPoint(x: 0.5, y: 0.5), size: CGSize(width: bounds.width - 1.0, height: bounds.height - 1.0)))
            }
        }
    }
}

private let percentageFont = Font.bold(14.5)
private let percentageSmallFont = Font.bold(12.5)

private func generatePercentageImage(presentationData: ChatPresentationData, incoming: Bool, value: Int, targetValue: Int) -> UIImage {
    return generateImage(CGSize(width: 42.0, height: 20.0), rotatedContext: { size, context in
        UIGraphicsPushContext(context)
        context.clear(CGRect(origin: CGPoint(), size: size))
        let font: UIFont
        if targetValue == 100 {
            font = percentageSmallFont
        } else {
            font = percentageFont
        }
        let string = NSAttributedString(string: "\(value)%", font: font, textColor: incoming ? presentationData.theme.theme.chat.message.incoming.primaryTextColor : presentationData.theme.theme.chat.message.outgoing.primaryTextColor, paragraphAlignment: .right)
        string.draw(in: CGRect(origin: CGPoint(x: 0.0, y: targetValue == 100 ? 3.0 : 2.0), size: size))
        UIGraphicsPopContext()
    })!
}

private func generatePercentageAnimationImages(presentationData: ChatPresentationData, incoming: Bool, from fromValue: Int, to toValue: Int, duration: Double) -> [UIImage] {
    let minimumFrameDuration = 1.0 / 40.0
    let numberOfFrames = max(1, Int(duration / minimumFrameDuration))
    var images: [UIImage] = []
    for i in 0 ..< numberOfFrames {
        let t = CGFloat(i) / CGFloat(numberOfFrames)
        images.append(generatePercentageImage(presentationData: presentationData, incoming: incoming, value: Int((1.0 - t) * CGFloat(fromValue) + t * CGFloat(toValue)), targetValue: toValue))
    }
    return images
}

private struct ChatMessagePollOptionResult: Equatable {
    let normalized: CGFloat
    let percent: Int
    let count: Int32
}

private struct ChatMessagePollOptionSelection: Equatable {
    var isSelected: Bool
    var isCorrect: Bool
}

private final class ChatMessagePollOptionNode: ASDisplayNode {
    private let highlightedBackgroundNode: ASDisplayNode
    private(set) var radioNode: ChatMessagePollOptionRadioNode?
    private let percentageNode: ASDisplayNode
    private var percentageImage: UIImage?
    private var titleNode: TextNode?
    private let buttonNode: HighlightTrackingButtonNode
    let separatorNode: ASDisplayNode
    private let resultBarNode: ASImageNode
    private let resultBarIconNode: ASImageNode
    var option: TelegramMediaPollOption?
    private(set) var currentResult: ChatMessagePollOptionResult?
    private(set) var currentSelection: ChatMessagePollOptionSelection?
    var pressed: (() -> Void)?
    var selectionUpdated: (() -> Void)?
    private var theme: PresentationTheme?
    
    weak var previousOptionNode: ChatMessagePollOptionNode?
    
    override init() {
        self.highlightedBackgroundNode = ASDisplayNode()
        self.highlightedBackgroundNode.alpha = 0.0
        self.highlightedBackgroundNode.isUserInteractionEnabled = false
        
        self.buttonNode = HighlightTrackingButtonNode()
        self.separatorNode = ASDisplayNode()
        self.separatorNode.isLayerBacked = true
        
        self.resultBarNode = ASImageNode()
        self.resultBarNode.isLayerBacked = true
        self.resultBarNode.alpha = 0.0
        
        self.resultBarIconNode = ASImageNode()
        self.resultBarIconNode.isLayerBacked = true
        
        self.percentageNode = ASDisplayNode()
        self.percentageNode.alpha = 0.0
        self.percentageNode.isLayerBacked = true
        
        super.init()
                
        self.addSubnode(self.highlightedBackgroundNode)
        self.addSubnode(self.separatorNode)
        self.addSubnode(self.resultBarNode)
        self.addSubnode(self.resultBarIconNode)
        self.addSubnode(self.percentageNode)
        self.addSubnode(self.buttonNode)
        
        self.buttonNode.addTarget(self, action: #selector(self.buttonPressed), forControlEvents: .touchUpInside)
        self.buttonNode.highligthedChanged = { [weak self] highlighted in
            if let strongSelf = self {
                if highlighted {
                    if "".isEmpty, let contentNode = strongSelf.supernode as? ChatMessagePollBubbleContentNode, let backdropNode = contentNode.bubbleBackgroundNode?.backdropNode {
                        strongSelf.highlightedBackgroundNode.layer.compositingFilter = "overlayBlendMode"
                        strongSelf.highlightedBackgroundNode.frame = strongSelf.view.convert(strongSelf.highlightedBackgroundNode.frame, to: backdropNode.view)
                        backdropNode.addSubnode(strongSelf.highlightedBackgroundNode)
                    }
                    
                    strongSelf.highlightedBackgroundNode.layer.removeAnimation(forKey: "opacity")
                    strongSelf.highlightedBackgroundNode.alpha = 1.0
                    
                    strongSelf.separatorNode.layer.removeAnimation(forKey: "opacity")
                    strongSelf.separatorNode.alpha = 0.0
                    
                    strongSelf.previousOptionNode?.separatorNode.layer.removeAnimation(forKey: "opacity")
                    strongSelf.previousOptionNode?.separatorNode.alpha = 0.0
                } else {
                    strongSelf.highlightedBackgroundNode.alpha = 0.0
                    strongSelf.highlightedBackgroundNode.layer.animateAlpha(from: 1.0, to: 0.0, duration: 0.3, completion: { finished in
                        if finished && strongSelf.highlightedBackgroundNode.supernode != strongSelf {
                            strongSelf.highlightedBackgroundNode.layer.compositingFilter = nil
                            strongSelf.highlightedBackgroundNode.frame = CGRect(origin: CGPoint(x: 0.0, y: -UIScreenPixel), size: strongSelf.highlightedBackgroundNode.frame.size)
                            strongSelf.insertSubnode(strongSelf.highlightedBackgroundNode, at: 0)
                        }
                    })
                    
                    strongSelf.separatorNode.alpha = 1.0
                    strongSelf.separatorNode.layer.animateAlpha(from: 0.0, to: 1.0, duration: 0.3)
                    
                    strongSelf.previousOptionNode?.separatorNode.alpha = 1.0
                    strongSelf.previousOptionNode?.separatorNode.layer.animateAlpha(from: 0.0, to: 1.0, duration: 0.3)
                }
            }
        }
    }
    
    @objc private func buttonPressed() {
        if let radioNode = self.radioNode, let isChecked = radioNode.isChecked {
            radioNode.updateIsChecked(!isChecked, animated: true)
            self.selectionUpdated?()
        } else {
            self.pressed?()
        }
    }
    
    static func asyncLayout(_ maybeNode: ChatMessagePollOptionNode?) -> (_ accountPeerId: PeerId, _ presentationData: ChatPresentationData, _ message: Message, _ poll: TelegramMediaPoll, _ option: TelegramMediaPollOption, _ optionResult: ChatMessagePollOptionResult?, _ constrainedWidth: CGFloat) -> (minimumWidth: CGFloat, layout: ((CGFloat) -> (CGSize, (Bool, Bool) -> ChatMessagePollOptionNode))) {
        let makeTitleLayout = TextNode.asyncLayout(maybeNode?.titleNode)
        let currentResult = maybeNode?.currentResult
        let currentSelection = maybeNode?.currentSelection
        let currentTheme = maybeNode?.theme
        
        return { accountPeerId, presentationData, message, poll, option, optionResult, constrainedWidth in
            let leftInset: CGFloat = 50.0
            let rightInset: CGFloat = 12.0
            
            let incoming = message.effectivelyIncoming(accountPeerId)
            
            let (titleLayout, titleApply) = makeTitleLayout(TextNodeLayoutArguments(attributedString: NSAttributedString(string: option.text, font: presentationData.messageFont, textColor: incoming ? presentationData.theme.theme.chat.message.incoming.primaryTextColor : presentationData.theme.theme.chat.message.outgoing.primaryTextColor), backgroundColor: nil, maximumNumberOfLines: 0, truncationType: .end, constrainedSize: CGSize(width: max(1.0, constrainedWidth - leftInset - rightInset), height: CGFloat.greatestFiniteMagnitude), alignment: .left, cutout: nil, insets: UIEdgeInsets(top: 1.0, left: 0.0, bottom: 1.0, right: 0.0)))
            
            let contentHeight: CGFloat = max(46.0, titleLayout.size.height + 22.0)
            
            let shouldHaveRadioNode = optionResult == nil
            let isSelectable: Bool
            if shouldHaveRadioNode, case .poll(multipleAnswers: true) = poll.kind, !Namespaces.Message.allScheduled.contains(message.id.namespace) {
                isSelectable = true
            } else {
                isSelectable = false
            }
            
            let themeUpdated = presentationData.theme.theme !== currentTheme
            
            var updatedPercentageImage: UIImage?
            if currentResult != optionResult || themeUpdated {
                let value = optionResult?.percent ?? 0
                updatedPercentageImage = generatePercentageImage(presentationData: presentationData, incoming: incoming, value: value, targetValue: value)
            }
            
            var resultIcon: UIImage?
            var updatedResultIcon = false
            
            var selection: ChatMessagePollOptionSelection?
            if optionResult != nil {
                if let voters = poll.results.voters {
                    for voter in voters {
                        if voter.opaqueIdentifier == option.opaqueIdentifier {
                            if voter.selected || voter.isCorrect {
                                selection = ChatMessagePollOptionSelection(isSelected: voter.selected, isCorrect: voter.isCorrect)
                            }
                            break
                        }
                    }
                }
            }
            if selection != currentSelection || themeUpdated {
                updatedResultIcon = true
                if let selection = selection {
                    var isQuiz = false
                    if case .quiz = poll.kind {
                        isQuiz = true
                    }
                    resultIcon = generateImage(CGSize(width: 16.0, height: 16.0), rotatedContext: { size, context in
                        context.clear(CGRect(origin: CGPoint(), size: size))
                        var isIncorrect = false
                        let fillColor: UIColor
                        if selection.isSelected {
                            if isQuiz {
                                if selection.isCorrect {
                                    fillColor = incoming ? presentationData.theme.theme.chat.message.incoming.polls.barPositive : presentationData.theme.theme.chat.message.outgoing.polls.barPositive
                                } else {
                                    fillColor = incoming ? presentationData.theme.theme.chat.message.incoming.polls.barNegative : presentationData.theme.theme.chat.message.outgoing.polls.barNegative
                                    isIncorrect = true
                                }
                            } else {
                                fillColor = incoming ? presentationData.theme.theme.chat.message.incoming.polls.bar : presentationData.theme.theme.chat.message.outgoing.polls.bar
                            }
                        } else if isQuiz && selection.isCorrect {
                            fillColor = incoming ? presentationData.theme.theme.chat.message.incoming.polls.bar : presentationData.theme.theme.chat.message.outgoing.polls.bar
                        } else {
                            fillColor = incoming ? presentationData.theme.theme.chat.message.incoming.polls.bar : presentationData.theme.theme.chat.message.outgoing.polls.bar
                        }
                        context.setFillColor(fillColor.cgColor)
                        context.fillEllipse(in: CGRect(origin: CGPoint(), size: size))
                        
                        let strokeColor = incoming ? presentationData.theme.theme.chat.message.incoming.polls.barIconForeground : presentationData.theme.theme.chat.message.outgoing.polls.barIconForeground
                        if strokeColor.alpha.isZero {
                            context.setBlendMode(.copy)
                        }
                        context.setStrokeColor(strokeColor.cgColor)
                        context.setLineWidth(1.5)
                        context.setLineJoin(.round)
                        context.setLineCap(.round)
                        if isIncorrect {
                            context.translateBy(x: 5.0, y: 5.0)
                            context.move(to: CGPoint(x: 0.0, y: 6.0))
                            context.addLine(to: CGPoint(x: 6.0, y: 0.0))
                            context.strokePath()
                            context.move(to: CGPoint(x: 0.0, y: 0.0))
                            context.addLine(to: CGPoint(x: 6.0, y: 6.0))
                            context.strokePath()
                        } else {
                            let _ = try? drawSvgPath(context, path: "M4,8.5 L6.44778395,10.9477839 C6.47662208,10.9766221 6.52452135,10.9754786 6.54754782,10.9524522 L12,5.5 S ")
                        }
                    })
                }
            }
            
            return (titleLayout.size.width + leftInset + rightInset, { width in
                return (CGSize(width: width, height: contentHeight), { animated, inProgress in
                    let node: ChatMessagePollOptionNode
                    if let maybeNode = maybeNode {
                        node = maybeNode
                    } else {
                        node = ChatMessagePollOptionNode()
                    }
                    
                    node.option = option
                    let previousResult = node.currentResult
                    node.currentResult = optionResult
                    node.currentSelection = selection
                    node.theme = presentationData.theme.theme
                    
                    node.highlightedBackgroundNode.backgroundColor = incoming ? presentationData.theme.theme.chat.message.incoming.polls.highlight : presentationData.theme.theme.chat.message.outgoing.polls.highlight
                    
                    node.buttonNode.accessibilityLabel = option.text
                    
                    let titleNode = titleApply()
                    if node.titleNode !== titleNode {
                        node.titleNode = titleNode
                        node.addSubnode(titleNode)
                        titleNode.isUserInteractionEnabled = false
                    }
                    if titleLayout.hasRTL {
                        titleNode.frame = CGRect(origin: CGPoint(x: width - rightInset - titleLayout.size.width, y: 11.0), size: titleLayout.size)
                    } else {
                        titleNode.frame = CGRect(origin: CGPoint(x: leftInset, y: 11.0), size: titleLayout.size)
                    }
                    
                    if shouldHaveRadioNode {
                        let radioNode: ChatMessagePollOptionRadioNode
                        if let current = node.radioNode {
                            radioNode = current
                        } else {
                            radioNode = ChatMessagePollOptionRadioNode()
                            node.addSubnode(radioNode)
                            node.radioNode = radioNode
                            if animated {
                                radioNode.layer.animateAlpha(from: 0.0, to: 1.0, duration: 0.25)
                            }
                        }
                        let radioSize: CGFloat = 22.0
                        radioNode.frame = CGRect(origin: CGPoint(x: 12.0, y: 12.0), size: CGSize(width: radioSize, height: radioSize))
                        radioNode.update(staticColor: incoming ? presentationData.theme.theme.chat.message.incoming.polls.radioButton : presentationData.theme.theme.chat.message.outgoing.polls.radioButton, animatedColor: incoming ? presentationData.theme.theme.chat.message.incoming.polls.radioProgress : presentationData.theme.theme.chat.message.outgoing.polls.radioProgress, fillColor: incoming ? presentationData.theme.theme.chat.message.incoming.polls.bar : presentationData.theme.theme.chat.message.outgoing.polls.bar, foregroundColor: incoming ? presentationData.theme.theme.chat.message.incoming.polls.barIconForeground : presentationData.theme.theme.chat.message.outgoing.polls.barIconForeground, isSelectable: isSelectable, isAnimating: inProgress)
                    } else if let radioNode = node.radioNode {
                        node.radioNode = nil
                        if animated {
                            radioNode.layer.animateAlpha(from: 1.0, to: 0.0, duration: 0.25, removeOnCompletion: false, completion: { [weak radioNode] _ in
                                radioNode?.removeFromSupernode()
                            })
                        } else {
                            radioNode.removeFromSupernode()
                        }
                    }
                    
                    if let updatedPercentageImage = updatedPercentageImage {
                        node.percentageNode.contents = updatedPercentageImage.cgImage
                        node.percentageImage = updatedPercentageImage
                    }
                    if let image = node.percentageImage {
                        node.percentageNode.frame = CGRect(origin: CGPoint(x: leftInset - 7.0 - image.size.width, y: 12.0), size: image.size)
                        if animated && previousResult?.percent != optionResult?.percent {
                            let percentageDuration = 0.27
                            let images = generatePercentageAnimationImages(presentationData: presentationData, incoming: incoming, from: previousResult?.percent ?? 0, to: optionResult?.percent ?? 0, duration: percentageDuration)
                            if !images.isEmpty {
                                let animation = CAKeyframeAnimation(keyPath: "contents")
                                animation.values = images.map { $0.cgImage! }
                                animation.duration = percentageDuration * UIView.animationDurationFactor()
                                animation.calculationMode = .discrete
                                node.percentageNode.layer.add(animation, forKey: "image")
                            }
                        }
                    }
                    
                    node.buttonNode.frame = CGRect(origin: CGPoint(x: 1.0, y: 0.0), size: CGSize(width: width - 2.0, height: contentHeight))
                    if node.highlightedBackgroundNode.supernode == node {
                        node.highlightedBackgroundNode.frame = CGRect(origin: CGPoint(x: 0.0, y: -UIScreenPixel), size: CGSize(width: width, height: contentHeight + UIScreenPixel))
                    }
                    node.separatorNode.backgroundColor = incoming ? presentationData.theme.theme.chat.message.incoming.polls.separator : presentationData.theme.theme.chat.message.outgoing.polls.separator
                    node.separatorNode.frame = CGRect(origin: CGPoint(x: leftInset, y: contentHeight - UIScreenPixel), size: CGSize(width: width - leftInset, height: UIScreenPixel))
                    
                    if node.resultBarNode.image == nil || updatedResultIcon {
                        var isQuiz = false
                        if case .quiz = poll.kind {
                            isQuiz = true
                        }
                        let fillColor: UIColor
                        if let selection = selection {
                            if selection.isSelected {
                                if isQuiz {
                                    if selection.isCorrect {
                                        fillColor = incoming ? presentationData.theme.theme.chat.message.incoming.polls.barPositive : presentationData.theme.theme.chat.message.outgoing.polls.barPositive
                                    } else {
                                        fillColor = incoming ? presentationData.theme.theme.chat.message.incoming.polls.barNegative : presentationData.theme.theme.chat.message.outgoing.polls.barNegative
                                    }
                                } else {
                                    fillColor = incoming ? presentationData.theme.theme.chat.message.incoming.polls.bar : presentationData.theme.theme.chat.message.outgoing.polls.bar
                                }
                            } else if isQuiz && selection.isCorrect {
                                fillColor = incoming ? presentationData.theme.theme.chat.message.incoming.polls.bar : presentationData.theme.theme.chat.message.outgoing.polls.bar
                            } else {
                                fillColor = incoming ? presentationData.theme.theme.chat.message.incoming.polls.bar : presentationData.theme.theme.chat.message.outgoing.polls.bar
                            }
                        } else {
                            fillColor = incoming ? presentationData.theme.theme.chat.message.incoming.polls.bar : presentationData.theme.theme.chat.message.outgoing.polls.bar
                        }
                        
                        node.resultBarNode.image = generateStretchableFilledCircleImage(diameter: 6.0, color: fillColor)
                    }
                    
                    if updatedResultIcon {
                        node.resultBarIconNode.image = resultIcon
                    }
                    
                    let minBarWidth: CGFloat = 6.0
                    let resultBarWidth = minBarWidth + floor((width - leftInset - rightInset - minBarWidth) * (optionResult?.normalized ?? 0.0))
                    let barFrame = CGRect(origin: CGPoint(x: leftInset, y: contentHeight - 6.0 - 1.0), size: CGSize(width: resultBarWidth, height: 6.0))
                    node.resultBarNode.frame = barFrame
                    node.resultBarIconNode.frame = CGRect(origin: CGPoint(x: barFrame.minX - 6.0 - 16.0, y: barFrame.minY + floor((barFrame.height - 16.0) / 2.0)), size: CGSize(width: 16.0, height: 16.0))
                    node.resultBarNode.alpha = optionResult != nil ? 1.0 : 0.0
                    node.percentageNode.alpha = optionResult != nil ? 1.0 : 0.0
                    node.separatorNode.alpha = optionResult == nil ? 1.0 : 0.0
                    node.resultBarIconNode.alpha = optionResult != nil ? 1.0 : 0.0
                    if animated, currentResult != optionResult {
                        if (currentResult != nil) != (optionResult != nil) {
                            if optionResult != nil {
                                node.resultBarNode.layer.animateAlpha(from: 0.0, to: 1.0, duration: 0.1)
                                node.percentageNode.layer.animateAlpha(from: 0.0, to: 1.0, duration: 0.2)
                                node.separatorNode.layer.animateAlpha(from: 1.0, to: 0.0, duration: 0.08)
                                node.resultBarIconNode.layer.animateAlpha(from: 0.0, to: 1.0, duration: 0.2)
                            } else {
                                node.resultBarNode.layer.animateAlpha(from: 1.0, to: 0.0, duration: 0.4)
                                node.percentageNode.layer.animateAlpha(from: 1.0, to: 0.0, duration: 0.2)
                                node.separatorNode.layer.animateAlpha(from: 0.0, to: 1.0, duration: 0.2)
                                node.resultBarIconNode.layer.animateAlpha(from: 1.0, to: 0.0, duration: 0.2)
                            }
                        }
                        
                        node.buttonNode.isAccessibilityElement = shouldHaveRadioNode
                        
                        let previousResultBarWidth = minBarWidth + floor((width - leftInset - rightInset - minBarWidth) * (currentResult?.normalized ?? 0.0))
                        let previousFrame = CGRect(origin: CGPoint(x: leftInset, y: contentHeight - 6.0 - 1.0), size: CGSize(width: previousResultBarWidth, height: 6.0))
                        
                        node.resultBarNode.layer.animateSpring(from: NSValue(cgPoint: previousFrame.center), to: NSValue(cgPoint: node.resultBarNode.frame.center), keyPath: "position", duration: 0.6, damping: 110.0)
                        node.resultBarNode.layer.animateSpring(from: NSValue(cgRect: CGRect(origin: CGPoint(), size: previousFrame.size)), to: NSValue(cgRect: CGRect(origin: CGPoint(), size: node.resultBarNode.frame.size)), keyPath: "bounds", duration: 0.6, damping: 110.0)
                    }
                    
                    return node
                })
            })
        }
    }
}

private let labelsFont = Font.regular(14.0)

private final class SolutionButtonNode: HighlightableButtonNode {
    private let pressed: () -> Void
    let iconNode: ASImageNode
    
    private var theme: PresentationTheme?
    private var incoming: Bool?
    
    init(pressed: @escaping () -> Void) {
        self.pressed = pressed
        
        self.iconNode = ASImageNode()
        self.iconNode.displaysAsynchronously = false
        
        super.init()
        
        self.addSubnode(self.iconNode)
        
        self.addTarget(self, action: #selector(self.pressedEvent), forControlEvents: .touchUpInside)
    }
    
    @objc private func pressedEvent() {
        self.pressed()
    }
    
    func update(size: CGSize, theme: PresentationTheme, incoming: Bool) {
        if self.theme !== theme || self.incoming != incoming {
            self.theme = theme
            self.incoming = incoming
            self.iconNode.image = PresentationResourcesChat.chatBubbleLamp(theme, incoming: incoming)
        }
        
        if let image = self.iconNode.image {
            self.iconNode.frame = CGRect(origin: CGPoint(x: floor((size.width - image.size.width) / 2.0), y: floor((size.height - image.size.height) / 2.0)), size: image.size)
        }
    }
}

class ChatMessagePollBubbleContentNode: ChatMessageBubbleContentNode {
    private let textNode: TextNode
    private let typeNode: TextNode
    private var timerNode: PollBubbleTimerNode?
    private let solutionButtonNode: SolutionButtonNode
    private let avatarsNode: MergedAvatarsNode
    private let votersNode: TextNode
    private let buttonSubmitInactiveTextNode: TextNode
    private let buttonSubmitActiveTextNode: TextNode
    private let buttonViewResultsTextNode: TextNode
    private let buttonNode: HighlightableButtonNode
    private let statusNode: ChatMessageDateAndStatusNode
    private var optionNodes: [ChatMessagePollOptionNode] = []
    
    private var poll: TelegramMediaPoll?
    
    var solutionTipSourceNode: ASDisplayNode {
        return self.solutionButtonNode
    }
    
    required init() {
        self.textNode = TextNode()
        self.textNode.isUserInteractionEnabled = false
        self.textNode.contentMode = .topLeft
        self.textNode.contentsScale = UIScreenScale
        self.textNode.displaysAsynchronously = false
        
        self.typeNode = TextNode()
        self.typeNode.isUserInteractionEnabled = false
        self.typeNode.contentMode = .topLeft
        self.typeNode.contentsScale = UIScreenScale
        self.typeNode.displaysAsynchronously = false
        
        self.avatarsNode = MergedAvatarsNode()
        
        self.votersNode = TextNode()
        self.votersNode.isUserInteractionEnabled = false
        self.votersNode.contentMode = .topLeft
        self.votersNode.contentsScale = UIScreenScale
        self.votersNode.displaysAsynchronously = false
        self.votersNode.clipsToBounds = true
        
        var displaySolution: (() -> Void)?
        self.solutionButtonNode = SolutionButtonNode(pressed: {
            displaySolution?()
        })
        self.solutionButtonNode.alpha = 0.0
        
        self.buttonSubmitInactiveTextNode = TextNode()
        self.buttonSubmitInactiveTextNode.isUserInteractionEnabled = false
        self.buttonSubmitInactiveTextNode.contentMode = .topLeft
        self.buttonSubmitInactiveTextNode.contentsScale = UIScreenScale
        self.buttonSubmitInactiveTextNode.displaysAsynchronously = false
        
        self.buttonSubmitActiveTextNode = TextNode()
        self.buttonSubmitActiveTextNode.isUserInteractionEnabled = false
        self.buttonSubmitActiveTextNode.contentMode = .topLeft
        self.buttonSubmitActiveTextNode.contentsScale = UIScreenScale
        self.buttonSubmitActiveTextNode.displaysAsynchronously = false
        
        self.buttonViewResultsTextNode = TextNode()
        self.buttonViewResultsTextNode.isUserInteractionEnabled = false
        self.buttonViewResultsTextNode.contentMode = .topLeft
        self.buttonViewResultsTextNode.contentsScale = UIScreenScale
        self.buttonViewResultsTextNode.displaysAsynchronously = false
        
        self.buttonNode = HighlightableButtonNode()
        
        self.statusNode = ChatMessageDateAndStatusNode()
        
        super.init()
        
        self.addSubnode(self.textNode)
        self.addSubnode(self.typeNode)
        self.addSubnode(self.avatarsNode)
        self.addSubnode(self.votersNode)
        self.addSubnode(self.solutionButtonNode)
        self.addSubnode(self.buttonSubmitInactiveTextNode)
        self.addSubnode(self.buttonSubmitActiveTextNode)
        self.addSubnode(self.buttonViewResultsTextNode)
        self.addSubnode(self.buttonNode)
        
        displaySolution = { [weak self] in
            guard let strongSelf = self, let item = strongSelf.item, let poll = strongSelf.poll, let solution = poll.results.solution else {
                return
            }
            item.controllerInteraction.displayPollSolution(solution, strongSelf.solutionButtonNode)
        }
        
        self.buttonNode.addTarget(self, action: #selector(self.buttonPressed), forControlEvents: .touchUpInside)
        self.buttonNode.highligthedChanged = { [weak self] highlighted in
            if let strongSelf = self {
                if highlighted {
                    strongSelf.buttonSubmitActiveTextNode.layer.removeAnimation(forKey: "opacity")
                    strongSelf.buttonSubmitActiveTextNode.alpha = 0.6
                    strongSelf.buttonViewResultsTextNode.layer.removeAnimation(forKey: "opacity")
                    strongSelf.buttonViewResultsTextNode.alpha = 0.6
                } else {
                    strongSelf.buttonSubmitActiveTextNode.alpha = 1.0
                    strongSelf.buttonSubmitActiveTextNode.layer.animateAlpha(from: 0.6, to: 1.0, duration: 0.3)
                    strongSelf.buttonViewResultsTextNode.alpha = 1.0
                    strongSelf.buttonViewResultsTextNode.layer.animateAlpha(from: 0.6, to: 1.0, duration: 0.3)
                }
            }
        }
        
        self.avatarsNode.pressed = { [weak self] in
            self?.buttonPressed()
        }
    }
    
    required init?(coder aDecoder: NSCoder) {
        fatalError("init(coder:) has not been implemented")
    }
    
    @objc private func buttonPressed() {
        guard let item = self.item, let poll = self.poll, let pollId = poll.id else {
            return
        }
        
        var hasSelection = false
        var selectedOpaqueIdentifiers: [Data] = []
        for optionNode in self.optionNodes {
            if let option = optionNode.option {
                if let isChecked = optionNode.radioNode?.isChecked {
                    hasSelection = true
                    if isChecked {
                        selectedOpaqueIdentifiers.append(option.opaqueIdentifier)
                    }
                }
            }
        }
        if !hasSelection {
            if !Namespaces.Message.allScheduled.contains(item.message.id.namespace) {
                item.controllerInteraction.requestOpenMessagePollResults(item.message.id, pollId)
            }
        } else if !selectedOpaqueIdentifiers.isEmpty {
            item.controllerInteraction.requestSelectMessagePollOptions(item.message.id, selectedOpaqueIdentifiers)
        }
    }
    
    override func asyncLayoutContent() -> (_ item: ChatMessageBubbleContentItem, _ layoutConstants: ChatMessageItemLayoutConstants, _ preparePosition: ChatMessageBubblePreparePosition, _ messageSelection: Bool?, _ constrainedSize: CGSize, _ avatarInset: CGFloat) -> (ChatMessageBubbleContentProperties, CGSize?, CGFloat, (CGSize, ChatMessageBubbleContentPosition) -> (CGFloat, (CGFloat) -> (CGSize, (ListViewItemUpdateAnimation, Bool, ListViewItemApply?) -> Void))) {
        let makeTextLayout = TextNode.asyncLayout(self.textNode)
        let makeTypeLayout = TextNode.asyncLayout(self.typeNode)
        let makeVotersLayout = TextNode.asyncLayout(self.votersNode)
        let makeSubmitInactiveTextLayout = TextNode.asyncLayout(self.buttonSubmitInactiveTextNode)
        let makeSubmitActiveTextLayout = TextNode.asyncLayout(self.buttonSubmitActiveTextNode)
        let makeViewResultsTextLayout = TextNode.asyncLayout(self.buttonViewResultsTextNode)
        let statusLayout = self.statusNode.asyncLayout()
        
        var previousPoll: TelegramMediaPoll?
        if let item = self.item {
            for media in item.message.media {
                if let media = media as? TelegramMediaPoll {
                    previousPoll = media
                }
            }
        }
        
        var previousOptionNodeLayouts: [Data: (_ accountPeerId: PeerId, _ presentationData: ChatPresentationData, _ message: Message, _ poll: TelegramMediaPoll, _ option: TelegramMediaPollOption, _ optionResult: ChatMessagePollOptionResult?, _ constrainedWidth: CGFloat) -> (minimumWidth: CGFloat, layout: ((CGFloat) -> (CGSize, (Bool, Bool) -> ChatMessagePollOptionNode)))] = [:]
        for optionNode in self.optionNodes {
            if let option = optionNode.option {
                previousOptionNodeLayouts[option.opaqueIdentifier] = ChatMessagePollOptionNode.asyncLayout(optionNode)
            }
        }
        
        return { item, layoutConstants, _, _, _, _ in
            let contentProperties = ChatMessageBubbleContentProperties(hidesSimpleAuthorHeader: false, headerSpacing: 0.0, hidesBackground: .never, forceFullCorners: false, forceAlignment: .none)
            
            return (contentProperties, nil, CGFloat.greatestFiniteMagnitude, { constrainedSize, position in
                let message = item.message
                
                let incoming = item.message.effectivelyIncoming(item.context.account.peerId)
                var isBotChat: Bool = false
                if let peer = item.message.peers[item.message.id.peerId] as? TelegramUser, peer.botInfo != nil {
                    isBotChat = true
                }
                
                let additionalTextRightInset: CGFloat = 24.0
                
                let horizontalInset = layoutConstants.text.bubbleInsets.left + layoutConstants.text.bubbleInsets.right
                let textConstrainedSize = CGSize(width: constrainedSize.width - horizontalInset - additionalTextRightInset, height: constrainedSize.height)
                
                var edited = false
                if item.attributes.updatingMedia != nil {
                    edited = true
                }
                var viewCount: Int?
                var dateReplies = 0
                var dateReactionsAndPeers = mergedMessageReactionsAndPeers(accountPeer: item.associatedData.accountPeer, message: item.message)
                if item.message.isRestricted(platform: "ios", contentSettings: item.context.currentContentSettings.with { $0 }) {
                    dateReactionsAndPeers = ([], [])
                }
                for attribute in item.message.attributes {
                    if let attribute = attribute as? EditedMessageAttribute {
                        edited = !attribute.isHidden
                    } else if let attribute = attribute as? ViewCountMessageAttribute {
                        viewCount = attribute.count
                    } else if let attribute = attribute as? ReplyThreadMessageAttribute, case .peer = item.chatLocation {
                        if let channel = item.message.peers[item.message.id.peerId] as? TelegramChannel, case .group = channel.info {
                            dateReplies = Int(attribute.count)
                        }
                    }
                }
                
                let dateText = stringForMessageTimestampStatus(accountPeerId: item.context.account.peerId, message: item.message, dateTimeFormat: item.presentationData.dateTimeFormat, nameDisplayOrder: item.presentationData.nameDisplayOrder, strings: item.presentationData.strings)
                
                let statusType: ChatMessageDateAndStatusType?
                switch position {
                    case .linear(_, .None), .linear(_, .Neighbour(true, _, _)):
                        if incoming {
                            statusType = .BubbleIncoming
                        } else {
                            if message.flags.contains(.Failed) {
                                statusType = .BubbleOutgoing(.Failed)
                            } else if (message.flags.isSending && !message.isSentOrAcknowledged) || item.attributes.updatingMedia != nil {
                                statusType = .BubbleOutgoing(.Sending)
                            } else {
                                statusType = .BubbleOutgoing(.Sent(read: item.read))
                            }
                        }
                    default:
                        statusType = nil
                }
                
                var statusSuggestedWidthAndContinue: (CGFloat, (CGFloat) -> (CGSize, (ListViewItemUpdateAnimation) -> Void))?
                
                if let statusType = statusType {
                    var isReplyThread = false
                    if case .replyThread = item.chatLocation {
                        isReplyThread = true
                    }
                    
                    statusSuggestedWidthAndContinue = statusLayout(ChatMessageDateAndStatusNode.Arguments(
                        context: item.context,
                        presentationData: item.presentationData,
                        edited: edited,
                        impressionCount: viewCount,
                        dateText: dateText,
                        type: statusType,
                        layoutInput: .trailingContent(contentWidth: 1000.0, reactionSettings: shouldDisplayInlineDateReactions(message: item.message, isPremium: item.associatedData.isPremium, forceInline: item.associatedData.forceInlineReactions) ? ChatMessageDateAndStatusNode.TrailingReactionSettings(displayInline: true, preferAdditionalInset: false) : nil),
                        constrainedSize: textConstrainedSize,
                        availableReactions: item.associatedData.availableReactions,
                        reactions: dateReactionsAndPeers.reactions,
                        reactionPeers: dateReactionsAndPeers.peers,
                        displayAllReactionPeers: item.message.id.peerId.namespace == Namespaces.Peer.CloudUser,
                        replyCount: dateReplies,
                        isPinned: item.message.tags.contains(.pinned) && !item.associatedData.isInPinnedListMode && !isReplyThread,
                        hasAutoremove: item.message.isSelfExpiring,
                        canViewReactionList: canViewMessageReactionList(message: item.message),
                        animationCache: item.controllerInteraction.presentationContext.animationCache,
                        animationRenderer: item.controllerInteraction.presentationContext.animationRenderer
                    ))
                }
                
                var poll: TelegramMediaPoll?
                for media in item.message.media {
                    if let media = media as? TelegramMediaPoll {
                        poll = media
                        break
                    }
                }

                let messageTheme = incoming ? item.presentationData.theme.theme.chat.message.incoming : item.presentationData.theme.theme.chat.message.outgoing
                
                let pollText: String
                if let poll = poll, item.context.sharedContext.currentPtgSettings.with({ $0.suppressForeignAgentNotice }) {
                    pollText = removeForeignAgentNotice(text: poll.text, mayRemoveWholeText: false)
                } else {
                    pollText = poll?.text ?? ""
                }
                
                let attributedText = NSAttributedString(string: pollText, font: item.presentationData.messageBoldFont, textColor: messageTheme.primaryTextColor)
                
                let textInsets = UIEdgeInsets(top: 2.0, left: 0.0, bottom: 5.0, right: 0.0)
                
                let (textLayout, textApply) = makeTextLayout(TextNodeLayoutArguments(attributedString: attributedText, backgroundColor: nil, maximumNumberOfLines: 0, truncationType: .end, constrainedSize: textConstrainedSize, alignment: .natural, cutout: nil, insets: textInsets))
                let typeText: String
                
                var avatarPeers: [Peer] = []
                if let poll = poll {
                    for peerId in poll.results.recentVoters {
                        if let peer = item.message.peers[peerId] {
                            avatarPeers.append(peer)
                        }
                    }
                }
                
                if let poll = poll, isPollEffectivelyClosed(message: message, poll: poll) {
                    typeText = item.presentationData.strings.MessagePoll_LabelClosed
                } else if let poll = poll {
                    switch poll.kind {
                    case .poll:
                        switch poll.publicity {
                        case .anonymous:
                            typeText = item.presentationData.strings.MessagePoll_LabelAnonymous
                        case .public:
                            typeText = item.presentationData.strings.MessagePoll_LabelPoll
                        }
                    case .quiz:
                        switch poll.publicity {
                        case .anonymous:
                            typeText = item.presentationData.strings.MessagePoll_LabelAnonymousQuiz
                        case .public:
                            typeText = item.presentationData.strings.MessagePoll_LabelQuiz
                        }
                    }
                } else {
                    typeText = item.presentationData.strings.MessagePoll_LabelAnonymous
                }
                let (typeLayout, typeApply) = makeTypeLayout(TextNodeLayoutArguments(attributedString: NSAttributedString(string: typeText, font: labelsFont, textColor: messageTheme.secondaryTextColor), backgroundColor: nil, maximumNumberOfLines: 0, truncationType: .end, constrainedSize: textConstrainedSize, alignment: .natural, cutout: nil, insets: UIEdgeInsets()))
                
                let votersString: String?
                
                if isBotChat {
                    votersString = nil
                } else if let poll = poll, let totalVoters = poll.results.totalVoters {
                    switch poll.kind {
                    case .poll:
                        if totalVoters == 0 {
                            votersString = item.presentationData.strings.MessagePoll_NoVotes
                        } else {
                            votersString = item.presentationData.strings.MessagePoll_VotedCount(totalVoters)
                        }
                    case .quiz:
                        if totalVoters == 0 {
                            votersString = item.presentationData.strings.MessagePoll_QuizNoUsers
                        } else {
                            votersString = item.presentationData.strings.MessagePoll_QuizCount(totalVoters)
                        }
                    }
                } else {
                    votersString = " "
                }
                let (votersLayout, votersApply) = makeVotersLayout(TextNodeLayoutArguments(attributedString: NSAttributedString(string: votersString ?? "", font: labelsFont, textColor: messageTheme.secondaryTextColor), backgroundColor: nil, maximumNumberOfLines: 0, truncationType: .end, constrainedSize: textConstrainedSize, alignment: .natural, cutout: nil, insets: textInsets))
                
                let (buttonSubmitInactiveTextLayout, buttonSubmitInactiveTextApply) = makeSubmitInactiveTextLayout(TextNodeLayoutArguments(attributedString: NSAttributedString(string: item.presentationData.strings.MessagePoll_SubmitVote, font: Font.regular(17.0), textColor: messageTheme.accentControlDisabledColor), backgroundColor: nil, maximumNumberOfLines: 1, truncationType: .end, constrainedSize: textConstrainedSize, alignment: .natural, cutout: nil, insets: textInsets))
                let (buttonSubmitActiveTextLayout, buttonSubmitActiveTextApply) = makeSubmitActiveTextLayout(TextNodeLayoutArguments(attributedString: NSAttributedString(string: item.presentationData.strings.MessagePoll_SubmitVote, font: Font.regular(17.0), textColor: messageTheme.polls.bar), backgroundColor: nil, maximumNumberOfLines: 1, truncationType: .end, constrainedSize: textConstrainedSize, alignment: .natural, cutout: nil, insets: textInsets))
                let (buttonViewResultsTextLayout, buttonViewResultsTextApply) = makeViewResultsTextLayout(TextNodeLayoutArguments(attributedString: NSAttributedString(string: item.presentationData.strings.MessagePoll_ViewResults, font: Font.regular(17.0), textColor: messageTheme.polls.bar), backgroundColor: nil, maximumNumberOfLines: 1, truncationType: .end, constrainedSize: textConstrainedSize, alignment: .natural, cutout: nil, insets: textInsets))
                
                var textFrame = CGRect(origin: CGPoint(x: -textInsets.left, y: -textInsets.top), size: textLayout.size)
                var textFrameWithoutInsets = CGRect(origin: CGPoint(x: textFrame.origin.x + textInsets.left, y: textFrame.origin.y + textInsets.top), size: CGSize(width: textFrame.width - textInsets.left - textInsets.right, height: textFrame.height - textInsets.top - textInsets.bottom))
                
                textFrame = textFrame.offsetBy(dx: layoutConstants.text.bubbleInsets.left, dy: layoutConstants.text.bubbleInsets.top)
                textFrameWithoutInsets = textFrameWithoutInsets.offsetBy(dx: layoutConstants.text.bubbleInsets.left, dy: layoutConstants.text.bubbleInsets.top)
                
                var boundingSize: CGSize = textFrameWithoutInsets.size
                boundingSize.width += additionalTextRightInset
                boundingSize.width = max(boundingSize.width, typeLayout.size.width)
                boundingSize.width = max(boundingSize.width, votersLayout.size.width + 4.0/* + (statusSize?.width ?? 0.0)*/)
                boundingSize.width = max(boundingSize.width, buttonSubmitInactiveTextLayout.size.width + 4.0/* + (statusSize?.width ?? 0.0)*/)
                boundingSize.width = max(boundingSize.width, buttonViewResultsTextLayout.size.width + 4.0/* + (statusSize?.width ?? 0.0)*/)
                
                if let statusSuggestedWidthAndContinue = statusSuggestedWidthAndContinue {
                    boundingSize.width = max(boundingSize.width, statusSuggestedWidthAndContinue.0)
                }
                
                boundingSize.width += layoutConstants.text.bubbleInsets.left + layoutConstants.text.bubbleInsets.right
                boundingSize.height += layoutConstants.text.bubbleInsets.top + layoutConstants.text.bubbleInsets.bottom
                
                let isClosed: Bool
                if let poll = poll {
                    isClosed = isPollEffectivelyClosed(message: message, poll: poll)
                } else {
                    isClosed = false
                }
                
                var pollOptionsFinalizeLayouts: [(CGFloat) -> (CGSize, (Bool, Bool) -> ChatMessagePollOptionNode)] = []
                if let poll = poll {
                    var optionVoterCount: [Int: Int32] = [:]
                    var maxOptionVoterCount: Int32 = 0
                    var totalVoterCount: Int32 = 0
                    let voters: [TelegramMediaPollOptionVoters]?
                    if isClosed {
                        voters = poll.results.voters ?? []
                    } else {
                        voters = poll.results.voters
                    }
                    if let voters = voters, let totalVoters = poll.results.totalVoters {
                        var didVote = false
                        for voter in voters {
                            if voter.selected {
                                didVote = true
                            }
                        }
                        totalVoterCount = totalVoters
                        if didVote || isClosed {
                            for i in 0 ..< poll.options.count {
                                inner: for optionVoters in voters {
                                    if optionVoters.opaqueIdentifier == poll.options[i].opaqueIdentifier {
                                        optionVoterCount[i] = optionVoters.count
                                        maxOptionVoterCount = max(maxOptionVoterCount, optionVoters.count)
                                        break inner
                                    }
                                }
                            }
                        }
                    }
                    
                    var optionVoterCounts: [Int]
                    if totalVoterCount != 0 {
                        optionVoterCounts = countNicePercent(votes: (0 ..< poll.options.count).map({ Int(optionVoterCount[$0] ?? 0) }), total: Int(totalVoterCount))
                    } else {
                        optionVoterCounts = Array(repeating: 0, count: poll.options.count)
                    }
                    
                    for i in 0 ..< poll.options.count {
                        let option = poll.options[i]
                        
                        let makeLayout: (_ accountPeerId: PeerId, _ presentationData: ChatPresentationData, _ message: Message, _ poll: TelegramMediaPoll, _ option: TelegramMediaPollOption, _ optionResult: ChatMessagePollOptionResult?, _ constrainedWidth: CGFloat) -> (minimumWidth: CGFloat, layout: ((CGFloat) -> (CGSize, (Bool, Bool) -> ChatMessagePollOptionNode)))
                        if let previous = previousOptionNodeLayouts[option.opaqueIdentifier] {
                            makeLayout = previous
                        } else {
                            makeLayout = ChatMessagePollOptionNode.asyncLayout(nil)
                        }
                        var optionResult: ChatMessagePollOptionResult?
                        if let count = optionVoterCount[i] {
                            if maxOptionVoterCount != 0 && totalVoterCount != 0 {
                                optionResult = ChatMessagePollOptionResult(normalized: CGFloat(count) / CGFloat(maxOptionVoterCount), percent: optionVoterCounts[i], count: count)
                            } else if isClosed {
                                optionResult = ChatMessagePollOptionResult(normalized: 0, percent: 0, count: 0)
                            }
                        } else if isClosed {
                            optionResult = ChatMessagePollOptionResult(normalized: 0, percent: 0, count: 0)
                        }
                        let result = makeLayout(item.context.account.peerId, item.presentationData, item.message, poll, option, optionResult, constrainedSize.width - layoutConstants.bubble.borderInset * 2.0)
                        boundingSize.width = max(boundingSize.width, result.minimumWidth + layoutConstants.bubble.borderInset * 2.0)
                        pollOptionsFinalizeLayouts.append(result.1)
                    }
                }
                
                boundingSize.width = max(boundingSize.width, min(270.0, constrainedSize.width))
                
                var canVote = false
                if (item.message.id.namespace == Namespaces.Message.Cloud || Namespaces.Message.allScheduled.contains(item.message.id.namespace)), let poll = poll, poll.pollId.namespace == Namespaces.Media.CloudPoll, !isClosed {
                    var hasVoted = false
                    if let voters = poll.results.voters {
                        for voter in voters {
                            if voter.selected {
                                hasVoted = true
                                break
                            }
                        }
                    }
                    if !hasVoted {
                        canVote = true
                    }
                }
                
                return (boundingSize.width, { boundingWidth in
                    var resultSize = CGSize(width: max(boundingSize.width, boundingWidth), height: boundingSize.height)
                    
                    let titleTypeSpacing: CGFloat = -4.0
                    let typeOptionsSpacing: CGFloat = 3.0
                    resultSize.height += titleTypeSpacing + typeLayout.size.height + typeOptionsSpacing
                    
                    var optionNodesSizesAndApply: [(CGSize, (Bool, Bool) -> ChatMessagePollOptionNode)] = []
                    for finalizeLayout in pollOptionsFinalizeLayouts {
                        let result = finalizeLayout(boundingWidth - layoutConstants.bubble.borderInset * 2.0)
                        resultSize.width = max(resultSize.width, result.0.width + layoutConstants.bubble.borderInset * 2.0)
                        resultSize.height += result.0.height
                        optionNodesSizesAndApply.append(result)
                    }
                    
                    let optionsVotersSpacing: CGFloat = 11.0
                    let optionsButtonSpacing: CGFloat = 9.0
                    let votersBottomSpacing: CGFloat = 11.0
                    if votersString != nil {
                        resultSize.height += optionsVotersSpacing + votersLayout.size.height + votersBottomSpacing
                    } else {
                        resultSize.height += 26.0
                    }
                    
                    var statusSizeAndApply: (CGSize, (ListViewItemUpdateAnimation) -> Void)?
                    if let statusSuggestedWidthAndContinue = statusSuggestedWidthAndContinue {
                        statusSizeAndApply = statusSuggestedWidthAndContinue.1(boundingWidth)
                    }
                    
                    if let statusSizeAndApply = statusSizeAndApply {
                        resultSize.height += statusSizeAndApply.0.height - 6.0
                    }
                    
                    let buttonSubmitInactiveTextFrame = CGRect(origin: CGPoint(x: floor((resultSize.width - buttonSubmitInactiveTextLayout.size.width) / 2.0), y: optionsButtonSpacing), size: buttonSubmitInactiveTextLayout.size)
                    let buttonSubmitActiveTextFrame = CGRect(origin: CGPoint(x: floor((resultSize.width - buttonSubmitActiveTextLayout.size.width) / 2.0), y: optionsButtonSpacing), size: buttonSubmitActiveTextLayout.size)
                    let buttonViewResultsTextFrame = CGRect(origin: CGPoint(x: floor((resultSize.width - buttonViewResultsTextLayout.size.width) / 2.0), y: optionsButtonSpacing), size: buttonViewResultsTextLayout.size)
                    
                    return (resultSize, { [weak self] animation, synchronousLoad, _ in
                        if let strongSelf = self {
                            strongSelf.item = item
                            strongSelf.poll = poll
                            
                            let cachedLayout = strongSelf.textNode.cachedLayout
                            
                            if case .System = animation {
                                if let cachedLayout = cachedLayout {
                                    if cachedLayout != textLayout {
                                        if let textContents = strongSelf.textNode.contents {
                                            let fadeNode = ASDisplayNode()
                                            fadeNode.displaysAsynchronously = false
                                            fadeNode.contents = textContents
                                            fadeNode.frame = strongSelf.textNode.frame
                                            fadeNode.isLayerBacked = true
                                            strongSelf.addSubnode(fadeNode)
                                            fadeNode.layer.animateAlpha(from: 1.0, to: 0.0, duration: 0.2, removeOnCompletion: false, completion: { [weak fadeNode] _ in
                                                fadeNode?.removeFromSupernode()
                                            })
                                            strongSelf.textNode.layer.animateAlpha(from: 0.0, to: 1.0, duration: 0.15)
                                        }
                                    }
                                }
                            }
                            
                            let _ = textApply()
                            let _ = typeApply()
                            
                            var verticalOffset = textFrame.maxY + titleTypeSpacing + typeLayout.size.height + typeOptionsSpacing
                            var updatedOptionNodes: [ChatMessagePollOptionNode] = []
                            for i in 0 ..< optionNodesSizesAndApply.count {
                                let (size, apply) = optionNodesSizesAndApply[i]
                                var isRequesting = false
                                if let poll = poll, i < poll.options.count {
                                    if let inProgressOpaqueIds = item.controllerInteraction.pollActionState.pollMessageIdsInProgress[item.message.id] {
                                        isRequesting = inProgressOpaqueIds.contains(poll.options[i].opaqueIdentifier)
                                    }
                                }
                                let optionNode = apply(animation.isAnimated, isRequesting)
                                if optionNode.supernode !== strongSelf {
                                    strongSelf.addSubnode(optionNode)
                                    let option = optionNode.option
                                    optionNode.pressed = {
                                        guard let strongSelf = self, let item = strongSelf.item, let option = option else {
                                            return
                                        }
                                        
                                        item.controllerInteraction.requestSelectMessagePollOptions(item.message.id, [option.opaqueIdentifier])
                                    }
                                    optionNode.selectionUpdated = {
                                        guard let strongSelf = self else {
                                            return
                                        }
                                        strongSelf.updateSelection()
                                    }
                                }
                                optionNode.frame = CGRect(origin: CGPoint(x: layoutConstants.bubble.borderInset, y: verticalOffset), size: size)
                                verticalOffset += size.height
                                updatedOptionNodes.append(optionNode)
                                optionNode.isUserInteractionEnabled = canVote && item.controllerInteraction.pollActionState.pollMessageIdsInProgress[item.message.id] == nil
                                
                                if i > 0 {
                                    optionNode.previousOptionNode = updatedOptionNodes[i - 1]
                                }
                            }
                            for optionNode in strongSelf.optionNodes {
                                if !updatedOptionNodes.contains(where: { $0 === optionNode }) {
                                    optionNode.removeFromSupernode()
                                }
                            }
                            strongSelf.optionNodes = updatedOptionNodes
                            
                            if textLayout.hasRTL {
                                strongSelf.textNode.frame = CGRect(origin: CGPoint(x: resultSize.width - textFrame.size.width - textInsets.left - layoutConstants.text.bubbleInsets.right - additionalTextRightInset, y: textFrame.origin.y), size: textFrame.size)
                            } else {
                                strongSelf.textNode.frame = textFrame
                            }
                            let typeFrame = CGRect(origin: CGPoint(x: textFrame.minX, y: textFrame.maxY + titleTypeSpacing), size: typeLayout.size)
                            strongSelf.typeNode.frame = typeFrame
                            
                            let deadlineTimeout = poll?.deadlineTimeout
                            var displayDeadline = true
                            var hasSelected = false
                            
                            if let poll = poll {
                                if let voters = poll.results.voters {
                                    for voter in voters {
                                        if voter.selected {
                                            displayDeadline = false
                                            hasSelected = true
                                            break
                                        }
                                    }
                                }
                            }
                            
                            if let deadlineTimeout = deadlineTimeout, !isClosed {
                                var endDate: Int32?
                                
                                if message.id.namespace == Namespaces.Message.Cloud {
                                    let startDate: Int32
                                    if let forwardInfo = message.forwardInfo {
                                        startDate = forwardInfo.date
                                    } else {
                                        startDate = message.timestamp
                                    }
                                    endDate = startDate + deadlineTimeout
                                }
                                
                                let timerNode: PollBubbleTimerNode
                                if let current = strongSelf.timerNode {
                                    timerNode = current
                                    let timerTransition: ContainedViewLayoutTransition
                                    if animation.isAnimated {
                                        timerTransition = .animated(duration: 0.25, curve: .easeInOut)
                                    } else {
                                        timerTransition = .immediate
                                    }
                                    if displayDeadline {
                                        timerTransition.updateAlpha(node: timerNode, alpha: 1.0)
                                    } else {
                                        timerTransition.updateAlpha(node: timerNode, alpha: 0.0)
                                    }
                                } else {
                                    timerNode = PollBubbleTimerNode()
                                    strongSelf.timerNode = timerNode
                                    strongSelf.addSubnode(timerNode)
                                    timerNode.reachedTimeout = {
                                        guard let strongSelf = self, let _ = strongSelf.item else {
                                            return
                                        }
                                        //item.controllerInteraction.requestMessageUpdate(item.message.id)
                                    }
                                    
                                    let timerTransition: ContainedViewLayoutTransition
                                    if animation.isAnimated {
                                        timerTransition = .animated(duration: 0.25, curve: .easeInOut)
                                    } else {
                                        timerTransition = .immediate
                                    }
                                    if displayDeadline {
                                        timerNode.alpha = 0.0
                                        timerTransition.updateAlpha(node: timerNode, alpha: 1.0)
                                    } else {
                                        timerNode.alpha = 0.0
                                    }
                                }
                                timerNode.update(regularColor: messageTheme.secondaryTextColor, proximityColor: messageTheme.scamColor, timeout: deadlineTimeout, deadlineTimestamp: endDate)
                                timerNode.frame = CGRect(origin: CGPoint(x: resultSize.width - layoutConstants.text.bubbleInsets.right, y: typeFrame.minY), size: CGSize())
                            } else if let timerNode = strongSelf.timerNode {
                                strongSelf.timerNode = nil
                                
                                let timerTransition: ContainedViewLayoutTransition
                                if animation.isAnimated {
                                    timerTransition = .animated(duration: 0.25, curve: .easeInOut)
                                } else {
                                    timerTransition = .immediate
                                }
                                timerTransition.updateAlpha(node: timerNode, alpha: 0.0, completion: { [weak timerNode] _ in
                                    timerNode?.removeFromSupernode()
                                })
                                timerTransition.updateTransformScale(node: timerNode, scale: 0.1)
                            }
                            
                            let solutionButtonSize = CGSize(width: 32.0, height: 32.0)
                            let solutionButtonFrame = CGRect(origin: CGPoint(x: resultSize.width - layoutConstants.text.bubbleInsets.right - solutionButtonSize.width + 5.0, y: typeFrame.minY - 16.0), size: solutionButtonSize)
                            strongSelf.solutionButtonNode.frame = solutionButtonFrame
                            
                            if (strongSelf.timerNode == nil || !displayDeadline), let poll = poll, case .quiz = poll.kind, let _ = poll.results.solution, (isClosed || hasSelected) {
                                if strongSelf.solutionButtonNode.alpha.isZero {
                                    let timerTransition: ContainedViewLayoutTransition
                                    if animation.isAnimated {
                                        timerTransition = .animated(duration: 0.25, curve: .easeInOut)
                                    } else {
                                        timerTransition = .immediate
                                    }
                                    timerTransition.updateAlpha(node: strongSelf.solutionButtonNode, alpha: 1.0)
                                }
                                strongSelf.solutionButtonNode.update(size: solutionButtonSize, theme: item.presentationData.theme.theme, incoming: incoming)
                            } else if !strongSelf.solutionButtonNode.alpha.isZero {
                                let timerTransition: ContainedViewLayoutTransition
                                if animation.isAnimated {
                                    timerTransition = .animated(duration: 0.25, curve: .easeInOut)
                                } else {
                                    timerTransition = .immediate
                                }
                                timerTransition.updateAlpha(node: strongSelf.solutionButtonNode, alpha: 0.0)
                            }
                            
                            let avatarsFrame = CGRect(origin: CGPoint(x: typeFrame.maxX + 6.0, y: typeFrame.minY + floor((typeFrame.height - defaultMergedImageSize) / 2.0)), size: CGSize(width: defaultMergedImageSize + defaultMergedImageSpacing * 2.0, height: defaultMergedImageSize))
                            strongSelf.avatarsNode.frame = avatarsFrame
                            strongSelf.avatarsNode.updateLayout(size: avatarsFrame.size)
                            strongSelf.avatarsNode.update(context: item.context, peers: avatarPeers, synchronousLoad: synchronousLoad, imageSize: defaultMergedImageSize, imageSpacing: defaultMergedImageSpacing, borderWidth: defaultBorderWidth)
                            strongSelf.avatarsNode.isHidden = isBotChat
                            let alphaTransition: ContainedViewLayoutTransition
                            if animation.isAnimated {
                                alphaTransition = .animated(duration: 0.25, curve: .easeInOut)
                                alphaTransition.updateAlpha(node: strongSelf.avatarsNode, alpha: avatarPeers.isEmpty ? 0.0 : 1.0)
                            } else {
                                alphaTransition = .immediate
                            }
                            
                            let _ = votersApply()
                            let votersFrame = CGRect(origin: CGPoint(x: floor((resultSize.width - votersLayout.size.width) / 2.0), y: verticalOffset + optionsVotersSpacing), size: votersLayout.size)
                            strongSelf.votersNode.frame = votersFrame
                            if animation.isAnimated, let previousPoll = previousPoll, let poll = poll {
                                if previousPoll.results.totalVoters == nil && poll.results.totalVoters != nil {
                                    strongSelf.votersNode.layer.animateAlpha(from: 0.0, to: 1.0, duration: 0.25)
                                }
                            }
                            
                            if let statusSizeAndApply = statusSizeAndApply {
                                let statusFrame = CGRect(origin: CGPoint(x: resultSize.width - statusSizeAndApply.0.width - layoutConstants.text.bubbleInsets.right, y: votersFrame.maxY), size: statusSizeAndApply.0)
                                
                                if strongSelf.statusNode.supernode == nil {
                                    statusSizeAndApply.1(.None)
                                    strongSelf.statusNode.frame = statusFrame
                                    strongSelf.addSubnode(strongSelf.statusNode)
                                } else {
                                    statusSizeAndApply.1(animation)
                                    animation.animator.updateFrame(layer: strongSelf.statusNode.layer, frame: statusFrame, completion: nil)
                                }
                            } else if strongSelf.statusNode.supernode != nil {
                                strongSelf.statusNode.removeFromSupernode()
                            }
                            
                            let _ = buttonSubmitInactiveTextApply()
                            strongSelf.buttonSubmitInactiveTextNode.frame = buttonSubmitInactiveTextFrame.offsetBy(dx: 0.0, dy: verticalOffset)
                            
                            let _ = buttonSubmitActiveTextApply()
                            strongSelf.buttonSubmitActiveTextNode.frame = buttonSubmitActiveTextFrame.offsetBy(dx: 0.0, dy: verticalOffset)
                            
                            let _ = buttonViewResultsTextApply()
                            strongSelf.buttonViewResultsTextNode.frame = buttonViewResultsTextFrame.offsetBy(dx: 0.0, dy: verticalOffset)
                            
                            strongSelf.buttonNode.frame = CGRect(origin: CGPoint(x: 0.0, y: verticalOffset), size: CGSize(width: resultSize.width, height: 44.0))
                            
                            strongSelf.updateSelection()
                            strongSelf.updatePollTooltipMessageState(animated: false)
                        }
                    })
                })
            })
        }
    }
    
    private func updateSelection() {
        guard let item = self.item, let poll = self.poll else {
            return
        }
        
        var isBotChat: Bool = false
        if let peer = item.message.peers[item.message.id.peerId] as? TelegramUser, peer.botInfo != nil {
            isBotChat = true
        }
        
        let disableAllActions = false
        
        var hasSelection = false
        switch poll.kind {
        case .poll(true):
            hasSelection = true
        default:
            break
        }
        
        var hasSelectedOptions = false
        for optionNode in self.optionNodes {
            if let isChecked = optionNode.radioNode?.isChecked {
                if isChecked {
                    hasSelectedOptions = true
                }
            }
        }
        
        let isClosed = isPollEffectivelyClosed(message: item.message, poll: poll)
        
        var hasResults = false
        if isClosed {
            hasResults = true
            hasSelection = false
            if let totalVoters = poll.results.totalVoters, totalVoters == 0 {
                hasResults = false
            }
        } else {
            if let totalVoters = poll.results.totalVoters, totalVoters != 0 {
                if let voters = poll.results.voters {
                    for voter in voters {
                        if voter.selected {
                            hasResults = true
                            break
                        }
                    }
                }
            }
        }
        
        if !disableAllActions && hasSelection && !hasResults && poll.pollId.namespace == Namespaces.Media.CloudPoll {
            self.votersNode.isHidden = true
            self.buttonViewResultsTextNode.isHidden = true
            self.buttonSubmitInactiveTextNode.isHidden = hasSelectedOptions
            self.buttonSubmitActiveTextNode.isHidden = !hasSelectedOptions
            self.buttonNode.isHidden = !hasSelectedOptions
            self.buttonNode.isUserInteractionEnabled = true
        } else {
            if case .public = poll.publicity, hasResults, !disableAllActions {
                self.votersNode.isHidden = true
                
                if isBotChat {
                    self.buttonViewResultsTextNode.isHidden = true
                    self.buttonNode.isHidden = true
                } else {
                    self.buttonViewResultsTextNode.isHidden = false
                    self.buttonNode.isHidden = false
                }
                
                if Namespaces.Message.allScheduled.contains(item.message.id.namespace) {
                    self.buttonNode.isUserInteractionEnabled = false
                } else {
                    self.buttonNode.isUserInteractionEnabled = true
                }
            } else {
                self.votersNode.isHidden = false
                self.buttonViewResultsTextNode.isHidden = true
                self.buttonNode.isHidden = true
                self.buttonNode.isUserInteractionEnabled = true
            }
            self.buttonSubmitInactiveTextNode.isHidden = true
            self.buttonSubmitActiveTextNode.isHidden = true
        }
        
        self.avatarsNode.isUserInteractionEnabled = !self.buttonViewResultsTextNode.isHidden
    }
    
    override func animateInsertion(_ currentTimestamp: Double, duration: Double) {
        self.textNode.layer.animateAlpha(from: 0.0, to: 1.0, duration: 0.2)
        self.statusNode.layer.animateAlpha(from: 0.0, to: 1.0, duration: 0.2)
    }
    
    override func animateAdded(_ currentTimestamp: Double, duration: Double) {
        self.textNode.layer.animateAlpha(from: 0.0, to: 1.0, duration: 0.2)
        self.statusNode.layer.animateAlpha(from: 0.0, to: 1.0, duration: 0.2)
    }
    
    override func animateRemoved(_ currentTimestamp: Double, duration: Double) {
        self.textNode.layer.animateAlpha(from: 1.0, to: 0.0, duration: 0.2, removeOnCompletion: false)
        self.statusNode.layer.animateAlpha(from: 1.0, to: 0.0, duration: 0.2, removeOnCompletion: false)
    }
    
    override func tapActionAtPoint(_ point: CGPoint, gesture: TapLongTapOrDoubleTapGesture, isEstimating: Bool) -> ChatMessageBubbleContentTapAction {
        let textNodeFrame = self.textNode.frame
        if let (index, attributes) = self.textNode.attributesAtPoint(CGPoint(x: point.x - textNodeFrame.minX, y: point.y - textNodeFrame.minY)) {
            if let url = attributes[NSAttributedString.Key(rawValue: TelegramTextAttributes.URL)] as? String {
                var concealed = true
                if let (attributeText, fullText) = self.textNode.attributeSubstring(name: TelegramTextAttributes.URL, index: index) {
                    concealed = !doesUrlMatchText(url: url, text: attributeText, fullText: fullText)
                }
                return .url(url: url, concealed: concealed)
            } else if let peerMention = attributes[NSAttributedString.Key(rawValue: TelegramTextAttributes.PeerMention)] as? TelegramPeerMention {
                return .peerMention(peerMention.peerId, peerMention.mention)
            } else if let peerName = attributes[NSAttributedString.Key(rawValue: TelegramTextAttributes.PeerTextMention)] as? String {
                return .textMention(peerName)
            } else if let botCommand = attributes[NSAttributedString.Key(rawValue: TelegramTextAttributes.BotCommand)] as? String {
                return .botCommand(botCommand)
            } else if let hashtag = attributes[NSAttributedString.Key(rawValue: TelegramTextAttributes.Hashtag)] as? TelegramHashtag {
                return .hashtag(hashtag.peerName, hashtag.hashtag)
            } else {
                return .none
            }
        } else {
            var isBotChat: Bool = false
            if let item = self.item, let peer = item.message.peers[item.message.id.peerId] as? TelegramUser, peer.botInfo != nil {
                isBotChat = true
            }
            
            for optionNode in self.optionNodes {
                if optionNode.frame.contains(point), case .tap = gesture {
                    if optionNode.isUserInteractionEnabled {
                        return .ignore
                    } else if let result = optionNode.currentResult, let item = self.item, !Namespaces.Message.allScheduled.contains(item.message.id.namespace), let poll = self.poll, let option = optionNode.option, !isBotChat {
                        switch poll.publicity {
                        case .anonymous:
                            let string: String
                            switch poll.kind {
                            case .poll:
                                if result.count == 0 {
                                    string = item.presentationData.strings.MessagePoll_NoVotes
                                } else {
                                    string = item.presentationData.strings.MessagePoll_VotedCount(result.count)
                                }
                            case .quiz:
                                if result.count == 0 {
                                    string = item.presentationData.strings.MessagePoll_QuizNoUsers
                                } else {
                                    string = item.presentationData.strings.MessagePoll_QuizCount(result.count)
                                }
                            }
                            return .tooltip(string, optionNode, optionNode.bounds.offsetBy(dx: 0.0, dy: 10.0))
                        case .public:
                            var hasNonZeroVoters = false
                            if let voters = poll.results.voters {
                                for voter in voters {
                                    if voter.count != 0 {
                                        hasNonZeroVoters = true
                                        break
                                    }
                                }
                            }
                            if hasNonZeroVoters {
                                if !isEstimating {
                                    return .openPollResults(option.opaqueIdentifier)
                                }
                                return .openMessage
                            }
                        }
                    }
                }
            }
            if self.buttonNode.isUserInteractionEnabled, !self.buttonNode.isHidden, self.buttonNode.frame.contains(point) {
                return .ignore
            }
            if self.avatarsNode.isUserInteractionEnabled, !self.avatarsNode.isHidden, self.avatarsNode.frame.contains(point) {
                return .ignore
            }
            if self.solutionButtonNode.isUserInteractionEnabled, !self.solutionButtonNode.isHidden, !self.solutionButtonNode.alpha.isZero, self.solutionButtonNode.frame.contains(point) {
                return .ignore
            }
            return .none
        }
    }
    
    func updatePollTooltipMessageState(animated: Bool) {
        guard let item = self.item else {
            return
        }
        let displaySolutionButton = item.message.id != item.controllerInteraction.currentPollMessageWithTooltip
        if displaySolutionButton != !self.solutionButtonNode.iconNode.alpha.isZero {
            let transition: ContainedViewLayoutTransition
            if animated {
                transition = .animated(duration: 0.25, curve: .easeInOut)
            } else {
                transition = .immediate
            }
            transition.updateAlpha(node: self.solutionButtonNode.iconNode, alpha: displaySolutionButton ? 1.0 : 0.0)
            transition.updateSublayerTransformScale(node: self.solutionButtonNode, scale: displaySolutionButton ? 1.0 : 0.1)
        }
    }
    
    override func reactionTargetView(value: MessageReaction.Reaction) -> UIView? {
        if !self.statusNode.isHidden {
            return self.statusNode.reactionView(value: value)
        }
        return nil
    }
}

private enum PeerAvatarReference: Equatable {
    case letters(PeerId, [String])
    case image(PeerReference, TelegramMediaImageRepresentation)
    
    var peerId: PeerId {
        switch self {
        case let .letters(value, _):
            return value
        case let .image(value, _):
            return value.id
        }
    }
}

private extension PeerAvatarReference {
    init(peer: Peer) {
        if let photo = peer.smallProfileImage, let peerReference = PeerReference(peer) {
            self = .image(peerReference, photo)
        } else {
            self = .letters(peer.id, peer.displayLetters)
        }
    }
}

private final class MergedAvatarsNodeArguments: NSObject {
    let peers: [PeerAvatarReference]
    let images: [PeerId: UIImage]
    let imageSize: CGFloat
    let imageSpacing: CGFloat
    let borderWidth: CGFloat
    
    init(peers: [PeerAvatarReference], images: [PeerId: UIImage], imageSize: CGFloat, imageSpacing: CGFloat, borderWidth: CGFloat) {
        self.peers = peers
        self.images = images
        self.imageSize = imageSize
        self.imageSpacing = imageSpacing
        self.borderWidth = borderWidth
    }
}

private let defaultMergedImageSize: CGFloat = 16.0
private let defaultMergedImageSpacing: CGFloat = 15.0
private let defaultBorderWidth: CGFloat = 1.0

private let avatarFont = avatarPlaceholderFont(size: 8.0)

final class MergedAvatarsNode: ASDisplayNode {
    private var peers: [PeerAvatarReference] = []
    private var images: [PeerId: UIImage] = [:]
    private var disposables: [PeerId: Disposable] = [:]
    private let buttonNode: HighlightTrackingButtonNode
    private var imageSize: CGFloat = defaultMergedImageSize
    private var imageSpacing: CGFloat = defaultMergedImageSpacing
    private var borderWidthValue: CGFloat = defaultBorderWidth
    
    var pressed: (() -> Void)?
    
    override init() {
        self.buttonNode = HighlightTrackingButtonNode()
        
        super.init()
        
        self.isOpaque = false
        self.displaysAsynchronously = true
        self.buttonNode.addTarget(self, action: #selector(self.buttonPressed), forControlEvents: .touchUpInside)
        self.addSubnode(self.buttonNode)
    }
    
    deinit {
        for (_, disposable) in self.disposables {
            disposable.dispose()
        }
    }
    
    @objc private func buttonPressed() {
        self.pressed?()
    }
    
    func updateLayout(size: CGSize) {
        self.buttonNode.frame = CGRect(origin: CGPoint(), size: size)
    }
    
    func update(context: AccountContext, peers: [Peer], synchronousLoad: Bool, imageSize: CGFloat, imageSpacing: CGFloat, borderWidth: CGFloat) {
        self.imageSize = imageSize
        self.imageSpacing = imageSpacing
        self.borderWidthValue = borderWidth
        var filteredPeers = peers.map(PeerAvatarReference.init)
        if filteredPeers.count > 3 {
            filteredPeers = filteredPeers.dropLast(filteredPeers.count - 3)
        }
        if filteredPeers != self.peers {
            self.peers = filteredPeers
            
            var validImageIds: [PeerId] = []
            for peer in filteredPeers {
                if case .image = peer {
                    validImageIds.append(peer.peerId)
                }
            }
            
            var removedImageIds: [PeerId] = []
            for (id, _) in self.images {
                if !validImageIds.contains(id) {
                    removedImageIds.append(id)
                }
            }
            var removedDisposableIds: [PeerId] = []
            for (id, disposable) in self.disposables {
                if !validImageIds.contains(id) {
                    disposable.dispose()
                    removedDisposableIds.append(id)
                }
            }
            for id in removedImageIds {
                self.images.removeValue(forKey: id)
            }
            for id in removedDisposableIds {
                self.disposables.removeValue(forKey: id)
            }
            for peer in filteredPeers {
                switch peer {
                case let .image(peerReference, representation):
                    if self.disposables[peer.peerId] == nil {
                        if let signal = peerAvatarImage(account: context.account, peerReference: peerReference, authorOfMessage: nil, representation: representation, displayDimensions: CGSize(width: imageSize, height: imageSize), synchronousLoad: synchronousLoad) {
                            let disposable = (signal
                            |> deliverOnMainQueue).start(next: { [weak self] imageVersions in
                                guard let strongSelf = self else {
                                    return
                                }
                                let image = imageVersions?.0
                                if let image = image {
                                    strongSelf.images[peer.peerId] = image
                                    strongSelf.setNeedsDisplay()
                                }
                            })
                            self.disposables[peer.peerId] = disposable
                        }
                    }
                case .letters:
                    break
                }
            }
            self.setNeedsDisplay()
        }
    }
    
    override func drawParameters(forAsyncLayer layer: _ASDisplayLayer) -> NSObjectProtocol {
        return MergedAvatarsNodeArguments(peers: self.peers, images: self.images, imageSize: self.imageSize, imageSpacing: self.imageSpacing, borderWidth: self.borderWidthValue)
    }
    
    @objc override class func draw(_ bounds: CGRect, withParameters parameters: Any?, isCancelled: () -> Bool, isRasterizing: Bool) {
        assertNotOnMainThread()
        
        let context = UIGraphicsGetCurrentContext()!
        
        if !isRasterizing {
            context.setBlendMode(.copy)
            context.setFillColor(UIColor.clear.cgColor)
            context.fill(bounds)
        }
        
        guard let parameters = parameters as? MergedAvatarsNodeArguments else {
            return
        }
        
        let mergedImageSize = parameters.imageSize
        let mergedImageSpacing = parameters.imageSpacing
        
        var currentX = mergedImageSize + mergedImageSpacing * CGFloat(parameters.peers.count - 1) - mergedImageSize
        for i in (0 ..< parameters.peers.count).reversed() {
            let imageRect = CGRect(origin: CGPoint(x: currentX, y: 0.0), size: CGSize(width: mergedImageSize, height: mergedImageSize))
            context.setBlendMode(.copy)
            context.setFillColor(UIColor.clear.cgColor)
            context.fillEllipse(in: imageRect.insetBy(dx: -parameters.borderWidth, dy: -parameters.borderWidth))
            context.setBlendMode(.normal)
            
            context.saveGState()
            switch parameters.peers[i] {
            case let .letters(peerId, letters):
                context.translateBy(x: currentX, y: 0.0)
                drawPeerAvatarLetters(context: context, size: CGSize(width: mergedImageSize, height: mergedImageSize), font: avatarFont, letters: letters, peerId: peerId)
                context.translateBy(x: -currentX, y: 0.0)
            case .image:
                if let image = parameters.images[parameters.peers[i].peerId] {
                    context.translateBy(x: imageRect.midX, y: imageRect.midY)
                    context.scaleBy(x: 1.0, y: -1.0)
                    context.translateBy(x: -imageRect.midX, y: -imageRect.midY)
                    context.draw(image.cgImage!, in: imageRect)
                } else {
                    context.setFillColor(UIColor.gray.cgColor)
                    context.fillEllipse(in: imageRect)
                }
            }
            context.restoreGState()
            currentX -= mergedImageSpacing
        }
    }
}<|MERGE_RESOLUTION|>--- conflicted
+++ resolved
@@ -10,11 +10,8 @@
 import AccountContext
 import AvatarNode
 import TelegramPresentationData
-<<<<<<< HEAD
 import ChatMessageBackground
-=======
 import PtgForeignAgentNoticeRemoval
->>>>>>> e839afcd
 
 func isPollEffectivelyClosed(message: Message, poll: TelegramMediaPoll) -> Bool {
     if poll.isClosed {
@@ -495,7 +492,7 @@
     private var theme: PresentationTheme?
     
     weak var previousOptionNode: ChatMessagePollOptionNode?
-    
+
     override init() {
         self.highlightedBackgroundNode = ASDisplayNode()
         self.highlightedBackgroundNode.alpha = 0.0
@@ -517,7 +514,7 @@
         self.percentageNode.isLayerBacked = true
         
         super.init()
-                
+
         self.addSubnode(self.highlightedBackgroundNode)
         self.addSubnode(self.separatorNode)
         self.addSubnode(self.resultBarNode)
@@ -534,13 +531,13 @@
                         strongSelf.highlightedBackgroundNode.frame = strongSelf.view.convert(strongSelf.highlightedBackgroundNode.frame, to: backdropNode.view)
                         backdropNode.addSubnode(strongSelf.highlightedBackgroundNode)
                     }
-                    
+
                     strongSelf.highlightedBackgroundNode.layer.removeAnimation(forKey: "opacity")
                     strongSelf.highlightedBackgroundNode.alpha = 1.0
-                    
+
                     strongSelf.separatorNode.layer.removeAnimation(forKey: "opacity")
                     strongSelf.separatorNode.alpha = 0.0
-                    
+
                     strongSelf.previousOptionNode?.separatorNode.layer.removeAnimation(forKey: "opacity")
                     strongSelf.previousOptionNode?.separatorNode.alpha = 0.0
                 } else {
@@ -552,10 +549,10 @@
                             strongSelf.insertSubnode(strongSelf.highlightedBackgroundNode, at: 0)
                         }
                     })
-                    
+
                     strongSelf.separatorNode.alpha = 1.0
                     strongSelf.separatorNode.layer.animateAlpha(from: 0.0, to: 1.0, duration: 0.3)
-                    
+
                     strongSelf.previousOptionNode?.separatorNode.alpha = 1.0
                     strongSelf.previousOptionNode?.separatorNode.layer.animateAlpha(from: 0.0, to: 1.0, duration: 0.3)
                 }
@@ -1139,7 +1136,7 @@
                 } else {
                     pollText = poll?.text ?? ""
                 }
-                
+
                 let attributedText = NSAttributedString(string: pollText, font: item.presentationData.messageBoldFont, textColor: messageTheme.primaryTextColor)
                 
                 let textInsets = UIEdgeInsets(top: 2.0, left: 0.0, bottom: 5.0, right: 0.0)
@@ -1415,7 +1412,7 @@
                                 verticalOffset += size.height
                                 updatedOptionNodes.append(optionNode)
                                 optionNode.isUserInteractionEnabled = canVote && item.controllerInteraction.pollActionState.pollMessageIdsInProgress[item.message.id] == nil
-                                
+
                                 if i > 0 {
                                     optionNode.previousOptionNode = updatedOptionNodes[i - 1]
                                 }
