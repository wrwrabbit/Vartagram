import PtgForeignAgentNoticeRemoval

import Foundation
import UIKit
import Display
import AsyncDisplayKit
import Postbox
import TelegramCore
import SwiftSignalKit
import TelegramPresentationData
import TelegramUIPreferences
import AccountContext
import StickerResources
import PhotoResources
import TelegramStringFormatting
import AnimatedCountLabelNode
import AnimatedNavigationStripeNode
import ContextUI
import RadialStatusNode
import InvisibleInkDustNode
import TextFormat
import ChatPresentationInterfaceState
import TextNodeWithEntities
import AnimationCache
import MultiAnimationRenderer
import TranslateUI
import ChatControllerInteraction

private enum PinnedMessageAnimation {
    case slideToTop
    case slideToBottom
}

private final class ButtonsContainerNode: ASDisplayNode {
    override func hitTest(_ point: CGPoint, with event: UIEvent?) -> UIView? {
        if let subnodes = self.subnodes {
            for subnode in subnodes {
                if let result = subnode.view.hitTest(self.view.convert(point, to: subnode.view), with: event) {
                    return result
                }
            }
        }
        return nil
    }
}

final class ChatPinnedMessageTitlePanelNode: ChatTitleAccessoryPanelNode {
    private let context: AccountContext
    private let tapButton: HighlightTrackingButtonNode
    private let buttonsContainer: ButtonsContainerNode
    private let closeButton: HighlightableButtonNode
    private let listButton: HighlightableButtonNode
    private let activityIndicatorContainer: ASDisplayNode
    private let activityIndicator: RadialStatusNode
    
    private let contextContainer: ContextControllerSourceNode
    private let clippingContainer: ASDisplayNode
    private let contentContainer: ASDisplayNode
    private let contentTextContainer: ASDisplayNode
    private let lineNode: AnimatedNavigationStripeNode
    private let titleNode: AnimatedCountLabelNode
    private let textNode: TextNodeWithEntities
    private var spoilerTextNode: TextNodeWithEntities?
    private var dustNode: InvisibleInkDustNode?
    private let actionButton: HighlightableButtonNode
    private let actionButtonTitleNode: ImmediateTextNode
    private let actionButtonBackgroundNode: ASImageNode
    
    private let imageNode: TransformImageNode
    private let imageNodeContainer: ASDisplayNode

    private let separatorNode: ASDisplayNode

    private var currentLayout: (CGFloat, CGFloat, CGFloat)?
    private var currentMessage: ChatPinnedMessage?
    private var previousMediaReference: AnyMediaReference?
    private var currentTranslateToLanguage: String?
    private let translationDisposable = MetaDisposable()
    
    private var isReplyThread: Bool = false
    
    private let fetchDisposable = MetaDisposable()
    
    private var statusDisposable: Disposable?
    
    private let animationCache: AnimationCache?
    private let animationRenderer: MultiAnimationRenderer?

    private let queue = Queue()
    
    override func hitTest(_ point: CGPoint, with event: UIEvent?) -> UIView? {
        if let buttonResult = self.buttonsContainer.hitTest(point.offsetBy(dx: -self.buttonsContainer.frame.minX, dy: -self.buttonsContainer.frame.minY), with: event) {
            return buttonResult
        }
        let containerResult = self.contentTextContainer.hitTest(point.offsetBy(dx: -self.contentTextContainer.frame.minX, dy: -self.contentTextContainer.frame.minY), with: event)
        if containerResult?.asyncdisplaykit_node === self.dustNode, self.dustNode?.isRevealed == false {
            return containerResult
        }
        let result = super.hitTest(point, with: event)
        return result
    }
    
    init(context: AccountContext, animationCache: AnimationCache?, animationRenderer: MultiAnimationRenderer?) {
        self.context = context
        self.animationCache = animationCache
        self.animationRenderer = animationRenderer
        
        self.tapButton = HighlightTrackingButtonNode()
        
        self.buttonsContainer = ButtonsContainerNode()
        
        self.closeButton = HighlightableButtonNode()
        self.closeButton.hitTestSlop = UIEdgeInsets(top: -8.0, left: -8.0, bottom: -8.0, right: -8.0)
        self.closeButton.displaysAsynchronously = false
        
        self.actionButton = HighlightableButtonNode()
        self.actionButton.isHidden = true
        self.actionButtonTitleNode = ImmediateTextNode()
        self.actionButtonTitleNode.isHidden = true
        self.actionButtonBackgroundNode = ASImageNode()
        self.actionButtonBackgroundNode.isHidden = true
        self.actionButtonBackgroundNode.displaysAsynchronously = false
        
        self.listButton = HighlightableButtonNode()
        self.listButton.hitTestSlop = UIEdgeInsets(top: -8.0, left: -8.0, bottom: -8.0, right: -8.0)
        self.listButton.displaysAsynchronously = false
        
        self.activityIndicatorContainer = ASDisplayNode()
        self.activityIndicatorContainer.isUserInteractionEnabled = false
        self.activityIndicator = RadialStatusNode(backgroundNodeColor: .clear)
        self.activityIndicator.isUserInteractionEnabled = false
        self.activityIndicatorContainer.addSubnode(self.activityIndicator)
        self.activityIndicator.alpha = 0.0
        ContainedViewLayoutTransition.immediate.updateSublayerTransformScale(node: self.activityIndicatorContainer, scale: 0.1)
        
        self.separatorNode = ASDisplayNode()
        self.separatorNode.isLayerBacked = true
        
        self.contextContainer = ContextControllerSourceNode()
        
        self.clippingContainer = ASDisplayNode()
        self.clippingContainer.clipsToBounds = true
        
        self.contentContainer = ASDisplayNode()
        self.contentTextContainer = ASDisplayNode()
        
        self.lineNode = AnimatedNavigationStripeNode()
        
        self.titleNode = AnimatedCountLabelNode()
        self.titleNode.isUserInteractionEnabled = false
        self.titleNode.reverseAnimationDirection = true
        
        self.textNode = TextNodeWithEntities()
        self.textNode.textNode.displaysAsynchronously = false
        self.textNode.textNode.isUserInteractionEnabled = false
        
        self.imageNode = TransformImageNode()
        self.imageNode.contentAnimations = [.subsequentUpdates]
        
        self.imageNodeContainer = ASDisplayNode()
        
        super.init()
        
        self.tapButton.highligthedChanged = { [weak self] highlighted in
            if let strongSelf = self {
                if highlighted {
                    strongSelf.titleNode.layer.removeAnimation(forKey: "opacity")
                    strongSelf.titleNode.alpha = 0.4
                    strongSelf.textNode.textNode.layer.removeAnimation(forKey: "opacity")
                    strongSelf.textNode.textNode.alpha = 0.4
                    strongSelf.lineNode.layer.removeAnimation(forKey: "opacity")
                    strongSelf.lineNode.alpha = 0.4
                } else {
                    strongSelf.titleNode.alpha = 1.0
                    strongSelf.titleNode.layer.animateAlpha(from: 0.4, to: 1.0, duration: 0.2)
                    strongSelf.textNode.textNode.alpha = 1.0
                    strongSelf.textNode.textNode.layer.animateAlpha(from: 0.4, to: 1.0, duration: 0.2)
                    strongSelf.lineNode.alpha = 1.0
                    strongSelf.lineNode.layer.animateAlpha(from: 0.4, to: 1.0, duration: 0.2)
                }
            }
        }
        
        self.actionButton.highligthedChanged = { [weak self] highlighted in
            if let strongSelf = self {
                if highlighted {
                    strongSelf.actionButton.layer.removeAnimation(forKey: "opacity")
                    strongSelf.actionButton.alpha = 0.4
                } else {
                    strongSelf.actionButton.alpha = 1.0
                    strongSelf.actionButton.layer.animateAlpha(from: 0.4, to: 1.0, duration: 0.2)
                }
            }
        }
        
        self.closeButton.addTarget(self, action: #selector(self.closePressed), forControlEvents: [.touchUpInside])
        self.listButton.addTarget(self, action: #selector(self.listPressed), forControlEvents: [.touchUpInside])
        self.actionButton.addTarget(self, action: #selector(self.actionButtonPressed), forControlEvents: [.touchUpInside])
        
        self.addSubnode(self.contextContainer)
        
        self.contextContainer.addSubnode(self.clippingContainer)
        self.clippingContainer.addSubnode(self.contentContainer)
        self.contextContainer.addSubnode(self.lineNode)
        self.contentTextContainer.addSubnode(self.titleNode)
        self.contentTextContainer.addSubnode(self.textNode.textNode)
        self.contentContainer.addSubnode(self.contentTextContainer)
        
        self.imageNodeContainer.addSubnode(self.imageNode)
        self.contentContainer.addSubnode(self.imageNodeContainer)
        
        self.actionButton.addSubnode(self.actionButtonBackgroundNode)
        self.actionButton.addSubnode(self.actionButtonTitleNode)
        self.buttonsContainer.addSubnode(self.actionButton)
        self.buttonsContainer.addSubnode(self.closeButton)
        self.buttonsContainer.addSubnode(self.listButton)
        self.contextContainer.addSubnode(self.buttonsContainer)
        self.contextContainer.addSubnode(self.activityIndicatorContainer)
        
        self.tapButton.addTarget(self, action: #selector(self.tapped), forControlEvents: [.touchUpInside])
        self.contextContainer.addSubnode(self.tapButton)
        
        self.addSubnode(self.separatorNode)
        
        self.contextContainer.activated = { [weak self] gesture, _ in
            guard let strongSelf = self else {
                return
            }
            if let interfaceInteraction = strongSelf.interfaceInteraction, let _ = strongSelf.currentMessage, !strongSelf.isReplyThread {
                interfaceInteraction.activatePinnedListPreview(strongSelf.contextContainer, gesture)
            }
        }
    }
    
    deinit {
        self.fetchDisposable.dispose()
        self.statusDisposable?.dispose()
        self.translationDisposable.dispose()
    }
    
    private var theme: PresentationTheme?
    
    override func updateLayout(width: CGFloat, leftInset: CGFloat, rightInset: CGFloat, transition: ContainedViewLayoutTransition, interfaceState: ChatPresentationInterfaceState) -> LayoutResult {
        let panelHeight: CGFloat = 50.0
        var themeUpdated = false
        
        self.contextContainer.frame = CGRect(origin: CGPoint(), size: CGSize(width: width, height: panelHeight))
        
        if self.theme !== interfaceState.theme {
            themeUpdated = true
            self.theme = interfaceState.theme
            self.closeButton.setImage(PresentationResourcesChat.chatInputPanelCloseIconImage(interfaceState.theme), for: [])
            self.listButton.setImage(PresentationResourcesChat.chatInputPanelPinnedListIconImage(interfaceState.theme), for: [])
            self.separatorNode.backgroundColor = interfaceState.theme.rootController.navigationBar.separatorColor
            
            self.actionButtonBackgroundNode.image = generateStretchableFilledCircleImage(diameter: 14.0 * 2.0, color: interfaceState.theme.list.itemCheckColors.fillColor, strokeColor: nil, strokeWidth: nil, backgroundColor: nil)
        }
        
        if self.statusDisposable == nil, let interfaceInteraction = self.interfaceInteraction, let statuses = interfaceInteraction.statuses {
            self.statusDisposable = (statuses.loadingMessage
            |> map { status -> Bool in
                return status == .pinnedMessage
            }
            |> deliverOnMainQueue).startStrict(next: { [weak self] isLoading in
                guard let strongSelf = self else {
                    return
                }
                let transition: ContainedViewLayoutTransition = .animated(duration: 0.2, curve: .easeInOut)
                if isLoading {
                    if strongSelf.activityIndicator.alpha.isZero {
                        transition.updateAlpha(node: strongSelf.activityIndicator, alpha: 1.0)
                        transition.updateSublayerTransformScale(node: strongSelf.activityIndicatorContainer, scale: 1.0)
                        
                        transition.updateAlpha(node: strongSelf.buttonsContainer, alpha: 0.0)
                        transition.updateSublayerTransformScale(node: strongSelf.buttonsContainer, scale: 0.1)
                        
                        if let theme = strongSelf.theme {
                            strongSelf.activityIndicator.transitionToState(.progress(color: theme.chat.inputPanel.panelControlAccentColor, lineWidth: nil, value: nil, cancelEnabled: false, animateRotation: true), animated: false, completion: {
                            })
                        }
                    }
                } else {
                    if !strongSelf.activityIndicator.alpha.isZero {
                        transition.updateAlpha(node: strongSelf.activityIndicator, alpha: 0.0, completion: { [weak self] completed in
                            if completed {
                                self?.activityIndicator.transitionToState(.none, animated: false, completion: {
                                })
                            }
                        })
                        transition.updateSublayerTransformScale(node: strongSelf.activityIndicatorContainer, scale: 0.1)
                        
                        transition.updateAlpha(node: strongSelf.buttonsContainer, alpha: 1.0)
                        transition.updateSublayerTransformScale(node: strongSelf.buttonsContainer, scale: 1.0)
                    }
                }
            })
        }
        
        let isReplyThread: Bool
        if case let .replyThread(message) = interfaceState.chatLocation, !message.isForumPost {
            isReplyThread = true
        } else {
            isReplyThread = false
        }
        self.isReplyThread = isReplyThread
        
        self.contextContainer.isGestureEnabled = !isReplyThread
        
        var actionTitle: String?
        var messageUpdated = false
        var messageUpdatedAnimation: PinnedMessageAnimation?
        if let currentMessage = self.currentMessage, let pinnedMessage = interfaceState.pinnedMessage {
            if currentMessage != pinnedMessage {
                messageUpdated = true
            }
            if currentMessage.message.id != pinnedMessage.message.id {
                if currentMessage.message.id < pinnedMessage.message.id {
                    messageUpdatedAnimation = .slideToTop
                } else {
                    messageUpdatedAnimation = .slideToBottom
                }
            }
        } else if (self.currentMessage != nil) != (interfaceState.pinnedMessage != nil) {
            messageUpdated = true
        }
        
        if let message = interfaceState.pinnedMessage, !message.message.isRestricted(platform: "ios", contentSettings: self.context.currentContentSettings.with { $0 }) {
            for attribute in message.message.attributes {
                if let attribute = attribute as? ReplyMarkupMessageAttribute, attribute.flags.contains(.inline), attribute.rows.count == 1, attribute.rows[0].buttons.count == 1 {
                    actionTitle = attribute.rows[0].buttons[0].title
                }
            }
        } else {
            actionTitle = nil
        }
        
        var displayCloseButton = false
        var displayListButton = false
        
        if isReplyThread || actionTitle != nil {
            displayCloseButton = false
            displayListButton = false
        } else if let message = interfaceState.pinnedMessage {
            if message.totalCount > 1 {
                displayCloseButton = false
                displayListButton = true
            } else {
                displayCloseButton = true
                displayListButton = false
            }
        } else {
            displayCloseButton = false
            displayListButton = true
        }
        
        if displayCloseButton != !self.closeButton.isHidden {
            if transition.isAnimated {
                if displayCloseButton {
                    self.closeButton.isHidden = false
                    self.closeButton.layer.removeAllAnimations()
                    
                    self.closeButton.layer.animateAlpha(from: 0.0, to: 1.0, duration: 0.2)
                    self.closeButton.layer.animateScale(from: 0.01, to: 1.0, duration: 0.2)
                } else {
                    self.closeButton.layer.animateAlpha(from: 1.0, to: 0.0, duration: 0.2, removeOnCompletion: false, completion: { [weak self] completed in
                        guard let strongSelf = self, completed else {
                            return
                        }
                        strongSelf.closeButton.isHidden = true
                        strongSelf.closeButton.layer.removeAllAnimations()
                    })
                    self.closeButton.layer.animateScale(from: 1.0, to: 0.01, duration: 0.2, removeOnCompletion: false)
                }
            } else {
                self.closeButton.isHidden = !displayCloseButton
                self.closeButton.layer.removeAllAnimations()
            }
        }
        if displayListButton != !self.listButton.isHidden {
            if transition.isAnimated {
                if displayListButton {
                    self.listButton.isHidden = false
                    self.listButton.layer.removeAllAnimations()
                    
                    self.listButton.layer.animateAlpha(from: 0.0, to: 1.0, duration: 0.2)
                    self.listButton.layer.animateScale(from: 0.01, to: 1.0, duration: 0.2)
                } else {
                    self.listButton.layer.animateAlpha(from: 1.0, to: 0.0, duration: 0.2, removeOnCompletion: false, completion: { [weak self] completed in
                        guard let strongSelf = self, completed else {
                            return
                        }
                        strongSelf.listButton.isHidden = true
                        strongSelf.listButton.layer.removeAllAnimations()
                    })
                    self.listButton.layer.animateScale(from: 1.0, to: 0.01, duration: 0.2, removeOnCompletion: false)
                }
            } else {
                self.listButton.isHidden = !displayListButton
                self.listButton.layer.removeAllAnimations()
            }
        }
        
        let rightInset: CGFloat = 18.0 + rightInset
        
        var tapButtonRightInset: CGFloat = rightInset
        
        let buttonsContainerSize = CGSize(width: 16.0, height: panelHeight)
        self.buttonsContainer.frame = CGRect(origin: CGPoint(x: width - buttonsContainerSize.width - rightInset, y: 0.0), size: buttonsContainerSize)
        
        let closeButtonSize = self.closeButton.measure(CGSize(width: 100.0, height: 100.0))
        
        if let actionTitle = actionTitle {
            var actionButtonTransition = transition
            var animateButtonIn = false
            if self.actionButton.isHidden {
                actionButtonTransition = .immediate
                animateButtonIn = true
            } else if transition.isAnimated, messageUpdated, actionTitle != self.actionButtonTitleNode.attributedText?.string {
                if let buttonSnapshot = self.actionButton.view.snapshotView(afterScreenUpdates: false) {
                    animateButtonIn = true
                    buttonSnapshot.frame = self.actionButton.frame
                    self.actionButton.view.superview?.insertSubview(buttonSnapshot, belowSubview: self.actionButton.view)
                    
                    buttonSnapshot.layer.animateAlpha(from: 1.0, to: 0.0, duration: 0.2, removeOnCompletion: false, completion: { [weak buttonSnapshot] _ in
                        buttonSnapshot?.removeFromSuperview()
                    })
                    buttonSnapshot.layer.animateScale(from: 1.0, to: 0.01, duration: 0.2)
                }
            }
            
            self.actionButton.isHidden = false
            self.actionButtonBackgroundNode.isHidden = false
            self.actionButtonTitleNode.isHidden = false
            
            self.actionButtonTitleNode.attributedText = NSAttributedString(string: actionTitle, font: Font.with(size: 15.0, design: .round, weight: .semibold, traits: [.monospacedNumbers]), textColor:  interfaceState.theme.list.itemCheckColors.foregroundColor)
            
            let actionButtonTitleSize = self.actionButtonTitleNode.updateLayout(CGSize(width: 150.0, height: .greatestFiniteMagnitude))
            let actionButtonSize = CGSize(width: max(actionButtonTitleSize.width + 20.0, 40.0), height: 28.0)
            let actionButtonFrame = CGRect(origin: CGPoint(x: buttonsContainerSize.width + 11.0 - actionButtonSize.width, y: floor((panelHeight - actionButtonSize.height) / 2.0)), size: actionButtonSize)
            actionButtonTransition.updateFrame(node: self.actionButton, frame: actionButtonFrame)
            actionButtonTransition.updateFrame(node: self.actionButtonBackgroundNode, frame: CGRect(origin: CGPoint(), size: actionButtonFrame.size))
            actionButtonTransition.updateFrame(node: self.actionButtonTitleNode, frame: CGRect(origin: CGPoint(x: floorToScreenPixels((actionButtonFrame.width - actionButtonTitleSize.width) / 2.0), y: floorToScreenPixels((actionButtonFrame.height - actionButtonTitleSize.height) / 2.0)), size: actionButtonTitleSize))
            
            tapButtonRightInset = 18.0 + actionButtonFrame.width
            
            if animateButtonIn {
                self.actionButton.layer.animateAlpha(from: 0.0, to: 1.0, duration: 0.2)
                self.actionButton.layer.animateScale(from: 0.01, to: 1.0, duration: 0.2)
            }
        } else if !self.actionButton.isHidden {
            self.actionButton.isHidden = true
            self.actionButtonBackgroundNode.isHidden = true
            self.actionButtonTitleNode.isHidden = true
            
            if transition.isAnimated {
                if let buttonSnapshot = self.actionButton.view.snapshotView(afterScreenUpdates: false) {
                    buttonSnapshot.frame = self.actionButton.frame
                    self.actionButton.view.superview?.insertSubview(buttonSnapshot, belowSubview: self.actionButton.view)
                    
                    buttonSnapshot.layer.animateAlpha(from: 1.0, to: 0.0, duration: 0.2, removeOnCompletion: false, completion: { [weak buttonSnapshot] _ in
                        buttonSnapshot?.removeFromSuperview()
                    })
                    buttonSnapshot.layer.animateScale(from: 1.0, to: 0.01, duration: 0.2)
                }
            }
        }
        
        transition.updateFrame(node: self.closeButton, frame: CGRect(origin: CGPoint(x: buttonsContainerSize.width - closeButtonSize.width + 1.0, y: 19.0), size: closeButtonSize))
        
        let listButtonSize = self.listButton.measure(CGSize(width: 100.0, height: 100.0))
        transition.updateFrame(node: self.listButton, frame: CGRect(origin: CGPoint(x: buttonsContainerSize.width - listButtonSize.width + 4.0, y: 13.0), size: listButtonSize))
        
        let indicatorSize = CGSize(width: 22.0, height: 22.0)
        transition.updateFrame(node: self.activityIndicatorContainer, frame: CGRect(origin: CGPoint(x: width - rightInset - indicatorSize.width + 5.0, y: 15.0), size: indicatorSize))
        transition.updateFrame(node: self.activityIndicator, frame: CGRect(origin: CGPoint(), size: indicatorSize))
        
        transition.updateFrame(node: self.separatorNode, frame: CGRect(origin: CGPoint(x: 0.0, y: 0.0), size: CGSize(width: width, height: UIScreenPixel)))
        self.tapButton.frame = CGRect(origin: CGPoint(), size: CGSize(width: width - tapButtonRightInset, height: panelHeight))
        
        self.clippingContainer.frame = CGRect(origin: CGPoint(), size: CGSize(width: width, height: panelHeight))
        self.contentContainer.frame = CGRect(origin: CGPoint(), size: CGSize(width: width, height: panelHeight))
        
        var translateToLanguage: String?
        if let translationState = interfaceState.translationState, translationState.isEnabled {
            translateToLanguage = translationState.toLang
            if translateToLanguage == "nb" {
                translateToLanguage = "no"
            } else if translateToLanguage == "pt-br" {
                translateToLanguage = "pt"
            }
        }
        
        var currentTranslateToLanguageUpdated = false
        if self.currentTranslateToLanguage != translateToLanguage {
            self.currentTranslateToLanguage = translateToLanguage
            currentTranslateToLanguageUpdated = true
        }
        
        if currentTranslateToLanguageUpdated || messageUpdated, let message = interfaceState.pinnedMessage?.message {
            if let translation = message.attributes.first(where: { $0 is TranslationMessageAttribute }) as? TranslationMessageAttribute, translation.toLang == translateToLanguage {
            } else if let translateToLanguage  {
                self.translationDisposable.set(translateMessageIds(context: self.context, messageIds: [message.id], toLang: translateToLanguage).startStrict())
            }
        }
        
        if self.currentLayout?.0 != width || self.currentLayout?.1 != leftInset || self.currentLayout?.2 != rightInset || messageUpdated || themeUpdated || currentTranslateToLanguageUpdated {
            self.currentLayout = (width, leftInset, rightInset)
            
            let previousMessageWasNil = self.currentMessage == nil
            self.currentMessage = interfaceState.pinnedMessage
            
            if let currentMessage = self.currentMessage, let currentLayout = self.currentLayout {
                self.dustNode?.update(revealed: false, animated: false)
                self.enqueueTransition(width: currentLayout.0, panelHeight: panelHeight, leftInset: currentLayout.1, rightInset: currentLayout.2, transition: .immediate, animation: messageUpdatedAnimation, pinnedMessage: currentMessage, theme: interfaceState.theme, strings: interfaceState.strings, nameDisplayOrder: interfaceState.nameDisplayOrder, dateTimeFormat: interfaceState.dateTimeFormat, accountPeerId: self.context.account.peerId, firstTime: previousMessageWasNil, isReplyThread: isReplyThread, translateToLanguage: translateToLanguage)
            }
        }
        
        self.currentLayout = (width, leftInset, rightInset)
        
        /*if self.currentLayout?.0 != width || self.currentLayout?.1 != leftInset || self.currentLayout?.2 != rightInset || messageUpdated {
            self.currentLayout = (width, leftInset, rightInset)
            
            if let currentMessage = self.currentMessage {
                self.enqueueTransition(width: width, panelHeight: panelHeight, leftInset: leftInset, rightInset: rightInset, transition: .immediate, animation: .none, pinnedMessage: currentMessage, theme: interfaceState.theme, strings: interfaceState.strings, nameDisplayOrder: interfaceState.nameDisplayOrder, dateTimeFormat: interfaceState.dateTimeFormat, accountPeerId: interfaceState.accountPeerId, firstTime: true, isReplyThread: isReplyThread)
            }
        }*/
        
        return LayoutResult(backgroundHeight: panelHeight, insetHeight: panelHeight, hitTestSlop: 0.0)
    }
    
    private func enqueueTransition(width: CGFloat, panelHeight: CGFloat, leftInset: CGFloat, rightInset: CGFloat, transition: ContainedViewLayoutTransition, animation: PinnedMessageAnimation?, pinnedMessage: ChatPinnedMessage, theme: PresentationTheme, strings: PresentationStrings, nameDisplayOrder: PresentationPersonNameOrder, dateTimeFormat: PresentationDateTimeFormat, accountPeerId: PeerId, firstTime: Bool, isReplyThread: Bool, translateToLanguage: String?) {
        let message = pinnedMessage.message
        
        var animationTransition: ContainedViewLayoutTransition = .immediate
        
        if let animation = animation {
            animationTransition = .animated(duration: 0.2, curve: .easeInOut)
            
            if let copyView = self.textNode.textNode.view.snapshotView(afterScreenUpdates: false) {
                let offset: CGFloat
                switch animation {
                case .slideToTop:
                    offset = -10.0
                case .slideToBottom:
                    offset = 10.0
                }
                
                copyView.frame = self.textNode.textNode.frame
                self.textNode.textNode.view.superview?.addSubview(copyView)
                copyView.layer.animatePosition(from: CGPoint(), to: CGPoint(x: 0.0, y: offset), duration: 0.2, removeOnCompletion: false, additive: true)
                copyView.layer.animateAlpha(from: 1.0, to: 0.0, duration: 0.2, removeOnCompletion: false, completion: { [weak copyView] _ in
                    copyView?.removeFromSuperview()
                })
                self.textNode.textNode.layer.animatePosition(from: CGPoint(x: 0.0, y: -offset), to: CGPoint(), duration: 0.2, additive: true)
                self.textNode.textNode.layer.animateAlpha(from: 0.0, to: 1.0, duration: 0.2)
            }
        }
        
        let makeTitleLayout = self.titleNode.asyncLayout()
        let makeTextLayout = TextNodeWithEntities.asyncLayout(self.textNode)
        let makeSpoilerTextLayout = TextNodeWithEntities.asyncLayout(self.spoilerTextNode)
        let imageNodeLayout = self.imageNode.asyncLayout()
        
        let previousMediaReference = self.previousMediaReference
        let context = self.context
        
        let targetQueue: Queue
        if firstTime {
            targetQueue = Queue.mainQueue()
        } else {
            targetQueue = self.queue
        }
        
        let contentLeftInset: CGFloat = leftInset + 10.0
        var textLineInset: CGFloat = 10.0
        var rightInset: CGFloat = 14.0 + rightInset
        
        let textRightInset: CGFloat = 0.0
        
        if !self.actionButton.isHidden {
            rightInset += self.actionButton.bounds.width - 14.0
        }
        
        targetQueue.async { [weak self] in
            var updatedMediaReference: AnyMediaReference?
            var imageDimensions: CGSize?
            
            let giveaway = pinnedMessage.message.media.first(where: { $0 is TelegramMediaGiveaway }) as? TelegramMediaGiveaway
            
            var titleStrings: [AnimatedCountLabelNode.Segment] = []
            if let _ = giveaway {
                titleStrings.append(.text(0, NSAttributedString(string: "\(strings.Conversation_PinnedGiveaway) ", font: Font.medium(15.0), textColor: theme.chat.inputPanel.panelControlAccentColor)))
            } else {
                if pinnedMessage.totalCount == 2 {
                    if pinnedMessage.index == 0 {
                        titleStrings.append(.text(0, NSAttributedString(string: "\(strings.Conversation_PinnedPreviousMessage) ", font: Font.medium(15.0), textColor: theme.chat.inputPanel.panelControlAccentColor)))
                    } else {
                        titleStrings.append(.text(0, NSAttributedString(string: "\(strings.Conversation_PinnedMessage) ", font: Font.medium(15.0), textColor: theme.chat.inputPanel.panelControlAccentColor)))
                    }
                } else if pinnedMessage.totalCount > 1 && pinnedMessage.index != pinnedMessage.totalCount - 1 {
                    titleStrings.append(.text(0, NSAttributedString(string: "\(strings.Conversation_PinnedMessage)", font: Font.medium(15.0), textColor: theme.chat.inputPanel.panelControlAccentColor)))
                    titleStrings.append(.text(1, NSAttributedString(string: " #", font: Font.medium(15.0), textColor: theme.chat.inputPanel.panelControlAccentColor)))
                    titleStrings.append(.number(pinnedMessage.index + 1, NSAttributedString(string: "\(pinnedMessage.index + 1)", font: Font.medium(15.0), textColor: theme.chat.inputPanel.panelControlAccentColor)))
                } else {
                    titleStrings.append(.text(0, NSAttributedString(string: "\(strings.Conversation_PinnedMessage) ", font: Font.medium(15.0), textColor: theme.chat.inputPanel.panelControlAccentColor)))
                }
            }
            
            if !message.containsSecretMedia {
                for media in message.media {
                    if let image = media as? TelegramMediaImage {
                        updatedMediaReference = .message(message: MessageReference(message), media: image)
                        if let representation = largestRepresentationForPhoto(image) {
                            imageDimensions = representation.dimensions.cgSize
                        }
                        break
                    } else if let file = media as? TelegramMediaFile {
                        updatedMediaReference = .message(message: MessageReference(message), media: file)
                        if !file.isInstantVideo && !file.isSticker, let representation = largestImageRepresentation(file.previewRepresentations) {
                            imageDimensions = representation.dimensions.cgSize
                        } else if file.isAnimated, let dimensions = file.dimensions {
                            imageDimensions = dimensions.cgSize
                        }
                        break
                    }
                }
            }
            
            if isReplyThread {
                let titleString: String
                if let author = message.effectiveAuthor {
                    titleString = EnginePeer(author).displayTitle(strings: strings, displayOrder: nameDisplayOrder)
                } else {
                    titleString = ""
                }
                titleStrings = [.text(0, NSAttributedString(string: titleString, font: Font.medium(15.0), textColor: theme.chat.inputPanel.panelControlAccentColor))]
            } else {
                for media in message.media {
                    if let media = media as? TelegramMediaInvoice {
                        titleStrings = [.text(0, NSAttributedString(string: media.title, font: Font.medium(15.0), textColor: theme.chat.inputPanel.panelControlAccentColor))]
                        break
                    }
                }
            }
            
            var applyImage: (() -> Void)?
            if let imageDimensions = imageDimensions {
                let boundingSize = CGSize(width: 35.0, height: 35.0)
                applyImage = imageNodeLayout(TransformImageArguments(corners: ImageCorners(radius: 2.0), imageSize: imageDimensions.aspectFilled(boundingSize), boundingSize: boundingSize, intrinsicInsets: UIEdgeInsets()))
                
                textLineInset += 9.0 + 35.0
            }
            
            var mediaUpdated = false
            if let updatedMediaReference = updatedMediaReference, let previousMediaReference = previousMediaReference {
                mediaUpdated = !updatedMediaReference.media.isEqual(to: previousMediaReference.media)
            } else if (updatedMediaReference != nil) != (previousMediaReference != nil) {
                mediaUpdated = true
            }
            
            let hasSpoiler = message.attributes.contains(where: { $0 is MediaSpoilerMessageAttribute })
            
            var updateImageSignal: Signal<(TransformImageArguments) -> DrawingContext?, NoError>?
            var updatedFetchMediaSignal: Signal<FetchResourceSourceType, FetchResourceError>?
            if mediaUpdated {
                if let updatedMediaReference = updatedMediaReference, imageDimensions != nil {
                    if let imageReference = updatedMediaReference.concrete(TelegramMediaImage.self) {
                        updateImageSignal = chatMessagePhotoThumbnail(account: context.account, userLocation: .peer(message.id.peerId), photoReference: imageReference, blurred: hasSpoiler)
                    } else if let fileReference = updatedMediaReference.concrete(TelegramMediaFile.self) {
                        if fileReference.media.isAnimatedSticker {
                            let dimensions = fileReference.media.dimensions ?? PixelDimensions(width: 512, height: 512)
                            updateImageSignal = chatMessageAnimatedSticker(postbox: context.account.postbox, userLocation: .peer(message.id.peerId), file: fileReference.media, small: false, size: dimensions.cgSize.aspectFitted(CGSize(width: 160.0, height: 160.0)))
                            updatedFetchMediaSignal = fetchedMediaResource(mediaBox: context.account.postbox.mediaBox, userLocation: .peer(message.id.peerId), userContentType: MediaResourceUserContentType(file: fileReference.media), reference: fileReference.resourceReference(fileReference.media.resource))
                        } else if fileReference.media.isVideo || fileReference.media.isAnimated {
                            updateImageSignal = chatMessageVideoThumbnail(account: context.account, userLocation: .peer(message.id.peerId), fileReference: fileReference, blurred: hasSpoiler)
                        } else if let iconImageRepresentation = smallestImageRepresentation(fileReference.media.previewRepresentations) {
                            updateImageSignal = chatWebpageSnippetFile(account: context.account, userLocation: .peer(message.id.peerId), mediaReference: fileReference.abstract, representation: iconImageRepresentation)
                        }
                    }
                } else {
                    updateImageSignal = .single({ _ in return nil })
                }
            }
            let (titleLayout, titleApply) = makeTitleLayout(CGSize(width: width - textLineInset - contentLeftInset - rightInset - textRightInset, height: CGFloat.greatestFiniteMagnitude), titleStrings)
            
            var message_ = context.shouldSuppressForeignAgentNotice(in: message) ? removeForeignAgentNotice(message: message) : message
            
            if context.shouldHideChannelSignature(in: message) {
                message_ = removeChannelSignature(message: message_)
            }
            
            let (textString, _, isText) = descriptionStringForMessage(contentSettings: context.currentContentSettings.with { $0 }, message: EngineMessage(message_), strings: strings, nameDisplayOrder: nameDisplayOrder, dateTimeFormat: dateTimeFormat, accountPeerId: accountPeerId)
            
            let messageText: NSAttributedString
            let textFont = Font.regular(15.0)
<<<<<<< HEAD
            if isText {
                var text = message_.text
                var messageEntities = message_.textEntitiesAttribute?.entities ?? []
=======
            if let giveaway {
                let dateString = stringForDateWithoutYear(date: Date(timeIntervalSince1970: TimeInterval(giveaway.untilDate)), timeZone: .current, strings: strings)
                let currentTime = Int32(CFAbsoluteTimeGetCurrent() + kCFAbsoluteTimeIntervalSince1970)
                let isFinished = currentTime >= giveaway.untilDate
                let text: String
                if isFinished {
                    let winnersString = strings.Conversation_PinnedGiveaway_Finished_Winners(giveaway.quantity)
                    text = strings.Conversation_PinnedGiveaway_Finished(winnersString, dateString).string
                } else {
                    let winnersString = strings.Conversation_PinnedGiveaway_Ongoing_Winners(giveaway.quantity)
                    text = strings.Conversation_PinnedGiveaway_Ongoing(winnersString, dateString).string
                }
                messageText = NSAttributedString(string: text, font: textFont, textColor: theme.chat.inputPanel.primaryTextColor)
            } else if isText {
                var text = message.text
                var messageEntities = message.textEntitiesAttribute?.entities ?? []
>>>>>>> 037ebcf7
                
                if let translateToLanguage = translateToLanguage, !text.isEmpty {
                    for attribute in message.attributes {
                        if let attribute = attribute as? TranslationMessageAttribute, !attribute.text.isEmpty, attribute.toLang == translateToLanguage {
                            text = attribute.text
                            messageEntities = attribute.entities
                            break
                        }
                    }
                }
                
                let entities = messageEntities.filter { entity in
                    switch entity.type {
                    case .Spoiler, .CustomEmoji:
                        return true
                    default:
                        return false
                    }
                }
                let textColor = theme.chat.inputPanel.primaryTextColor
                if entities.count > 0 {
                    messageText = stringWithAppliedEntities(trimToLineCount(text, lineCount: 1), entities: entities, baseColor: textColor, linkColor: textColor, baseFont: textFont, linkFont: textFont, boldFont: textFont, italicFont: textFont, boldItalicFont: textFont, fixedFont: textFont, blockQuoteFont: textFont, underlineLinks: false, message: message)
                } else {
                    messageText = NSAttributedString(string: foldLineBreaks(text), font: textFont, textColor: textColor)
                }
            } else {
                messageText = NSAttributedString(string: foldLineBreaks(textString.string), font: textFont, textColor: message.media.isEmpty || message.media.first is TelegramMediaWebpage ? theme.chat.inputPanel.primaryTextColor : theme.chat.inputPanel.secondaryTextColor)
            }
            
            let textConstrainedSize = CGSize(width: width - textLineInset - contentLeftInset - rightInset - textRightInset, height: CGFloat.greatestFiniteMagnitude)
            let (textLayout, textApply) = makeTextLayout(TextNodeLayoutArguments(attributedString: messageText, backgroundColor: nil, maximumNumberOfLines: 1, truncationType: .end, constrainedSize: textConstrainedSize, alignment: .natural, cutout: nil, insets: UIEdgeInsets(top: 2.0, left: 0.0, bottom: 2.0, right: 0.0)))
            
            let spoilerTextLayoutAndApply: (TextNodeLayout, (TextNodeWithEntities.Arguments?) -> TextNodeWithEntities)?
            if !textLayout.spoilers.isEmpty {
                spoilerTextLayoutAndApply = makeSpoilerTextLayout(TextNodeLayoutArguments(attributedString: messageText, backgroundColor: nil, maximumNumberOfLines: 1, truncationType: .end, constrainedSize: textConstrainedSize, alignment: .natural, cutout: nil, insets: UIEdgeInsets(top: 2.0, left: 0.0, bottom: 2.0, right: 0.0), displaySpoilers: true, displayEmbeddedItemsUnderSpoilers: true))
            } else {
                spoilerTextLayoutAndApply = nil
            }
            
            Queue.mainQueue().async {
                if let strongSelf = self {
                    let _ = titleApply(animation != nil)
                    
                    var textArguments: TextNodeWithEntities.Arguments?
                    if let cache = strongSelf.animationCache, let renderer = strongSelf.animationRenderer {
                        textArguments = TextNodeWithEntities.Arguments(
                            context: strongSelf.context,
                            cache: cache,
                            renderer: renderer,
                            placeholderColor: theme.list.mediaPlaceholderColor,
                            attemptSynchronous: false
                        )
                    }
                    let _ = textApply(textArguments)
                    
                    strongSelf.previousMediaReference = updatedMediaReference
                    
                    animationTransition.updateFrameAdditive(node: strongSelf.contentTextContainer, frame: CGRect(origin: CGPoint(x: contentLeftInset + textLineInset, y: 0.0), size: CGSize(width: width, height: panelHeight)))
                    
                    strongSelf.titleNode.frame = CGRect(origin: CGPoint(x: 0.0, y: 5.0), size: titleLayout.size)
                    
                    let textFrame = CGRect(origin: CGPoint(x: 0.0, y: 23.0), size: textLayout.size)
                    strongSelf.textNode.textNode.frame = textFrame
                    
                    if let (_, spoilerTextApply) = spoilerTextLayoutAndApply {
                        let spoilerTextNode = spoilerTextApply(textArguments)
                        if strongSelf.spoilerTextNode == nil {
                            spoilerTextNode.textNode.alpha = 0.0
                            spoilerTextNode.textNode.isUserInteractionEnabled = false
                            spoilerTextNode.textNode.contentMode = .topLeft
                            spoilerTextNode.textNode.contentsScale = UIScreenScale
                            spoilerTextNode.textNode.displaysAsynchronously = false
                            strongSelf.contentTextContainer.insertSubnode(spoilerTextNode.textNode, aboveSubnode: strongSelf.textNode.textNode)
                            
                            strongSelf.spoilerTextNode = spoilerTextNode
                        }
                        
                        strongSelf.spoilerTextNode?.textNode.frame = textFrame
                        
                        let dustNode: InvisibleInkDustNode
                        if let current = strongSelf.dustNode {
                            dustNode = current
                        } else {
                            dustNode = InvisibleInkDustNode(textNode: spoilerTextNode.textNode, enableAnimations: strongSelf.context.sharedContext.energyUsageSettings.fullTranslucency)
                            strongSelf.dustNode = dustNode
                            strongSelf.contentTextContainer.insertSubnode(dustNode, aboveSubnode: spoilerTextNode.textNode)
                        }
                        dustNode.frame = textFrame.insetBy(dx: -3.0, dy: -3.0).offsetBy(dx: 0.0, dy: 3.0)
                        dustNode.update(size: dustNode.frame.size, color: theme.chat.inputPanel.secondaryTextColor, textColor: theme.chat.inputPanel.primaryTextColor, rects: textLayout.spoilers.map { $0.1.offsetBy(dx: 3.0, dy: 3.0).insetBy(dx: 1.0, dy: 1.0) }, wordRects: textLayout.spoilerWords.map { $0.1.offsetBy(dx: 3.0, dy: 3.0).insetBy(dx: 1.0, dy: 1.0) })
                    } else if let spoilerTextNode = strongSelf.spoilerTextNode {
                        strongSelf.spoilerTextNode = nil
                        spoilerTextNode.textNode.removeFromSupernode()
                        
                        if let dustNode = strongSelf.dustNode {
                            strongSelf.dustNode = nil
                            dustNode.removeFromSupernode()
                        }
                    }
                    
                    strongSelf.textNode.visibilityRect = CGRect.infinite
                    strongSelf.spoilerTextNode?.visibilityRect = CGRect.infinite
                    
                    let lineFrame = CGRect(origin: CGPoint(x: contentLeftInset, y: 0.0), size: CGSize(width: 2.0, height: panelHeight))
                    animationTransition.updateFrame(node: strongSelf.lineNode, frame: lineFrame)
                    strongSelf.lineNode.update(
                        colors: AnimatedNavigationStripeNode.Colors(
                            foreground: theme.chat.inputPanel.panelControlAccentColor,
                            background: theme.chat.inputPanel.panelControlAccentColor.withAlphaComponent(0.5),
                            clearBackground: theme.chat.inputPanel.panelBackgroundColor
                        ),
                        configuration: AnimatedNavigationStripeNode.Configuration(
                            height: panelHeight,
                            index: pinnedMessage.index,
                            count: pinnedMessage.totalCount
                        ),
                        transition: animationTransition
                    )
                    
                    strongSelf.imageNodeContainer.frame = CGRect(origin: CGPoint(x: contentLeftInset + 9.0, y: 7.0), size: CGSize(width: 35.0, height: 35.0))
                    strongSelf.imageNode.frame = CGRect(origin: CGPoint(), size: CGSize(width: 35.0, height: 35.0))
                    
                    if let applyImage = applyImage {
                        applyImage()
                        
                        animationTransition.updateSublayerTransformScale(node: strongSelf.imageNodeContainer, scale: 1.0)
                        animationTransition.updateAlpha(node: strongSelf.imageNodeContainer, alpha: 1.0, beginWithCurrentState: true)
                    } else {
                        animationTransition.updateSublayerTransformScale(node: strongSelf.imageNodeContainer, scale: 0.1)
                        animationTransition.updateAlpha(node: strongSelf.imageNodeContainer, alpha: 0.0, beginWithCurrentState: true)
                    }
                    
                    if let updateImageSignal = updateImageSignal {
                        strongSelf.imageNode.setSignal(updateImageSignal)
                    }
                    if let updatedFetchMediaSignal = updatedFetchMediaSignal {
                        strongSelf.fetchDisposable.set(updatedFetchMediaSignal.startStrict())
                    }
                }
            }
        }
    }
    
    @objc func tapped() {
        if let interfaceInteraction = self.interfaceInteraction, let message = self.currentMessage {
            if self.isReplyThread {
                interfaceInteraction.scrollToTop()
            } else {
                interfaceInteraction.navigateToMessage(message.message.id, false, true, .pinnedMessage)
            }
        }
    }
    
    @objc func closePressed() {
        if let interfaceInteraction = self.interfaceInteraction, let message = self.currentMessage {
            interfaceInteraction.unpinMessage(message.message.id, true, nil)
        }
    }
    
    @objc func listPressed() {
        if let interfaceInteraction = self.interfaceInteraction, let message = self.currentMessage {
            interfaceInteraction.openPinnedList(message.message.id)
        }
    }
    
    @objc private func actionButtonPressed() {
        if let interfaceInteraction = self.interfaceInteraction, let controller = interfaceInteraction.chatController() as? ChatControllerImpl, let controllerInteraction = controller.controllerInteraction, let message = self.currentMessage?.message {
            for attribute in message.attributes {
                if let attribute = attribute as? ReplyMarkupMessageAttribute, attribute.flags.contains(.inline), attribute.rows.count == 1, attribute.rows[0].buttons.count == 1 {
                    let button = attribute.rows[0].buttons[0]
                    switch button.action {
                    case .text:
                        controllerInteraction.sendMessage(button.title)
                    case let .url(url):
                        var isConcealed = true
                        if url.hasPrefix("tg://") {
                            isConcealed = false
                        }
                        controllerInteraction.openUrl(ChatControllerInteraction.OpenUrl(url: url, concealed: isConcealed))
                    case .requestMap:
                        controllerInteraction.shareCurrentLocation()
                    case .requestPhone:
                        controllerInteraction.shareAccountContact()
                    case .openWebApp:
                        controllerInteraction.requestMessageActionCallback(message.id, nil, true, false)
                    case let .callback(requiresPassword, data):
                        controllerInteraction.requestMessageActionCallback(message.id, data, false, requiresPassword)
                    case let .switchInline(samePeer, query, peerTypes):
                        var botPeer: Peer?
                        
                        var found = false
                        for attribute in message.attributes {
                            if let attribute = attribute as? InlineBotMessageAttribute {
                                if let peerId = attribute.peerId {
                                    botPeer = message.peers[peerId]
                                    found = true
                                }
                            }
                        }
                        if !found {
                            botPeer = message.author
                        }
                        
                        var peerId: PeerId?
                        if samePeer {
                            peerId = message.id.peerId
                        }
                        if let botPeer = botPeer, let addressName = botPeer.addressName {
                            controllerInteraction.activateSwitchInline(peerId, "@\(addressName) \(query)", peerTypes)
                        }
                    case .payment:
                        controllerInteraction.openCheckoutOrReceipt(message.id)
                    case let .urlAuth(url, buttonId):
                        controllerInteraction.requestMessageActionUrlAuth(url, .message(id: message.id, buttonId: buttonId))
                    case .setupPoll:
                        break
                    case let .openUserProfile(peerId):
                        let _ = (self.context.engine.data.get(TelegramEngine.EngineData.Item.Peer.Peer(id: peerId))
                        |> deliverOnMainQueue).startStandalone(next: { peer in
                            if let peer = peer {
                                controllerInteraction.openPeer(peer, .info, nil, .default)
                            }
                        })
                    case let .openWebView(url, simple):
                        controllerInteraction.openWebView(button.title, url, simple, .generic)
                    case .requestPeer:
                        break
                    }
                    
                    break
                }
            }
        }
    }
}<|MERGE_RESOLUTION|>--- conflicted
+++ resolved
@@ -693,11 +693,6 @@
             
             let messageText: NSAttributedString
             let textFont = Font.regular(15.0)
-<<<<<<< HEAD
-            if isText {
-                var text = message_.text
-                var messageEntities = message_.textEntitiesAttribute?.entities ?? []
-=======
             if let giveaway {
                 let dateString = stringForDateWithoutYear(date: Date(timeIntervalSince1970: TimeInterval(giveaway.untilDate)), timeZone: .current, strings: strings)
                 let currentTime = Int32(CFAbsoluteTimeGetCurrent() + kCFAbsoluteTimeIntervalSince1970)
@@ -714,7 +709,6 @@
             } else if isText {
                 var text = message.text
                 var messageEntities = message.textEntitiesAttribute?.entities ?? []
->>>>>>> 037ebcf7
                 
                 if let translateToLanguage = translateToLanguage, !text.isEmpty {
                     for attribute in message.attributes {
