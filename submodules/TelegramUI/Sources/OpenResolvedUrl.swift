--- conflicted
+++ resolved
@@ -146,13 +146,8 @@
                     let controller = StickerPackScreen(context: context, updatedPresentationData: updatedPresentationData, mainStickerPack: mainStickerPack, stickerPacks: stickerPacks, parentNavigationController: navigationController, sendSticker: sendSticker)
                     present(controller, nil)
                 }
-<<<<<<< HEAD
             } else {*/
-                let controller = StickerPackScreen(context: context, mainStickerPack: .name(name), stickerPacks: [.name(name)], parentNavigationController: navigationController, sendSticker: sendSticker)
-=======
-            } else {
                 let controller = StickerPackScreen(context: context, updatedPresentationData: updatedPresentationData, mainStickerPack: .name(name), stickerPacks: [.name(name)], parentNavigationController: navigationController, sendSticker: sendSticker)
->>>>>>> e5f15bf0
                 present(controller, nil)
             //}
         case let .instantView(webpage, anchor):
