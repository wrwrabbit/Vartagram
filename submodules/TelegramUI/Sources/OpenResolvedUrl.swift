import Foundation
import UIKit
import AsyncDisplayKit
import TelegramCore
import Postbox
import Display
import SwiftSignalKit
import TelegramUIPreferences
import TelegramPresentationData
import AccountContext
import OverlayStatusController
import AlertUI
import PresentationDataUtils
import PassportUI
import InstantPageUI
import StickerPackPreviewUI
import JoinLinkPreviewUI
import LanguageLinkPreviewUI
import SettingsUI
import UrlHandling
import ShareController
import ChatInterfaceState
import TelegramCallsUI
import UndoUI
import ImportStickerPackUI
import PeerInfoUI
import Markdown

private func defaultNavigationForPeerId(_ peerId: PeerId?, navigation: ChatControllerInteractionNavigateToPeer) -> ChatControllerInteractionNavigateToPeer {
    if case .default = navigation {
        if let peerId = peerId {
            if peerId.namespace == Namespaces.Peer.CloudUser {
                return .chat(textInputState: nil, subject: nil, peekData: nil)
            } else {
                return .chat(textInputState: nil, subject: nil, peekData: nil)
            }
        } else {
            return .info
        }
    } else {
        return navigation
    }
}

func openResolvedUrlImpl(_ resolvedUrl: ResolvedUrl, context: AccountContext, urlContext: OpenURLContext, navigationController: NavigationController?, openPeer: @escaping (PeerId, ChatControllerInteractionNavigateToPeer) -> Void, sendFile: ((FileMediaReference) -> Void)?, sendSticker: ((FileMediaReference, ASDisplayNode, CGRect) -> Bool)?, requestMessageActionUrlAuth: ((MessageActionUrlSubject) -> Void)? = nil, joinVoiceChat: ((PeerId, String?, CachedChannelData.ActiveCall) -> Void)?, present: @escaping (ViewController, Any?) -> Void, dismissInput: @escaping () -> Void, contentContext: Any?) {
    let updatedPresentationData: (initial: PresentationData, signal: Signal<PresentationData, NoError>)?
    if case let .chat(maybeUpdatedPresentationData) = urlContext {
        updatedPresentationData = maybeUpdatedPresentationData
    } else {
        updatedPresentationData = nil
    }
    let presentationData = updatedPresentationData?.initial ?? context.sharedContext.currentPresentationData.with { $0 }
    switch resolvedUrl {
        case let .externalUrl(url):
            context.sharedContext.openExternalUrl(context: context, urlContext: urlContext, url: url, forceExternal: false, presentationData: context.sharedContext.currentPresentationData.with { $0 }, navigationController: navigationController, dismissInput: dismissInput)
        case let .urlAuth(url):
            requestMessageActionUrlAuth?(.url(url))
            dismissInput()
            break
        case let .peer(peerId, navigation):
            if let peerId = peerId {
                openPeer(peerId, defaultNavigationForPeerId(peerId, navigation: navigation))
            } else {
                present(textAlertController(context: context, updatedPresentationData: updatedPresentationData, title: nil, text: presentationData.strings.Resolve_ErrorNotFound, actions: [TextAlertAction(type: .defaultAction, title: presentationData.strings.Common_OK, action: {})]), nil)
            }
        case .inaccessiblePeer:
            present(standardTextAlertController(theme: AlertControllerTheme(presentationData: presentationData), title: nil, text: presentationData.strings.Conversation_ErrorInaccessibleMessage, actions: [TextAlertAction(type: .defaultAction, title: presentationData.strings.Common_OK, action: {})]), nil)
        case let .botStart(peerId, payload):
            openPeer(peerId, .withBotStartPayload(ChatControllerInitialBotStart(payload: payload, behavior: .interactive)))
        case let .groupBotStart(botPeerId, payload):
            let controller = context.sharedContext.makePeerSelectionController(PeerSelectionControllerParams(context: context, filter: [.onlyGroupsAndChannels, .onlyManageable, .excludeDisabled], hasContactSelector: false, title: presentationData.strings.Bot_AddToChat_Title))
            controller.peerSelected = { [weak controller] peer in
                let peerId = peer.id
                
                let addMemberImpl = {
                    let presentationData = context.sharedContext.currentPresentationData.with { $0 }
                    let theme = AlertControllerTheme(presentationData: presentationData)
                    let attributedTitle = NSAttributedString(string: presentationData.strings.Bot_AddToChat_Add_MemberAlertTitle, font: Font.medium(17.0), textColor: theme.primaryColor, paragraphAlignment: .center)
                  
                    var isGroup: Bool = false
                    var peerTitle: String = ""
                    if let peer = peer as? TelegramGroup {
                        isGroup = true
                        peerTitle = peer.title
                    } else if let peer = peer as? TelegramChannel {
                        if case .group = peer.info {
                            isGroup = true
                        }
                        peerTitle = peer.title
                    }
                    
                    let text = isGroup ? presentationData.strings.Bot_AddToChat_Add_MemberAlertTextGroup(peerTitle).string : presentationData.strings.Bot_AddToChat_Add_MemberAlertTextChannel(peerTitle).string
                    
                    let body = MarkdownAttributeSet(font: Font.regular(13.0), textColor: theme.primaryColor)
                    let bold = MarkdownAttributeSet(font: Font.semibold(13.0), textColor: theme.primaryColor)
                    let attributedText = parseMarkdownIntoAttributedString(text, attributes: MarkdownAttributes(body: body, bold: bold, link: body, linkAttribute: { _ in return nil }), textAlignment: .center)
                    
                    let controller = richTextAlertController(context: context, title: attributedTitle, text: attributedText, actions: [TextAlertAction(type: .defaultAction, title: presentationData.strings.Bot_AddToChat_Add_MemberAlertAdd, action: {
                        if payload.isEmpty {
                            if peerId.namespace == Namespaces.Peer.CloudGroup {
                                let _ = (context.engine.peers.addGroupMember(peerId: peerId, memberId: botPeerId)
                                |> deliverOnMainQueue).start(completed: {
                                    controller?.dismiss()
                                })
                            } else {
                                let _ = (context.engine.peers.addChannelMember(peerId: peerId, memberId: botPeerId)
                                |> deliverOnMainQueue).start(completed: {
                                    controller?.dismiss()
                                })
                            }
                        } else {
                            let _ = (context.engine.messages.requestStartBotInGroup(botPeerId: botPeerId, groupPeerId: peerId, payload: payload)
                            |> deliverOnMainQueue).start(next: { result in
                                if let navigationController = navigationController {
                                    context.sharedContext.navigateToChatController(NavigateToChatControllerParams(navigationController: navigationController, context: context, chatLocation: .peer(peerId)))
                                }
                                switch result {
                                    case let .channelParticipant(participant):
                                        context.peerChannelMemberCategoriesContextsManager.externallyAdded(peerId: peerId, participant: participant)
                                    case .none:
                                        break
                                }
                                controller?.dismiss()
                            }, error: { _ in
                                
                            })
                        }
                    }), TextAlertAction(type: .genericAction, title: presentationData.strings.Common_Cancel, action: {
                    })], actionLayout: .vertical)
                    present(controller, nil)
                }
                
                if let peer = peer as? TelegramChannel {
                    if peer.flags.contains(.isCreator) || peer.adminRights != nil {
                        let controller = channelAdminController(context: context, peerId: peerId, adminId: botPeerId, initialParticipant: nil, invite: true, updated: { _ in
                            controller?.dismiss()
                        }, upgradedToSupergroup: { _, _ in }, transferedOwnership: { _ in })
                        navigationController?.pushViewController(controller)
                    } else {
                        addMemberImpl()
                    }
                } else if let peer = peer as? TelegramGroup {
                    if case .member = peer.role {
                        addMemberImpl()
                    } else {
                        let controller = channelAdminController(context: context, peerId: peerId, adminId: botPeerId, initialParticipant: nil, invite: true, updated: { _ in
                            controller?.dismiss()
                        }, upgradedToSupergroup: { _, _ in }, transferedOwnership: { _ in })
                        navigationController?.pushViewController(controller)
                    }
<<<<<<< HEAD
                } else {
                    let _ = (context.engine.messages.requestStartBotInGroup(botPeerId: botPeerId, groupPeerId: peerId, payload: payload)
                    |> deliverOnMainQueue).start(next: { result in
                        if let navigationController = navigationController {
                            context.sharedContext.navigateToChatController(NavigateToChatControllerParams(navigationController: navigationController, context: context, chatLocation: .peer(id: peerId)))
                        }
                        switch result {
                            case let .channelParticipant(participant):
                                context.peerChannelMemberCategoriesContextsManager.externallyAdded(peerId: peerId, participant: participant)
                            case .none:
                                break
                        }
                        controller?.dismiss()
                    }, error: { _ in
                        
                    })
=======
>>>>>>> 14eb97ef
                }
            }
            dismissInput()
            navigationController?.pushViewController(controller)
        case let .channelMessage(peerId, messageId, timecode):
            openPeer(peerId, .chat(textInputState: nil, subject: .message(id: .id(messageId), highlight: true, timecode: timecode), peekData: nil))
        case let .replyThreadMessage(replyThreadMessage, messageId):
            if let navigationController = navigationController {
                let _ = ChatControllerImpl.openMessageReplies(context: context, navigationController: navigationController, present: { c, a in
                    present(c, a)
                }, messageId: replyThreadMessage.messageId, isChannelPost: replyThreadMessage.isChannelPost, atMessage: messageId, displayModalProgress: true).start()
            }
        case let .stickerPack(name):
            dismissInput()
            /*if false {
                var mainStickerPack: StickerPackReference?
                var stickerPacks: [StickerPackReference] = []
                if let message = contentContext as? Message {
                    let dataDetector = try? NSDataDetector(types: NSTextCheckingResult.CheckingType([.link]).rawValue)
                    if let matches = dataDetector?.matches(in: message.text, options: [], range: NSRange(message.text.startIndex ..< message.text.endIndex, in: message.text)) {
                        for match in matches {
                            guard let stringRange = Range(match.range, in: message.text) else {
                                continue
                            }
                            let urlText = String(message.text[stringRange])
                            if let resultName = parseStickerPackUrl(urlText) {
                                stickerPacks.append(.name(resultName))
                                if resultName == name {
                                    mainStickerPack = .name(resultName)
                                }
                            }
                        }
                        if mainStickerPack == nil {
                            mainStickerPack = .name(name)
                            stickerPacks.insert(.name(name), at: 0)
                        }
                    } else {
                        mainStickerPack = .name(name)
                        stickerPacks = [.name(name)]
                    }
                } else {
                    mainStickerPack = .name(name)
                    stickerPacks = [.name(name)]
                }
                if let mainStickerPack = mainStickerPack, !stickerPacks.isEmpty {
                    let controller = StickerPackScreen(context: context, updatedPresentationData: updatedPresentationData, mainStickerPack: mainStickerPack, stickerPacks: stickerPacks, parentNavigationController: navigationController, sendSticker: sendSticker)
                    present(controller, nil)
                }
            } else {*/
                let controller = StickerPackScreen(context: context, updatedPresentationData: updatedPresentationData, mainStickerPack: .name(name), stickerPacks: [.name(name)], parentNavigationController: navigationController, sendSticker: sendSticker, actionPerformed: { info, items, action in
                    switch action {
                    case .add:
                        present(UndoOverlayController(presentationData: presentationData, content: .stickersModified(title: presentationData.strings.StickerPackActionInfo_AddedTitle, text: presentationData.strings.StickerPackActionInfo_AddedText(info.title).string, undo: false, info: info, topItem: items.first, context: context), elevatedLayout: true, animateInAsReplacement: false, action: { _ in
                            return true
                        }), nil)
                    case let .remove(positionInList):
                        present(UndoOverlayController(presentationData: presentationData, content: .stickersModified(title: presentationData.strings.StickerPackActionInfo_RemovedTitle, text: presentationData.strings.StickerPackActionInfo_RemovedText(info.title).string, undo: true, info: info, topItem: items.first, context: context), elevatedLayout: true, animateInAsReplacement: false, action: { action in
                            if case .undo = action {
                                let _ = context.engine.stickers.addStickerPackInteractively(info: info, items: items, positionInList: positionInList).start()
                            }
                            return true
                        }), nil)
                    }
                })
                present(controller, nil)
            //}
        case let .instantView(webpage, anchor):
            navigationController?.pushViewController(InstantPageController(context: context, webPage: webpage, sourcePeerType: .channel, anchor: anchor))
        case let .join(link):
            dismissInput()
            present(JoinLinkPreviewController(context: context, link: link, navigateToPeer: { peerId, peekData in
                openPeer(peerId, .chat(textInputState: nil, subject: nil, peekData: peekData))
            }, parentNavigationController: navigationController), nil)
        case let .localization(identifier):
            dismissInput()
            present(LanguageLinkPreviewController(context: context, identifier: identifier), nil)
        case let .proxy(host, port, username, password, secret):
            let server: ProxyServerSettings
            if let secret = secret {
                server = ProxyServerSettings(host: host, port: abs(port), connection: .mtp(secret: secret))
            } else {
                server = ProxyServerSettings(host: host, port: abs(port), connection: .socks5(username: username, password: password))
            }

            dismissInput()
            present(ProxyServerActionSheetController(context: context, server: server), nil)
        case let .confirmationCode(code):
            if let topController = navigationController?.topViewController as? ChangePhoneNumberCodeController {
                topController.applyCode(code)
            } else {
                var found = false
                navigationController?.currentWindow?.forEachController({ controller in
                    if let controller = controller as? SecureIdPlaintextFormController {
                        controller.applyPhoneCode(code)
                        found = true
                    }
                })
                if !found {
                    present(textAlertController(context: context, updatedPresentationData: updatedPresentationData, title: nil, text: presentationData.strings.AuthCode_Alert(formattedConfirmationCode(code)).string, actions: [TextAlertAction(type: .defaultAction, title: presentationData.strings.Common_OK, action: {})]), nil)
                }
            }
        case let .cancelAccountReset(phone, hash):
            let controller = OverlayStatusController(theme: presentationData.theme, type: .loading(cancelled: nil))
            present(controller, nil)
            let _ = (context.engine.auth.requestCancelAccountResetData(hash: hash)
            |> deliverOnMainQueue).start(next: { [weak controller] data in
                controller?.dismiss()
                present(confirmPhoneNumberCodeController(context: context, phoneNumber: phone, codeData: data), ViewControllerPresentationArguments(presentationAnimation: .modalSheet))
            }, error: { [weak controller] error in
                controller?.dismiss()
                
                let text: String
                switch error {
                    case .limitExceeded:
                        text = presentationData.strings.Login_CodeFloodError
                    case .generic:
                        text = presentationData.strings.Login_UnknownError
                }
                present(textAlertController(context: context, updatedPresentationData: updatedPresentationData, title: nil, text: text, actions: [TextAlertAction(type: .defaultAction, title: presentationData.strings.Common_OK, action: {})]), nil)
            })
            dismissInput()
        case let .share(url, text, to):
            let continueWithPeer: (PeerId) -> Void = { peerId in
                let textInputState: ChatTextInputState?
                if let text = text, !text.isEmpty {
                    if let url = url, !url.isEmpty {
                        let urlString = NSMutableAttributedString(string: "\(url)\n")
                        let textString = NSAttributedString(string: "\(text)")
                        let selectionRange: Range<Int> = urlString.length ..< (urlString.length + textString.length)
                        urlString.append(textString)
                        textInputState = ChatTextInputState(inputText: urlString, selectionRange: selectionRange)
                    } else {
                        textInputState = ChatTextInputState(inputText: NSAttributedString(string: "\(text)"))
                    }
                } else if let url = url, !url.isEmpty {
                    textInputState = ChatTextInputState(inputText: NSAttributedString(string: "\(url)"))
                } else {
                    textInputState = nil
                }
                
                if let textInputState = textInputState {
                    let _ = (ChatInterfaceState.update(engine: context.engine, peerId: peerId, threadId: nil, { currentState in
                        return currentState.withUpdatedComposeInputState(textInputState)
                    })
                    |> deliverOnMainQueue).start(completed: {
                        navigationController?.pushViewController(ChatControllerImpl(context: context, chatLocation: .peer(id: peerId)))
                    })
                } else {
                    navigationController?.pushViewController(ChatControllerImpl(context: context, chatLocation: .peer(id: peerId)))
                }
            }
            
            if let to = to {
                if to.hasPrefix("@") {
                    let _ = (context.engine.peers.resolvePeerByName(name: String(to[to.index(to.startIndex, offsetBy: 1)...]))
                    |> deliverOnMainQueue).start(next: { peer in
                        if let peer = peer {
                            context.sharedContext.applicationBindings.dismissNativeController()
                            continueWithPeer(peer.id)
                        }
                    })
                } else {
                    let query = to.trimmingCharacters(in: CharacterSet(charactersIn: "0123456789").inverted)
                    let _ = (context.account.postbox.searchContacts(query: query)
                    |> deliverOnMainQueue).start(next: { (peers, _) in
                        for case let peer as TelegramUser in peers {
                            if peer.phone == query {
                                context.sharedContext.applicationBindings.dismissNativeController()
                                continueWithPeer(peer.id)
                                break
                            }
                        }
                    })
                }
            } else {
                if let url = url, !url.isEmpty {
                    let shareController = ShareController(context: context, subject: .url(url), presetText: text, externalShare: false, immediateExternalShare: false)
                    shareController.actionCompleted = {
                        present(UndoOverlayController(presentationData: presentationData, content: .linkCopied(text: presentationData.strings.Conversation_LinkCopied), elevatedLayout: false, animateInAsReplacement: false, action: { _ in return false }), nil)
                    }
                    present(shareController, nil)
                    context.sharedContext.applicationBindings.dismissNativeController()
                } else {
                    let controller = context.sharedContext.makePeerSelectionController(PeerSelectionControllerParams(context: context, filter: [.onlyWriteable, .excludeDisabled]))
                    controller.peerSelected = { [weak controller] peer in
                        let peerId = peer.id
                        
                        if let strongController = controller {
                            strongController.dismiss()
                            continueWithPeer(peerId)
                        }
                    }
                    context.sharedContext.applicationBindings.dismissNativeController()
                    navigationController?.pushViewController(controller)
                }
            }
        case let .wallpaper(parameter):
            var controller: ViewController?
            
            let signal: Signal<TelegramWallpaper, GetWallpaperError>
            var options: WallpaperPresentationOptions?
            var colors: [UInt32] = []
            var intensity: Int32?
            var rotation: Int32?
            switch parameter {
                case let .slug(slug, wallpaperOptions, colorsValue, intensityValue, rotationValue):
                    signal = getWallpaper(network: context.account.network, slug: slug)
                    options = wallpaperOptions
                    colors = colorsValue
                    intensity = intensityValue
                    rotation = rotationValue
                    controller = OverlayStatusController(theme: presentationData.theme, type: .loading(cancelled: nil))
                    present(controller!, nil)
                case let .color(color):
                    signal = .single(.color(color.argb))
                case let .gradient(colors, rotation):
                    signal = .single(.gradient(TelegramWallpaper.Gradient(id: nil, colors: colors, settings: WallpaperSettings(rotation: rotation))))
            }
            
            let _ = (signal
            |> deliverOnMainQueue).start(next: { [weak controller] wallpaper in
                controller?.dismiss()
                let galleryController = WallpaperGalleryController(context: context, source: .wallpaper(wallpaper, options, colors, intensity, rotation, nil))
                present(galleryController, nil)
            }, error: { [weak controller] error in
                controller?.dismiss()
            })
            dismissInput()
        case let .theme(slug):
            let signal = getTheme(account: context.account, slug: slug)
            |> mapToSignal { themeInfo -> Signal<(Data?, TelegramThemeSettings?, TelegramTheme), GetThemeError> in
                return Signal<(Data?, TelegramThemeSettings?, TelegramTheme), GetThemeError> { subscriber in
                    let disposables = DisposableSet()
                    if let settings = themeInfo.settings?.first {
                        subscriber.putNext((nil, settings, themeInfo))
                        subscriber.putCompletion()
                    } else if let resource = themeInfo.file?.resource {
                        disposables.add(fetchedMediaResource(mediaBox: context.account.postbox.mediaBox, reference: .standalone(resource: resource)).start())
                        
                        let maybeFetched = context.sharedContext.accountManager.mediaBox.resourceData(resource, option: .complete(waitUntilFetchStatus: false), attemptSynchronously: false)
                        |> mapToSignal { maybeData -> Signal<Data?, NoError> in
                            if maybeData.complete {
                                let loadedData = try? Data(contentsOf: URL(fileURLWithPath: maybeData.path), options: [])
                                return .single(loadedData)
                            } else {
                                return context.account.postbox.mediaBox.resourceData(resource, option: .complete(waitUntilFetchStatus: false), attemptSynchronously: false)
                                |> map { next -> Data? in
                                    if next.size > 0, let data = try? Data(contentsOf: URL(fileURLWithPath: next.path), options: []) {
                                        context.sharedContext.accountManager.mediaBox.storeResourceData(resource.id, data: data)
                                        return data
                                    } else {
                                        return nil
                                    }
                                }
                            }
                        }
                   
                        disposables.add(maybeFetched.start(next: { data in
                            if let data = data {
                                subscriber.putNext((data, nil, themeInfo))
                                subscriber.putCompletion()
                            }
                        }))
                    } else {
                        subscriber.putError(.unsupported)
                    }
                    
                    return disposables
                }
            }
            
            var cancelImpl: (() -> Void)?
            let progressSignal = Signal<Never, NoError> { subscriber in
                let controller = OverlayStatusController(theme: presentationData.theme,  type: .loading(cancelled: {
                    cancelImpl?()
                }))
                present(controller, nil)
                return ActionDisposable { [weak controller] in
                    Queue.mainQueue().async() {
                        controller?.dismiss()
                    }
                }
            }
            |> runOn(Queue.mainQueue())
            |> delay(0.35, queue: Queue.mainQueue())
            
            let disposable = MetaDisposable()
            let progressDisposable = progressSignal.start()
            cancelImpl = {
                disposable.set(nil)
            }
            disposable.set((signal
            |> afterDisposed {
                Queue.mainQueue().async {
                    progressDisposable.dispose()
                }
            }
            |> deliverOnMainQueue).start(next: { dataAndTheme in
                if let data = dataAndTheme.0 {
                    if let theme = makePresentationTheme(data: data) {
                        let previewController = ThemePreviewController(context: context, previewTheme: theme, source: .theme(dataAndTheme.2))
                        navigationController?.pushViewController(previewController)
                    }
                } else if let settings = dataAndTheme.1 {
                    if let theme = makePresentationTheme(mediaBox: context.sharedContext.accountManager.mediaBox, themeReference: .builtin(PresentationBuiltinThemeReference(baseTheme: settings.baseTheme)), accentColor: UIColor(argb: settings.accentColor), backgroundColors: [], bubbleColors: settings.messageColors, wallpaper: settings.wallpaper) {
                        let previewController = ThemePreviewController(context: context, previewTheme: theme, source: .theme(dataAndTheme.2))
                        navigationController?.pushViewController(previewController)
                    }
                }
            }, error: { error in
                let errorText: String
                switch error {
                    case .generic, .slugInvalid:
                        errorText = presentationData.strings.Theme_ErrorNotFound
                    case .unsupported:
                        errorText = presentationData.strings.Theme_Unsupported
                }
                present(textAlertController(context: context, updatedPresentationData: updatedPresentationData, title: nil, text: errorText, actions: [TextAlertAction(type: .defaultAction, title: presentationData.strings.Common_OK, action: {})]), nil)
            }))
            dismissInput()
        #if ENABLE_WALLET
        case let .wallet(address, amount, comment):
            dismissInput()
            context.sharedContext.openWallet(context: context, walletContext: .send(address: address, amount: amount, comment: comment)) { c in
                navigationController?.pushViewController(c)
            }
        #endif
        case let .settings(section):
            dismissInput()
            switch section {
                case .theme:
                    if let navigationController = navigationController {
                        let controller = themeSettingsController(context: context)
                        controller.navigationPresentation = .modal
                        
                        var controllers = navigationController.viewControllers
                        controllers = controllers.filter { !($0 is ThemeSettingsController) }
                        controllers.append(controller)
                        
                        navigationController.setViewControllers(controllers, animated: true)
                    }
                case .devices:
                    if let navigationController = navigationController {
                        let activeSessions = deferred { () -> Signal<(ActiveSessionsContext, Int, WebSessionsContext), NoError> in
                            let activeSessionsContext = context.engine.privacy.activeSessions()
                            let webSessionsContext = context.engine.privacy.webSessions()
                            let otherSessionCount = activeSessionsContext.state
                            |> map { state -> Int in
                                return state.sessions.filter({ !$0.isCurrent }).count
                            }
                            |> distinctUntilChanged
                            
                            return otherSessionCount
                            |> map { value in
                                return (activeSessionsContext, value, webSessionsContext)
                            }
                        }
                        
                        let _ = (activeSessions
                        |> take(1)
                        |> deliverOnMainQueue).start(next: { activeSessionsContext, count, webSessionsContext in
                            let controller = recentSessionsController(context: context, activeSessionsContext: activeSessionsContext, webSessionsContext: webSessionsContext, websitesOnly: false)
                            controller.navigationPresentation = .modal
                            
                            var controllers = navigationController.viewControllers
                            controllers = controllers.filter { !($0 is RecentSessionsController) }
                            controllers.append(controller)
                            
                            navigationController.setViewControllers(controllers, animated: true)
                        })
                    }
                    break
            }
        case let .joinVoiceChat(peerId, invite):
            dismissInput()
            if let navigationController = navigationController {
                context.sharedContext.navigateToChatController(NavigateToChatControllerParams(navigationController: navigationController, context: context, chatLocation: .peer(id: peerId), completion: { chatController in
                    guard let chatController = chatController as? ChatControllerImpl else {
                        return
                    }
                    navigationController.currentWindow?.present(VoiceChatJoinScreen(context: context, peerId: peerId, invite: invite, join: { [weak chatController] call in
                        chatController?.joinGroupCall(peerId: peerId, invite: invite, activeCall: EngineGroupCallDescription(call))
                    }), on: .root, blockInteraction: false, completion: {})
                }))
            }
        case .importStickers:
            dismissInput()
            if let navigationController = navigationController, let data = UIPasteboard.general.data(forPasteboardType: "org.telegram.third-party.stickerset"), let stickerPack = ImportStickerPack(data: data), !stickerPack.stickers.isEmpty {
                for controller in navigationController.overlayControllers {
                    if controller is ImportStickerPackController {
                        controller.dismiss()
                    }
                }
                let controller = ImportStickerPackController(context: context, stickerPack: stickerPack, parentNavigationController: navigationController)
                present(controller, nil)
            }
    }
}<|MERGE_RESOLUTION|>--- conflicted
+++ resolved
@@ -148,25 +148,6 @@
                         }, upgradedToSupergroup: { _, _ in }, transferedOwnership: { _ in })
                         navigationController?.pushViewController(controller)
                     }
-<<<<<<< HEAD
-                } else {
-                    let _ = (context.engine.messages.requestStartBotInGroup(botPeerId: botPeerId, groupPeerId: peerId, payload: payload)
-                    |> deliverOnMainQueue).start(next: { result in
-                        if let navigationController = navigationController {
-                            context.sharedContext.navigateToChatController(NavigateToChatControllerParams(navigationController: navigationController, context: context, chatLocation: .peer(id: peerId)))
-                        }
-                        switch result {
-                            case let .channelParticipant(participant):
-                                context.peerChannelMemberCategoriesContextsManager.externallyAdded(peerId: peerId, participant: participant)
-                            case .none:
-                                break
-                        }
-                        controller?.dismiss()
-                    }, error: { _ in
-                        
-                    })
-=======
->>>>>>> 14eb97ef
                 }
             }
             dismissInput()
