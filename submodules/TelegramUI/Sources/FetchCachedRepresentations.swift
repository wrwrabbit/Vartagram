import Foundation
import UIKit
import Postbox
import SwiftSignalKit
import TelegramCore
import ImageIO
import MobileCoreServices
import Display
import AVFoundation
import WebPBinding
import Lottie
import MediaResources
import PhotoResources
import LocationResources
import ImageBlur
import TelegramAnimatedStickerNode
import WallpaperResources
import GZip
import TelegramUniversalVideoContent
import GradientBackground
import Svg

public func fetchCachedResourceRepresentation(account: Account, resource: MediaResource, representation: CachedMediaResourceRepresentation) -> Signal<CachedMediaResourceRepresentationResult, NoError> {
    if let representation = representation as? CachedStickerAJpegRepresentation {
        return account.postbox.mediaBox.resourceData(resource, option: .complete(waitUntilFetchStatus: false))
        |> mapToSignal { data -> Signal<CachedMediaResourceRepresentationResult, NoError> in
            if !data.complete {
                return .complete()
            }
            return fetchCachedStickerAJpegRepresentation(account: account, resource: resource, resourceData: data, representation: representation)
        }
    } else if let representation = representation as? CachedScaledImageRepresentation {
        return account.postbox.mediaBox.resourceData(resource, option: .complete(waitUntilFetchStatus: false))
        |> mapToSignal { data -> Signal<CachedMediaResourceRepresentationResult, NoError> in
            if !data.complete {
                return .complete()
            }
            return fetchCachedScaledImageRepresentation(resource: resource, resourceData: data, representation: representation)
        }
    } else if let _ = representation as? CachedVideoFirstFrameRepresentation {
        return account.postbox.mediaBox.resourceData(resource, option: .complete(waitUntilFetchStatus: false))
        |> mapToSignal { data -> Signal<CachedMediaResourceRepresentationResult, NoError> in
            if data.complete {
                return fetchCachedVideoFirstFrameRepresentation(account: account, resource: resource, resourceData: data)
                |> `catch` { _ -> Signal<CachedMediaResourceRepresentationResult, NoError> in
                    return .complete()
                }
            } else if let size = resource.size {
                return videoFirstFrameData(account: account, resource: resource, chunkSize: min(size, 192 * 1024))
            } else {
                return .complete()
            }
        }
    } else if let representation = representation as? CachedScaledVideoFirstFrameRepresentation {
        return account.postbox.mediaBox.resourceData(resource, option: .complete(waitUntilFetchStatus: false))
        |> mapToSignal { data -> Signal<CachedMediaResourceRepresentationResult, NoError> in
            if !data.complete {
                return .complete()
            }
            return fetchCachedScaledVideoFirstFrameRepresentation(account: account, resource: resource, resourceData: data, representation: representation)
        }
    } else if let representation = representation as? CachedBlurredWallpaperRepresentation {
        return account.postbox.mediaBox.resourceData(resource, option: .complete(waitUntilFetchStatus: false))
        |> mapToSignal { data -> Signal<CachedMediaResourceRepresentationResult, NoError> in
            if !data.complete {
                return .complete()
            }
            return fetchCachedBlurredWallpaperRepresentation(resource: resource, resourceData: data, representation: representation)
        }
    } else if let representation = representation as? CachedAlbumArtworkRepresentation {
        return account.postbox.mediaBox.resourceData(resource, option: .complete(waitUntilFetchStatus: false))
        |> mapToSignal { data -> Signal<CachedMediaResourceRepresentationResult, NoError> in
            if data.complete, let fileData = try? Data(contentsOf: URL(fileURLWithPath: data.path)) {
                return fetchCachedAlbumArtworkRepresentation(account: account, resource: resource, data: fileData, representation: representation)
                |> `catch` { _ -> Signal<CachedMediaResourceRepresentationResult, NoError> in
                    return .complete()
                }
            } else if let size = resource.size {
                return account.postbox.mediaBox.resourceData(resource, size: size, in: 0 ..< min(size, 256 * 1024))
                |> mapToSignal { result -> Signal<CachedMediaResourceRepresentationResult, NoError> in
                    let (data, _) = result
                    return fetchCachedAlbumArtworkRepresentation(account: account, resource: resource, data: data, representation: representation)
                    |> `catch` { error -> Signal<CachedMediaResourceRepresentationResult, NoError> in
                        switch error {
                            case let .moreDataNeeded(targetSize):
                                return account.postbox.mediaBox.resourceData(resource, size: size, in: 0 ..< min(size, Int64(targetSize)))
                                |> mapToSignal { result ->
                                    Signal<CachedMediaResourceRepresentationResult, NoError> in
                                    let (data, _) = result
                                    return fetchCachedAlbumArtworkRepresentation(account: account, resource: resource, data: data, representation: representation)
                                    |> `catch` { error -> Signal<CachedMediaResourceRepresentationResult, NoError> in
                                        return .complete()
                                    }
                                }
                        }
                    }
                }
            } else {
                return .complete()
            }
        }
    } else if let representation = representation as? CachedAnimatedStickerRepresentation {
        return account.postbox.mediaBox.resourceData(resource, option: .complete(waitUntilFetchStatus: false))
        |> mapToSignal { data -> Signal<CachedMediaResourceRepresentationResult, NoError> in
            if !data.complete {
                return .complete()
            }
            return fetchAnimatedStickerRepresentation(account: account, resource: resource, resourceData: data, representation: representation)
        }
    } else if let representation = representation as? CachedVideoStickerRepresentation {
        return account.postbox.mediaBox.resourceData(resource, option: .complete(waitUntilFetchStatus: false))
        |> mapToSignal { data -> Signal<CachedMediaResourceRepresentationResult, NoError> in
            if !data.complete {
                return .complete()
            }
            return fetchVideoStickerRepresentation(account: account, resource: resource, resourceData: data, representation: representation)
        }
    } else if let representation = representation as? CachedAnimatedStickerFirstFrameRepresentation {
        return account.postbox.mediaBox.resourceData(resource, option: .complete(waitUntilFetchStatus: false))
        |> mapToSignal { data -> Signal<CachedMediaResourceRepresentationResult, NoError> in
            if !data.complete {
                return .complete()
            }
            return fetchAnimatedStickerFirstFrameRepresentation(account: account, resource: resource, resourceData: data, representation: representation)
        }
    } else if let resource = resource as? YoutubeEmbedStoryboardMediaResource, let _ = representation as? YoutubeEmbedStoryboardMediaResourceRepresentation {
        return fetchYoutubeEmbedStoryboardResource(resource: resource)
    } else if let representation = representation as? CachedPreparedPatternWallpaperRepresentation {
        return account.postbox.mediaBox.resourceData(resource, option: .complete(waitUntilFetchStatus: false))
        |> mapToSignal { data -> Signal<CachedMediaResourceRepresentationResult, NoError> in
            if !data.complete {
                return .complete()
            }
            return fetchPreparedPatternWallpaperRepresentation(resource: resource, resourceData: data, representation: representation)
        }
    } else if let representation = representation as? CachedPreparedSvgRepresentation {
        return account.postbox.mediaBox.resourceData(resource, option: .complete(waitUntilFetchStatus: false))
        |> mapToSignal { data -> Signal<CachedMediaResourceRepresentationResult, NoError> in
            if !data.complete {
                return .complete()
            }
            return fetchPreparedSvgRepresentation(resource: resource, resourceData: data, representation: representation)
        }
    }
    return .never()
}

private func videoFirstFrameData(account: Account, resource: MediaResource, chunkSize: Int64) -> Signal<CachedMediaResourceRepresentationResult, NoError> {
    if let size = resource.size {
        return account.postbox.mediaBox.resourceData(resource, size: size, in: 0 ..< min(size, chunkSize))
        |> mapToSignal { _ -> Signal<CachedMediaResourceRepresentationResult, NoError> in
            return account.postbox.mediaBox.resourceData(resource, option: .incremental(waitUntilFetchStatus: false), attemptSynchronously: false)
                |> mapToSignal { data -> Signal<CachedMediaResourceRepresentationResult, NoError> in
                    return fetchCachedVideoFirstFrameRepresentation(account: account, resource: resource, resourceData: data)
                    |> `catch` { _ -> Signal<CachedMediaResourceRepresentationResult, NoError> in
                        if chunkSize > size {
                            return .complete()
                        } else {
                            return videoFirstFrameData(account: account, resource: resource, chunkSize: chunkSize + chunkSize)
                        }
                    }
            }
        }
    } else {
        return .complete()
    }
}

private func fetchCachedStickerAJpegRepresentation(account: Account, resource: MediaResource, resourceData: MediaResourceData, representation: CachedStickerAJpegRepresentation) -> Signal<CachedMediaResourceRepresentationResult, NoError> {
    return Signal({ subscriber in
        if let data = try? Data(contentsOf: URL(fileURLWithPath: resourceData.path), options: [.mappedIfSafe]) {
            var image: UIImage?
            if let webpImage = WebP.convert(fromWebP: data) {
                image = webpImage
            } else if let pngImage = UIImage(data: data) {
                image = pngImage
            }
            if let image = image {
                let path = NSTemporaryDirectory() + "\(Int64.random(in: Int64.min ... Int64.max))"
                let url = URL(fileURLWithPath: path)
                
                let colorData = NSMutableData()
                let alphaData = NSMutableData()
                
                let size = representation.size != nil ? image.size.aspectFitted(representation.size!) : CGSize(width: image.size.width * image.scale, height: image.size.height * image.scale)
                
                let colorImage: UIImage?
                if let _ = representation.size {
                    colorImage = generateImage(size, contextGenerator: { size, context in
                        context.setBlendMode(.copy)
                        context.draw(image.cgImage!, in: CGRect(origin: CGPoint(), size: size))
                    }, scale: 1.0)
                } else {
                    colorImage = image
                }
                
                let alphaImage = generateImage(size, contextGenerator: { size, context in
                    context.setFillColor(UIColor.white.cgColor)
                    context.fill(CGRect(origin: CGPoint(), size: size))
                    if let colorImage = colorImage {
                        context.clip(to: CGRect(origin: CGPoint(), size: size), mask: colorImage.cgImage!)
                    }
                    context.setFillColor(UIColor.black.cgColor)
                    context.fill(CGRect(origin: CGPoint(), size: size))
                }, scale: 1.0)
                
                if let alphaImage = alphaImage, let colorDestination = CGImageDestinationCreateWithData(colorData as CFMutableData, kUTTypeJPEG, 1, nil), let alphaDestination = CGImageDestinationCreateWithData(alphaData as CFMutableData, kUTTypeJPEG, 1, nil) {
                    CGImageDestinationSetProperties(colorDestination, NSDictionary() as CFDictionary)
                    CGImageDestinationSetProperties(alphaDestination, NSDictionary() as CFDictionary)
                    
                    let colorQuality: Float
                    let alphaQuality: Float
                    if representation.size == nil {
                        colorQuality = 0.6
                        alphaQuality = 0.6
                    } else {
                        colorQuality = 0.5
                        alphaQuality = 0.4
                    }
                    
                    let options = NSMutableDictionary()
                    options.setObject(colorQuality as NSNumber, forKey: kCGImageDestinationLossyCompressionQuality as NSString)
                    
                    let optionsAlpha = NSMutableDictionary()
                    optionsAlpha.setObject(alphaQuality as NSNumber, forKey: kCGImageDestinationLossyCompressionQuality as NSString)
                    
                    if let colorImage = colorImage {
                        CGImageDestinationAddImage(colorDestination, colorImage.cgImage!, options as CFDictionary)
                    }
                    CGImageDestinationAddImage(alphaDestination, alphaImage.cgImage!, optionsAlpha as CFDictionary)
                    if CGImageDestinationFinalize(colorDestination) && CGImageDestinationFinalize(alphaDestination) {
                        let finalData = NSMutableData()
                        var colorSize: Int32 = Int32(colorData.length)
                        finalData.append(&colorSize, length: 4)
                        finalData.append(colorData as Data)
                        var alphaSize: Int32 = Int32(alphaData.length)
                        finalData.append(&alphaSize, length: 4)
                        finalData.append(alphaData as Data)
                        
                        let _ = try? finalData.write(to: url, options: [.atomic])
                        
                        subscriber.putNext(.temporaryPath(path))
                        subscriber.putCompletion()
                    }
                }
            }
        }
        return EmptyDisposable
    }) |> runOn(Queue.concurrentDefaultQueue())
}

private func fetchCachedScaledImageRepresentation(resource: MediaResource, resourceData: MediaResourceData, representation: CachedScaledImageRepresentation) -> Signal<CachedMediaResourceRepresentationResult, NoError> {
    return Signal({ subscriber in
        if let data = try? Data(contentsOf: URL(fileURLWithPath: resourceData.path), options: [.mappedIfSafe]) {
            if let image = UIImage(data: data) {
                let path = NSTemporaryDirectory() + "\(Int64.random(in: Int64.min ... Int64.max))"
                let url = URL(fileURLWithPath: path)

                let size: CGSize
                switch representation.mode {
                    case .fill:
                        size = representation.size
                    case .aspectFit:
                        size = image.size.fitted(representation.size)
                }
                
                let colorImage = generateImage(size, contextGenerator: { size, context in
                    context.setBlendMode(.copy)
                    drawImage(context: context, image: image.cgImage!, orientation: image.imageOrientation, in: CGRect(origin: CGPoint(), size: size))
                }, scale: 1.0)!
                
                if let colorDestination = CGImageDestinationCreateWithURL(url as CFURL, kUTTypeJPEG, 1, nil) {
                    CGImageDestinationSetProperties(colorDestination, NSDictionary() as CFDictionary)
                    
                    let colorQuality: Float = 0.5
                    
                    let options = NSMutableDictionary()
                    options.setObject(colorQuality as NSNumber, forKey: kCGImageDestinationLossyCompressionQuality as NSString)
                    
                    CGImageDestinationAddImage(colorDestination, colorImage.cgImage!, options as CFDictionary)
                    if CGImageDestinationFinalize(colorDestination) {
                        subscriber.putNext(.temporaryPath(path))
                        subscriber.putCompletion()
                    }
                }
            }
        }
        return EmptyDisposable
    }) |> runOn(Queue.concurrentDefaultQueue())
}

func generateVideoFirstFrame(_ path: String, maxDimensions: CGSize) -> UIImage? {
    let tempFilePath = NSTemporaryDirectory() + "\(arc4random()).mov"
    
    do {
        let _ = try? FileManager.default.removeItem(atPath: tempFilePath)
        try FileManager.default.linkItem(atPath: path, toPath: tempFilePath)
        
        let asset = AVAsset(url: URL(fileURLWithPath: tempFilePath))
        let imageGenerator = AVAssetImageGenerator(asset: asset)
        imageGenerator.maximumSize = maxDimensions
        imageGenerator.appliesPreferredTrackTransform = true
        let fullSizeImage = try imageGenerator.copyCGImage(at: CMTime(seconds: 0.0, preferredTimescale: asset.duration.timescale), actualTime: nil)
        let _ = try? FileManager.default.removeItem(atPath: tempFilePath)
        return UIImage(cgImage: fullSizeImage)
    } catch {
        return nil
    }
}

public enum FetchVideoFirstFrameError {
    case generic
}

private func fetchCachedVideoFirstFrameRepresentation(account: Account, resource: MediaResource, resourceData: MediaResourceData) -> Signal<CachedMediaResourceRepresentationResult, FetchVideoFirstFrameError> {
    return Signal { subscriber in
            let tempFilePath = NSTemporaryDirectory() + "\(arc4random()).mov"
            do {
                let _ = try? FileManager.default.removeItem(atPath: tempFilePath)
                try FileManager.default.linkItem(atPath: resourceData.path, toPath: tempFilePath)
                
                let asset = AVAsset(url: URL(fileURLWithPath: tempFilePath))
                let imageGenerator = AVAssetImageGenerator(asset: asset)
                imageGenerator.maximumSize = CGSize(width: 800.0, height: 800.0)
                imageGenerator.appliesPreferredTrackTransform = true
                
                let fullSizeImage = try imageGenerator.copyCGImage(at: CMTime(seconds: 0.0, preferredTimescale: asset.duration.timescale), actualTime: nil)
                
                let path = NSTemporaryDirectory() + "\(Int64.random(in: Int64.min ... Int64.max))"
                let url = URL(fileURLWithPath: path)
                
                if let colorDestination = CGImageDestinationCreateWithURL(url as CFURL, kUTTypeJPEG, 1, nil) {
                    CGImageDestinationSetProperties(colorDestination, NSDictionary() as CFDictionary)
                    
                    let colorQuality: Float = 0.6
                    
                    let options = NSMutableDictionary()
                    options.setObject(colorQuality as NSNumber, forKey: kCGImageDestinationLossyCompressionQuality as NSString)
                    
                    CGImageDestinationAddImage(colorDestination, fullSizeImage, options as CFDictionary)
                    if CGImageDestinationFinalize(colorDestination) {
                        subscriber.putNext(.temporaryPath(path))
                        subscriber.putCompletion()
                    }
                }
                
                let _ = try? FileManager.default.removeItem(atPath: tempFilePath)
            } catch  _ {
                let _ = try? FileManager.default.removeItem(atPath: tempFilePath)
                subscriber.putError(.generic)
                subscriber.putCompletion()
            }
        return EmptyDisposable
    } |> runOn(Queue.concurrentDefaultQueue())
}

private func fetchCachedScaledVideoFirstFrameRepresentation(account: Account, resource: MediaResource, resourceData: MediaResourceData, representation: CachedScaledVideoFirstFrameRepresentation) -> Signal<CachedMediaResourceRepresentationResult, NoError> {
    return account.postbox.mediaBox.cachedResourceRepresentation(resource, representation: CachedVideoFirstFrameRepresentation(), complete: true)
    |> mapToSignal { firstFrame -> Signal<CachedMediaResourceRepresentationResult, NoError> in
            return Signal({ subscriber in
                if let data = try? Data(contentsOf: URL(fileURLWithPath: firstFrame.path), options: [.mappedIfSafe]) {
                    if let image = UIImage(data: data) {
                        let path = NSTemporaryDirectory() + "\(Int64.random(in: Int64.min ... Int64.max))"
                        let url = URL(fileURLWithPath: path)
                        
                        let size = representation.size
                        
                        let colorImage = generateImage(size, contextGenerator: { size, context in
                            context.setBlendMode(.copy)
                            context.draw(image.cgImage!, in: CGRect(origin: CGPoint(), size: size))
                        }, scale: 1.0)!
                        
                        if let colorDestination = CGImageDestinationCreateWithURL(url as CFURL, kUTTypeJPEG, 1, nil) {
                            CGImageDestinationSetProperties(colorDestination, NSDictionary() as CFDictionary)
                            
                            let colorQuality: Float = 0.5
                            
                            let options = NSMutableDictionary()
                            options.setObject(colorQuality as NSNumber, forKey: kCGImageDestinationLossyCompressionQuality as NSString)
                            
                            CGImageDestinationAddImage(colorDestination, colorImage.cgImage!, options as CFDictionary)
                            if CGImageDestinationFinalize(colorDestination) {
                                subscriber.putNext(.temporaryPath(path))
                                subscriber.putCompletion()
                            }
                        }
                    }
                }
                return EmptyDisposable
            }) |> runOn(Queue.concurrentDefaultQueue())
    }
}

private func fetchCachedBlurredWallpaperRepresentation(resource: MediaResource, resourceData: MediaResourceData, representation: CachedBlurredWallpaperRepresentation) -> Signal<CachedMediaResourceRepresentationResult, NoError> {
    return Signal({ subscriber in
        if let data = try? Data(contentsOf: URL(fileURLWithPath: resourceData.path), options: [.mappedIfSafe]) {
            if let image = UIImage(data: data) {
                let path = NSTemporaryDirectory() + "\(Int64.random(in: Int64.min ... Int64.max))"
                let url = URL(fileURLWithPath: path)
                
<<<<<<< HEAD
                if let colorImage = blurredImage(image, radius: 20.0), let colorDestination = CGImageDestinationCreateWithURL(url as CFURL, kUTTypeJPEG, 1, nil) {
                    CGImageDestinationSetProperties(colorDestination, NSDictionary() as CFDictionary)
=======
                if let colorImage = blurredImage(image, radius: 30.0), let colorDestination = CGImageDestinationCreateWithURL(url as CFURL, kUTTypeJPEG, 1, nil) {
                    CGImageDestinationSetProperties(colorDestination, [:] as CFDictionary)
>>>>>>> a9e44190
                    
                    let colorQuality: Float = 0.5
                    
                    let options = NSMutableDictionary()
                    options.setObject(colorQuality as NSNumber, forKey: kCGImageDestinationLossyCompressionQuality as NSString)
                    
                    CGImageDestinationAddImage(colorDestination, colorImage.cgImage!, options as CFDictionary)
                    if CGImageDestinationFinalize(colorDestination) {
                        subscriber.putNext(.temporaryPath(path))
                        subscriber.putCompletion()
                    }
                }
            }
        }
        return EmptyDisposable
    }) |> runOn(Queue.concurrentDefaultQueue())
}

public func fetchCachedSharedResourceRepresentation(accountManager: AccountManager<TelegramAccountManagerTypes>, resource: MediaResource, representation: CachedMediaResourceRepresentation) -> Signal<CachedMediaResourceRepresentationResult, NoError> {
    if let representation = representation as? CachedScaledImageRepresentation {
        return accountManager.mediaBox.resourceData(resource, option: .complete(waitUntilFetchStatus: false))
        |> mapToSignal { data -> Signal<CachedMediaResourceRepresentationResult, NoError> in
            if !data.complete {
                return .complete()
            }
            return fetchCachedScaledImageRepresentation(resource: resource, resourceData: data, representation: representation)
        }
    } else if let representation = representation as? CachedBlurredWallpaperRepresentation {
        return accountManager.mediaBox.resourceData(resource, option: .complete(waitUntilFetchStatus: false))
        |> mapToSignal { data -> Signal<CachedMediaResourceRepresentationResult, NoError> in
            if !data.complete {
                return .complete()
            }
            return fetchCachedBlurredWallpaperRepresentation(resource: resource, resourceData: data, representation: representation)
        }
    } else {
        return .never()
    }
}

private func fetchCachedBlurredWallpaperRepresentation(account: Account, resource: MediaResource, resourceData: MediaResourceData, representation: CachedBlurredWallpaperRepresentation) -> Signal<CachedMediaResourceRepresentationResult, NoError> {
    return Signal({ subscriber in
        if let data = try? Data(contentsOf: URL(fileURLWithPath: resourceData.path), options: [.mappedIfSafe]) {
            if let image = UIImage(data: data) {
                let path = NSTemporaryDirectory() + "\(Int64.random(in: Int64.min ... Int64.max))"
                let url = URL(fileURLWithPath: path)
                
<<<<<<< HEAD
                if let colorImage = blurredImage(image, radius: 20.0), let colorDestination = CGImageDestinationCreateWithURL(url as CFURL, kUTTypeJPEG, 1, nil) {
                    CGImageDestinationSetProperties(colorDestination, NSDictionary() as CFDictionary)
=======
                if let colorImage = blurredImage(image, radius: 30.0), let colorDestination = CGImageDestinationCreateWithURL(url as CFURL, kUTTypeJPEG, 1, nil) {
                    CGImageDestinationSetProperties(colorDestination, [:] as CFDictionary)
>>>>>>> a9e44190
                    
                    let colorQuality: Float = 0.5
                    
                    let options = NSMutableDictionary()
                    options.setObject(colorQuality as NSNumber, forKey: kCGImageDestinationLossyCompressionQuality as NSString)
                    
                    CGImageDestinationAddImage(colorDestination, colorImage.cgImage!, options as CFDictionary)
                    if CGImageDestinationFinalize(colorDestination) {
                        subscriber.putNext(.temporaryPath(path))
                        subscriber.putCompletion()
                    }
                }
            }
        }
        return EmptyDisposable
    }) |> runOn(Queue.concurrentDefaultQueue())
}

public enum FetchAlbumArtworkError {
    case moreDataNeeded(Int)
}

private func fetchCachedAlbumArtworkRepresentation(account: Account, resource: MediaResource, data: Data, representation: CachedAlbumArtworkRepresentation) -> Signal<CachedMediaResourceRepresentationResult, FetchAlbumArtworkError> {
    return Signal({ subscriber in
        let result = readAlbumArtworkData(data)
        switch result {
            case let .artworkData(data):
                if let image = UIImage(data: data) {
                    let path = NSTemporaryDirectory() + "\(Int64.random(in: Int64.min ... Int64.max))"
                    let url = URL(fileURLWithPath: path)
                    
                    var size = image.size
                    if let targetSize = representation.size {
                        size = size.aspectFilled(targetSize)
                    }
                    
                    let colorImage = generateImage(size, contextGenerator: { size, context in
                        context.setBlendMode(.copy)
                        drawImage(context: context, image: image.cgImage!, orientation: image.imageOrientation, in: CGRect(origin: CGPoint(), size: size))
                    })!
                    
                    if let colorDestination = CGImageDestinationCreateWithURL(url as CFURL, kUTTypeJPEG, 1, nil) {
                        CGImageDestinationSetProperties(colorDestination, NSDictionary() as CFDictionary)
                        
                        let colorQuality: Float = 0.5
                        
                        let options = NSMutableDictionary()
                        options.setObject(colorQuality as NSNumber, forKey: kCGImageDestinationLossyCompressionQuality as NSString)
                        
                        CGImageDestinationAddImage(colorDestination, colorImage.cgImage!, options as CFDictionary)
                        if CGImageDestinationFinalize(colorDestination) {
                            subscriber.putNext(.temporaryPath(path))
                        }
                    }
                }
            case let .moreDataNeeded(size):
                subscriber.putError(.moreDataNeeded(size))
            default:
                break
        }
        subscriber.putCompletion()
        return EmptyDisposable
    }) |> runOn(Queue.concurrentDefaultQueue())
}

private func fetchAnimatedStickerFirstFrameRepresentation(account: Account, resource: MediaResource, resourceData: MediaResourceData, representation: CachedAnimatedStickerFirstFrameRepresentation) -> Signal<CachedMediaResourceRepresentationResult, NoError> {
    return Signal({ subscriber in
        if let data = try? Data(contentsOf: URL(fileURLWithPath: resourceData.path), options: [.mappedIfSafe]) {
            return fetchCompressedLottieFirstFrameAJpeg(data: data, size: CGSize(width: CGFloat(representation.width), height: CGFloat(representation.height)), fitzModifier: representation.fitzModifier, cacheKey: "\(resource.id.stringRepresentation)-\(representation.uniqueId)").start(next: { file in
                subscriber.putNext(.tempFile(file))
                subscriber.putCompletion()
            })
        } else {
            return EmptyDisposable
        }
    })
    |> runOn(Queue.concurrentDefaultQueue())
}

private func fetchAnimatedStickerRepresentation(account: Account, resource: MediaResource, resourceData: MediaResourceData, representation: CachedAnimatedStickerRepresentation) -> Signal<CachedMediaResourceRepresentationResult, NoError> {
    return Signal({ subscriber in
        if let data = try? Data(contentsOf: URL(fileURLWithPath: resourceData.path), options: [.mappedIfSafe]) {
            return cacheAnimatedStickerFrames(data: data, size: CGSize(width: CGFloat(representation.width), height: CGFloat(representation.height)), fitzModifier: representation.fitzModifier, cacheKey: "\(resource.id.stringRepresentation)-\(representation.uniqueId)").start(next: { value in
                subscriber.putNext(value)
            }, completed: {
                subscriber.putCompletion()
            })
        } else {
            return EmptyDisposable
        }
    })
    |> runOn(Queue.concurrentDefaultQueue())
}

private func fetchVideoStickerRepresentation(account: Account, resource: MediaResource, resourceData: MediaResourceData, representation: CachedVideoStickerRepresentation) -> Signal<CachedMediaResourceRepresentationResult, NoError> {
    return Signal({ subscriber in
        return cacheVideoStickerFrames(path: resourceData.path, size: CGSize(width: CGFloat(representation.width), height: CGFloat(representation.height)), cacheKey: "\(resource.id.stringRepresentation)-\(representation.uniqueId)").start(next: { value in
            subscriber.putNext(value)
        }, completed: {
            subscriber.putCompletion()
        })
    })
    |> runOn(Queue.concurrentDefaultQueue())
}

private func fetchPreparedPatternWallpaperRepresentation(resource: MediaResource, resourceData: MediaResourceData, representation: CachedPreparedPatternWallpaperRepresentation) -> Signal<CachedMediaResourceRepresentationResult, NoError> {
    return Signal({ subscriber in
        if let data = try? Data(contentsOf: URL(fileURLWithPath: resourceData.path), options: [.mappedIfSafe]) {
            if let unpackedData = TGGUnzipData(data, 2 * 1024 * 1024), let data = prepareSvgImage(unpackedData) {
                let path = NSTemporaryDirectory() + "\(Int64.random(in: Int64.min ... Int64.max))"
                let url = URL(fileURLWithPath: path)
                let _ = try? data.write(to: url)
                subscriber.putNext(.temporaryPath(path))
                subscriber.putCompletion()
            }
        }
        return EmptyDisposable
    }) |> runOn(Queue.concurrentDefaultQueue())
}

private func fetchPreparedSvgRepresentation(resource: MediaResource, resourceData: MediaResourceData, representation: CachedPreparedSvgRepresentation) -> Signal<CachedMediaResourceRepresentationResult, NoError> {
    return Signal({ subscriber in
        if let data = try? Data(contentsOf: URL(fileURLWithPath: resourceData.path), options: [.mappedIfSafe]) {
            if let data = prepareSvgImage(data) {
                let path = NSTemporaryDirectory() + "\(Int64.random(in: Int64.min ... Int64.max))"
                let url = URL(fileURLWithPath: path)
                let _ = try? data.write(to: url)
                subscriber.putNext(.temporaryPath(path))
                subscriber.putCompletion()
            }
        }
        return EmptyDisposable
    }) |> runOn(Queue.concurrentDefaultQueue())
}<|MERGE_RESOLUTION|>--- conflicted
+++ resolved
@@ -398,14 +398,9 @@
                 let path = NSTemporaryDirectory() + "\(Int64.random(in: Int64.min ... Int64.max))"
                 let url = URL(fileURLWithPath: path)
                 
-<<<<<<< HEAD
-                if let colorImage = blurredImage(image, radius: 20.0), let colorDestination = CGImageDestinationCreateWithURL(url as CFURL, kUTTypeJPEG, 1, nil) {
+                if let colorImage = blurredImage(image, radius: 30.0), let colorDestination = CGImageDestinationCreateWithURL(url as CFURL, kUTTypeJPEG, 1, nil) {
                     CGImageDestinationSetProperties(colorDestination, NSDictionary() as CFDictionary)
-=======
-                if let colorImage = blurredImage(image, radius: 30.0), let colorDestination = CGImageDestinationCreateWithURL(url as CFURL, kUTTypeJPEG, 1, nil) {
-                    CGImageDestinationSetProperties(colorDestination, [:] as CFDictionary)
->>>>>>> a9e44190
-                    
+
                     let colorQuality: Float = 0.5
                     
                     let options = NSMutableDictionary()
@@ -452,13 +447,8 @@
                 let path = NSTemporaryDirectory() + "\(Int64.random(in: Int64.min ... Int64.max))"
                 let url = URL(fileURLWithPath: path)
                 
-<<<<<<< HEAD
-                if let colorImage = blurredImage(image, radius: 20.0), let colorDestination = CGImageDestinationCreateWithURL(url as CFURL, kUTTypeJPEG, 1, nil) {
+                if let colorImage = blurredImage(image, radius: 30.0), let colorDestination = CGImageDestinationCreateWithURL(url as CFURL, kUTTypeJPEG, 1, nil) {
                     CGImageDestinationSetProperties(colorDestination, NSDictionary() as CFDictionary)
-=======
-                if let colorImage = blurredImage(image, radius: 30.0), let colorDestination = CGImageDestinationCreateWithURL(url as CFURL, kUTTypeJPEG, 1, nil) {
-                    CGImageDestinationSetProperties(colorDestination, [:] as CFDictionary)
->>>>>>> a9e44190
                     
                     let colorQuality: Float = 0.5
                     
