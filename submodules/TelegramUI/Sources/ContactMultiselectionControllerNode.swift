--- conflicted
+++ resolved
@@ -105,12 +105,8 @@
             let chatListFilters = chatSelection.chatListFilters
             
             placeholder = placeholderValue
-<<<<<<< HEAD
-            let chatListNode = ChatListNode(context: context, location: .chatList(groupId: .root), chatListFilter: chatSelection.chatListNodeFilter, previewing: false, fillPreloadItems: false, mode: .peers(filter: chatSelection.chatListNodePeersFilter ?? [.excludeSecretChats], isSelecting: true, additionalCategories: additionalCategories?.categories ?? [], chatListFilters: chatListFilters, displayAutoremoveTimeout: chatSelection.displayAutoremoveTimeout), isPeerEnabled: isPeerEnabled, theme: self.presentationData.theme, fontSize: self.presentationData.listsFontSize, strings: self.presentationData.strings, dateTimeFormat: self.presentationData.dateTimeFormat, nameSortOrder: self.presentationData.nameSortOrder, nameDisplayOrder: self.presentationData.nameDisplayOrder, animationCache: self.animationCache, animationRenderer: self.animationRenderer, disableAnimations: true, isInlineMode: false, inactiveSecretChatPeerIds: chatSelection.inactiveSecretChatPeerIds)
-=======
             let chatListNode = ChatListNode(context: context, location: .chatList(groupId: .root), previewing: false, fillPreloadItems: false, mode: .peers(filter: [.excludeSecretChats], isSelecting: true, additionalCategories: additionalCategories?.categories ?? [], chatListFilters: chatListFilters, displayAutoremoveTimeout: chatSelection.displayAutoremoveTimeout), isPeerEnabled: isPeerEnabled, theme: self.presentationData.theme, fontSize: self.presentationData.listsFontSize, strings: self.presentationData.strings, dateTimeFormat: self.presentationData.dateTimeFormat, nameSortOrder: self.presentationData.nameSortOrder, nameDisplayOrder: self.presentationData.nameDisplayOrder, animationCache: self.animationCache, animationRenderer: self.animationRenderer, disableAnimations: true, isInlineMode: false)
             chatListNode.passthroughPeerSelection = true
->>>>>>> 09a60ba5
             chatListNode.disabledPeerSelected = { peer, _ in
                 attemptDisabledItemSelection?(peer)
             }
@@ -153,7 +149,7 @@
         } else {
             self.navigationBar?.additionalContentNode.addSubnode(self.tokenListNode)
         }
-        
+
         switch self.contentNode {
         case let .contacts(contactsNode):
             contactsNode.openPeer = { [weak self] peer, _ in
