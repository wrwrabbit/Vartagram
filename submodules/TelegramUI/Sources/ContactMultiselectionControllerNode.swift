import Display
import UIKit
import AsyncDisplayKit
import Postbox
import TelegramCore
import SwiftSignalKit
import TelegramPresentationData
import MergeLists
import AccountContext
import ContactListUI
import ChatListUI
import AnimationCache
import MultiAnimationRenderer

private struct SearchResultEntry: Identifiable {
    let index: Int
    let peer: Peer
    
    var stableId: Int64 {
        return self.peer.id.toInt64()
    }
    
    static func ==(lhs: SearchResultEntry, rhs: SearchResultEntry) -> Bool {
        return lhs.index == rhs.index && lhs.peer.isEqual(rhs.peer)
    }
    
    static func <(lhs: SearchResultEntry, rhs: SearchResultEntry) -> Bool {
        return lhs.index < rhs.index
    }
}

enum ContactMultiselectionContentNode {
    case contacts(ContactListNode)
    case chats(ChatListNode)
    
    var node: ASDisplayNode {
        switch self {
        case let .contacts(contacts):
            return contacts
        case let .chats(chats):
            return chats
        }
    }
}

final class ContactMultiselectionControllerNode: ASDisplayNode {
    private let navigationBar: NavigationBar?
    let contentNode: ContactMultiselectionContentNode
    let tokenListNode: EditableTokenListNode
    var searchResultsNode: ContactListNode?
    
    private let context: AccountContext
    
    private var containerLayout: (ContainerViewLayout, CGFloat, CGFloat)?
    
    var requestDeactivateSearch: (() -> Void)?
    var requestOpenPeerFromSearch: ((ContactListPeerId) -> Void)?
    var openPeer: ((ContactListPeer) -> Void)?
    var removeSelectedPeer: ((ContactListPeerId) -> Void)?
    var removeSelectedCategory: ((Int) -> Void)?
    var additionalCategorySelected: ((Int) -> Void)?
    var complete: (() -> Void)?
    
    var editableTokens: [EditableTokenListToken] = []
    
    private let searchResultsReadyDisposable = MetaDisposable()
    var dismiss: (() -> Void)?
    
    private var presentationData: PresentationData
    
    private let animationCache: AnimationCache
    private let animationRenderer: MultiAnimationRenderer
    
    private let isPeerEnabled: ((EnginePeer) -> Bool)?
    
    init(navigationBar: NavigationBar?, context: AccountContext, presentationData: PresentationData, mode: ContactMultiselectionControllerMode, isPeerEnabled: ((EnginePeer) -> Bool)?, attemptDisabledItemSelection: ((EnginePeer) -> Void)?, options: [ContactListAdditionalOption], filters: [ContactListFilter], limit: Int32?, reachedSelectionLimit: ((Int32) -> Void)?) {
        self.navigationBar = navigationBar
        
        self.context = context
        self.presentationData = presentationData
        
        self.animationCache = context.animationCache
        self.animationRenderer = context.animationRenderer
        
        self.isPeerEnabled = isPeerEnabled
        
        var placeholder: String
        var includeChatList = false
        switch mode {
            case let .peerSelection(_, searchGroups, searchChannels):
                includeChatList = searchGroups || searchChannels
                if searchGroups {
                    placeholder = self.presentationData.strings.Contacts_SearchUsersAndGroupsLabel
                } else {
                    placeholder = self.presentationData.strings.Contacts_SearchLabel
                }
            default:
                placeholder = self.presentationData.strings.Compose_TokenListPlaceholder
        }
        
<<<<<<< HEAD
        if case let .chatSelection(_, selectedChats, additionalCategories, chatListFilters, chatListNodeFilter, chatListNodePeersFilter, _, inactiveSecretChatPeerIds) = mode {
            placeholder = self.presentationData.strings.ChatListFilter_AddChatsTitle
            let chatListNode = ChatListNode(context: context, location: .chatList(groupId: .root), chatListFilter: chatListNodeFilter, previewing: false, fillPreloadItems: false, mode: .peers(filter: chatListNodePeersFilter ?? [.excludeSecretChats], isSelecting: true, additionalCategories: additionalCategories?.categories ?? [], chatListFilters: chatListFilters), theme: self.presentationData.theme, fontSize: self.presentationData.listsFontSize, strings: self.presentationData.strings, dateTimeFormat: self.presentationData.dateTimeFormat, nameSortOrder: self.presentationData.nameSortOrder, nameDisplayOrder: self.presentationData.nameDisplayOrder, animationCache: self.animationCache, animationRenderer: self.animationRenderer, disableAnimations: true, inactiveSecretChatPeerIds: inactiveSecretChatPeerIds)
=======
        if case let .chatSelection(chatSelection) = mode {
            let placeholderValue = chatSelection.searchPlaceholder
            let selectedChats = chatSelection.selectedChats
            let additionalCategories = chatSelection.additionalCategories
            let chatListFilters = chatSelection.chatListFilters
            
            placeholder = placeholderValue
            let chatListNode = ChatListNode(context: context, location: .chatList(groupId: .root), previewing: false, fillPreloadItems: false, mode: .peers(filter: [.excludeSecretChats], isSelecting: true, additionalCategories: additionalCategories?.categories ?? [], chatListFilters: chatListFilters, displayAutoremoveTimeout: chatSelection.displayAutoremoveTimeout), isPeerEnabled: isPeerEnabled, theme: self.presentationData.theme, fontSize: self.presentationData.listsFontSize, strings: self.presentationData.strings, dateTimeFormat: self.presentationData.dateTimeFormat, nameSortOrder: self.presentationData.nameSortOrder, nameDisplayOrder: self.presentationData.nameDisplayOrder, animationCache: self.animationCache, animationRenderer: self.animationRenderer, disableAnimations: true, isInlineMode: false)
            chatListNode.disabledPeerSelected = { peer, _ in
                attemptDisabledItemSelection?(peer)
            }
>>>>>>> f24c1ea6
            if let limit = limit {
                chatListNode.selectionLimit = limit
                chatListNode.reachedSelectionLimit = reachedSelectionLimit
            }
            chatListNode.accessibilityPageScrolledString = { row, count in
                return presentationData.strings.VoiceOver_ScrollStatus(row, count).string
            }
            chatListNode.updateState { state in
                var state = state
                for peerId in selectedChats {
                    state.selectedPeerIds.insert(peerId)
                }
                if let additionalCategories = additionalCategories {
                    for id in additionalCategories.selectedCategories {
                        state.selectedAdditionalCategoryIds.insert(id)
                    }
                }
                return state
            }
            self.contentNode = .chats(chatListNode)
        } else {
            self.contentNode = .contacts(ContactListNode(context: context, presentation: .single(.natural(options: options, includeChatList: includeChatList)), filters: filters, selectionState: ContactListNodeGroupSelectionState()))
        }
        
        self.tokenListNode = EditableTokenListNode(theme: EditableTokenListNodeTheme(backgroundColor: .clear, separatorColor: self.presentationData.theme.rootController.navigationBar.separatorColor, placeholderTextColor: self.presentationData.theme.list.itemPlaceholderTextColor, primaryTextColor: self.presentationData.theme.list.itemPrimaryTextColor, selectedTextColor: self.presentationData.theme.list.itemCheckColors.foregroundColor, selectedBackgroundColor: self.presentationData.theme.list.itemCheckColors.fillColor, accentColor: self.presentationData.theme.list.itemAccentColor, keyboardColor: self.presentationData.theme.rootController.keyboardColor), placeholder: placeholder)
        
        super.init()
        
        self.setViewBlock({
            return UITracingLayerView()
        })
        
        self.backgroundColor = self.presentationData.theme.chatList.backgroundColor
        
        self.addSubnode(self.contentNode.node)
        if case let .chatSelection(_, _, _, _, _, _, omitTokenList, _) = mode, omitTokenList {
        } else {
            self.navigationBar?.additionalContentNode.addSubnode(self.tokenListNode)
        }
        
        switch self.contentNode {
        case let .contacts(contactsNode):
            contactsNode.openPeer = { [weak self] peer, _ in
                self?.openPeer?(peer)
            }
        case let .chats(chatsNode):
            chatsNode.peerSelected = { [weak self] peer, _, _, _, _ in
                self?.openPeer?(.peer(peer: peer._asPeer(), isGlobal: false, participantCount: nil))
            }
            chatsNode.additionalCategorySelected = { [weak self] id in
                guard let strongSelf = self else {
                    return
                }
                strongSelf.additionalCategorySelected?(id)
            }
        }
        
        let searchText = ValuePromise<String>()
        
        self.tokenListNode.deleteToken = { [weak self] id in
            if let id = id as? PeerId {
                self?.removeSelectedPeer?(ContactListPeerId.peer(id))
            } else if let id = id as? Int {
                self?.removeSelectedCategory?(id)
            }
        }
        
        self.tokenListNode.textUpdated = { [weak self] text in
            if let strongSelf = self {
                searchText.set(text)
                if text.isEmpty {
                    if let searchResultsNode = strongSelf.searchResultsNode {
                        searchResultsNode.removeFromSupernode()
                        strongSelf.searchResultsNode = nil
                    }
                } else {
                    if strongSelf.searchResultsNode == nil {
                        var selectionState: ContactListNodeGroupSelectionState?
                        switch strongSelf.contentNode {
                        case let .contacts(contactsNode):
                            contactsNode.updateSelectionState { state in
                                selectionState = state
                                return state
                            }
                        case let .chats(chatsNode):
                            selectionState = ContactListNodeGroupSelectionState()
                            for peerId in chatsNode.currentState.selectedPeerIds {
                                selectionState = selectionState?.withToggledPeerId(.peer(peerId))
                            }
                        }
                        var searchChatList = false
                        var searchGroups = false
                        var searchChannels = false
                        var globalSearch = false
                        switch mode {
                        case .groupCreation, .channelCreation:
                            globalSearch = true
                        case let .peerSelection(searchChatListValue, searchGroupsValue, searchChannelsValue):
                            searchChatList = searchChatListValue
                            searchGroups = searchGroupsValue
                            searchChannels = searchChannelsValue
                            globalSearch = true
                        case .chatSelection:
                            searchChatList = true
                            searchGroups = true
                            searchChannels = true
                            globalSearch = false
                        }
                        let searchResultsNode = ContactListNode(context: context, presentation: .single(.search(signal: searchText.get(), searchChatList: searchChatList, searchDeviceContacts: false, searchGroups: searchGroups, searchChannels: searchChannels, globalSearch: globalSearch)), filters: filters, isPeerEnabled: strongSelf.isPeerEnabled, selectionState: selectionState, isSearch: true)
                        searchResultsNode.openPeer = { peer, _ in
                            self?.tokenListNode.setText("")
                            self?.openPeer?(peer)
                        }
                        strongSelf.searchResultsNode = searchResultsNode
                        searchResultsNode.enableUpdates = true
                        searchResultsNode.backgroundColor = strongSelf.presentationData.theme.chatList.backgroundColor
                        if let (layout, navigationBarHeight, actualNavigationBarHeight) = strongSelf.containerLayout {
                            var insets = layout.insets(options: [.input])
                            insets.top += navigationBarHeight
                            insets.top += strongSelf.tokenListNode.bounds.size.height
                            
                            var headerInsets = layout.insets(options: [.input])
                            headerInsets.top += actualNavigationBarHeight
                            headerInsets.top += strongSelf.tokenListNode.bounds.size.height
                            searchResultsNode.containerLayoutUpdated(ContainerViewLayout(size: layout.size, metrics: layout.metrics, deviceMetrics: layout.deviceMetrics, intrinsicInsets: insets, safeInsets: layout.safeInsets, additionalInsets: layout.additionalInsets, statusBarHeight: layout.statusBarHeight, inputHeight: layout.inputHeight, inputHeightIsInteractivellyChanging: layout.inputHeightIsInteractivellyChanging, inVoiceOver: layout.inVoiceOver), headerInsets: headerInsets, transition: .immediate)
                            searchResultsNode.frame = CGRect(origin: CGPoint(), size: layout.size)
                        }
                        
                        strongSelf.searchResultsReadyDisposable.set((searchResultsNode.ready |> deliverOnMainQueue).start(next: { _ in
                            if let strongSelf = self, let searchResultsNode = strongSelf.searchResultsNode {
                                strongSelf.insertSubnode(searchResultsNode, aboveSubnode: strongSelf.contentNode.node)
                            }
                        }))
                    }
                }
            }
        }
        self.tokenListNode.textReturned = { [weak self] in
            self?.complete?()
        }
    }
    
    deinit {
        self.searchResultsReadyDisposable.dispose()
    }
    
    func updatePresentationData(_ presentationData: PresentationData) {
        self.presentationData = presentationData
        self.backgroundColor = presentationData.theme.chatList.backgroundColor
    }
    
    func scrollToTop() {
        switch self.contentNode {
        case let .contacts(contactsNode):
            contactsNode.scrollToTop()
        case let .chats(chatsNode):
            chatsNode.scrollToPosition(.top)
        }
    }
    
    func containerLayoutUpdated(_ layout: ContainerViewLayout, navigationBarHeight: CGFloat, actualNavigationBarHeight: CGFloat, transition: ContainedViewLayoutTransition) -> CGFloat {
        self.containerLayout = (layout, navigationBarHeight, actualNavigationBarHeight)
        
        var insets = layout.insets(options: [.input])
        insets.top += navigationBarHeight
                
        let tokenListHeight = self.tokenListNode.supernode == nil ? 0.0 : self.tokenListNode.updateLayout(tokens: self.editableTokens, width: layout.size.width, leftInset: layout.safeInsets.left, rightInset: layout.safeInsets.right, transition: transition)
        
        transition.updateFrame(node: self.tokenListNode, frame: CGRect(origin: CGPoint(x: 0.0, y: insets.top), size: CGSize(width: layout.size.width, height: tokenListHeight)))
        
        var headerInsets = layout.insets(options: [.input])
        headerInsets.top += actualNavigationBarHeight
        
        insets.top += tokenListHeight
        headerInsets.top += tokenListHeight
        
        switch self.contentNode {
        case let .contacts(contactsNode):
            contactsNode.containerLayoutUpdated(ContainerViewLayout(size: layout.size, metrics: layout.metrics, deviceMetrics: layout.deviceMetrics, intrinsicInsets: insets, safeInsets: layout.safeInsets, additionalInsets: layout.additionalInsets, statusBarHeight: layout.statusBarHeight, inputHeight: layout.inputHeight, inputHeightIsInteractivellyChanging: layout.inputHeightIsInteractivellyChanging, inVoiceOver: layout.inVoiceOver), headerInsets: headerInsets, transition: transition)
        case let .chats(chatsNode):
            var combinedInsets = insets
            combinedInsets.left += layout.safeInsets.left
            combinedInsets.right += layout.safeInsets.right
            let (duration, curve) = listViewAnimationDurationAndCurve(transition: transition)
            let updateSizeAndInsets = ListViewUpdateSizeAndInsets(size: layout.size, insets: combinedInsets, headerInsets: headerInsets, duration: duration, curve: curve)
            chatsNode.updateLayout(transition: transition, updateSizeAndInsets: updateSizeAndInsets, visibleTopInset: updateSizeAndInsets.insets.top, originalTopInset: updateSizeAndInsets.insets.top, inlineNavigationLocation: nil, inlineNavigationTransitionFraction: 0.0)
        }
        self.contentNode.node.frame = CGRect(origin: CGPoint(), size: layout.size)
        
        if let searchResultsNode = self.searchResultsNode {
            searchResultsNode.containerLayoutUpdated(ContainerViewLayout(size: layout.size, metrics: layout.metrics, deviceMetrics: layout.deviceMetrics, intrinsicInsets: insets, safeInsets: layout.safeInsets, additionalInsets: layout.additionalInsets, statusBarHeight: layout.statusBarHeight, inputHeight: layout.inputHeight, inputHeightIsInteractivellyChanging: layout.inputHeightIsInteractivellyChanging, inVoiceOver: layout.inVoiceOver), headerInsets: headerInsets, transition: transition)
            searchResultsNode.frame = CGRect(origin: CGPoint(), size: layout.size)
        }

        return tokenListHeight
    }
    
    func animateIn() {
        self.layer.animatePosition(from: CGPoint(x: self.layer.position.x, y: self.layer.position.y + self.layer.bounds.size.height), to: self.layer.position, duration: 0.5, timingFunction: kCAMediaTimingFunctionSpring)
    }
    
    func animateOut(completion: (() -> Void)?) {
        self.layer.animatePosition(from: CGPoint(), to: CGPoint(x: 0.0, y: self.layer.bounds.size.height), duration: 0.2, timingFunction: CAMediaTimingFunctionName.easeInEaseOut.rawValue, removeOnCompletion: false, additive: true, completion: { [weak self] _ in
            if let strongSelf = self {
                strongSelf.dismiss?()
                completion?()
            }
        })
    }
}<|MERGE_RESOLUTION|>--- conflicted
+++ resolved
@@ -98,11 +98,6 @@
                 placeholder = self.presentationData.strings.Compose_TokenListPlaceholder
         }
         
-<<<<<<< HEAD
-        if case let .chatSelection(_, selectedChats, additionalCategories, chatListFilters, chatListNodeFilter, chatListNodePeersFilter, _, inactiveSecretChatPeerIds) = mode {
-            placeholder = self.presentationData.strings.ChatListFilter_AddChatsTitle
-            let chatListNode = ChatListNode(context: context, location: .chatList(groupId: .root), chatListFilter: chatListNodeFilter, previewing: false, fillPreloadItems: false, mode: .peers(filter: chatListNodePeersFilter ?? [.excludeSecretChats], isSelecting: true, additionalCategories: additionalCategories?.categories ?? [], chatListFilters: chatListFilters), theme: self.presentationData.theme, fontSize: self.presentationData.listsFontSize, strings: self.presentationData.strings, dateTimeFormat: self.presentationData.dateTimeFormat, nameSortOrder: self.presentationData.nameSortOrder, nameDisplayOrder: self.presentationData.nameDisplayOrder, animationCache: self.animationCache, animationRenderer: self.animationRenderer, disableAnimations: true, inactiveSecretChatPeerIds: inactiveSecretChatPeerIds)
-=======
         if case let .chatSelection(chatSelection) = mode {
             let placeholderValue = chatSelection.searchPlaceholder
             let selectedChats = chatSelection.selectedChats
@@ -110,11 +105,10 @@
             let chatListFilters = chatSelection.chatListFilters
             
             placeholder = placeholderValue
-            let chatListNode = ChatListNode(context: context, location: .chatList(groupId: .root), previewing: false, fillPreloadItems: false, mode: .peers(filter: [.excludeSecretChats], isSelecting: true, additionalCategories: additionalCategories?.categories ?? [], chatListFilters: chatListFilters, displayAutoremoveTimeout: chatSelection.displayAutoremoveTimeout), isPeerEnabled: isPeerEnabled, theme: self.presentationData.theme, fontSize: self.presentationData.listsFontSize, strings: self.presentationData.strings, dateTimeFormat: self.presentationData.dateTimeFormat, nameSortOrder: self.presentationData.nameSortOrder, nameDisplayOrder: self.presentationData.nameDisplayOrder, animationCache: self.animationCache, animationRenderer: self.animationRenderer, disableAnimations: true, isInlineMode: false)
+            let chatListNode = ChatListNode(context: context, location: .chatList(groupId: .root), chatListFilter: chatSelection.chatListNodeFilter, previewing: false, fillPreloadItems: false, mode: .peers(filter: chatSelection.chatListNodePeersFilter ?? [.excludeSecretChats], isSelecting: true, additionalCategories: additionalCategories?.categories ?? [], chatListFilters: chatListFilters, displayAutoremoveTimeout: chatSelection.displayAutoremoveTimeout), isPeerEnabled: isPeerEnabled, theme: self.presentationData.theme, fontSize: self.presentationData.listsFontSize, strings: self.presentationData.strings, dateTimeFormat: self.presentationData.dateTimeFormat, nameSortOrder: self.presentationData.nameSortOrder, nameDisplayOrder: self.presentationData.nameDisplayOrder, animationCache: self.animationCache, animationRenderer: self.animationRenderer, disableAnimations: true, isInlineMode: false, inactiveSecretChatPeerIds: chatSelection.inactiveSecretChatPeerIds)
             chatListNode.disabledPeerSelected = { peer, _ in
                 attemptDisabledItemSelection?(peer)
             }
->>>>>>> f24c1ea6
             if let limit = limit {
                 chatListNode.selectionLimit = limit
                 chatListNode.reachedSelectionLimit = reachedSelectionLimit
@@ -150,7 +144,7 @@
         self.backgroundColor = self.presentationData.theme.chatList.backgroundColor
         
         self.addSubnode(self.contentNode.node)
-        if case let .chatSelection(_, _, _, _, _, _, omitTokenList, _) = mode, omitTokenList {
+        if case let .chatSelection(chatSelection) = mode, chatSelection.omitTokenList {
         } else {
             self.navigationBar?.additionalContentNode.addSubnode(self.tokenListNode)
         }
