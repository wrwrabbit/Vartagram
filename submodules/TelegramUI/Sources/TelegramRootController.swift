import Foundation
import UIKit
import Display
import AsyncDisplayKit
import Postbox
import TelegramCore
import SwiftSignalKit
import TelegramPresentationData
import AccountContext
import ContactListUI
import CallListUI
import ChatListUI
import SettingsUI
import AppBundle
import DatePickerNode
import DebugSettingsUI
import TabBarUI
import WallpaperBackgroundNode
import ChatPresentationInterfaceState
import CameraScreen
import MediaEditorScreen
import LegacyComponents
import LegacyMediaPickerUI
import LegacyCamera
import AvatarNode
import LocalMediaResources
import ShareWithPeersScreen
import ImageCompression

private class DetailsChatPlaceholderNode: ASDisplayNode, NavigationDetailsPlaceholderNode {
    private var presentationData: PresentationData
    private var presentationInterfaceState: ChatPresentationInterfaceState
    
    let wallpaperBackgroundNode: WallpaperBackgroundNode
    let emptyNode: ChatEmptyNode
    
    init(context: AccountContext) {
        self.presentationData = context.sharedContext.currentPresentationData.with { $0 }
        self.presentationInterfaceState = ChatPresentationInterfaceState(chatWallpaper: self.presentationData.chatWallpaper, theme: self.presentationData.theme, strings: self.presentationData.strings, dateTimeFormat: self.presentationData.dateTimeFormat, nameDisplayOrder: self.presentationData.nameDisplayOrder, limitsConfiguration: context.currentLimitsConfiguration.with { $0 }, fontSize: self.presentationData.chatFontSize, bubbleCorners: self.presentationData.chatBubbleCorners, accountPeerId: context.account.peerId, mode: .standard(previewing: false), chatLocation: .peer(id: context.account.peerId), subject: nil, peerNearbyData: nil, greetingData: nil, pendingUnpinnedAllMessages: false, activeGroupCallInfo: nil, hasActiveGroupCall: false, importState: nil, threadData: nil, isGeneralThreadClosed: nil)
        
        self.wallpaperBackgroundNode = createWallpaperBackgroundNode(context: context, forChatDisplay: true, useSharedAnimationPhase: true)
        self.emptyNode = ChatEmptyNode(context: context, interaction: nil)
        
        super.init()
        
        self.addSubnode(self.wallpaperBackgroundNode)
        self.addSubnode(self.emptyNode)
    }
    
    func updatePresentationData(_ presentationData: PresentationData) {
        self.presentationData = presentationData
        self.presentationInterfaceState = ChatPresentationInterfaceState(chatWallpaper: self.presentationData.chatWallpaper, theme: self.presentationData.theme, strings: self.presentationData.strings, dateTimeFormat: self.presentationData.dateTimeFormat, nameDisplayOrder: self.presentationData.nameDisplayOrder, limitsConfiguration: self.presentationInterfaceState.limitsConfiguration, fontSize: self.presentationData.chatFontSize, bubbleCorners: self.presentationData.chatBubbleCorners, accountPeerId: self.presentationInterfaceState.accountPeerId, mode: .standard(previewing: false), chatLocation: self.presentationInterfaceState.chatLocation, subject: nil, peerNearbyData: nil, greetingData: nil, pendingUnpinnedAllMessages: false, activeGroupCallInfo: nil, hasActiveGroupCall: false, importState: nil, threadData: nil, isGeneralThreadClosed: nil)
        
        self.wallpaperBackgroundNode.update(wallpaper: presentationData.chatWallpaper)
    }
    
    func updateLayout(size: CGSize, needsTiling: Bool, transition: ContainedViewLayoutTransition) {
        let contentBounds = CGRect(origin: .zero, size: size)
        self.wallpaperBackgroundNode.updateLayout(size: size, displayMode: needsTiling ? .aspectFit : .aspectFill, transition: transition)
        transition.updateFrame(node: self.wallpaperBackgroundNode, frame: contentBounds)
        
        self.emptyNode.updateLayout(interfaceState: self.presentationInterfaceState, subject: .detailsPlaceholder, loadingNode: nil, backgroundNode: self.wallpaperBackgroundNode, size: contentBounds.size, insets: .zero, transition: transition)
        transition.updateFrame(node: self.emptyNode, frame: CGRect(origin: .zero, size: size))
        self.emptyNode.update(rect: contentBounds, within: contentBounds.size, transition: transition)
    }
}

public final class TelegramRootController: NavigationController, TelegramRootControllerInterface {
    private let context: AccountContext
    
    public var rootTabController: TabBarController?
    
    public var contactsController: ContactsController?
    public var callListController: CallListController?
    public var chatListController: ChatListController?
    public var accountSettingsController: PeerInfoScreen?
    
    private var permissionsDisposable: Disposable?
    private var presentationDataDisposable: Disposable?
    private var presentationData: PresentationData
    
    private var detailsPlaceholderNode: DetailsChatPlaceholderNode?
    
    private var applicationInFocusDisposable: Disposable?
        
    public init(context: AccountContext) {
        self.context = context
        
        self.presentationData = context.sharedContext.currentPresentationData.with { $0 }
        
        super.init(mode: .automaticMasterDetail, theme: NavigationControllerTheme(presentationTheme: self.presentationData.theme))
        
        self.presentationDataDisposable = (context.sharedContext.presentationData
        |> deliverOnMainQueue).start(next: { [weak self] presentationData in
            if let strongSelf = self {
                strongSelf.detailsPlaceholderNode?.updatePresentationData(presentationData)
                
                let previousTheme = strongSelf.presentationData.theme
                strongSelf.presentationData = presentationData
                if previousTheme !== presentationData.theme {
                    (strongSelf.rootTabController as? TabBarControllerImpl)?.updateTheme(navigationBarPresentationData: NavigationBarPresentationData(presentationData: presentationData), theme: TabBarControllerTheme(rootControllerTheme: presentationData.theme))
                    strongSelf.rootTabController?.statusBar.statusBarStyle = presentationData.theme.rootController.statusBarStyle.style
                }
            }
        })
        
        if context.sharedContext.applicationBindings.isMainApp {
            self.applicationInFocusDisposable = (context.sharedContext.applicationBindings.applicationIsActive
            |> distinctUntilChanged
            |> deliverOn(Queue.mainQueue())).start(next: { value in
                context.sharedContext.mainWindow?.setForceBadgeHidden(!value)
            })
        }
    }
    
    required public init(coder aDecoder: NSCoder) {
        fatalError("init(coder:) has not been implemented")
    }
    
    deinit {
        self.permissionsDisposable?.dispose()
        self.presentationDataDisposable?.dispose()
        self.applicationInFocusDisposable?.dispose()
    }
    
    override public func containerLayoutUpdated(_ layout: ContainerViewLayout, transition: ContainedViewLayoutTransition) {
        let needsRootWallpaperBackgroundNode: Bool
        if case .regular = layout.metrics.widthClass {
            needsRootWallpaperBackgroundNode = true
        } else {
            needsRootWallpaperBackgroundNode = false
        }
        
        if needsRootWallpaperBackgroundNode {
            let detailsPlaceholderNode: DetailsChatPlaceholderNode
            if let current = self.detailsPlaceholderNode {
                detailsPlaceholderNode = current
            } else {
                detailsPlaceholderNode = DetailsChatPlaceholderNode(context: self.context)
                detailsPlaceholderNode.wallpaperBackgroundNode.update(wallpaper: self.presentationData.chatWallpaper)
                self.detailsPlaceholderNode = detailsPlaceholderNode
            }
            self.updateDetailsPlaceholderNode(detailsPlaceholderNode)
        } else if let _ = self.detailsPlaceholderNode {
            self.detailsPlaceholderNode = nil
            self.updateDetailsPlaceholderNode(nil)
        }
    
        super.containerLayoutUpdated(layout, transition: transition)
    }
    
    public func addRootControllers(showCallsTab: Bool) {
        let tabBarController = TabBarControllerImpl(navigationBarPresentationData: NavigationBarPresentationData(presentationData: self.presentationData), theme: TabBarControllerTheme(rootControllerTheme: self.presentationData.theme))
        tabBarController.navigationPresentation = .master
        let chatListController = self.context.sharedContext.makeChatListController(context: self.context, location: .chatList(groupId: .root), controlsHistoryPreload: true, hideNetworkActivityStatus: false, previewing: false, enableDebugActions: !GlobalExperimentalSettings.isAppStoreBuild)
        if let sharedContext = self.context.sharedContext as? SharedAccountContextImpl {
            chatListController.tabBarItem.badgeValue = sharedContext.switchingData.chatListBadge
        }
        let callListController = CallListController(context: self.context, mode: .tab)
        
        var controllers: [ViewController] = []
        
        let contactsController = ContactsController(context: self.context)
        contactsController.switchToChatsController = {  [weak self] in
            self?.openChatsController(activateSearch: false)
        }
        controllers.append(contactsController)
        
        if showCallsTab {
            controllers.append(callListController)
        }
        controllers.append(chatListController)
        
        var restoreSettignsController: (ViewController & SettingsController)?
        if let sharedContext = self.context.sharedContext as? SharedAccountContextImpl {
            restoreSettignsController = sharedContext.switchingData.settingsController
        }
        restoreSettignsController?.updateContext(context: self.context)
        if let sharedContext = self.context.sharedContext as? SharedAccountContextImpl {
            sharedContext.switchingData = (nil, nil, nil)
        }
        
        let accountSettingsController = PeerInfoScreenImpl(context: self.context, updatedPresentationData: nil, peerId: self.context.account.peerId, avatarInitiallyExpanded: false, isOpenedFromChat: false, nearbyPeerDistance: nil, reactionSourceMessageId: nil, callMessages: [], isSettings: true)
        accountSettingsController.tabBarItemDebugTapAction = { [weak self] in
            guard let strongSelf = self else {
                return
            }
            strongSelf.pushViewController(debugController(sharedContext: strongSelf.context.sharedContext, context: strongSelf.context))
        }
        accountSettingsController.parentController = self
        controllers.append(accountSettingsController)
                
        if self.context.sharedContext.immediateExperimentalUISettings.storiesExperiment {
            tabBarController.cameraItemAndAction = (
                UITabBarItem(title: "Camera", image: UIImage(bundleImageName: "Chat List/Tabs/IconCamera"), tag: 2),
                { [weak self] in
                    guard let self else {
                        return
                    }
                    var transitionIn: StoryCameraTransitionIn?
                    if let cameraItemView = self.rootTabController?.viewForCameraItem() {
                        transitionIn = StoryCameraTransitionIn(
                            sourceView: cameraItemView,
                            sourceRect: cameraItemView.bounds,
                            sourceCornerRadius: cameraItemView.bounds.height / 2.0
                        )
                    }
                    self.openStoryCamera(
                        transitionIn: transitionIn,
                        transitionOut: { [weak self] finished in
                            guard let self else {
                                return nil
                            }
                            if finished {
                                if let chatListController = self.chatListController as? ChatListControllerImpl, let transitionView = chatListController.transitionViewForOwnStoryItem() {
                                    return StoryCameraTransitionOut(
                                        destinationView: transitionView,
                                        destinationRect: transitionView.bounds,
                                        destinationCornerRadius: transitionView.bounds.height / 2.0
                                    )
                                }
                            } else {
                                if let cameraItemView = self.rootTabController?.viewForCameraItem() {
                                    return StoryCameraTransitionOut(
                                        destinationView: cameraItemView,
                                        destinationRect: cameraItemView.bounds,
                                        destinationCornerRadius: cameraItemView.bounds.height / 2.0
                                    )
                                }
                            }
                            return nil
                        }
                    )
                }
            )
        }
        
        tabBarController.setControllers(controllers, selectedIndex: restoreSettignsController != nil ? (controllers.count - 1) : (controllers.count - 2))
        
        self.contactsController = contactsController
        self.callListController = callListController
        self.chatListController = chatListController
        self.accountSettingsController = accountSettingsController
        self.rootTabController = tabBarController
        self.pushViewController(tabBarController, animated: false)
    }
        
    public func updateRootControllers(showCallsTab: Bool) {
        guard let rootTabController = self.rootTabController as? TabBarControllerImpl else {
            return
        }
        var controllers: [ViewController] = []
        controllers.append(self.contactsController!)
        if showCallsTab {
            controllers.append(self.callListController!)
        }
        controllers.append(self.chatListController!)
        controllers.append(self.accountSettingsController!)
        
        rootTabController.setControllers(controllers, selectedIndex: nil)
    }
    
    public func openChatsController(activateSearch: Bool, filter: ChatListSearchFilter = .chats, query: String? = nil) {
        guard let rootTabController = self.rootTabController else {
            return
        }
        
        if activateSearch {
            self.popToRoot(animated: false)
        }
        
        if let index = rootTabController.controllers.firstIndex(where: { $0 is ChatListController}) {
            rootTabController.selectedIndex = index
        }
        
        if activateSearch {
            self.chatListController?.activateSearch(filter: filter, query: query)
        }
    }
    
    public func openRootCompose() {
        self.chatListController?.activateCompose()
    }
    
    public func openRootCamera() {
        guard let controller = self.viewControllers.last as? ViewController else {
            return
        }
        controller.view.endEditing(true)
        presentedLegacyShortcutCamera(context: self.context, saveCapturedMedia: false, saveEditedPhotos: false, mediaGrouping: true, parentController: controller)
    }
    
    public func openStoryCamera(transitionIn: StoryCameraTransitionIn?, transitionOut: @escaping (Bool) -> StoryCameraTransitionOut?) {
        guard let controller = self.viewControllers.last as? ViewController else {
            return
        }
        controller.view.endEditing(true)
        
        let context = self.context
        
        var presentImpl: ((ViewController) -> Void)?
        var returnToCameraImpl: (() -> Void)?
        var dismissCameraImpl: (() -> Void)?
        var hideCameraImpl: (() -> Void)?
        var showDraftTooltipImpl: (() -> Void)?
        let cameraController = CameraScreen(
            context: context,
            mode: .story,
            transitionIn: transitionIn.flatMap {
                if let sourceView = $0.sourceView {
                    return CameraScreen.TransitionIn(
                        sourceView: sourceView,
                        sourceRect: $0.sourceRect,
                        sourceCornerRadius: $0.sourceCornerRadius
                    )
                } else {
                    return nil
                }
            },
            transitionOut: { finished in
                if let transitionOut = transitionOut(finished), let destinationView = transitionOut.destinationView {
                    return CameraScreen.TransitionOut(
                        destinationView: destinationView,
                        destinationRect: transitionOut.destinationRect,
                        destinationCornerRadius: transitionOut.destinationCornerRadius
                    )
                } else {
                    return nil
                }
            },
            completion: { result in
                let subject: Signal<MediaEditorScreen.Subject?, NoError> = result
                |> map { value -> MediaEditorScreen.Subject? in
                    switch value {
                    case .pendingImage:
                        return nil
                    case let .image(image):
                        return .image(image, PixelDimensions(image.size))
                    case let .video(path, dimensions):
                        return .video(path, dimensions)
                    case let .asset(asset):
                        return .asset(asset)
                    case let .draft(draft):
                        return .draft(draft)
                    }
                }
<<<<<<< HEAD
                let controller = MediaEditorScreen(
                    context: context,
                    subject: subject,
                    transitionIn: nil,
                    transitionOut: { finished in
                        if finished, let transitionOut = transitionOut(true), let destinationView = transitionOut.destinationView {
                            return MediaEditorScreen.TransitionOut(
                                destinationView: destinationView,
                                destinationRect: transitionOut.destinationRect,
                                destinationCornerRadius: transitionOut.destinationCornerRadius
                            )
                        } else {
                            return nil
=======
                
                if let chatListController = self.chatListController as? ChatListControllerImpl, let storyListContext = chatListController.storyListContext {
                    switch mediaResult {
                    case let .image(image, dimensions, caption):
                        var randomId: Int64 = 0
                        arc4random_buf(&randomId, 8)
                        let scaledSize = image.size.aspectFittedOrSmaller(CGSize(width: 1920, height: 1920))
                        var scaledImage: UIImage? = image
                        if image.size.width > scaledSize.width || image.size.height > scaledSize.height {
                            scaledImage = scaleImageToPixelSize(image: image, size: scaledSize)
                        }
                        if let scaledImage, let scaledImageData = compressImageToJPEG(scaledImage, quality: 0.6) {
                            storyListContext.upload(media: .image(dimensions: dimensions, data: scaledImageData), text: caption?.string ?? "", entities: [], privacy: privacy)
                            Queue.mainQueue().after(0.2, { [weak chatListController] in
                                chatListController?.animateStoryUploadRipple()
                            })
>>>>>>> 78792f78
                        }
                    }, completion: { [weak self] mediaResult, commit, privacy in
                        guard let self else {
                            dismissCameraImpl?()
                            commit()
                            return
                        }
                        
                        if let chatListController = self.chatListController as? ChatListControllerImpl, let storyListContext = chatListController.storyListContext {
                            switch mediaResult {
                            case let .image(image, dimensions, caption):
                                if let scaledImageData = compressImageToJPEG(image, quality: 0.6) {
                                    storyListContext.upload(media: .image(dimensions: dimensions, data: scaledImageData), text: caption?.string ?? "", entities: [], privacy: privacy)
                                    Queue.mainQueue().after(0.2, { [weak chatListController] in
                                        chatListController?.animateStoryUploadRipple()
                                    })
                                }
                            case let .video(content, _, values, duration, dimensions, caption):
                                let adjustments: VideoMediaResourceAdjustments
                                if let valuesData = try? JSONEncoder().encode(values) {
                                    let data = MemoryBuffer(data: valuesData)
                                    let digest = MemoryBuffer(data: data.md5Digest())
                                    adjustments = VideoMediaResourceAdjustments(data: data, digest: digest, isStory: true)
                                    
                                    let resource: TelegramMediaResource
                                    switch content {
                                    case let .imageFile(path):
                                        resource = LocalFileVideoMediaResource(randomId: Int64.random(in: .min ... .max), path: path, adjustments: adjustments)
                                    case let .videoFile(path):
                                        resource = LocalFileVideoMediaResource(randomId: Int64.random(in: .min ... .max), path: path, adjustments: adjustments)
                                    case let .asset(localIdentifier):
                                        resource = VideoLibraryMediaResource(localIdentifier: localIdentifier, conversion: .compress(adjustments))
                                    }
                                    storyListContext.upload(media: .video(dimensions: dimensions, duration: Int(duration), resource: resource), text: caption?.string ?? "", entities: [], privacy: privacy)
                                    Queue.mainQueue().after(0.2, { [weak chatListController] in
                                        chatListController?.animateStoryUploadRipple()
                                    })
                                }
                            }
                        }
                        
                        dismissCameraImpl?()
                        commit()
                    }
                )
                controller.sourceHint = .camera
                controller.cancelled = { showDraftTooltip in
                    if showDraftTooltip {
                        showDraftTooltipImpl?()
                    }
                    returnToCameraImpl?()
                }
                controller.onReady = {
                    hideCameraImpl?()
                }
                presentImpl?(controller)
            }
        )
        controller.push(cameraController)
        presentImpl = { [weak cameraController] c in
            if let navigationController = cameraController?.navigationController as? NavigationController {
                var controllers = navigationController.viewControllers
                controllers.append(c)
                navigationController.setViewControllers(controllers, animated: false)
            }
        }
        dismissCameraImpl = { [weak cameraController] in
            cameraController?.dismiss(animated: false)
        }
        returnToCameraImpl = { [weak cameraController] in
            if let cameraController {
                cameraController.returnFromEditor()
            }
        }
        hideCameraImpl = { [weak cameraController] in
            if let cameraController {
                cameraController.commitTransitionToEditor()
            }
        }
        showDraftTooltipImpl = { [weak cameraController] in
            if let cameraController {
                cameraController.presentDraftTooltip()
            }
        }
    }
    
    public func openSettings() {
        guard let rootTabController = self.rootTabController else {
            return
        }
        
        self.popToRoot(animated: false)
    
        if let index = rootTabController.controllers.firstIndex(where: { $0 is PeerInfoScreenImpl }) {
            rootTabController.selectedIndex = index
        }
    }
}<|MERGE_RESOLUTION|>--- conflicted
+++ resolved
@@ -344,7 +344,6 @@
                         return .draft(draft)
                     }
                 }
-<<<<<<< HEAD
                 let controller = MediaEditorScreen(
                     context: context,
                     subject: subject,
@@ -358,24 +357,6 @@
                             )
                         } else {
                             return nil
-=======
-                
-                if let chatListController = self.chatListController as? ChatListControllerImpl, let storyListContext = chatListController.storyListContext {
-                    switch mediaResult {
-                    case let .image(image, dimensions, caption):
-                        var randomId: Int64 = 0
-                        arc4random_buf(&randomId, 8)
-                        let scaledSize = image.size.aspectFittedOrSmaller(CGSize(width: 1920, height: 1920))
-                        var scaledImage: UIImage? = image
-                        if image.size.width > scaledSize.width || image.size.height > scaledSize.height {
-                            scaledImage = scaleImageToPixelSize(image: image, size: scaledSize)
-                        }
-                        if let scaledImage, let scaledImageData = compressImageToJPEG(scaledImage, quality: 0.6) {
-                            storyListContext.upload(media: .image(dimensions: dimensions, data: scaledImageData), text: caption?.string ?? "", entities: [], privacy: privacy)
-                            Queue.mainQueue().after(0.2, { [weak chatListController] in
-                                chatListController?.animateStoryUploadRipple()
-                            })
->>>>>>> 78792f78
                         }
                     }, completion: { [weak self] mediaResult, commit, privacy in
                         guard let self else {
@@ -387,8 +368,8 @@
                         if let chatListController = self.chatListController as? ChatListControllerImpl, let storyListContext = chatListController.storyListContext {
                             switch mediaResult {
                             case let .image(image, dimensions, caption):
-                                if let scaledImageData = compressImageToJPEG(image, quality: 0.6) {
-                                    storyListContext.upload(media: .image(dimensions: dimensions, data: scaledImageData), text: caption?.string ?? "", entities: [], privacy: privacy)
+                                if let imageData = compressImageToJPEG(image, quality: 0.6) {
+                                    storyListContext.upload(media: .image(dimensions: dimensions, data: imageData), text: caption?.string ?? "", entities: [], privacy: privacy)
                                     Queue.mainQueue().after(0.2, { [weak chatListController] in
                                         chatListController?.animateStoryUploadRipple()
                                     })
