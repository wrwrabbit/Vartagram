--- conflicted
+++ resolved
@@ -15,7 +15,6 @@
 import DatePickerNode
 import DebugSettingsUI
 import TabBarUI
-<<<<<<< HEAD
 import WallpaperBackgroundNode
 import ChatPresentationInterfaceState
 
@@ -56,8 +55,6 @@
         self.emptyNode.update(rect: contentBounds, within: contentBounds.size, transition: transition)
     }
 }
-=======
->>>>>>> 865a355e
 
 public final class TelegramRootController: NavigationController {
     let context: AccountContext
