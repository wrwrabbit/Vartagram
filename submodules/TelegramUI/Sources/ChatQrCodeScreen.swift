--- conflicted
+++ resolved
@@ -2272,11 +2272,7 @@
                     mediaSize = dimensions.aspectFitted(mediaFitSize)
                     mediaFrame = CGRect(origin: CGPoint(x: 3.0, y: 63.0), size: mediaSize)
                     
-<<<<<<< HEAD
-                    mediaDuration = video.duration.flatMap(Int32.init(_:)) ?? 0
-=======
                     mediaDuration = video.duration.flatMap { Int32(floor($0)) } ?? 0
->>>>>>> 7c1d3150
                     
                     if !wasInitialized {
                         if self.isStatic {
