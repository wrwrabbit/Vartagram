import Foundation
import UIKit
import SwiftSignalKit
import Postbox
import Display
import AVFoundation
import Lottie
import TelegramUIPrivateModule
import Compression
import GZip
import RLottie
import MobileCoreServices

<<<<<<< HEAD
=======
private func validateAnimationItems(_ items: [Any]?, shapes: Bool = true) -> Bool {
    if let items = items {
        for case let item as [AnyHashable: Any] in items {
            if let type = item["ty"] as? String {
                if type == "rp" || type == "sr" || type == "gs" {
                    return false
                }
            }
            
            if shapes, let subitems = item["it"] as? [Any] {
                if !validateAnimationItems(subitems, shapes: false) {
                    return false
                }
            }
        }
    }
    return true;
}

private func validateAnimationLayers(_ layers: [Any]?) -> Bool {
    if let layers = layers {
        for case let layer as [AnyHashable: Any] in layers {
            if let ddd = layer["ddd"] as? Int, ddd != 0 {
                return false
            }
            if let sr = layer["sr"] as? Int, sr != 1 {
                return false
            }
            if let _ = layer["tm"] {
                return false
            }
            if let ty = layer["ty"] as? Int {
                if ty == 1 || ty == 2 || ty == 5 || ty == 9 {
                    return false
                }
            }
            if let hasMask = layer["hasMask"] as? Bool, hasMask {
                return false
            }
            if let _ = layer["masksProperties"] {
                return false
            }
            if let _ = layer["tt"] {
                return false
            }
            if let ao = layer["ao"] as? Int, ao == 1 {
                return false
            }
            
            if let shapes = layer["shapes"] as? [Any], !validateAnimationItems(shapes, shapes: true) {
                return false
            }
        }
    }
    return true
}

func validateAnimationComposition(json: [AnyHashable: Any]) -> Bool {
    let validDimensions: [Int] = [100, 512]
    let validFramerates: [Int] = [30, 60]
    
    guard let tgs = json["tgs"] as? Int, tgs == 1 else {
        return false
    }
    guard let width = json["w"] as? Int, validDimensions.contains(width) else {
        return false
    }
    guard let height = json["h"] as? Int, validDimensions.contains(height)  else {
        return false
    }
    guard let fps = json["fr"] as? Int, validFramerates.contains(fps)  else {
        return false
    }
    return true
}

>>>>>>> 7ff26373
func fetchCompressedLottieFirstFrameAJpeg(data: Data, size: CGSize, cacheKey: String) -> Signal<TempBoxFile, NoError> {
    return Signal({ subscriber in
        let queue = Queue()
        
        let cancelled = Atomic<Bool>(value: false)
        
        queue.async {
            if cancelled.with({ $0 }) {
                return
            }
            
<<<<<<< HEAD
            let decompressedData = TGGUnzipData(data, 2 * 1024 * 1024)
=======
            let decompressedData = TGGUnzipData(data, 1024 * 1024)
>>>>>>> 7ff26373
            if let decompressedData = decompressedData, let player = LottieInstance(data: decompressedData, cacheKey: cacheKey) {
                if cancelled.with({ $0 }) {
                    return
                }
                
                let context = DrawingContext(size: size, scale: 1.0, clear: true)
                player.renderFrame(with: 0, into: context.bytes.assumingMemoryBound(to: UInt8.self), width: Int32(size.width), height: Int32(size.height))
                
                let yuvaLength = Int(size.width) * Int(size.height) * 2 + Int(size.width) * Int(size.height) / 2
                assert(yuvaLength % 8 == 0)
                var yuvaFrameData = malloc(yuvaLength)!
                memset(yuvaFrameData, 0, yuvaLength)
                
                defer {
                    free(yuvaFrameData)
                }
                
                encodeRGBAToYUVA(yuvaFrameData.assumingMemoryBound(to: UInt8.self), context.bytes.assumingMemoryBound(to: UInt8.self), Int32(size.width), Int32(size.height))
                decodeYUVAToRGBA(yuvaFrameData.assumingMemoryBound(to: UInt8.self), context.bytes.assumingMemoryBound(to: UInt8.self), Int32(size.width), Int32(size.height))
                
                if let colorImage = context.generateImage() {
                    let colorData = NSMutableData()
                    let alphaData = NSMutableData()
                    
                    let alphaImage = generateImage(size, contextGenerator: { size, context in
                        context.setFillColor(UIColor.white.cgColor)
                        context.fill(CGRect(origin: CGPoint(), size: size))
                        context.clip(to: CGRect(origin: CGPoint(), size: size), mask: colorImage.cgImage!)
                        context.setFillColor(UIColor.black.cgColor)
                        context.fill(CGRect(origin: CGPoint(), size: size))
                    }, scale: 1.0)
                    
                    if let alphaImage = alphaImage, let colorDestination = CGImageDestinationCreateWithData(colorData as CFMutableData, kUTTypeJPEG, 1, nil), let alphaDestination = CGImageDestinationCreateWithData(alphaData as CFMutableData, kUTTypeJPEG, 1, nil) {
                        CGImageDestinationSetProperties(colorDestination, [:] as CFDictionary)
                        CGImageDestinationSetProperties(alphaDestination, [:] as CFDictionary)
                        
                        let colorQuality: Float
                        let alphaQuality: Float
                        colorQuality = 0.5
                        alphaQuality = 0.4
                        
                        let options = NSMutableDictionary()
                        options.setObject(colorQuality as NSNumber, forKey: kCGImageDestinationLossyCompressionQuality as NSString)
                        
                        let optionsAlpha = NSMutableDictionary()
                        optionsAlpha.setObject(alphaQuality as NSNumber, forKey: kCGImageDestinationLossyCompressionQuality as NSString)
                        
                        CGImageDestinationAddImage(colorDestination, colorImage.cgImage!, options as CFDictionary)
                        CGImageDestinationAddImage(alphaDestination, alphaImage.cgImage!, optionsAlpha as CFDictionary)
                        if CGImageDestinationFinalize(colorDestination) && CGImageDestinationFinalize(alphaDestination) {
                            let finalData = NSMutableData()
                            var colorSize: Int32 = Int32(colorData.length)
                            finalData.append(&colorSize, length: 4)
                            finalData.append(colorData as Data)
                            var alphaSize: Int32 = Int32(alphaData.length)
                            finalData.append(&alphaSize, length: 4)
                            finalData.append(alphaData as Data)
                            
                            let tempFile = TempBox.shared.tempFile(fileName: "image.ajpg")
                            let _ = try? finalData.write(to: URL(fileURLWithPath: tempFile.path), options: [])
                            subscriber.putNext(tempFile)
                            subscriber.putCompletion()
                        }
                    }
                }
            }
        }
        return ActionDisposable {
            let _ = cancelled.swap(true)
        }
    })
}

private let threadPool: ThreadPool = {
    return ThreadPool(threadCount: 3, threadPriority: 0.5)
}()

@available(iOS 9.0, *)
func experimentalConvertCompressedLottieToCombinedMp4(data: Data, size: CGSize, cacheKey: String) -> Signal<String, NoError> {
    return Signal({ subscriber in
        let cancelled = Atomic<Bool>(value: false)
        
        threadPool.addTask(ThreadPoolTask({ _ in
            if cancelled.with({ $0 }) {
               //print("cancelled 1")
                return
            }
            
            let startTime = CACurrentMediaTime()
            var drawingTime: Double = 0
            var appendingTime: Double = 0
            var deltaTime: Double = 0
            var compressionTime: Double = 0
            
<<<<<<< HEAD
            let decompressedData = TGGUnzipData(data, 2 * 1024 * 1024)
=======
            let decompressedData = TGGUnzipData(data, 1024 * 1024)
>>>>>>> 7ff26373
            if let decompressedData = decompressedData, let player = LottieInstance(data: decompressedData, cacheKey: cacheKey) {
                let endFrame = Int(player.frameCount)
                
                if cancelled.with({ $0 }) {
                    //print("cancelled 2")
                    return
                }
                
                var randomId: Int64 = 0
                arc4random_buf(&randomId, 8)
                let path = NSTemporaryDirectory() + "\(randomId).lz4v"
                guard let fileContext = ManagedFile(queue: nil, path: path, mode: .readwrite) else {
                    return
                }
                
                let scale = size.width / 512.0
                
                var currentFrame: Int32 = 0
                
                var fps: Int32 = player.frameRate
                let _ = fileContext.write(&fps, count: 4)
                var widthValue: Int32 = Int32(size.width)
                var heightValue: Int32 = Int32(size.height)
                let _ = fileContext.write(&widthValue, count: 4)
                let _ = fileContext.write(&heightValue, count: 4)
                
                let frameLength = Int(size.width) * Int(size.height) * 4
                assert(frameLength % 16 == 0)
                
                let currentFrameData = malloc(frameLength)!
                memset(currentFrameData, 0, frameLength)
                
                let yuvaLength = Int(size.width) * Int(size.height) * 2 + Int(size.width) * Int(size.height) / 2
                assert(yuvaLength % 8 == 0)
                var yuvaFrameData = malloc(yuvaLength)!
                memset(yuvaFrameData, 0, yuvaLength)
                
                var previousYuvaFrameData = malloc(yuvaLength)!
                memset(previousYuvaFrameData, 0, yuvaLength)
                
                defer {
                    free(currentFrameData)
                    free(previousYuvaFrameData)
                    free(yuvaFrameData)
                }
                
                var compressedFrameData = Data(count: frameLength)
                let compressedFrameDataLength = compressedFrameData.count
                
                let scratchData = malloc(compression_encode_scratch_buffer_size(COMPRESSION_LZFSE))!
                defer {
                    free(scratchData)
                }
                
                while currentFrame < endFrame {
                    if cancelled.with({ $0 }) {
                        //print("cancelled 3")
                        return
                    }
                    
                    let drawStartTime = CACurrentMediaTime()
                    memset(currentFrameData, 0, frameLength)
                    player.renderFrame(with: Int32(currentFrame), into: currentFrameData.assumingMemoryBound(to: UInt8.self), width: Int32(size.width), height: Int32(size.height))
                    drawingTime += CACurrentMediaTime() - drawStartTime
                    
                    let appendStartTime = CACurrentMediaTime()
                    
                    encodeRGBAToYUVA(yuvaFrameData.assumingMemoryBound(to: UInt8.self), currentFrameData.assumingMemoryBound(to: UInt8.self), Int32(size.width), Int32(size.height))
                    
                    appendingTime += CACurrentMediaTime() - appendStartTime
                    
                    let deltaStartTime = CACurrentMediaTime()
                    var lhs = previousYuvaFrameData.assumingMemoryBound(to: UInt64.self)
                    var rhs = yuvaFrameData.assumingMemoryBound(to: UInt64.self)
                    for _ in 0 ..< yuvaLength / 8 {
                        lhs.pointee = rhs.pointee ^ lhs.pointee
                        lhs = lhs.advanced(by: 1)
                        rhs = rhs.advanced(by: 1)
                    }
                    deltaTime += CACurrentMediaTime() - deltaStartTime
                    
                    let compressionStartTime = CACurrentMediaTime()
                    compressedFrameData.withUnsafeMutableBytes { (bytes: UnsafeMutablePointer<UInt8>) -> Void in
                        let length = compression_encode_buffer(bytes, compressedFrameDataLength, previousYuvaFrameData.assumingMemoryBound(to: UInt8.self), yuvaLength, scratchData, COMPRESSION_LZFSE)
                        var frameLengthValue: Int32 = Int32(length)
                        let _ = fileContext.write(&frameLengthValue, count: 4)
                        let _ = fileContext.write(bytes, count: length)
                    }
                    
                    let tmp = previousYuvaFrameData
                    previousYuvaFrameData = yuvaFrameData
                    yuvaFrameData = tmp
                    
                    compressionTime += CACurrentMediaTime() - compressionStartTime
                    
                    currentFrame += 1
                }
                
                subscriber.putNext(path)
                subscriber.putCompletion()
                print("animation render time \(CACurrentMediaTime() - startTime)")
                print("of which drawing time \(drawingTime)")
                print("of which appending time \(appendingTime)")
                print("of which delta time \(deltaTime)")
                
                print("of which compression time \(compressionTime)")
            }
        }))
        return ActionDisposable {
            let _ = cancelled.swap(true)
        }
    })
}<|MERGE_RESOLUTION|>--- conflicted
+++ resolved
@@ -11,8 +11,6 @@
 import RLottie
 import MobileCoreServices
 
-<<<<<<< HEAD
-=======
 private func validateAnimationItems(_ items: [Any]?, shapes: Bool = true) -> Bool {
     if let items = items {
         for case let item as [AnyHashable: Any] in items {
@@ -89,7 +87,6 @@
     return true
 }
 
->>>>>>> 7ff26373
 func fetchCompressedLottieFirstFrameAJpeg(data: Data, size: CGSize, cacheKey: String) -> Signal<TempBoxFile, NoError> {
     return Signal({ subscriber in
         let queue = Queue()
@@ -101,11 +98,7 @@
                 return
             }
             
-<<<<<<< HEAD
-            let decompressedData = TGGUnzipData(data, 2 * 1024 * 1024)
-=======
             let decompressedData = TGGUnzipData(data, 1024 * 1024)
->>>>>>> 7ff26373
             if let decompressedData = decompressedData, let player = LottieInstance(data: decompressedData, cacheKey: cacheKey) {
                 if cancelled.with({ $0 }) {
                     return
@@ -200,11 +193,7 @@
             var deltaTime: Double = 0
             var compressionTime: Double = 0
             
-<<<<<<< HEAD
-            let decompressedData = TGGUnzipData(data, 2 * 1024 * 1024)
-=======
             let decompressedData = TGGUnzipData(data, 1024 * 1024)
->>>>>>> 7ff26373
             if let decompressedData = decompressedData, let player = LottieInstance(data: decompressedData, cacheKey: cacheKey) {
                 let endFrame = Int(player.frameCount)
                 
