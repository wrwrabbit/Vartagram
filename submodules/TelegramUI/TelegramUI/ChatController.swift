--- conflicted
+++ resolved
@@ -51,11 +51,8 @@
 import WalletUI
 import WalletUrl
 import LocalizedPeerData
-<<<<<<< HEAD
 import PhoneNumberFormat
-=======
 import SettingsUI
->>>>>>> 77a592a0
 
 public enum ChatControllerPeekActions {
     case standard
