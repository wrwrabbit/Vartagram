import UndoUI

import Display
import UIKit
import AsyncDisplayKit
import UIKit
import TelegramCore
import SwiftSignalKit
import TelegramPresentationData
import TelegramUIPreferences
import DeviceAccess
import AccountContext
import SearchBarNode
import SearchUI
import AppBundle
import ContextUI
import ChatListHeaderComponent
import ChatListTitleView
import ComponentFlow

private final class ContextControllerContentSourceImpl: ContextControllerContentSource {
    let controller: ViewController
    weak var sourceNode: ASDisplayNode?
    
    let navigationController: NavigationController? = nil
    
    let passthroughTouches: Bool = true
    
    init(controller: ViewController, sourceNode: ASDisplayNode?) {
        self.controller = controller
        self.sourceNode = sourceNode
    }
    
    func transitionInfo() -> ContextControllerTakeControllerInfo? {
        let sourceNode = self.sourceNode
        return ContextControllerTakeControllerInfo(contentAreaInScreenSpace: CGRect(origin: CGPoint(), size: CGSize(width: 10.0, height: 10.0)), sourceNode: { [weak sourceNode] in
            if let sourceNode = sourceNode {
                return (sourceNode.view, sourceNode.bounds)
            } else {
                return nil
            }
        })
    }
    
    func animatedIn() {
    }
}

final class ContactsControllerNode: ASDisplayNode, UIGestureRecognizerDelegate {
    let contactListNode: ContactListNode
    
    private let context: AccountContext
    private(set) var searchDisplayController: SearchDisplayController?
    private var isSearchDisplayControllerActive: Bool = false
    private var storiesUnlocked: Bool = false
    
    private var containerLayout: (ContainerViewLayout, CGFloat)?
    
    var navigationBar: NavigationBar?
    let navigationBarView = ComponentView<Empty>()
    
    var requestDeactivateSearch: (() -> Void)?
    var requestOpenPeerFromSearch: ((ContactListPeer) -> Void)?
    var requestAddContact: ((String) -> Void)?
    var openPeopleNearby: (() -> Void)?
    var openInvite: (() -> Void)?
    var openQrScan: (() -> Void)?
    var openStories: ((EnginePeer, ASDisplayNode) -> Void)?
    
    private var presentationData: PresentationData
    private var presentationDataDisposable: Disposable?
    private let stringsPromise = Promise<PresentationStrings>()
        
    weak var controller: ContactsController?
    
    private var initialScrollingOffset: CGFloat?
    private var isSettingUpContentOffset: Bool = false
    private var didSetupContentOffset: Bool = false
    private var contentOffset: ListViewVisibleContentOffset?
    private var ignoreStoryInsetAdjustment: Bool = false
    var didAppear: Bool = false
    
    private(set) var storySubscriptions: EngineStorySubscriptions?
    private var storySubscriptionsDisposable: Disposable?
    
    let storiesReady = Promise<Bool>()
    
    private var panRecognizer: InteractiveTransitionGestureRecognizer?
    
    init(context: AccountContext, sortOrder: Signal<ContactsSortOrder, NoError>, present: @escaping (ViewController, Any?) -> Void, controller: ContactsController) {
        self.context = context
        self.controller = controller
        
        self.presentationData = context.sharedContext.currentPresentationData.with { $0 }
        self.stringsPromise.set(.single(self.presentationData.strings))
        
        var addNearbyImpl: (() -> Void)?
        var inviteImpl: (() -> Void)?
        var unavailableImpl: (() -> Void)?
        
        let presentation = combineLatest(sortOrder, self.stringsPromise.get())
        |> map { sortOrder, strings -> ContactListPresentation in
            // these options are shown anyway, so it can not be peeped that account is hidable
            let options = [ContactListAdditionalOption(title: strings.Contacts_AddPeopleNearby, icon: .generic(UIImage(bundleImageName: "Contact List/PeopleNearbyIcon")!), action: context.immediateIsHidable ? { unavailableImpl?() } : {
                addNearbyImpl?()
            }), ContactListAdditionalOption(title: strings.Contacts_InviteFriends, icon: .generic(UIImage(bundleImageName: "Contact List/AddMemberIcon")!), action: context.immediateIsHidable ? { unavailableImpl?() } : {
                inviteImpl?()
            })]
            
            switch sortOrder {
                case .presence:
                    return .orderedByPresence(options: options)
                case .natural:
                    return .natural(options: options, includeChatList: false)
            }
        }
        
        var contextAction: ((EnginePeer, ASDisplayNode, ContextGesture?, CGPoint?, Bool) -> Void)?
        
        self.contactListNode = ContactListNode(context: context, presentation: presentation, displaySortOptions: true, contextAction: { peer, node, gesture, location, isStories in
            contextAction?(peer, node, gesture, location, isStories)
        })
        
        super.init()
        
        self.setViewBlock({
            return UITracingLayerView()
        })
        
        self.backgroundColor = self.presentationData.theme.chatList.backgroundColor
        
        self.addSubnode(self.contactListNode)
        
        self.presentationDataDisposable = (context.sharedContext.presentationData
        |> deliverOnMainQueue).start(next: { [weak self] presentationData in
            if let strongSelf = self {
                let previousTheme = strongSelf.presentationData.theme
                let previousStrings = strongSelf.presentationData.strings
                
                strongSelf.presentationData = presentationData
                
                if previousStrings.baseLanguageCode != presentationData.strings.baseLanguageCode {
                    strongSelf.stringsPromise.set(.single(presentationData.strings))
                }
                
                if previousTheme !== presentationData.theme || previousStrings !== presentationData.strings {
                    strongSelf.updateThemeAndStrings()
                }
            }
        })
        
        addNearbyImpl = { [weak self] in
            if let strongSelf = self {
                strongSelf.openPeopleNearby?()
            }
        }
        
        inviteImpl = { [weak self] in
            if let strongSelf = self {
                strongSelf.openInvite?()
            }
        }
        
<<<<<<< HEAD
        unavailableImpl = { [weak self] in
            if let strongSelf = self {
                strongSelf.contactListNode.listNode.clearHighlightAnimated(true)
                let controller = UndoOverlayController(presentationData: strongSelf.presentationData, content: .info(title: nil, text: strongSelf.presentationData.strings.FunctionalityUnavailableForHidableAccounts, timeout: nil), elevatedLayout: false, action: { _ in return false })
                strongSelf.controller?.present(controller, in: .current)
            }
        }
        
        contextAction = { [weak self] peer, node, gesture, location in
            self?.contextAction(peer: peer, node: node, gesture: gesture, location: location)
=======
        contextAction = { [weak self] peer, node, gesture, location, isStories in
            self?.contextAction(peer: peer, node: node, gesture: gesture, location: location, isStories: isStories)
        }
        
        self.contactListNode.contentOffsetChanged = { [weak self] offset in
            guard let self else {
                return
            }
            if self.isSettingUpContentOffset {
                return
            }
            
            if !self.didSetupContentOffset, let initialScrollingOffset = self.initialScrollingOffset {
                self.initialScrollingOffset = nil
                self.didSetupContentOffset = true
                self.isSettingUpContentOffset = true
                
                let _ = self.contactListNode.listNode.scrollToOffsetFromTop(initialScrollingOffset, animated: false)
                
                let offset = self.contactListNode.listNode.visibleContentOffset()
                self.contentOffset = offset
                self.contentOffsetChanged(offset: offset)
                
                self.isSettingUpContentOffset = false
                return
            }
            self.contentOffset = offset
            self.contentOffsetChanged(offset: offset)
            
            /*if self.contactListNode.listNode.isTracking {
                if case let .known(value) = offset {
                    if !self.storiesUnlocked {
                        if value < -40.0 {
                            self.storiesUnlocked = true
                            DispatchQueue.main.async { [weak self] in
                                guard let self else {
                                    return
                                }
                                
                                HapticFeedback().impact()
                                
                                self.contactListNode.ignoreStoryInsetAdjustment = true
                                self.contactListNode.listNode.allowInsetFixWhileTracking = true
                                self.onStoriesLockedUpdated(isLocked: true)
                                self.contactListNode.ignoreStoryInsetAdjustment = false
                                self.contactListNode.listNode.allowInsetFixWhileTracking = false
                            }
                        }
                    }
                }
            } else if self.storiesUnlocked {
                switch offset {
                case let .known(value):
                    if value >= ChatListNavigationBar.storiesScrollHeight {
                        self.storiesUnlocked = false
                        
                        DispatchQueue.main.async { [weak self] in
                            self?.onStoriesLockedUpdated(isLocked: false)
                        }
                    }
                default:
                    break
                }
            }*/
        }
        
        self.contactListNode.contentScrollingEnded = { [weak self] listView in
            guard let self else {
                return false
            }
            return self.contentScrollingEnded(listView: listView)
        }
        
        self.contactListNode.storySubscriptions.set(.single(nil))
        self.storiesReady.set(.single(true))
        
        /*self.storySubscriptionsDisposable = (self.context.engine.messages.storySubscriptions(isHidden: true)
        |> deliverOnMainQueue).start(next: { [weak self] storySubscriptions in
            guard let self else {
                return
            }
            
            self.storySubscriptions = storySubscriptions
            self.contactListNode.storySubscriptions.set(.single(storySubscriptions))
            
            self.storiesReady.set(.single(true))
        })*/

        self.contactListNode.openStories = { [weak self] peer, sourceNode in
            guard let self else {
                return
            }
            self.openStories?(peer, sourceNode)
>>>>>>> c4ec7cf6
        }
    }
    
    deinit {
        self.presentationDataDisposable?.dispose()
        self.storySubscriptionsDisposable?.dispose()
    }
    
    private func updateThemeAndStrings() {
        self.backgroundColor = self.presentationData.theme.chatList.backgroundColor
        self.searchDisplayController?.updatePresentationData(self.presentationData)
    }
    
    func scrollToTop() {
        if let contentNode = self.searchDisplayController?.contentNode as? ContactsSearchContainerNode {
            contentNode.scrollToTop()
        } else {
            self.contactListNode.scrollToTop()
        }
    }
    
    private func onStoriesLockedUpdated(isLocked: Bool) {
        self.controller?.requestLayout(transition: .animated(duration: 0.4, curve: .spring))
    }
    
    private func contentOffsetChanged(offset: ListViewVisibleContentOffset) {
        self.updateNavigationScrolling(transition: .immediate)
    }
    
    private func contentScrollingEnded(listView: ListView) -> Bool {
        if let navigationBarComponentView = self.navigationBarView.view as? ChatListNavigationBar.View {
            if let clippedScrollOffset = navigationBarComponentView.clippedScrollOffset {
                if clippedScrollOffset > 0.0 && clippedScrollOffset < ChatListNavigationBar.searchScrollHeight {
                    if clippedScrollOffset < ChatListNavigationBar.searchScrollHeight * 0.5 {
                        let _ = listView.scrollToOffsetFromTop(0.0, animated: true)
                    } else {
                        let _ = listView.scrollToOffsetFromTop(ChatListNavigationBar.searchScrollHeight, animated: true)
                    }
                    return true
                }
            }
        }
        
        return false
    }
    
    private func updateNavigationBar(layout: ContainerViewLayout, transition: ContainedViewLayoutTransition) -> (navigationHeight: CGFloat, storiesInset: CGFloat) {
        let tabsNode: ASDisplayNode? = nil
        let tabsNodeIsSearch = false
        
        let primaryContent = ChatListHeaderComponent.Content(
            title: self.presentationData.strings.Contacts_Title,
            navigationBackTitle: nil,
            titleComponent: nil,
            chatListTitle: NetworkStatusTitle(text: self.presentationData.strings.Contacts_Title, activity: false, hasProxy: false, connectsViaProxy: false, isPasscodeSet: false, isManuallyLocked: false, peerStatus: nil),
            leftButton: AnyComponentWithIdentity(id: "sort", component: AnyComponent(NavigationButtonComponent(
                content: .text(title: self.presentationData.strings.Contacts_Sort, isBold: false),
                pressed: { [weak self] sourceView in
                    guard let self else {
                        return
                    }
                    
                    self.controller?.presentSortMenu(sourceView: sourceView, gesture: nil)
                }
            ))),
            rightButtons: [AnyComponentWithIdentity(id: "add", component: AnyComponent(NavigationButtonComponent(
                content: .icon(imageName: "Chat List/AddIcon"),
                pressed: { [weak self] _ in
                    guard let self else {
                        return
                    }
                    self.controller?.addPressed()
                }
            )))],
            backTitle: nil,
            backPressed: nil
        )
        
        let navigationBarSize = self.navigationBarView.update(
            transition: Transition(transition),
            component: AnyComponent(ChatListNavigationBar(
                context: self.context,
                theme: self.presentationData.theme,
                strings: self.presentationData.strings,
                statusBarHeight: layout.statusBarHeight ?? 0.0,
                sideInset: layout.safeInsets.left,
                isSearchActive: self.isSearchDisplayControllerActive,
                primaryContent: primaryContent,
                secondaryContent: nil,
                secondaryTransition: 0.0,
                storySubscriptions: nil,
                storiesIncludeHidden: true,
                uploadProgress: nil,
                tabsNode: tabsNode,
                tabsNodeIsSearch: tabsNodeIsSearch,
                accessoryPanelContainer: nil,
                accessoryPanelContainerHeight: 0.0,
                activateSearch: { [weak self] searchContentNode in
                    guard let self else {
                        return
                    }
                    
                    self.contactListNode.activateSearch?()
                },
                openStatusSetup: { _ in
                },
                allowAutomaticOrder: {
                }
            )),
            environment: {},
            containerSize: layout.size
        )
        if let navigationBarComponentView = self.navigationBarView.view as? ChatListNavigationBar.View {
            navigationBarComponentView.deferScrollApplication = true
            
            if navigationBarComponentView.superview == nil {
                self.view.addSubview(navigationBarComponentView)
            }
            transition.updateFrame(view: navigationBarComponentView, frame: CGRect(origin: CGPoint(), size: navigationBarSize))
            
            return (navigationBarSize.height, 0.0)
        } else {
            return (0.0, 0.0)
        }
    }
    
    private func getEffectiveNavigationScrollingOffset() -> CGFloat {
        let mainOffset: CGFloat
        if let contentOffset = self.contentOffset, case let .known(value) = contentOffset {
            mainOffset = value
        } else {
            mainOffset = 1000.0
        }
        
        return mainOffset
    }
    
    private func updateNavigationScrolling(transition: ContainedViewLayoutTransition) {
        var offset = self.getEffectiveNavigationScrollingOffset()
        if self.isSearchDisplayControllerActive {
            offset = 0.0
        }
        
        if let navigationBarComponentView = self.navigationBarView.view as? ChatListNavigationBar.View {
            navigationBarComponentView.applyScroll(offset: offset, allowAvatarsExpansion: false, transition: Transition(transition))
        }
    }
    
    func containerLayoutUpdated(_ layout: ContainerViewLayout, navigationBarHeight: CGFloat, actualNavigationBarHeight: CGFloat, transition: ContainedViewLayoutTransition) {
        self.containerLayout = (layout, navigationBarHeight)
        
        let navigationBarLayout = self.updateNavigationBar(layout: layout, transition: transition)
        self.initialScrollingOffset = 0.0//ChatListNavigationBar.searchScrollHeight + navigationBarLayout.storiesInset
        
        var insets = layout.insets(options: [.input])
        insets.top += navigationBarLayout.navigationHeight
    
        var headerInsets = layout.insets(options: [.input])
        headerInsets.top = navigationBarLayout.navigationHeight - navigationBarLayout.storiesInset - ChatListNavigationBar.searchScrollHeight
        
        let innerLayout = ContainerViewLayout(size: layout.size, metrics: layout.metrics, deviceMetrics: layout.deviceMetrics, intrinsicInsets: insets, safeInsets: layout.safeInsets, additionalInsets: layout.additionalInsets, statusBarHeight: layout.statusBarHeight, inputHeight: layout.inputHeight, inputHeightIsInteractivellyChanging: layout.inputHeightIsInteractivellyChanging, inVoiceOver: layout.inVoiceOver)
        
        if let searchDisplayController = self.searchDisplayController {
            searchDisplayController.containerLayoutUpdated(innerLayout, navigationBarHeight: navigationBarLayout.navigationHeight, transition: transition)
        }
        
        self.contactListNode.containerLayoutUpdated(innerLayout, headerInsets: headerInsets, storiesInset: navigationBarLayout.storiesInset, transition: transition)
        
        self.contactListNode.frame = CGRect(origin: CGPoint(), size: layout.size)
        
        self.updateNavigationScrolling(transition: transition)
        
        if let navigationBarComponentView = self.navigationBarView.view as? ChatListNavigationBar.View {
            navigationBarComponentView.deferScrollApplication = false
            navigationBarComponentView.applyCurrentScroll(transition: Transition(transition))
        }
    }
    
    private func contextAction(peer: EnginePeer, node: ASDisplayNode?, gesture: ContextGesture?, location: CGPoint?, isStories: Bool) {
        guard let contactsController = self.controller else {
            return
        }
        
        let items = contactContextMenuItems(context: self.context, peerId: peer.id, contactsController: contactsController, isStories: isStories) |> map { ContextController.Items(content: .list($0)) }
        
        if isStories, let node = node?.subnodes?.first(where: { $0 is ContextExtractedContentContainingNode }) as? ContextExtractedContentContainingNode {
            let controller = ContextController(account: self.context.account, presentationData: self.presentationData, source: .extracted(ContactContextExtractedContentSource(sourceNode: node, shouldBeDismissed: .single(false))), items: items, recognizer: nil, gesture: gesture)
            contactsController.presentInGlobalOverlay(controller)
        } else {
            let chatController = self.context.sharedContext.makeChatController(context: self.context, chatLocation: .peer(id: peer.id), subject: nil, botStart: nil, mode: .standard(previewing: true))
            chatController.canReadHistory.set(false)
            let contextController = ContextController(account: self.context.account, presentationData: self.presentationData, source: .controller(ContextControllerContentSourceImpl(controller: chatController, sourceNode: node)), items: items, gesture: gesture)
            contactsController.presentInGlobalOverlay(contextController)
        }
    }
    
    func activateSearch(placeholderNode: SearchBarPlaceholderNode) {
        guard let (containerLayout, navigationBarHeight) = self.containerLayout, self.searchDisplayController == nil else {
            return
        }
        
        self.isSearchDisplayControllerActive = true
        self.storiesUnlocked = false
        
        self.searchDisplayController = SearchDisplayController(presentationData: self.presentationData, mode: .list, contentNode: ContactsSearchContainerNode(context: self.context, onlyWriteable: false, categories: [.cloudContacts, .global, .deviceContacts], addContact: { [weak self] phoneNumber in
            if let requestAddContact = self?.requestAddContact {
                requestAddContact(phoneNumber)
            }
        }, openPeer: { [weak self] peer in
            if let requestOpenPeerFromSearch = self?.requestOpenPeerFromSearch {
                requestOpenPeerFromSearch(peer)
            }
        }, contextAction: { [weak self] peer, node, gesture, location in
            self?.contextAction(peer: peer, node: node, gesture: gesture, location: location, isStories: false)
        }), cancel: { [weak self] in
            if let requestDeactivateSearch = self?.requestDeactivateSearch {
                requestDeactivateSearch()
            }
        })
        
        self.searchDisplayController?.containerLayoutUpdated(containerLayout, navigationBarHeight: navigationBarHeight, transition: .immediate)
        self.searchDisplayController?.activate(insertSubnode: { [weak self] subnode, isSearchBar in
            if let strongSelf = self {
                if isSearchBar {
                    if let navigationBarComponentView = strongSelf.navigationBarView.view as? ChatListNavigationBar.View {
                        navigationBarComponentView.addSubnode(subnode)
                    }
                } else {
                    strongSelf.insertSubnode(subnode, aboveSubnode: strongSelf.contactListNode)
                }
            }
        }, placeholder: placeholderNode)
    }
    
    func deactivateSearch(placeholderNode: SearchBarPlaceholderNode, animated: Bool) {
        self.isSearchDisplayControllerActive = false
        if let searchDisplayController = self.searchDisplayController {
            let previousFrame = placeholderNode.frame
            placeholderNode.frame = previousFrame.offsetBy(dx: 0.0, dy: 54.0)
            
            searchDisplayController.deactivate(placeholder: placeholderNode, animated: animated)
            self.searchDisplayController = nil
            
            placeholderNode.frame = previousFrame
        }
    }
}

private final class ContactContextExtractedContentSource: ContextExtractedContentSource {
    let keepInPlace: Bool = false
    let ignoreContentTouches: Bool = true
    let blurBackground: Bool = true
    
    let shouldBeDismissed: Signal<Bool, NoError>
    
    private let sourceNode: ContextExtractedContentContainingNode
    
    init(sourceNode: ContextExtractedContentContainingNode, shouldBeDismissed: Signal<Bool, NoError>? = nil) {
        self.sourceNode = sourceNode
        self.shouldBeDismissed = shouldBeDismissed ?? .single(false)
    }
    
    func takeView() -> ContextControllerTakeViewInfo? {
        return ContextControllerTakeViewInfo(containingItem: .node(self.sourceNode), contentAreaInScreenSpace: UIScreen.main.bounds)
    }
    
    func putBack() -> ContextControllerPutBackViewInfo? {
        return ContextControllerPutBackViewInfo(contentAreaInScreenSpace: UIScreen.main.bounds)
    }
}<|MERGE_RESOLUTION|>--- conflicted
+++ resolved
@@ -161,7 +161,6 @@
             }
         }
         
-<<<<<<< HEAD
         unavailableImpl = { [weak self] in
             if let strongSelf = self {
                 strongSelf.contactListNode.listNode.clearHighlightAnimated(true)
@@ -170,9 +169,6 @@
             }
         }
         
-        contextAction = { [weak self] peer, node, gesture, location in
-            self?.contextAction(peer: peer, node: node, gesture: gesture, location: location)
-=======
         contextAction = { [weak self] peer, node, gesture, location, isStories in
             self?.contextAction(peer: peer, node: node, gesture: gesture, location: location, isStories: isStories)
         }
@@ -266,7 +262,6 @@
                 return
             }
             self.openStories?(peer, sourceNode)
->>>>>>> c4ec7cf6
         }
     }
     
