import Foundation
import UIKit
import Display
import AsyncDisplayKit
import SwiftSignalKit
import Postbox
import TelegramCore
import TelegramPresentationData
import AccountContext
import RadialStatusNode
import ShareController
import PhotoResources
import GalleryUI
import TelegramUniversalVideoContent
import UndoUI

private struct PeerAvatarImageGalleryThumbnailItem: GalleryThumbnailItem {
    let account: Account
    let peer: Peer
    let content: [ImageRepresentationWithReference]
    
    init(account: Account, peer: Peer, content: [ImageRepresentationWithReference]) {
        self.account = account
        self.peer = peer
        self.content = content
    }
    
    func image(synchronous: Bool) -> (Signal<(TransformImageArguments) -> DrawingContext?, NoError>, CGSize) {
        if let representation = largestImageRepresentation(self.content.map({ $0.representation })) {
            return (avatarGalleryThumbnailPhoto(account: self.account, representations: self.content, synchronousLoad: synchronous), representation.dimensions.cgSize)
        } else {
            return (.single({ _ in return nil }), CGSize(width: 128.0, height: 128.0))
        }
    }
    
    func isEqual(to: GalleryThumbnailItem) -> Bool {
        if let to = to as? PeerAvatarImageGalleryThumbnailItem {
            return self.content == to.content
        } else {
            return false
        }
    }
}

class PeerAvatarImageGalleryItem: GalleryItem {
    var id: AnyHashable {
        return self.entry.id
    }
    
    let context: AccountContext
    let peer: Peer
    let presentationData: PresentationData
    let entry: AvatarGalleryEntry
    let sourceCorners: AvatarGalleryController.SourceCorners
    let delete: (() -> Void)?
    let setMain: (() -> Void)?
    let edit: (() -> Void)?
    
    init(context: AccountContext, peer: Peer, presentationData: PresentationData, entry: AvatarGalleryEntry, sourceCorners: AvatarGalleryController.SourceCorners, delete: (() -> Void)?, setMain: (() -> Void)?, edit: (() -> Void)?) {
        self.context = context
        self.peer = peer
        self.presentationData = presentationData
        self.entry = entry
        self.sourceCorners = sourceCorners
        self.delete = delete
        self.setMain = setMain
        self.edit = edit
    }
        
    func node(synchronous: Bool) -> GalleryItemNode {
        let node = PeerAvatarImageGalleryItemNode(context: self.context, presentationData: self.presentationData, peer: self.peer, sourceCorners: self.sourceCorners)
        
        if let indexData = self.entry.indexData {
            node._title.set(.single(self.presentationData.strings.Items_NOfM("\(indexData.position + 1)", "\(indexData.totalCount)").string))
        }
        
        node.setEntry(self.entry, synchronous: synchronous)
        node.footerContentNode.delete = self.delete
        node.footerContentNode.setMain = self.setMain
        node.edit = self.edit
        
        return node
    }
    
    func updateNode(node: GalleryItemNode, synchronous: Bool) {
        if let node = node as? PeerAvatarImageGalleryItemNode {
            if let indexData = self.entry.indexData {
                node._title.set(.single(self.presentationData.strings.Items_NOfM("\(indexData.position + 1)", "\(indexData.totalCount)").string))
            }
            let previousContentAnimations = node.imageNode.contentAnimations
            if synchronous {
                node.imageNode.contentAnimations = []
            }
            node.setEntry(self.entry, synchronous: synchronous)
            if synchronous {
                 node.imageNode.contentAnimations = previousContentAnimations
            }
            node.footerContentNode.delete = self.delete
            node.footerContentNode.setMain = self.setMain
            node.edit = self.edit
        }
    }
    
    func thumbnailItem() -> (Int64, GalleryThumbnailItem)? {
        let content: [ImageRepresentationWithReference]
        switch self.entry {
            case let .topImage(representations, _, _, _, _, _):
                content = representations
            case let .image(_, _, representations, _, _, _, _, _, _, _, _, _):
                content = representations
        }
        
        return (0, PeerAvatarImageGalleryThumbnailItem(account: self.context.account, peer: self.peer, content: content))
    }
}

private class PeerAvatarImageGalleryContentNode: ASDisplayNode {
    override func layout() {
        super.layout()
        
        if let subnodes = self.subnodes {
            for node in subnodes {
                node.frame = self.bounds
            }
        }
    }
}

final class PeerAvatarImageGalleryItemNode: ZoomableContentGalleryItemNode {
    private let context: AccountContext
    private let presentationData: PresentationData
    private let peer: Peer
    private let sourceCorners: AvatarGalleryController.SourceCorners
    
    private var entry: AvatarGalleryEntry?
    
    private let contentNode: PeerAvatarImageGalleryContentNode
    fileprivate let imageNode: TransformImageNode
    private var videoNode: UniversalVideoNode?
    private var videoContent: NativeVideoContent?
    private var videoStartTimestamp: Double?
    
    fileprivate let _ready = Promise<Void>()
    fileprivate let _title = Promise<String>()
    fileprivate let _rightBarButtonItems = Promise<[UIBarButtonItem]?>()
    
    private let statusNodeContainer: HighlightableButtonNode
    private let statusNode: RadialStatusNode
    fileprivate let footerContentNode: AvatarGalleryItemFooterContentNode
    
    private let fetchDisposable = MetaDisposable()
    private let statusDisposable = MetaDisposable()
    private var status: MediaResourceStatus?
    private let playbackStatusDisposable = MetaDisposable()
    
    fileprivate var edit: (() -> Void)?
    
    init(context: AccountContext, presentationData: PresentationData, peer: Peer, sourceCorners: AvatarGalleryController.SourceCorners) {
        self.context = context
        self.presentationData = presentationData
        self.peer = peer
        self.sourceCorners = sourceCorners
        
        self.contentNode = PeerAvatarImageGalleryContentNode()
        self.imageNode = TransformImageNode()
        self.footerContentNode = AvatarGalleryItemFooterContentNode(context: context, presentationData: presentationData)
        
        self.statusNodeContainer = HighlightableButtonNode()
        self.statusNode = RadialStatusNode(backgroundNodeColor: UIColor(white: 0.0, alpha: 0.5))
        self.statusNode.isHidden = true
        
        super.init()
        
        self.contentNode.addSubnode(self.imageNode)
                
        self.imageNode.contentAnimations = .subsequentUpdates
        self.imageNode.view.contentMode = .scaleAspectFill
        self.imageNode.clipsToBounds = true
        
        self.statusNodeContainer.addSubnode(self.statusNode)
        self.addSubnode(self.statusNodeContainer)
        
        self.statusNodeContainer.addTarget(self, action: #selector(self.statusPressed), forControlEvents: .touchUpInside)
        self.statusNodeContainer.isUserInteractionEnabled = false
        
        self.footerContentNode.share = { [weak self] interaction in
            if let strongSelf = self, let entry = strongSelf.entry, !entry.representations.isEmpty {
                let subject: ShareControllerSubject
                var actionCompletionText: String?
                if let video = entry.videoRepresentations.last, let peerReference = PeerReference(peer) {
                    let videoFileReference = FileMediaReference.avatarList(peer: peerReference, media: TelegramMediaFile(fileId: MediaId(namespace: Namespaces.Media.LocalFile, id: 0), partialReference: nil, resource: video.representation.resource, previewRepresentations: [], videoThumbnails: [], immediateThumbnailData: nil, mimeType: "video/mp4", size: nil, attributes: [.Animated, .Video(duration: 0, size: video.representation.dimensions, flags: [])]))
                    subject = .media(videoFileReference.abstract)
                    actionCompletionText = strongSelf.presentationData.strings.Gallery_VideoSaved
                } else {
                    subject = .image(entry.representations)
                    actionCompletionText = strongSelf.presentationData.strings.Gallery_ImageSaved
                }
                
                let presentationData = strongSelf.context.sharedContext.currentPresentationData.with { $0 }
                var forceTheme: PresentationTheme?
                if !presentationData.theme.overallDarkAppearance {
                    forceTheme = defaultDarkColorPresentationTheme
                }
                
                let shareController = ShareController(context: strongSelf.context, subject: subject, preferredAction: .saveToCameraRoll, forceTheme: forceTheme)
                shareController.actionCompleted = {
                    if let actionCompletionText = actionCompletionText {
                        interaction.presentController(UndoOverlayController(presentationData: presentationData, content: .mediaSaved(text: actionCompletionText), elevatedLayout: true, animateInAsReplacement: false, action: { _ in return true }), nil)
                    }
                }
                interaction.presentController(shareController, nil)
            }
        }
    }
    
    deinit {
        self.fetchDisposable.dispose()
        self.statusDisposable.dispose()
        self.playbackStatusDisposable.dispose()
    }
    
    override func ready() -> Signal<Void, NoError> {
        return self._ready.get()
    }
    
    override func containerLayoutUpdated(_ layout: ContainerViewLayout, navigationBarHeight: CGFloat, transition: ContainedViewLayoutTransition) {
        super.containerLayoutUpdated(layout, navigationBarHeight: navigationBarHeight, transition: transition)
        
        let statusSize = CGSize(width: 50.0, height: 50.0)
        transition.updateFrame(node: self.statusNodeContainer, frame: CGRect(origin: CGPoint(x: floor((layout.size.width - statusSize.width) / 2.0), y: floor((layout.size.height - statusSize.height) / 2.0)), size: statusSize))
        transition.updateFrame(node: self.statusNode, frame: CGRect(origin: CGPoint(), size: statusSize))
    }
    
    fileprivate func setEntry(_ entry: AvatarGalleryEntry, synchronous: Bool) {
        let previousRepresentations = self.entry?.representations
        let previousVideoRepresentations = self.entry?.videoRepresentations
        if self.entry != entry {
            self.entry = entry
            
            var barButtonItems: [UIBarButtonItem] = []
            let footerContent: AvatarGalleryItemFooterContent = .info
            if self.peer.id == self.context.account.peerId {
                let rightBarButtonItem =  UIBarButtonItem(title: entry.videoRepresentations.isEmpty ? self.presentationData.strings.Settings_EditPhoto : self.presentationData.strings.Settings_EditVideo, style: .plain, target: self, action: #selector(self.editPressed))
                barButtonItems.append(rightBarButtonItem)
            }
            self._rightBarButtonItems.set(.single(barButtonItems))
                        
            self.footerContentNode.setEntry(entry, content: footerContent)
            
            if let largestSize = largestImageRepresentation(entry.representations.map({ $0.representation })) {
                let displaySize = largestSize.dimensions.cgSize.fitted(CGSize(width: 1280.0, height: 1280.0)).dividedByScreenScale().integralFloor
                self.imageNode.asyncLayout()(TransformImageArguments(corners: ImageCorners(), imageSize: displaySize, boundingSize: displaySize, intrinsicInsets: UIEdgeInsets()))()
                let representations = entry.representations
                if representations.last != previousRepresentations?.last {
                    self.imageNode.setSignal(chatAvatarGalleryPhoto(account: self.context.account, representations: representations, immediateThumbnailData: entry.immediateThumbnailData, attemptSynchronously: synchronous), attemptSynchronously: synchronous, dispatchOnDisplayLink: false)
                    if entry.videoRepresentations.isEmpty {
                        self.imageNode.imageUpdated = { [weak self] _ in
                            self?._ready.set(.single(Void()))
                        }
                    }
                }
                
                self.zoomableContent = (largestSize.dimensions.cgSize, self.contentNode)

                if let largestIndex = representations.firstIndex(where: { $0.representation == largestSize }) {
                    self.fetchDisposable.set(fetchedMediaResource(mediaBox: self.context.account.postbox.mediaBox, userLocation: .other, userContentType: .image, reference: representations[largestIndex].reference).start())
                }
                
                var id: Int64
                var category: String?
                if case let .image(mediaId, _, _, _, _, _, _, _, _, categoryValue, _, _) = entry {
                    id = mediaId.id
                    category = categoryValue
                } else {
                    id = Int64(entry.peer?.id.id._internalGetInt64Value() ?? 0)
                    if let resource = entry.videoRepresentations.first?.representation.resource as? CloudPhotoSizeMediaResource {
                        id = id &+ resource.photoId
                    }
                }
                if let video = entry.videoRepresentations.last, let peerReference = PeerReference(self.peer) {
                    if video != previousVideoRepresentations?.last {
                        let mediaManager = self.context.sharedContext.mediaManager
                        let videoFileReference = FileMediaReference.avatarList(peer: peerReference, media: TelegramMediaFile(fileId: MediaId(namespace: Namespaces.Media.LocalFile, id: 0), partialReference: nil, resource: video.representation.resource, previewRepresentations: representations.map { $0.representation }, videoThumbnails: [], immediateThumbnailData: entry.immediateThumbnailData, mimeType: "video/mp4", size: nil, attributes: [.Animated, .Video(duration: 0, size: video.representation.dimensions, flags: [])]))
                        let videoContent = NativeVideoContent(id: .profileVideo(id, category), userLocation: .other, fileReference: videoFileReference, streamVideo: isMediaStreamable(resource: video.representation.resource) ? .conservative : .none, loopVideo: true, enableSound: false, fetchAutomatically: true, onlyFullSizeThumbnail: true, useLargeThumbnail: true, continuePlayingWithoutSoundOnLostAudioSession: false, placeholderColor: .clear, storeAfterDownload: nil)
<<<<<<< HEAD
                        let videoNode = UniversalVideoNode(postbox: self.context.account.postbox, audioSession: mediaManager.audioSession, manager: mediaManager.universalVideoManager, decoration: GalleryVideoDecoration(), content: videoContent, priority: .overlay)
=======
                        let videoNode = UniversalVideoNode(postbox: self.context.account.postbox, audioSession: mediaManager.audioSession, manager: mediaManager.universalVideoManager, decoration: GalleryVideoDecoration(), content: videoContent, priority: .overlay, sourceAccountId: self.context.account.id)
>>>>>>> 865a355e
                        videoNode.isUserInteractionEnabled = false
                        videoNode.isHidden = true
                        self.videoStartTimestamp = video.representation.startTimestamp
                                            
                        self.videoContent = videoContent
                        self.videoNode = videoNode
                        
                        self.playVideoIfCentral()
                        videoNode.updateLayout(size: largestSize.dimensions.cgSize, transition: .immediate)
                        
                        self.contentNode.addSubnode(videoNode)
                        
                        self._ready.set(videoNode.ready)
                    }
                } else if let videoNode = self.videoNode {
                    self.videoContent = nil
                    self.videoNode = nil
                    
                    Queue.mainQueue().after(0.1) {
                        videoNode.removeFromSupernode()
                    }
                }
                
                self.imageNode.frame = self.contentNode.bounds
                self.videoNode?.frame = self.contentNode.bounds
            } else {
                self._ready.set(.single(Void()))
            }
        }
    }
    
    private func playVideoIfCentral() {
        guard let videoNode = self.videoNode, self.isCentral else {
            return
        }
        if let videoStartTimestamp = self.videoStartTimestamp {
            videoNode.isHidden = true
            self.playbackStatusDisposable.set((videoNode.status
            |> castError(Bool.self)
            |> mapToSignal { status -> Signal<Bool, Bool> in
                if let status = status, case .playing = status.status {
                    if videoStartTimestamp > 0.0 && videoStartTimestamp > status.duration - 1.0 {
                        return .fail(true)
                    }
                    return .single(true)
                } else {
                    return .single(false)
                }
            }
            |> filter { playing in
                return playing
            }
            |> take(1)
            |> deliverOnMainQueue).start(error: { [weak self] _ in
                if let strongSelf = self {
                    if let _ = strongSelf.videoNode {
                        videoNode.seek(0.0)
                        Queue.mainQueue().after(0.1) {
                            strongSelf.videoNode?.layer.allowsGroupOpacity = true
                            strongSelf.videoNode?.alpha = 0.0
                            strongSelf.videoNode?.isHidden = false
                            
                            strongSelf.videoNode?.alpha = 1.0
                            strongSelf.videoNode?.layer.animateAlpha(from: 0.0, to: 1.0, duration: 0.25, delay: 0.01)
                        }
                    }
                }
            }, completed: { [weak self] in
                if let strongSelf = self {
                    Queue.mainQueue().after(0.1) {
                        strongSelf.videoNode?.isHidden = false
                    }
                }
            }))
        } else {
            self.playbackStatusDisposable.set(nil)
            videoNode.isHidden = false
        }
    
        let hadAttachedContent = videoNode.hasAttachedContext
        videoNode.canAttachContent = true
        if videoNode.hasAttachedContext {
            if let startTimestamp = self.videoStartTimestamp, !hadAttachedContent {
                videoNode.seek(startTimestamp)
            }
            videoNode.play()
        }
    }
    
    var isCentral = false
    override func centralityUpdated(isCentral: Bool) {
        super.centralityUpdated(isCentral: isCentral)
        
        if self.isCentral != isCentral {
            self.isCentral = isCentral
            
            if isCentral {
                self.playVideoIfCentral()
            } else if let videoNode = self.videoNode {
                videoNode.pause()
                if let startTimestamp = self.videoStartTimestamp {
                    videoNode.seek(startTimestamp)
                } else {
                    videoNode.seek(0.0)
                }
                videoNode.isHidden = true
            }
        }
    }
    
    override func animateIn(from node: (ASDisplayNode, CGRect, () -> (UIView?, UIView?)), addToTransitionSurface: (UIView) -> Void, completion: @escaping () -> Void) {
        var transformedFrame = node.0.view.convert(node.0.view.bounds, to: self.contentNode.view)
        let transformedSuperFrame = node.0.view.convert(node.0.view.bounds, to: self.contentNode.view.superview)
        let transformedSelfFrame = node.0.view.convert(node.0.view.bounds, to: self.view)
        let transformedCopyViewFinalFrame = self.contentNode.view.convert(self.contentNode.view.bounds, to: self.view)
        let scaledLocalImageViewBounds = self.contentNode.view.bounds
        
        let copyViewContents = node.2().0!
        let copyView = UIView()
        copyView.addSubview(copyViewContents)
        copyViewContents.frame = CGRect(origin: CGPoint(x: (transformedSelfFrame.width - copyViewContents.frame.width) / 2.0, y: (transformedSelfFrame.height - copyViewContents.frame.height) / 2.0), size: copyViewContents.frame.size)
        copyView.layer.sublayerTransform = CATransform3DMakeScale(transformedSelfFrame.width / copyViewContents.frame.width, transformedSelfFrame.height / copyViewContents.frame.height, 1.0)
        
        let surfaceCopyViewContents = node.2().0!
        let surfaceCopyView = UIView()
        surfaceCopyView.addSubview(surfaceCopyViewContents)
        
        addToTransitionSurface(surfaceCopyView)
        
        var transformedSurfaceFrame: CGRect?
        var transformedSurfaceFinalFrame: CGRect?
        if let contentSurface = surfaceCopyView.superview {
            transformedSurfaceFrame = node.0.view.convert(node.0.view.bounds, to: contentSurface)
            transformedSurfaceFinalFrame = self.contentNode.view.convert(scaledLocalImageViewBounds, to: contentSurface)
        }
        
        if let transformedSurfaceFrame = transformedSurfaceFrame, let transformedSurfaceFinalFrame = transformedSurfaceFinalFrame {
            surfaceCopyViewContents.frame = CGRect(origin: CGPoint(x: (transformedSurfaceFrame.width - surfaceCopyViewContents.frame.width) / 2.0, y: (transformedSurfaceFrame.height - surfaceCopyViewContents.frame.height) / 2.0), size: surfaceCopyViewContents.frame.size)
            surfaceCopyView.layer.sublayerTransform = CATransform3DMakeScale(transformedSurfaceFrame.width / surfaceCopyViewContents.frame.width, transformedSurfaceFrame.height / surfaceCopyViewContents.frame.height, 1.0)
            surfaceCopyView.frame = transformedSurfaceFrame
            
            surfaceCopyView.layer.animatePosition(from: CGPoint(x: transformedSurfaceFrame.midX, y: transformedSurfaceFrame.midY), to: CGPoint(x: transformedSurfaceFinalFrame.midX, y: transformedSurfaceFinalFrame.midY), duration: 0.25, timingFunction: kCAMediaTimingFunctionSpring, removeOnCompletion: false)
            let scale = CGSize(width: transformedSurfaceFinalFrame.size.width / transformedSurfaceFrame.size.width, height: transformedSurfaceFrame.size.height / transformedSelfFrame.size.height)
            surfaceCopyView.layer.animate(from: NSValue(caTransform3D: CATransform3DIdentity), to: NSValue(caTransform3D: CATransform3DMakeScale(scale.width, scale.height, 1.0)), keyPath: "transform", timingFunction: kCAMediaTimingFunctionSpring, duration: 0.25, removeOnCompletion: false)
            
            surfaceCopyView.layer.animateAlpha(from: 1.0, to: 0.0, duration: 0.25, removeOnCompletion: false, completion: { [weak surfaceCopyView] _ in
                surfaceCopyView?.removeFromSuperview()
            })
        }
        
        if case .round = self.sourceCorners {
            self.view.insertSubview(copyView, belowSubview: self.scrollNode.view)
        }
        copyView.frame = transformedSelfFrame
        
        copyView.layer.animateAlpha(from: 1.0, to: 0.0, duration: 0.25, removeOnCompletion: false, completion: { [weak copyView] _ in
            copyView?.removeFromSuperview()
        })
        
        copyView.layer.animatePosition(from: CGPoint(x: transformedSelfFrame.midX, y: transformedSelfFrame.midY), to: CGPoint(x: transformedCopyViewFinalFrame.midX, y: transformedCopyViewFinalFrame.midY), duration: 0.25, timingFunction: kCAMediaTimingFunctionSpring, removeOnCompletion: false)
        let scale = CGSize(width: transformedCopyViewFinalFrame.size.width / transformedSelfFrame.size.width, height: transformedCopyViewFinalFrame.size.height / transformedSelfFrame.size.height)
        copyView.layer.animate(from: NSValue(caTransform3D: CATransform3DIdentity), to: NSValue(caTransform3D: CATransform3DMakeScale(scale.width, scale.height, 1.0)), keyPath: "transform", timingFunction: kCAMediaTimingFunctionSpring, duration: 0.25, removeOnCompletion: false)
        
        self.contentNode.layer.animatePosition(from: CGPoint(x: transformedSuperFrame.midX, y: transformedSuperFrame.midY), to: self.contentNode.layer.position, duration: 0.25, timingFunction: kCAMediaTimingFunctionSpring, completion: { _ in
            completion()
        })
        
        if let _ = self.videoNode {
            self.contentNode.view.superview?.bringSubviewToFront(self.contentNode.view)
        } else {
            self.contentNode.layer.animateAlpha(from: 0.0, to: 1.0, duration: 0.07)
        }
        
        transformedFrame.origin = CGPoint()
        //self.imageNode.layer.animateBounds(from: transformedFrame, to: self.imageNode.layer.bounds, duration: 0.25, timingFunction: kCAMediaTimingFunctionSpring)
        
        let transform = CATransform3DScale(self.contentNode.layer.transform, transformedFrame.size.width / self.contentNode.layer.bounds.size.width, transformedFrame.size.height / self.contentNode.layer.bounds.size.height, 1.0)
        self.contentNode.layer.animate(from: NSValue(caTransform3D: transform), to: NSValue(caTransform3D: self.contentNode.layer.transform), keyPath: "transform", timingFunction: kCAMediaTimingFunctionSpring, duration: 0.25)
        
        self.contentNode.clipsToBounds = true
        if case .round = self.sourceCorners {
            self.contentNode.layer.animate(from: (self.contentNode.frame.width / 2.0) as NSNumber, to: 0.0 as NSNumber, keyPath: "cornerRadius", timingFunction: CAMediaTimingFunctionName.default.rawValue, duration: 0.18, removeOnCompletion: false, completion: { [weak self] value in
                if value {
                    self?.contentNode.clipsToBounds = false
                }
            })
        } else if case let .roundRect(cornerRadius) = self.sourceCorners {
            let scale = scaledLocalImageViewBounds.width / transformedCopyViewFinalFrame.width
            let selfScale = transformedCopyViewFinalFrame.width / transformedSelfFrame.width
            self.contentNode.layer.animate(from: (cornerRadius * scale * selfScale) as NSNumber, to: 0.0 as NSNumber, keyPath: "cornerRadius", timingFunction: CAMediaTimingFunctionName.default.rawValue, duration: 0.18, removeOnCompletion: false, completion: { [weak self] value in
                if value {
                    self?.contentNode.clipsToBounds = false
                }
            })
        } else {
            self.contentNode.clipsToBounds = false
        }
        
        self.statusNodeContainer.layer.animatePosition(from: CGPoint(x: transformedSuperFrame.midX, y: transformedSuperFrame.midY), to: self.statusNodeContainer.position, duration: 0.25, timingFunction: kCAMediaTimingFunctionSpring)
        self.statusNodeContainer.layer.animateAlpha(from: 0.0, to: 1.0, duration: 0.25, timingFunction: kCAMediaTimingFunctionSpring)
        self.statusNodeContainer.layer.animateScale(from: 0.5, to: 1.0, duration: 0.25, timingFunction: kCAMediaTimingFunctionSpring)
    }
    
    override func animateOut(to node: (ASDisplayNode, CGRect, () -> (UIView?, UIView?)), addToTransitionSurface: (UIView) -> Void, completion: @escaping () -> Void) {
        var transformedFrame = node.0.view.convert(node.0.view.bounds, to: self.contentNode.view)
        let transformedSuperFrame = node.0.view.convert(node.0.view.bounds, to: self.contentNode.view.superview)
        let transformedSelfFrame = node.0.view.convert(node.0.view.bounds, to: self.view)
        let transformedCopyViewInitialFrame = self.contentNode.view.convert(self.contentNode.view.bounds, to: self.view)
        let scaledLocalImageViewBounds = self.contentNode.view.bounds
        
        var positionCompleted = false
        var boundsCompleted = false
        var copyCompleted = false
        
        let (maybeCopyView, copyViewBackground) = node.2()
        copyViewBackground?.alpha = 1.0
        
        let copyView = maybeCopyView!
        
        var sourceHasRoundCorners = false
        if case .none = self.sourceCorners {
        } else {
            sourceHasRoundCorners = true
        }
        
        if sourceHasRoundCorners {
            self.view.insertSubview(copyView, belowSubview: self.scrollNode.view)
        }
        copyView.frame = transformedSelfFrame
        
        let surfaceCopyView = node.2().0!
        if !sourceHasRoundCorners {
            addToTransitionSurface(surfaceCopyView)
        }
        
        var transformedSurfaceFrame: CGRect?
        var transformedSurfaceCopyViewInitialFrame: CGRect?
        if let contentSurface = surfaceCopyView.superview {
            transformedSurfaceFrame = node.0.view.convert(node.0.view.bounds, to: contentSurface)
            transformedSurfaceCopyViewInitialFrame = self.contentNode.view.convert(self.contentNode.view.bounds, to: contentSurface)
        }
        
        let durationFactor = 1.0
        
        let intermediateCompletion = { [weak copyView, weak surfaceCopyView] in
            if positionCompleted && boundsCompleted && copyCompleted {
                copyView?.removeFromSuperview()
                surfaceCopyView?.removeFromSuperview()
                completion()
            }
        }
        
        if let transformedSurfaceFrame = transformedSurfaceFrame, let transformedSurfaceCopyViewInitialFrame = transformedSurfaceCopyViewInitialFrame {
            surfaceCopyView.layer.animateAlpha(from: 0.0, to: 1.0, duration: 0.1 * durationFactor, removeOnCompletion: false)
            
            surfaceCopyView.layer.animatePosition(from: CGPoint(x: transformedSurfaceCopyViewInitialFrame.midX, y: transformedSurfaceCopyViewInitialFrame.midY), to: CGPoint(x: transformedSurfaceFrame.midX, y: transformedSurfaceFrame.midY), duration: 0.25 * durationFactor, timingFunction: kCAMediaTimingFunctionSpring, removeOnCompletion: false)
            let scale = CGSize(width: transformedSurfaceCopyViewInitialFrame.size.width / transformedSurfaceFrame.size.width, height: transformedSurfaceCopyViewInitialFrame.size.height / transformedSurfaceFrame.size.height)
            surfaceCopyView.layer.animate(from: NSValue(caTransform3D: CATransform3DMakeScale(scale.width, scale.height, 1.0)), to: NSValue(caTransform3D: CATransform3DIdentity), keyPath: "transform", timingFunction: kCAMediaTimingFunctionSpring, duration: 0.25 * durationFactor, removeOnCompletion: false, completion: { _ in
                intermediateCompletion()
            })
        }
        
        copyView.layer.animateAlpha(from: 0.0, to: 1.0, duration: 0.1 * durationFactor, removeOnCompletion: false)
        
        copyView.layer.animatePosition(from: CGPoint(x: transformedCopyViewInitialFrame.midX, y: transformedCopyViewInitialFrame.midY), to: CGPoint(x: transformedSelfFrame.midX, y: transformedSelfFrame.midY), duration: 0.25 * durationFactor, timingFunction: kCAMediaTimingFunctionSpring, removeOnCompletion: false)
        let scale = CGSize(width: transformedCopyViewInitialFrame.size.width / transformedSelfFrame.size.width, height: transformedCopyViewInitialFrame.size.height / transformedSelfFrame.size.height)
        copyView.layer.animate(from: NSValue(caTransform3D: CATransform3DMakeScale(scale.width, scale.height, 1.0)), to: NSValue(caTransform3D: CATransform3DIdentity), keyPath: "transform", timingFunction: kCAMediaTimingFunctionSpring, duration: 0.25 * durationFactor, removeOnCompletion: false, completion: { _ in
            copyCompleted = true
            intermediateCompletion()
        })
        
        if let _ = self.videoNode {
            self.contentNode.view.superview?.bringSubviewToFront(self.contentNode.view)
        } else {
            self.contentNode.layer.animateAlpha(from: 1.0, to: 0.0, duration: 0.25 * durationFactor, removeOnCompletion: false)
        }
        
        self.contentNode.layer.animatePosition(from: self.contentNode.layer.position, to: CGPoint(x: transformedSuperFrame.midX, y: transformedSuperFrame.midY), duration: 0.25 * durationFactor, timingFunction: kCAMediaTimingFunctionSpring, removeOnCompletion: false, completion: { _ in
            positionCompleted = true
            intermediateCompletion()
        })
        
        transformedFrame.origin = CGPoint()
        
        let transform = CATransform3DScale(self.contentNode.layer.transform, transformedFrame.size.width / self.contentNode.layer.bounds.size.width, transformedFrame.size.height / self.contentNode.layer.bounds.size.height, 1.0)
        self.contentNode.layer.animate(from: NSValue(caTransform3D: self.contentNode.layer.transform), to: NSValue(caTransform3D: transform), keyPath: "transform", timingFunction: kCAMediaTimingFunctionSpring, duration: 0.25 * durationFactor, removeOnCompletion: false, completion: { _ in
            boundsCompleted = true
            intermediateCompletion()
        })
        
        self.contentNode.clipsToBounds = true
        if case .round = self.sourceCorners {
            self.contentNode.layer.animate(from: 0.0 as NSNumber, to: (self.contentNode.frame.width / 2.0) as NSNumber, keyPath: "cornerRadius", timingFunction: CAMediaTimingFunctionName.default.rawValue, duration: 0.18 * durationFactor, removeOnCompletion: false)
        } else if case let .roundRect(cornerRadius) = self.sourceCorners {
            let scale = scaledLocalImageViewBounds.width / transformedCopyViewInitialFrame.width
            let selfScale = transformedCopyViewInitialFrame.width / transformedSelfFrame.width
            self.contentNode.layer.animate(from: 0.0 as NSNumber, to: (cornerRadius * scale * selfScale) as NSNumber, keyPath: "cornerRadius", timingFunction: CAMediaTimingFunctionName.default.rawValue, duration: 0.18 * durationFactor, removeOnCompletion: false)
        }
        
        self.statusNodeContainer.layer.animatePosition(from: self.statusNodeContainer.position, to: CGPoint(x: transformedSuperFrame.midX, y: transformedSuperFrame.midY), duration: 0.25, timingFunction: kCAMediaTimingFunctionSpring, removeOnCompletion: false)
        self.statusNodeContainer.layer.animateAlpha(from: 1.0, to: 0.0, duration: 0.15, timingFunction: CAMediaTimingFunctionName.easeIn.rawValue, removeOnCompletion: false)
    }
    
    override func visibilityUpdated(isVisible: Bool) {
        super.visibilityUpdated(isVisible: isVisible)
    }
    
    override func title() -> Signal<String, NoError> {
        return self._title.get()
    }
    
    override func rightBarButtonItems() -> Signal<[UIBarButtonItem]?, NoError> {
        return self._rightBarButtonItems.get()
    }
    
    @objc func statusPressed() {
        if let entry = self.entry, let largestSize = largestImageRepresentation(entry.representations.map({ $0.representation })), let status = self.status {
            switch status {
                case .Fetching:
                    self.context.account.postbox.mediaBox.cancelInteractiveResourceFetch(largestSize.resource)
                case .Remote:
                    let representations: [ImageRepresentationWithReference]
                    switch entry {
                        case let .topImage(topRepresentations, _, _, _, _, _):
                            representations = topRepresentations
                        case let .image(_, _, imageRepresentations, _, _, _, _, _, _, _, _, _):
                            representations = imageRepresentations
                    }
                    
                    if let largestIndex = representations.firstIndex(where: { $0.representation == largestSize }) {
                        self.fetchDisposable.set(fetchedMediaResource(mediaBox: self.context.account.postbox.mediaBox, userLocation: .other, userContentType: .image, reference: representations[largestIndex].reference).start())
                    }
                default:
                    break
            }
        }
    }
    
    @objc private func editPressed() {
        self.edit?()
    }
    
    override func footerContent() -> Signal<(GalleryFooterContentNode?, GalleryOverlayContentNode?), NoError> {
        return .single((self.footerContentNode, nil))
    }
}<|MERGE_RESOLUTION|>--- conflicted
+++ resolved
@@ -282,11 +282,7 @@
                         let mediaManager = self.context.sharedContext.mediaManager
                         let videoFileReference = FileMediaReference.avatarList(peer: peerReference, media: TelegramMediaFile(fileId: MediaId(namespace: Namespaces.Media.LocalFile, id: 0), partialReference: nil, resource: video.representation.resource, previewRepresentations: representations.map { $0.representation }, videoThumbnails: [], immediateThumbnailData: entry.immediateThumbnailData, mimeType: "video/mp4", size: nil, attributes: [.Animated, .Video(duration: 0, size: video.representation.dimensions, flags: [])]))
                         let videoContent = NativeVideoContent(id: .profileVideo(id, category), userLocation: .other, fileReference: videoFileReference, streamVideo: isMediaStreamable(resource: video.representation.resource) ? .conservative : .none, loopVideo: true, enableSound: false, fetchAutomatically: true, onlyFullSizeThumbnail: true, useLargeThumbnail: true, continuePlayingWithoutSoundOnLostAudioSession: false, placeholderColor: .clear, storeAfterDownload: nil)
-<<<<<<< HEAD
-                        let videoNode = UniversalVideoNode(postbox: self.context.account.postbox, audioSession: mediaManager.audioSession, manager: mediaManager.universalVideoManager, decoration: GalleryVideoDecoration(), content: videoContent, priority: .overlay)
-=======
                         let videoNode = UniversalVideoNode(postbox: self.context.account.postbox, audioSession: mediaManager.audioSession, manager: mediaManager.universalVideoManager, decoration: GalleryVideoDecoration(), content: videoContent, priority: .overlay, sourceAccountId: self.context.account.id)
->>>>>>> 865a355e
                         videoNode.isUserInteractionEnabled = false
                         videoNode.isHidden = true
                         self.videoStartTimestamp = video.representation.startTimestamp
