--- conflicted
+++ resolved
@@ -28,12 +28,9 @@
 import UndoUI
 import Postbox
 import FetchManagerImpl
-<<<<<<< HEAD
 import AnimationCache
 import MultiAnimationRenderer
-=======
 import PtgForeignAgentNoticeSearchFiltering
->>>>>>> e839afcd
 
 private enum ChatListRecentEntryStableId: Hashable {
     case topPeers
@@ -480,7 +477,7 @@
                 let header = ChatListSearchItemHeader(type: .topics, theme: theme, strings: strings, actionTitle: actionTitle, action: actionTitle == nil ? nil : {
                     toggleExpandGlobalResults()
                 })
-                
+
                 return ContactsPeerItem(presentationData: ItemListPresentationData(presentationData), sortOrder: .firstLast, displayOrder: .firstLast, context: context, peerMode: .generalSearch, peer: .thread(peer: peer, title: threadInfo.info.title, icon: threadInfo.info.icon, color: threadInfo.info.iconColor), status: .none, badge: nil, enabled: true, selection: .none, editing: ContactsPeerItemEditing(editable: false, editing: false, revealed: false), index: nil, header: header, action: { _ in
                     interaction.peerSelected(peer, nil, threadInfo.id, nil)
                 }, contextAction: nil, animationCache: interaction.animationCache, animationRenderer: interaction.animationRenderer)
@@ -750,9 +747,9 @@
                     case let .forum(peerId):
                         let _ = peerId
                         let _ = threadInfo
-                        
+
                         displayAsMessage = true
-                        
+
                         if message.id.peerId == peerId {
                             if let threadId = message.threadId, let threadInfo = threadInfo {
                                 chatThreadInfo = ChatListItemContent.ThreadInfo(id: threadId, info: threadInfo, isOwnedByMe: false, isClosed: false, isHidden: false)
@@ -1006,15 +1003,11 @@
     }
     
     private var hiddenMediaDisposable: Disposable?
-  
-<<<<<<< HEAD
-    init(context: AccountContext, animationCache: AnimationCache, animationRenderer: MultiAnimationRenderer, updatedPresentationData: (initial: PresentationData, signal: Signal<PresentationData, NoError>)? = nil, interaction: ChatListSearchInteraction, key: ChatListSearchPaneKey, peersFilter: ChatListNodePeersFilter, location: ChatListControllerLocation, searchQuery: Signal<String?, NoError>, searchOptions: Signal<ChatListSearchOptions?, NoError>, navigationController: NavigationController?) {
-=======
+
     private var searchQueryDisposable: Disposable?
     private var searchOptionsDisposable: Disposable?
-    
-    init(context: AccountContext, updatedPresentationData: (initial: PresentationData, signal: Signal<PresentationData, NoError>)? = nil, interaction: ChatListSearchInteraction, key: ChatListSearchPaneKey, peersFilter: ChatListNodePeersFilter, groupId: EngineChatList.Group?, searchQuery: Signal<String?, NoError>, searchOptions: Signal<ChatListSearchOptions?, NoError>, navigationController: NavigationController?) {
->>>>>>> e839afcd
+
+    init(context: AccountContext, animationCache: AnimationCache, animationRenderer: MultiAnimationRenderer, updatedPresentationData: (initial: PresentationData, signal: Signal<PresentationData, NoError>)? = nil, interaction: ChatListSearchInteraction, key: ChatListSearchPaneKey, peersFilter: ChatListNodePeersFilter, location: ChatListControllerLocation, searchQuery: Signal<String?, NoError>, searchOptions: Signal<ChatListSearchOptions?, NoError>, navigationController: NavigationController?) {
         self.context = context
         self.animationCache = animationCache
         self.animationRenderer = animationRenderer
@@ -1030,7 +1023,7 @@
             peersFilter.insert(.excludeRecent)
         }
         self.peersFilter = peersFilter
-        
+
         let tagMask: EngineMessage.Tags?
         switch key {
             case .chats:
@@ -1151,7 +1144,7 @@
         
         let previousRecentlySearchedPeerOrder = Atomic<[EnginePeer.Id]>(value: [])
         let fixedRecentlySearchedPeers: Signal<[RecentlySearchedPeer], NoError>
-        
+
         var enableRecentlySearched = false
         if !self.peersFilter.contains(.excludeRecent) {
             if case .chats = key {
@@ -1164,7 +1157,7 @@
                 enableRecentlySearched = true
             }
         }
-        
+
         if enableRecentlySearched {
             fixedRecentlySearchedPeers = context.engine.peers.recentlySearchedPeers()
             |> map { peers -> [RecentlySearchedPeer] in
@@ -1305,7 +1298,7 @@
                         if let resourceValue = findMediaResourceById(message: item.message, resourceId: item.resourceId), let size = resourceValue.size {
                             resource = (resourceValue.id.stringRepresentation, size, entries.isEmpty)
                         }
-                                                
+
                         entries.append(.message(message, peer, nil, nil, presentationData, 1, nil, false, .downloading(item.priority), resource, .downloading, allPaused))
                     }
                     for item in downloadItems.doneItems.sorted(by: { ChatListSearchEntry.MessageOrderingKey.downloaded(timestamp: $0.timestamp, index: $0.message.index) < ChatListSearchEntry.MessageOrderingKey.downloaded(timestamp: $1.timestamp, index: $1.message.index) }) {
@@ -1487,14 +1480,13 @@
             updateSearchContexts { _ in
                 return ([:], true)
             }
-<<<<<<< HEAD
-            
+
             struct FoundRemoteMessages {
                 var messages: [EngineMessage]
                 var readCounters: [EnginePeer.Id: EnginePeerReadCounters]
                 var threadsData: [EngineMessage.Id: MessageHistoryThreadData]
                 var totalCount: Int32
-                
+
                 init(messages: [EngineMessage], readCounters: [EnginePeer.Id: EnginePeerReadCounters], threadsData: [EngineMessage.Id: MessageHistoryThreadData], totalCount: Int32) {
                     self.messages = messages
                     self.readCounters = readCounters
@@ -1502,21 +1494,15 @@
                     self.totalCount = totalCount
                 }
             }
-            
+
             let foundRemoteMessages: Signal<([FoundRemoteMessages], Bool), NoError>
             if peersFilter.contains(.doNotSearchMessages) {
                 foundRemoteMessages = .single(([FoundRemoteMessages(messages: [], readCounters: [:], threadsData: [:], totalCount: 0)], false))
-=======
-            let foundRemoteMessages: Signal<(([EngineMessage], [EnginePeer.Id: EnginePeerReadCounters], Int32, Set<MessageId>), Bool), NoError>
-            if peersFilter.contains(.doNotSearchMessages) {
-                foundRemoteMessages = .single((([], [:], 0, []), false))
->>>>>>> e839afcd
             } else {
                 if !finalQuery.isEmpty {
                     addAppLogEvent(postbox: context.account.postbox, type: "search_global_query")
                 }
                 
-<<<<<<< HEAD
                 let searchSignals: [Signal<(SearchMessagesResult, SearchMessagesState), NoError>] = searchLocations.map { searchLocation in
                     let limit: Int32
                     #if DEBUG
@@ -1526,13 +1512,13 @@
                     #endif
                     return context.engine.messages.searchMessages(location: searchLocation, query: finalQuery, state: nil, limit: limit)
                 }
-                
+
                 let searchSignal = combineLatest(searchSignals)
                 |> map { results -> [ChatListSearchMessagesResult] in
                     var mappedResults: [ChatListSearchMessagesResult] = []
                     for resultData in results {
                         let (result, updatedState) = resultData
-                        
+
                         mappedResults.append(ChatListSearchMessagesResult(query: finalQuery, messages: result.messages.map({ EngineMessage($0) }).sorted(by: { $0.index > $1.index }), readStates: result.readStates.mapValues { EnginePeerReadCounters(state: $0, isMuted: false) }, threadInfo: result.threadInfo, hasMore: !result.completed, totalCount: result.totalCount, state: updatedState))
                     }
                     return mappedResults
@@ -1576,65 +1562,12 @@
                                 }
                                 return .single((currentResults, false))
                             }
-=======
-                let searchSignal = context.engine.messages.searchMessages(location: location, query: finalQuery, state: nil, limit: 50, inactiveSecretChatPeerIds: context.currentInactiveSecretChatPeerIds.with { $0 })
-                |> deliverOn(Queue()) // offload rather cpu-intensive findSearchResultsMatchedOnlyBecauseOfForeignAgentNotice to separate queue
-                |> map { result, updatedState -> ChatListSearchMessagesResult in
-                    let matchesOnlyBcOfFAN = context.sharedContext.currentPtgSettings.with { $0.effectiveEnableForeignAgentNoticeSearchFiltering } ? findSearchResultsMatchedOnlyBecauseOfForeignAgentNotice(messages: result.messages, query: finalQuery) : []
-
-                    return ChatListSearchMessagesResult(query: finalQuery, messages: result.messages.map({ EngineMessage($0) }).sorted(by: { $0.index > $1.index }), readStates: result.readStates.mapValues(EnginePeerReadCounters.init), hasMore: !result.completed, totalCount: result.totalCount, state: updatedState, matchesOnlyBcOfFAN: matchesOnlyBcOfFAN)
-                }
-                
-                let loadMore = searchContext.get()
-                |> mapToSignal { searchContext -> Signal<(([EngineMessage], [EnginePeer.Id: EnginePeerReadCounters], Int32, Set<MessageId>), Bool), NoError> in
-                    if let searchContext = searchContext, searchContext.result.hasMore {
-                        if let _ = searchContext.loadMoreIndex {
-                            return context.engine.messages.searchMessages(location: location, query: finalQuery, state: searchContext.result.state, limit: 80, inactiveSecretChatPeerIds: context.currentInactiveSecretChatPeerIds.with { $0 })
-                            |> deliverOn(Queue()) // offload rather cpu-intensive findSearchResultsMatchedOnlyBecauseOfForeignAgentNotice to separate queue
-                            |> map { result, updatedState -> (ChatListSearchMessagesResult, Bool) in
-                                var matchesOnlyBcOfFAN = searchContext.result.matchesOnlyBcOfFAN
-                                
-                                let shouldTryLoadMore: Bool
-                                if context.sharedContext.currentPtgSettings.with({ $0.effectiveEnableForeignAgentNoticeSearchFiltering }) {
-                                    let alreadyKnownIds = Set(searchContext.result.messages.lazy.map { $0.id })
-                                    
-                                    let newMatchesOnlyBcOfFAN = findSearchResultsMatchedOnlyBecauseOfForeignAgentNotice(messages: result.messages.filter { !alreadyKnownIds.contains($0.id) }, query: finalQuery)
-                                    matchesOnlyBcOfFAN.formUnion(newMatchesOnlyBcOfFAN)
-                                    
-                                    let allNewResultsMatchOnlyBcOfFAN = matchesOnlyBcOfFAN.count - searchContext.result.matchesOnlyBcOfFAN.count == result.messages.count - alreadyKnownIds.count && result.messages.count - alreadyKnownIds.count > 0
-                                    shouldTryLoadMore = allNewResultsMatchOnlyBcOfFAN
-                                } else {
-                                    shouldTryLoadMore = false
-                                }
-
-                                return (ChatListSearchMessagesResult(query: finalQuery, messages: result.messages.map({ EngineMessage($0) }).sorted(by: { $0.index > $1.index }), readStates: result.readStates.mapValues(EnginePeerReadCounters.init), hasMore: !result.completed, totalCount: result.totalCount, state: updatedState, matchesOnlyBcOfFAN: matchesOnlyBcOfFAN), shouldTryLoadMore)
-                            }
-                            |> mapToSignal { foundMessages, shouldTryLoadMore -> Signal<(([EngineMessage], [EnginePeer.Id: EnginePeerReadCounters], Int32, Set<MessageId>), Bool), NoError> in
-                                updateSearchContext { previous in
-                                    let updated = ChatListSearchMessagesContext(result: foundMessages, loadMoreIndex: nil)
-                                    return (updated, true)
-                                }
-
-                                if shouldTryLoadMore && foundMessages.hasMore {
-                                    Queue.mainQueue().async {
-                                        if let strongSelf = self {
-                                            strongSelf.listNode.visibleBottomContentOffsetChanged(strongSelf.listNode.visibleBottomContentOffset())
-                                        }
-                                    }
-                                }
-
-                                return .complete()
-                            }
-                        } else {
-                            return .single(((searchContext.result.messages, searchContext.result.readStates, searchContext.result.totalCount, searchContext.result.matchesOnlyBcOfFAN), false))
->>>>>>> e839afcd
-                        }
-                    }
-                    
+                        }
+                    }
+
                     return .complete()
                 }
                 
-<<<<<<< HEAD
                 foundRemoteMessages = .single(([FoundRemoteMessages(messages: [], readCounters: [:], threadsData: [:], totalCount: 0)], true))
                 |> then(
                     searchSignal
@@ -1654,28 +1587,6 @@
                             }
                         }
                         return (result, false)
-=======
-                foundRemoteMessages = .single((([], [:], 0, []), true))
-                |> then(
-                    searchSignal
-                    |> map { foundMessages -> (([EngineMessage], [EnginePeer.Id: EnginePeerReadCounters], Int32, Set<MessageId>), Bool) in
-                        updateSearchContext { _ in
-                            return (ChatListSearchMessagesContext(result: foundMessages, loadMoreIndex: nil), true)
-                        }
-
-                        let allResultsMatchOnlyBcOfFAN = foundMessages.matchesOnlyBcOfFAN.count == foundMessages.messages.count && foundMessages.messages.count > 0
-                        let shouldTryLoadMore = allResultsMatchOnlyBcOfFAN
-                        
-                        if shouldTryLoadMore && foundMessages.hasMore {
-                            Queue.mainQueue().async {
-                                if let strongSelf = self {
-                                    strongSelf.listNode.visibleBottomContentOffsetChanged(strongSelf.listNode.visibleBottomContentOffset())
-                                }
-                            }
-                        }
-
-                        return ((foundMessages.messages, foundMessages.readStates, foundMessages.totalCount, foundMessages.matchesOnlyBcOfFAN), false)
->>>>>>> e839afcd
                     }
                     |> delay(0.2, queue: Queue.concurrentDefaultQueue())
                     |> then(loadMore)
@@ -1711,13 +1622,13 @@
                             }
                         }
                     }
-                    
+
                     return filteredItems
                 }
             } else {
                 foundThreads = .single([])
             }
-            
+
             return combineLatest(accountPeer, foundLocalPeers, foundRemotePeers, foundRemoteMessages, presentationDataPromise.get(), searchStatePromise.get(), selectionPromise.get(), resolvedMessage, fixedRecentlySearchedPeers, foundThreads)
             |> map { accountPeer, foundLocalPeers, foundRemotePeers, foundRemoteMessages, presentationData, searchState, selectionState, resolvedMessage, recentPeers, allAndFoundThreads -> ([ChatListSearchEntry], Bool)? in
                 let isSearching = foundRemotePeers.2 || foundRemoteMessages.1
@@ -1730,7 +1641,7 @@
                         index += 1
                     }
                 }
-                
+
                 var recentPeers = recentPeers
                 if query != nil {
                     recentPeers = []
@@ -1929,34 +1840,14 @@
                 var firstHeaderId: Int64?
                 if !foundRemotePeers.2 {
                     index = 0
-<<<<<<< HEAD
                     var existingMessageIds = Set<MessageId>()
                     for foundRemoteMessageSet in foundRemoteMessages.0 {
                         for message in foundRemoteMessageSet.messages {
                             if existingMessageIds.contains(message.id) {
                                 continue
-=======
-                    for message in foundRemoteMessages.0.0 {
-                        if searchState.deletedMessageIds.contains(message.id) {
-                            continue
-                        } else if message.id.namespace == Namespaces.Message.Cloud && searchState.deletedGlobalMessageIds.contains(message.id.id) {
-                            continue
-                        }
-                        if foundRemoteMessages.0.3.contains(message.id) { // matchesOnlyBcOfFAN
-                            continue
-                        }
-                        let headerId = listMessageDateHeaderId(timestamp: message.timestamp)
-                        if firstHeaderId == nil {
-                            firstHeaderId = headerId
-                        }
-                        var peer = EngineRenderedPeer(message: message)
-                        if let group = message.peers[message.id.peerId] as? TelegramGroup, let migrationReference = group.migrationReference {
-                            if let channelPeer = message.peers[migrationReference.peerId] {
-                                peer = EngineRenderedPeer(peer: EnginePeer(channelPeer))
->>>>>>> e839afcd
                             }
                             existingMessageIds.insert(message.id)
-                            
+
                             if searchState.deletedMessageIds.contains(message.id) {
                                 continue
                             } else if message.id.namespace == Namespaces.Message.Cloud && searchState.deletedGlobalMessageIds.contains(message.id.id) {
@@ -1972,7 +1863,7 @@
                                     peer = EngineRenderedPeer(peer: EnginePeer(channelPeer))
                                 }
                             }
-                            
+
                             entries.append(.message(message, peer, foundRemoteMessageSet.readCounters[message.id.peerId], foundRemoteMessageSet.threadsData[message.id]?.info, presentationData, foundRemoteMessageSet.totalCount, selectionState?.contains(message.id), headerId == firstHeaderId, .index(message.index), nil, .generic, false))
                             index += 1
                         }
@@ -2010,7 +1901,7 @@
                         }
                         updatedMap[i] = ChatListSearchMessagesContext(result: previous.result, loadMoreIndex: last.index)
                         isSearching = true
-                        
+
                         if previous.result.hasMore {
                             break
                         }
@@ -2120,7 +2011,7 @@
             })
         })
         chatListInteraction.isSearchMode = true
-        
+
         let listInteraction = ListMessageItemInteraction(openMessage: { [weak self] message, mode -> Bool in
             guard let strongSelf = self else {
                 return false
@@ -2229,7 +2120,7 @@
                 let previousSelectedMessageIds = previousSelectedMessages.swap(strongSelf.selectedMessages)
                 
                 var entriesAndFlags = foundItems?.0
-                
+
                 let isSearching = foundItems?.1 ?? false
                 strongSelf._isSearching.set(isSearching)
                 
@@ -2240,7 +2131,7 @@
                     }
                     strongSelf.mediaNode.updateHistory(entries: entries, totalCount: 0, updateType: .Initial)
                 }
-                
+
                 var peers: [EnginePeer] = []
                 if let entries = entriesAndFlags {
                     var filteredEntries: [ChatListSearchEntry] = []
@@ -3551,14 +3442,14 @@
                                     context.fillEllipse(in: itemNode.avatarNode.view.convert(itemNode.avatarNode.bounds, to: itemNode.view).offsetBy(dx: 0.0, dy: currentY))
                                 }
                             }
-                            
+
                             let titleFrame = itemNode.titleNode.frame.offsetBy(dx: 0.0, dy: currentY)
                             if isInlineMode {
                                 fillLabelPlaceholderRect(origin: CGPoint(x: titleFrame.minX + 22.0, y: floor(titleFrame.midY - fakeLabelPlaceholderHeight / 2.0)), width: 60.0 - 22.0)
                             } else {
                                 fillLabelPlaceholderRect(origin: CGPoint(x: titleFrame.minX, y: floor(titleFrame.midY - fakeLabelPlaceholderHeight / 2.0)), width: 60.0)
                             }
-                            
+
                             let textFrame = itemNode.textNode.textNode.frame.offsetBy(dx: 0.0, dy: currentY)
                             
                             if isInlineMode {
@@ -3566,13 +3457,13 @@
                             }
                             
                             fillLabelPlaceholderRect(origin: CGPoint(x: textFrame.minX, y: currentY + itemHeight - floor(itemNode.titleNode.frame.midY - fakeLabelPlaceholderHeight / 2.0) - fakeLabelPlaceholderHeight), width: 60.0)
-                            
+
                             fillLabelPlaceholderRect(origin: CGPoint(x: textFrame.minX, y: currentY + floor((itemHeight - fakeLabelPlaceholderHeight) / 2.0)), width: 120.0)
                             fillLabelPlaceholderRect(origin: CGPoint(x: textFrame.minX + 120.0 + 10.0, y: currentY + floor((itemHeight - fakeLabelPlaceholderHeight) / 2.0)), width: 60.0)
                             
                             let dateFrame = itemNode.dateNode.frame.offsetBy(dx: 0.0, dy: currentY)
                             fillLabelPlaceholderRect(origin: CGPoint(x: dateFrame.maxX - 30.0, y: dateFrame.minY), width: 30.0)
-                            
+
                             context.setBlendMode(.normal)
                             context.setFillColor(presentationData.theme.chatList.itemSeparatorColor.cgColor)
                             context.fill(itemNode.separatorNode.frame.offsetBy(dx: 0.0, dy: currentY))
