--- conflicted
+++ resolved
@@ -1607,15 +1607,10 @@
             }
             
             let foundRemoteMessages: Signal<([FoundRemoteMessages], Bool), NoError>
-<<<<<<< HEAD
-            if peersFilter.contains(.doNotSearchMessages) {
+            if case .savedMessagesChats = location {
                 foundRemoteMessages = .single(([FoundRemoteMessages(messages: [], readCounters: [:], threadsData: [:], totalCount: 0, matchesOnlyBcOfFAN: [])], false))
-=======
-            if case .savedMessagesChats = location {
-                foundRemoteMessages = .single(([FoundRemoteMessages(messages: [], readCounters: [:], threadsData: [:], totalCount: 0)], false))
             } else if peersFilter.contains(.doNotSearchMessages) {
-                foundRemoteMessages = .single(([FoundRemoteMessages(messages: [], readCounters: [:], threadsData: [:], totalCount: 0)], false))
->>>>>>> 3fb85da5
+                foundRemoteMessages = .single(([FoundRemoteMessages(messages: [], readCounters: [:], threadsData: [:], totalCount: 0, matchesOnlyBcOfFAN: [])], false))
             } else {
                 if !finalQuery.isEmpty {
 //                    addAppLogEvent(postbox: context.account.postbox, type: "search_global_query")
