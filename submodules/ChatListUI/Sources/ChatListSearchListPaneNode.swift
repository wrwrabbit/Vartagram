import PtgForeignAgentNoticeSearchFiltering

import AsyncDisplayKit
import Display
import TelegramCore
import SwiftSignalKit
import TelegramPresentationData
import PresentationDataUtils
import AccountContext
import MergeLists
import ItemListUI
import ContextUI
import ContactListUI
import ContactsPeerItem
import PhotoResources
import TelegramUIPreferences
import UniversalMediaPlayer
import TelegramBaseController
import OverlayStatusController
import ListMessageItem
import AnimatedStickerNode
import TelegramAnimatedStickerNode
import ChatListSearchItemHeader
import PhoneNumberFormat
import InstantPageUI
import GalleryData
import AppBundle
import ShimmerEffect
import ChatListSearchRecentPeersNode
import UndoUI
import Postbox
import FetchManagerImpl
import AnimationCache
import MultiAnimationRenderer
import AvatarNode

private enum ChatListRecentEntryStableId: Hashable {
    case topPeers
    case peerId(EnginePeer.Id)
}

private enum ChatListRecentEntry: Comparable, Identifiable {
    case topPeers([EnginePeer], PresentationTheme, PresentationStrings)
    case peer(index: Int, peer: RecentlySearchedPeer, PresentationTheme, PresentationStrings, PresentationDateTimeFormat, PresentationPersonNameOrder, PresentationPersonNameOrder, EngineGlobalNotificationSettings, PeerStoryStats?)
    
    var stableId: ChatListRecentEntryStableId {
        switch self {
            case .topPeers:
                return .topPeers
            case let .peer(_, peer, _, _, _, _, _, _, _):
                return .peerId(peer.peer.peerId)
        }
    }
    
    static func ==(lhs: ChatListRecentEntry, rhs: ChatListRecentEntry) -> Bool {
        switch lhs {
            case let .topPeers(lhsPeers, lhsTheme, lhsStrings):
                if case let .topPeers(rhsPeers, rhsTheme, rhsStrings) = rhs {
                    if lhsPeers != rhsPeers {
                        return false
                    }
                    if lhsTheme !== rhsTheme {
                        return false
                    }
                    if lhsStrings !== rhsStrings {
                        return false
                    }
                    return true
                } else {
                    return false
                }
            case let .peer(lhsIndex, lhsPeer, lhsTheme, lhsStrings, lhsTimeFormat, lhsSortOrder, lhsDisplayOrder, lhsGlobalNotificationsSettings, lhsStoryStats):
                if case let .peer(rhsIndex, rhsPeer, rhsTheme, rhsStrings, rhsTimeFormat, rhsSortOrder, rhsDisplayOrder, rhsGlobalNotificationsSettings, rhsStoryStats) = rhs, lhsPeer == rhsPeer && lhsIndex == rhsIndex, lhsTheme === rhsTheme, lhsStrings === rhsStrings && lhsTimeFormat == rhsTimeFormat && lhsSortOrder == rhsSortOrder && lhsDisplayOrder == rhsDisplayOrder && lhsGlobalNotificationsSettings == rhsGlobalNotificationsSettings && lhsStoryStats == rhsStoryStats {
                    return true
                } else {
                    return false
                }
        }
    }
    
    static func <(lhs: ChatListRecentEntry, rhs: ChatListRecentEntry) -> Bool {
        switch lhs {
            case .topPeers:
                return true
            case let .peer(lhsIndex, _, _, _, _, _, _, _, _):
                switch rhs {
                    case .topPeers:
                        return false
                case let .peer(rhsIndex, _, _, _, _, _, _, _, _):
                        return lhsIndex <= rhsIndex
                }
        }
    }
    
    func item(context: AccountContext, presentationData: ChatListPresentationData, filter: ChatListNodePeersFilter, peerSelected: @escaping (EnginePeer, Int64?) -> Void, disabledPeerSelected: @escaping (EnginePeer, Int64?) -> Void, peerContextAction: ((EnginePeer, ChatListSearchContextActionSource, ASDisplayNode, ContextGesture?, CGPoint?) -> Void)?, clearRecentlySearchedPeers: @escaping () -> Void, deletePeer: @escaping (EnginePeer.Id) -> Void, animationCache: AnimationCache, animationRenderer: MultiAnimationRenderer, openStories: @escaping (EnginePeer.Id, AvatarNode) -> Void) -> ListViewItem {
        switch self {
            case let .topPeers(peers, theme, strings):
                return ChatListRecentPeersListItem(theme: theme, strings: strings, context: context, peers: peers, peerSelected: { peer in
                    peerSelected(peer, nil)
                }, peerContextAction: { peer, node, gesture, location in
                    if let peerContextAction = peerContextAction {
                        peerContextAction(peer, .recentPeers, node, gesture, location)
                    } else {
                        gesture?.cancel()
                    }
                })
            case let .peer(_, peer, theme, strings, timeFormat, nameSortOrder, nameDisplayOrder, globalNotificationSettings, storyStats):
                let primaryPeer: EnginePeer
                var chatPeer: EnginePeer?
                let maybeChatPeer = EnginePeer(peer.peer.peers[peer.peer.peerId]!)
                if let associatedPeerId = maybeChatPeer._asPeer().associatedPeerId, let associatedPeer = peer.peer.peers[associatedPeerId] {
                    primaryPeer = EnginePeer(associatedPeer)
                    chatPeer = maybeChatPeer
                } else {
                    primaryPeer = maybeChatPeer
                    chatPeer = maybeChatPeer
                }
                
                var enabled = true
                if filter.contains(.onlyWriteable) {
                    if let peer = chatPeer {
                        enabled = canSendMessagesToPeer(peer._asPeer())
                    } else {
                        enabled = canSendMessagesToPeer(primaryPeer._asPeer())
                    }
                }
                if filter.contains(.onlyPrivateChats) {
                    if let peer = chatPeer {
                        switch peer {
                        case .user, .secretChat:
                            break
                        default:
                            enabled = false
                        }
                    } else {
                        enabled = false
                    }
                }
                if filter.contains(.onlyGroups) {
                    if let peer = chatPeer {
                        if case .legacyGroup = peer {
                        } else if case let .channel(peer) = peer, case .group = peer.info {
                        } else {
                            enabled = false
                        }
                    } else {
                        enabled = false
                    }
                }
                
                if filter.contains(.excludeChannels) {
                    if case let .channel(channel) = primaryPeer, case .broadcast = channel.info {
                        enabled = false
                    }
                }
                
                let status: ContactsPeerItemStatus
                if primaryPeer.id.isReplies {
                    status = .none
                } else if case let .user(user) = primaryPeer {
                    let servicePeer = isServicePeer(primaryPeer._asPeer())
                    if user.flags.contains(.isSupport) && !servicePeer {
                        status = .custom(string: strings.Bot_GenericSupportStatus, multiline: false, isActive: false, icon: nil)
                    } else if let _ = user.botInfo {
                        status = .custom(string: strings.Bot_GenericBotStatus, multiline: false, isActive: false, icon: nil)
                    } else if user.id != context.account.peerId && !servicePeer {
                        let presence = peer.presence ?? TelegramUserPresence(status: .none, lastActivity: 0)
                        status = .presence(EnginePeer.Presence(presence), timeFormat)
                    } else {
                        status = .none
                    }
                } else if case let .legacyGroup(group) = primaryPeer {
                    status = .custom(string: strings.GroupInfo_ParticipantCount(Int32(group.participantCount)), multiline: false, isActive: false, icon: nil)
                } else if case let .channel(channel) = primaryPeer {
                    if case .group = channel.info {
                        if let count = peer.subpeerSummary?.count, count > 0 {
                            status = .custom(string: strings.GroupInfo_ParticipantCount(Int32(count)), multiline: false, isActive: false, icon: nil)
                        } else {
                            status = .custom(string: strings.Group_Status, multiline: false, isActive: false, icon: nil)
                        }
                    } else {
                        if let count = peer.subpeerSummary?.count, count > 0 {
                            status = .custom(string: strings.Conversation_StatusSubscribers(Int32(count)), multiline: false, isActive: false, icon: nil)
                        } else {
                            status = .custom(string: strings.Channel_Status, multiline: false, isActive: false, icon: nil)
                        }
                    }
                } else {
                    status = .none
                }
            
                var isMuted = false
                if let notificationSettings = peer.notificationSettings {
                    if case let .muted(until) = notificationSettings.muteState, until >= Int32(CFAbsoluteTimeGetCurrent() + NSTimeIntervalSince1970) {
                        isMuted = true
                    } else if case .default = notificationSettings.muteState {
                        if case .user = primaryPeer {
                            isMuted = !globalNotificationSettings.privateChats.enabled
                        } else if case .legacyGroup = primaryPeer {
                            isMuted = !globalNotificationSettings.groupChats.enabled
                        } else if case let .channel(channel) = primaryPeer {
                            switch channel.info {
                            case .group:
                                isMuted = !globalNotificationSettings.groupChats.enabled
                            case .broadcast:
                                isMuted = !globalNotificationSettings.channels.enabled
                            }
                        }
                    }
                }
                
                var badge: ContactsPeerItemBadge?
                if peer.unreadCount > 0 {
                    badge = ContactsPeerItemBadge(count: peer.unreadCount, type: isMuted ? .inactive : .active)
                }
                
                return ContactsPeerItem(
                    presentationData: ItemListPresentationData(theme: presentationData.theme, fontSize: presentationData.fontSize, strings: presentationData.strings, nameDisplayOrder: presentationData.nameDisplayOrder),
                    sortOrder: nameSortOrder,
                    displayOrder: nameDisplayOrder,
                    context: context,
                    peerMode: .generalSearch,
                    peer: .peer(peer: primaryPeer, chatPeer: chatPeer),
                    status: status,
                    badge: badge,
                    enabled: enabled,
                    selection: .none,
                    editing: ContactsPeerItemEditing(editable: false, editing: false, revealed: false),
                    index: nil,
                    header: ChatListSearchItemHeader(type: .recentPeers, theme: theme, strings: strings, actionTitle: strings.WebSearch_RecentSectionClear, action: {
                        clearRecentlySearchedPeers()
                    }),
                    action: { _ in
                        if let chatPeer = peer.peer.peers[peer.peer.peerId] {
                            peerSelected(EnginePeer(chatPeer), nil)
                        }
                    },
                    disabledAction: { _ in
                        if let chatPeer = peer.peer.peers[peer.peer.peerId] {
                            disabledPeerSelected(EnginePeer(chatPeer), nil)
                        }
                    },
                    deletePeer: deletePeer,
                    contextAction: peerContextAction.flatMap { peerContextAction in
                        return { node, gesture, location in
                            if let chatPeer = peer.peer.peers[peer.peer.peerId] {
                                peerContextAction(EnginePeer(chatPeer), .recentSearch, node, gesture, location)
                            } else {
                                gesture?.cancel()
                            }
                        }
                    },
                    animationCache: animationCache,
                    animationRenderer: animationRenderer,
                    storyStats: storyStats.flatMap { stats in
                        return (stats.totalCount, unseen: stats.unseenCount, stats.hasUnseenCloseFriends)
                    },
                    openStories: { itemPeer, sourceNode in
                        guard case let .peer(_, chatPeer) = itemPeer, let peer = chatPeer else {
                            return
                        }
                        if let sourceNode = sourceNode as? ContactsPeerItemNode {
                            openStories(peer.id, sourceNode.avatarNode)
                        }
                    }
                )
        }
    }
}

public enum ChatListSearchEntryStableId: Hashable {
    case threadId(Int64)
    case localPeerId(EnginePeer.Id)
    case globalPeerId(EnginePeer.Id)
    case messageId(EngineMessage.Id, ChatListSearchEntry.MessageSection)
    case addContact
}

public enum ChatListSearchSectionExpandType {
    case none
    case expand
    case collapse
}

public enum ChatListSearchEntry: Comparable, Identifiable {
    public enum MessageOrderingKey: Comparable {
        case index(MessageIndex)
        case downloading(FetchManagerPriorityKey)
        case downloaded(timestamp: Int32, index: MessageIndex)
        
        public static func <(lhs: MessageOrderingKey, rhs: MessageOrderingKey) -> Bool {
            switch lhs {
            case let .index(lhsIndex):
                if case let .index(rhsIndex) = rhs {
                    return lhsIndex > rhsIndex
                } else {
                    return true
                }
            case let .downloading(lhsKey):
                switch rhs {
                case let .downloading(rhsKey):
                    return lhsKey < rhsKey
                case .index:
                    return false
                case .downloaded:
                    return true
                }
            case let .downloaded(lhsTimestamp, lhsIndex):
                switch rhs {
                case let .downloaded(rhsTimestamp, rhsIndex):
                    if lhsTimestamp != rhsTimestamp {
                        return lhsTimestamp > rhsTimestamp
                    } else {
                        return lhsIndex > rhsIndex
                    }
                case .downloading:
                    return false
                case .index:
                    return false
                }
            }
        }
    }
    
    public enum MessageSection: Hashable {
        case generic
        case downloading
        case recentlyDownloaded
    }
    
    case topic(EnginePeer, ChatListItemContent.ThreadInfo, Int, PresentationTheme, PresentationStrings, ChatListSearchSectionExpandType)
    case recentlySearchedPeer(EnginePeer, EnginePeer?, (Int32, Bool)?, Int, PresentationTheme, PresentationStrings, PresentationPersonNameOrder, PresentationPersonNameOrder, PeerStoryStats?)
    case localPeer(EnginePeer, EnginePeer?, (Int32, Bool)?, Int, PresentationTheme, PresentationStrings, PresentationPersonNameOrder, PresentationPersonNameOrder, ChatListSearchSectionExpandType, PeerStoryStats?)
    case globalPeer(FoundPeer, (Int32, Bool)?, Int, PresentationTheme, PresentationStrings, PresentationPersonNameOrder, PresentationPersonNameOrder, ChatListSearchSectionExpandType, PeerStoryStats?)
    case message(EngineMessage, EngineRenderedPeer, EnginePeerReadCounters?, EngineMessageHistoryThread.Info?, ChatListPresentationData, Int32, Bool?, Bool, MessageOrderingKey, (id: String, size: Int64, isFirstInList: Bool)?, MessageSection, Bool, PeerStoryStats?)
    case addContact(String, PresentationTheme, PresentationStrings)
    
    public var stableId: ChatListSearchEntryStableId {
        switch self {
        case let .topic(_, threadInfo, _, _, _, _):
            return .threadId(threadInfo.id)
        case let .recentlySearchedPeer(peer, _, _, _, _, _, _, _, _):
            return .localPeerId(peer.id)
        case let .localPeer(peer, _, _, _, _, _, _, _, _, _):
            return .localPeerId(peer.id)
        case let .globalPeer(peer, _, _, _, _, _, _, _, _):
            return .globalPeerId(peer.peer.id)
        case let .message(message, _, _, _, _, _, _, _, _, _, section, _, _):
            return .messageId(message.id, section)
        case .addContact:
            return .addContact
        }
    }
    
    public static func ==(lhs: ChatListSearchEntry, rhs: ChatListSearchEntry) -> Bool {
        switch lhs {
        case let .topic(lhsPeer, lhsThreadInfo, lhsIndex, lhsTheme, lhsStrings, lhsExpandType):
            if case let .topic(rhsPeer, rhsThreadInfo, rhsIndex, rhsTheme, rhsStrings, rhsExpandType) = rhs, lhsPeer == rhsPeer, lhsThreadInfo == rhsThreadInfo, lhsIndex == rhsIndex, lhsTheme === rhsTheme, lhsStrings === rhsStrings, lhsExpandType == rhsExpandType {
                return true
            } else {
                return false
            }
        case let .recentlySearchedPeer(lhsPeer, lhsAssociatedPeer, lhsUnreadBadge, lhsIndex, lhsTheme, lhsStrings, lhsSortOrder, lhsDisplayOrder, lhsStoryStats):
            if case let .recentlySearchedPeer(rhsPeer, rhsAssociatedPeer, rhsUnreadBadge, rhsIndex, rhsTheme, rhsStrings, rhsSortOrder, rhsDisplayOrder, rhsStoryStats) = rhs, lhsPeer == rhsPeer && lhsAssociatedPeer == rhsAssociatedPeer && lhsIndex == rhsIndex && lhsTheme === rhsTheme && lhsStrings === rhsStrings && lhsSortOrder == rhsSortOrder && lhsDisplayOrder == rhsDisplayOrder && lhsUnreadBadge?.0 == rhsUnreadBadge?.0 && lhsUnreadBadge?.1 == rhsUnreadBadge?.1 && lhsStoryStats == rhsStoryStats {
                return true
            } else {
                return false
            }
        case let .localPeer(lhsPeer, lhsAssociatedPeer, lhsUnreadBadge, lhsIndex, lhsTheme, lhsStrings, lhsSortOrder, lhsDisplayOrder, lhsExpandType, lhsStoryStats):
            if case let .localPeer(rhsPeer, rhsAssociatedPeer, rhsUnreadBadge, rhsIndex, rhsTheme, rhsStrings, rhsSortOrder, rhsDisplayOrder, rhsExpandType, rhsStoryStats) = rhs, lhsPeer == rhsPeer && lhsAssociatedPeer == rhsAssociatedPeer && lhsIndex == rhsIndex && lhsTheme === rhsTheme && lhsStrings === rhsStrings && lhsSortOrder == rhsSortOrder && lhsDisplayOrder == rhsDisplayOrder && lhsUnreadBadge?.0 == rhsUnreadBadge?.0 && lhsUnreadBadge?.1 == rhsUnreadBadge?.1 && lhsExpandType == rhsExpandType && lhsStoryStats == rhsStoryStats {
                return true
            } else {
                return false
            }
        case let .globalPeer(lhsPeer, lhsUnreadBadge, lhsIndex, lhsTheme, lhsStrings, lhsSortOrder, lhsDisplayOrder, lhsExpandType, lhsStoryStats):
            if case let .globalPeer(rhsPeer, rhsUnreadBadge, rhsIndex, rhsTheme, rhsStrings, rhsSortOrder, rhsDisplayOrder, rhsExpandType, rhsStoryStats) = rhs, lhsPeer == rhsPeer && lhsIndex == rhsIndex && lhsTheme === rhsTheme && lhsStrings === rhsStrings && lhsSortOrder == rhsSortOrder && lhsDisplayOrder == rhsDisplayOrder && lhsUnreadBadge?.0 == rhsUnreadBadge?.0 && lhsUnreadBadge?.1 == rhsUnreadBadge?.1 && lhsExpandType == rhsExpandType && lhsStoryStats == rhsStoryStats {
                return true
            } else {
                return false
            }
        case let .message(lhsMessage, lhsPeer, lhsCombinedPeerReadState, lhsThreadInfo, lhsPresentationData, lhsTotalCount, lhsSelected, lhsDisplayCustomHeader, lhsKey, lhsResourceId, lhsSection, lhsAllPaused, lhsStoryStats):
            if case let .message(rhsMessage, rhsPeer, rhsCombinedPeerReadState, rhsThreadInfo, rhsPresentationData, rhsTotalCount, rhsSelected, rhsDisplayCustomHeader, rhsKey, rhsResourceId, rhsSection, rhsAllPaused, rhsStoryStats) = rhs {
                if lhsMessage.id != rhsMessage.id {
                    return false
                }
                if lhsMessage.stableVersion != rhsMessage.stableVersion {
                    return false
                }
                if lhsPeer != rhsPeer {
                    return false
                }
                if lhsThreadInfo != rhsThreadInfo {
                    return false
                }
                if lhsPresentationData !== rhsPresentationData {
                    return false
                }
                if lhsCombinedPeerReadState != rhsCombinedPeerReadState {
                    return false
                }
                if lhsTotalCount != rhsTotalCount {
                    return false
                }
                if lhsSelected != rhsSelected {
                    return false
                }
                if lhsDisplayCustomHeader != rhsDisplayCustomHeader {
                    return false
                }
                if lhsKey != rhsKey {
                    return false
                }
                if lhsResourceId?.0 != rhsResourceId?.0 {
                    return false
                }
                if lhsResourceId?.1 != rhsResourceId?.1 {
                    return false
                }
                if lhsSection != rhsSection {
                    return false
                }
                if lhsAllPaused != rhsAllPaused {
                    return false
                }
                if lhsStoryStats != rhsStoryStats {
                    return false
                }
                return true
            } else {
                return false
            }
        case let .addContact(lhsPhoneNumber, lhsTheme, lhsStrings):
            if case let .addContact(rhsPhoneNumber, rhsTheme, rhsStrings) = rhs {
                if lhsPhoneNumber != rhsPhoneNumber {
                    return false
                }
                if lhsTheme !== rhsTheme {
                    return false
                }
                if lhsStrings !== rhsStrings {
                    return false
                }
                return true
            } else {
                return false
            }
        }
    }
        
    public static func <(lhs: ChatListSearchEntry, rhs: ChatListSearchEntry) -> Bool {
        switch lhs {
        case let .topic(_, _, lhsIndex, _, _, _):
            if case let .topic(_, _, rhsIndex, _, _, _) = rhs {
                return lhsIndex <= rhsIndex
            } else {
                return true
            }
        case let .recentlySearchedPeer(_, _, _, lhsIndex, _, _, _, _, _):
            if case .topic = rhs {
                return false
            } else if case let .recentlySearchedPeer(_, _, _, rhsIndex, _, _, _, _, _) = rhs {
                return lhsIndex <= rhsIndex
            } else {
                return true
            }
        case let .localPeer(_, _, _, lhsIndex, _, _, _, _, _, _):
            switch rhs {
            case .topic, .recentlySearchedPeer:
                return false
            case let .localPeer(_, _, _, rhsIndex, _, _, _, _, _, _):
                return lhsIndex <= rhsIndex
            case .globalPeer, .message, .addContact:
                return true
            }
        case let .globalPeer(_, _, lhsIndex, _, _, _, _, _, _):
            switch rhs {
            case .topic, .recentlySearchedPeer, .localPeer:
                return false
            case let .globalPeer(_, _, rhsIndex, _, _, _, _, _, _):
                return lhsIndex <= rhsIndex
            case .message, .addContact:
                return true
            }
        case let .message(_, _, _, _, _, _, _, _, lhsKey, _, _, _, _):
            if case let .message(_, _, _, _, _, _, _, _, rhsKey, _, _, _, _) = rhs {
                return lhsKey < rhsKey
            } else if case .addContact = rhs {
                return true
            } else {
                return false
            }
        case .addContact:
            return false
        }
    }
    
    public func item(context: AccountContext, presentationData: PresentationData, enableHeaders: Bool, filter: ChatListNodePeersFilter, requestPeerType: [ReplyMarkupButtonRequestPeerType]?, location: ChatListControllerLocation, key: ChatListSearchPaneKey, tagMask: EngineMessage.Tags?, interaction: ChatListNodeInteraction, listInteraction: ListMessageItemInteraction, peerContextAction: ((EnginePeer, ChatListSearchContextActionSource, ASDisplayNode, ContextGesture?, CGPoint?) -> Void)?, toggleExpandLocalResults: @escaping () -> Void, toggleExpandGlobalResults: @escaping () -> Void, searchPeer: @escaping (EnginePeer) -> Void, searchQuery: String?, searchOptions: ChatListSearchOptions?, messageContextAction: ((EngineMessage, ASDisplayNode?, CGRect?, UIGestureRecognizer?, ChatListSearchPaneKey, (id: String, size: Int64, isFirstInList: Bool)?) -> Void)?, openClearRecentlyDownloaded: @escaping () -> Void, toggleAllPaused: @escaping () -> Void, openStories: @escaping (EnginePeer.Id, AvatarNode) -> Void) -> ListViewItem {
        switch self {
            case let .topic(peer, threadInfo, _, theme, strings, expandType):
                let actionTitle: String?
                switch expandType {
                case .none:
                    actionTitle = nil
                case .expand:
                    actionTitle = strings.ChatList_Search_ShowMore
                case .collapse:
                    actionTitle = strings.ChatList_Search_ShowLess
                }
                let header = ChatListSearchItemHeader(type: .topics, theme: theme, strings: strings, actionTitle: actionTitle, action: actionTitle == nil ? nil : {
                    toggleExpandGlobalResults()
                })
                
                return ContactsPeerItem(presentationData: ItemListPresentationData(presentationData), sortOrder: .firstLast, displayOrder: .firstLast, context: context, peerMode: .generalSearch, peer: .thread(peer: peer, title: threadInfo.info.title, icon: threadInfo.info.icon, color: threadInfo.info.iconColor), status: .none, badge: nil, enabled: true, selection: .none, editing: ContactsPeerItemEditing(editable: false, editing: false, revealed: false), index: nil, header: header, action: { _ in
                    interaction.peerSelected(peer, nil, threadInfo.id, nil)
                }, contextAction: nil, animationCache: interaction.animationCache, animationRenderer: interaction.animationRenderer)
            case let .recentlySearchedPeer(peer, associatedPeer, unreadBadge, _, theme, strings, nameSortOrder, nameDisplayOrder, storyStats):
                let primaryPeer: EnginePeer
                var chatPeer: EnginePeer?
                if let associatedPeer = associatedPeer {
                    primaryPeer = associatedPeer
                    chatPeer = peer
                } else {
                    primaryPeer = peer
                    chatPeer = peer
                }
                
                var enabled = true
                if filter.contains(.onlyWriteable) {
                    if let peer = chatPeer {
                        enabled = canSendMessagesToPeer(peer._asPeer())
                    } else {
                        enabled = false
                    }
                }
                if filter.contains(.onlyPrivateChats) {
                    if let peer = chatPeer {
                        switch peer {
                        case .user, .secretChat:
                            break
                        default:
                            enabled = false
                        }
                    } else {
                        enabled = false
                    }
                }
                if filter.contains(.onlyGroups) {
                    if let peer = chatPeer {
                        if case .legacyGroup = peer {
                        } else if case let .channel(peer) = peer, case .group = peer.info {
                        } else {
                            enabled = false
                        }
                    } else {
                        enabled = false
                    }
                }
                
                var badge: ContactsPeerItemBadge?
                if let unreadBadge = unreadBadge {
                    badge = ContactsPeerItemBadge(count: unreadBadge.0, type: unreadBadge.1 ? .inactive : .active)
                }
                
                let header: ChatListSearchItemHeader?
                if filter.contains(.removeSearchHeader) {
                    header = nil
                } else {
                    let headerType: ChatListSearchItemHeaderType
                    if filter.contains(.onlyGroups) {
                        headerType = .chats
                    } else {
                        headerType = .recentPeers
                    }
                    header = ChatListSearchItemHeader(type: headerType, theme: theme, strings: strings, actionTitle: nil, action: nil)
                }
                
                return ContactsPeerItem(presentationData: ItemListPresentationData(presentationData), sortOrder: nameSortOrder, displayOrder: nameDisplayOrder, context: context, peerMode: .generalSearch, peer: .peer(peer: primaryPeer, chatPeer: chatPeer), status: .none, badge: badge, enabled: enabled, selection: .none, editing: ContactsPeerItemEditing(editable: false, editing: false, revealed: false), index: nil, header: header, action: { contactPeer in
                    if case let .peer(maybePeer, maybeChatPeer) = contactPeer, let peer = maybePeer, let chatPeer = maybeChatPeer {
                        interaction.peerSelected(chatPeer, peer, nil, nil)
                    } else {
                        interaction.peerSelected(peer, nil, nil, nil)
                    }
                }, contextAction: peerContextAction.flatMap { peerContextAction in
                    return { node, gesture, location in
                        if let chatPeer = chatPeer, chatPeer.id.namespace != Namespaces.Peer.SecretChat {
                            peerContextAction(chatPeer, .search(nil), node, gesture, location)
                        } else {
                            gesture?.cancel()
                        }
                    }
                }, arrowAction: nil, animationCache: interaction.animationCache, animationRenderer: interaction.animationRenderer, storyStats: storyStats.flatMap { stats in
                    return (stats.totalCount, stats.unseenCount, stats.hasUnseenCloseFriends)
                }, openStories: { itemPeer, sourceNode in
                    guard case let .peer(_, chatPeer) = itemPeer, let peer = chatPeer else {
                        return
                    }
                    if let sourceNode = sourceNode as? ContactsPeerItemNode {
                        openStories(peer.id, sourceNode.avatarNode)
                    }
                })
            case let .localPeer(peer, associatedPeer, unreadBadge, _, theme, strings, nameSortOrder, nameDisplayOrder, expandType, storyStats):
                let primaryPeer: EnginePeer
                var chatPeer: EnginePeer?
                if let associatedPeer = associatedPeer {
                    primaryPeer = associatedPeer
                    chatPeer = peer
                } else {
                    primaryPeer = peer
                    chatPeer = peer
                }
                
                var enabled = true
                if filter.contains(.onlyWriteable) {
                    if let peer = chatPeer {
                        enabled = canSendMessagesToPeer(peer._asPeer())
                    } else {
                        enabled = false
                    }
                }
                if filter.contains(.onlyPrivateChats) {
                    if let peer = chatPeer {
                        switch peer {
                        case .user, .secretChat:
                            break
                        default:
                            enabled = false
                        }
                    } else {
                        enabled = false
                    }
                }
                if filter.contains(.onlyGroups) {
                    if let peer = chatPeer {
                        if case .legacyGroup = peer {
                        } else if case let .channel(peer) = peer, case .group = peer.info {
                        } else {
                            enabled = false
                        }
                    } else {
                        enabled = false
                    }
                }
                
                var badge: ContactsPeerItemBadge?
                if let unreadBadge = unreadBadge {
                    badge = ContactsPeerItemBadge(count: unreadBadge.0, type: unreadBadge.1 ? .inactive : .active)
                }
                
                let header: ChatListSearchItemHeader?
                if filter.contains(.removeSearchHeader) {
                    header = nil
                } else {
                    let actionTitle: String?
                    switch expandType {
                    case .none:
                        actionTitle = nil
                    case .expand:
                        actionTitle = strings.ChatList_Search_ShowMore
                    case .collapse:
                        actionTitle = strings.ChatList_Search_ShowLess
                    }
                    let headerType: ChatListSearchItemHeaderType
                    if filter.contains(.onlyGroups) {
                        headerType = .chats
                    } else {
                        if let _ = requestPeerType {
                            headerType = .chats
                        } else {
                            headerType = .localPeers
                        }
                    }
                    header = ChatListSearchItemHeader(type: headerType, theme: theme, strings: strings, actionTitle: actionTitle, action: actionTitle == nil ? nil : {
                        toggleExpandLocalResults()
                    })
                }
                
                return ContactsPeerItem(presentationData: ItemListPresentationData(presentationData), sortOrder: nameSortOrder, displayOrder: nameDisplayOrder, context: context, peerMode: .generalSearch, peer: .peer(peer: primaryPeer, chatPeer: chatPeer), status: .none, badge: badge, enabled: enabled, selection: .none, editing: ContactsPeerItemEditing(editable: false, editing: false, revealed: false), index: nil, header: header, action: { contactPeer in
                    if case let .peer(maybePeer, maybeChatPeer) = contactPeer, let peer = maybePeer, let chatPeer = maybeChatPeer {
                        interaction.peerSelected(chatPeer, peer, nil, nil)
                    } else {
                        interaction.peerSelected(peer, nil, nil, nil)
                    }
                }, contextAction: peerContextAction.flatMap { peerContextAction in
                    return { node, gesture, location in
                        if let chatPeer = chatPeer, chatPeer.id.namespace != Namespaces.Peer.SecretChat {
                            peerContextAction(chatPeer, .search(nil), node, gesture, location)
                        } else {
                            gesture?.cancel()
                        }
                    }
                }, arrowAction: nil, animationCache: interaction.animationCache, animationRenderer: interaction.animationRenderer, storyStats: storyStats.flatMap { stats in
                    return (stats.totalCount, stats.unseenCount, stats.hasUnseenCloseFriends)
                }, openStories: { itemPeer, sourceNode in
                    guard case let .peer(_, chatPeer) = itemPeer, let peer = chatPeer else {
                        return
                    }
                    if let sourceNode = sourceNode as? ContactsPeerItemNode {
                        openStories(peer.id, sourceNode.avatarNode)
                    }
                })
            case let .globalPeer(peer, unreadBadge, _, theme, strings, nameSortOrder, nameDisplayOrder, expandType, storyStats):
                var enabled = true
                if filter.contains(.onlyWriteable) {
                    enabled = canSendMessagesToPeer(peer.peer)
                }
                if filter.contains(.onlyPrivateChats) {
                    if !(peer.peer is TelegramUser || peer.peer is TelegramSecretChat) {
                        enabled = false
                    }
                }
                if filter.contains(.onlyGroups) {
                    if let _ = peer.peer as? TelegramGroup {
                    } else if let peer = peer.peer as? TelegramChannel, case .group = peer.info {
                    } else {
                        enabled = false
                    }
                }
                
                var suffixString = ""
                if let subscribers = peer.subscribers, subscribers != 0 {
                    if peer.peer is TelegramUser {
                        suffixString = ", \(strings.Conversation_StatusSubscribers(subscribers))"
                    } else if let channel = peer.peer as? TelegramChannel, case .broadcast = channel.info {
                        suffixString = ", \(strings.Conversation_StatusSubscribers(subscribers))"
                    } else {
                        suffixString = ", \(strings.Conversation_StatusMembers(subscribers))"
                    }
                }
                
                var badge: ContactsPeerItemBadge?
                if let unreadBadge = unreadBadge {
                    badge = ContactsPeerItemBadge(count: unreadBadge.0, type: unreadBadge.1 ? .inactive : .active)
                }
                
                let header: ChatListSearchItemHeader?
                if filter.contains(.removeSearchHeader) {
                    header = nil
                } else {
                    let actionTitle: String?
                    switch expandType {
                    case .none:
                        actionTitle = nil
                    case .expand:
                        actionTitle = strings.ChatList_Search_ShowMore
                    case .collapse:
                        actionTitle = strings.ChatList_Search_ShowLess
                    }
                    header = ChatListSearchItemHeader(type: .globalPeers, theme: theme, strings: strings, actionTitle: actionTitle, action: actionTitle == nil ? nil : {
                        toggleExpandGlobalResults()
                    })
                }
                
                return ContactsPeerItem(presentationData: ItemListPresentationData(presentationData), sortOrder: nameSortOrder, displayOrder: nameDisplayOrder, context: context, peerMode: .generalSearch, peer: .peer(peer: EnginePeer(peer.peer), chatPeer: EnginePeer(peer.peer)), status: .addressName(suffixString), badge: badge, enabled: enabled, selection: .none, editing: ContactsPeerItemEditing(editable: false, editing: false, revealed: false), index: nil, header: header, action: { _ in
                    interaction.peerSelected(EnginePeer(peer.peer), nil, nil, nil)
                }, contextAction: peerContextAction.flatMap { peerContextAction in
                    return { node, gesture, location in
                        peerContextAction(EnginePeer(peer.peer), .search(nil), node, gesture, location)
                    }
                }, animationCache: interaction.animationCache, animationRenderer: interaction.animationRenderer, storyStats: storyStats.flatMap { stats in
                    return (stats.totalCount, stats.unseenCount, stats.hasUnseenCloseFriends)
                }, openStories: { itemPeer, sourceNode in
                    guard case let .peer(_, chatPeer) = itemPeer, let peer = chatPeer else {
                        return
                    }
                    if let sourceNode = sourceNode as? ContactsPeerItemNode {
                        openStories(peer.id, sourceNode.avatarNode)
                    }
                })
            case let .message(message, peer, readState, threadInfo, presentationData, _, selected, displayCustomHeader, orderingKey, _, _, allPaused, storyStats):
                let header: ChatListSearchItemHeader
                switch orderingKey {
                case .downloading:
                    if allPaused {
                        header = ChatListSearchItemHeader(type: .downloading, theme: presentationData.theme, strings: presentationData.strings, actionTitle: presentationData.strings.DownloadList_ResumeAll, action: {
                            toggleAllPaused()
                        })
                    } else {
                        header = ChatListSearchItemHeader(type: .downloading, theme: presentationData.theme, strings: presentationData.strings, actionTitle: presentationData.strings.DownloadList_PauseAll, action: {
                            toggleAllPaused()
                        })
                    }
                case .downloaded:
                    header = ChatListSearchItemHeader(type: .recentDownloads, theme: presentationData.theme, strings: presentationData.strings, actionTitle: presentationData.strings.DownloadList_Clear, action: {
                        openClearRecentlyDownloaded()
                    })
                case .index:
                    var headerType: ChatListSearchItemHeaderType = .messages(location: nil)
                    if case let .forum(peerId) = location, let peer = peer.peer, peer.id == peerId {
                        headerType = .messages(location: peer.compactDisplayTitle)
                    }
                    header = ChatListSearchItemHeader(type: headerType, theme: presentationData.theme, strings: presentationData.strings, actionTitle: nil, action: nil)
                }
                let selection: ChatHistoryMessageSelection = selected.flatMap { .selectable(selected: $0) } ?? .none
                var isMedia = false
                if let tagMask = tagMask, tagMask != .photoOrVideo {
                    isMedia = true
                } else if key == .downloads {
                    isMedia = true
                }
                if isMedia {
                    return ListMessageItem(presentationData: ChatPresentationData(theme: ChatPresentationThemeData(theme: presentationData.theme, wallpaper: .builtin(WallpaperSettings())), fontSize: presentationData.fontSize, strings: presentationData.strings, dateTimeFormat: presentationData.dateTimeFormat, nameDisplayOrder: presentationData.nameDisplayOrder, disableAnimations: true, largeEmoji: false, chatBubbleCorners: PresentationChatBubbleCorners(mainRadius: 0.0, auxiliaryRadius: 0.0, mergeBubbleCorners: false)), context: context, chatLocation: .peer(id: peer.peerId), interaction: listInteraction, message: message._asMessage(), selection: selection, displayHeader: enableHeaders && !displayCustomHeader, customHeader: key == .downloads ? header : nil, hintIsLink: tagMask == .webPage, isGlobalSearchResult: key != .downloads, isDownloadList: key == .downloads)
                } else {
                    let index: EngineChatList.Item.Index
                    var chatThreadInfo: ChatListItemContent.ThreadInfo?
                    chatThreadInfo = nil
                    var displayAsMessage = false
                    switch location {
                    case .chatList:
                        index = .chatList(EngineChatList.Item.Index.ChatList(pinningIndex: nil, messageIndex: message.index))
                    case let .forum(peerId):
                        let _ = peerId
                        let _ = threadInfo
                        
                        displayAsMessage = true
                        
                        if message.id.peerId == peerId {
                            if let threadId = message.threadId, let threadInfo = threadInfo {
                                chatThreadInfo = ChatListItemContent.ThreadInfo(id: threadId, info: threadInfo, isOwnedByMe: false, isClosed: false, isHidden: false)
                                index = .forum(pinnedIndex: .none, timestamp: message.index.timestamp, threadId: threadId, namespace: message.index.id.namespace, id: message.index.id.id)
                            } else {
                                index = .chatList(EngineChatList.Item.Index.ChatList(pinningIndex: nil, messageIndex: message.index))
                            }
                        } else {
                            index = .chatList(EngineChatList.Item.Index.ChatList(pinningIndex: nil, messageIndex: message.index))
                        }
                    }
                    return ChatListItem(presentationData: presentationData, context: context, chatListLocation: location, filterData: nil, index: index, content: .peer(ChatListItemContent.PeerData(
                        messages: [message],
                        peer: peer,
                        threadInfo: chatThreadInfo,
                        combinedReadState: readState,
                        isRemovedFromTotalUnreadCount: false,
                        presence: nil,
                        hasUnseenMentions: false,
                        hasUnseenReactions: false,
                        draftState: nil,
                        inputActivities: nil,
                        promoInfo: nil,
                        ignoreUnreadBadge: true,
                        displayAsMessage: displayAsMessage,
                        hasFailedMessages: false,
                        forumTopicData: nil,
                        topForumTopicItems: [],
                        autoremoveTimeout: nil,
                        storyState: storyStats.flatMap { stats in
                            return ChatListItemContent.StoryState(
                                stats: EngineChatList.StoryStats(
                                    totalCount: stats.totalCount,
                                    unseenCount: stats.unseenCount,
                                    hasUnseenCloseFriends: stats.hasUnseenCloseFriends
                                ),
                                hasUnseenCloseFriends: stats.hasUnseenCloseFriends
                            )
                        }
                    )), editing: false, hasActiveRevealControls: false, selected: false, header: tagMask == nil ? header : nil, enableContextActions: false, hiddenOffset: false, interaction: interaction)
                }
            case let .addContact(phoneNumber, theme, strings):
                return ContactsAddItem(context: context, theme: theme, strings: strings, phoneNumber: phoneNumber, header: ChatListSearchItemHeader(type: .phoneNumber, theme: theme, strings: strings, actionTitle: nil, action: nil), action: {
                    interaction.addContact(phoneNumber)
                })
        }
    }
}

private struct ChatListSearchContainerRecentTransition {
    let deletions: [ListViewDeleteItem]
    let insertions: [ListViewInsertItem]
    let updates: [ListViewUpdateItem]
}

public struct ChatListSearchContainerTransition {
    public let deletions: [ListViewDeleteItem]
    public let insertions: [ListViewInsertItem]
    public let updates: [ListViewUpdateItem]
    public let displayingResults: Bool
    public let isEmpty: Bool
    public let isLoading: Bool
    public let query: String?
    public var animated: Bool
    
    public init(deletions: [ListViewDeleteItem], insertions: [ListViewInsertItem], updates: [ListViewUpdateItem], displayingResults: Bool, isEmpty: Bool, isLoading: Bool, query: String?, animated: Bool) {
        self.deletions = deletions
        self.insertions = insertions
        self.updates = updates
        self.displayingResults = displayingResults
        self.isEmpty = isEmpty
        self.isLoading = isLoading
        self.query = query
        self.animated = animated
    }
}

private func chatListSearchContainerPreparedRecentTransition(from fromEntries: [ChatListRecentEntry], to toEntries: [ChatListRecentEntry], context: AccountContext, presentationData: ChatListPresentationData, filter: ChatListNodePeersFilter, peerSelected: @escaping (EnginePeer, Int64?) -> Void, disabledPeerSelected: @escaping (EnginePeer, Int64?) -> Void, peerContextAction: ((EnginePeer, ChatListSearchContextActionSource, ASDisplayNode, ContextGesture?, CGPoint?) -> Void)?, clearRecentlySearchedPeers: @escaping () -> Void, deletePeer: @escaping (EnginePeer.Id) -> Void, animationCache: AnimationCache, animationRenderer: MultiAnimationRenderer, openStories: @escaping (EnginePeer.Id, AvatarNode) -> Void) -> ChatListSearchContainerRecentTransition {
    let (deleteIndices, indicesAndItems, updateIndices) = mergeListsStableWithUpdates(leftList: fromEntries, rightList: toEntries)
    
    let deletions = deleteIndices.map { ListViewDeleteItem(index: $0, directionHint: nil) }
    let insertions = indicesAndItems.map { ListViewInsertItem(index: $0.0, previousIndex: $0.2, item: $0.1.item(context: context, presentationData: presentationData, filter: filter, peerSelected: peerSelected, disabledPeerSelected: disabledPeerSelected, peerContextAction: peerContextAction, clearRecentlySearchedPeers: clearRecentlySearchedPeers, deletePeer: deletePeer, animationCache: animationCache, animationRenderer: animationRenderer, openStories: openStories), directionHint: nil) }
    let updates = updateIndices.map { ListViewUpdateItem(index: $0.0, previousIndex: $0.2, item: $0.1.item(context: context, presentationData: presentationData, filter: filter, peerSelected: peerSelected, disabledPeerSelected: disabledPeerSelected, peerContextAction: peerContextAction, clearRecentlySearchedPeers: clearRecentlySearchedPeers, deletePeer: deletePeer, animationCache: animationCache, animationRenderer: animationRenderer, openStories: openStories), directionHint: nil) }
    
    return ChatListSearchContainerRecentTransition(deletions: deletions, insertions: insertions, updates: updates)
}

public func chatListSearchContainerPreparedTransition(from fromEntries: [ChatListSearchEntry], to toEntries: [ChatListSearchEntry], displayingResults: Bool, isEmpty: Bool, isLoading: Bool, animated: Bool, context: AccountContext, presentationData: PresentationData, enableHeaders: Bool, filter: ChatListNodePeersFilter, requestPeerType: [ReplyMarkupButtonRequestPeerType]?, location: ChatListControllerLocation, key: ChatListSearchPaneKey, tagMask: EngineMessage.Tags?, interaction: ChatListNodeInteraction, listInteraction: ListMessageItemInteraction, peerContextAction: ((EnginePeer, ChatListSearchContextActionSource, ASDisplayNode, ContextGesture?, CGPoint?) -> Void)?, toggleExpandLocalResults: @escaping () -> Void, toggleExpandGlobalResults: @escaping () -> Void, searchPeer: @escaping (EnginePeer) -> Void, searchQuery: String?, searchOptions: ChatListSearchOptions?, messageContextAction: ((EngineMessage, ASDisplayNode?, CGRect?, UIGestureRecognizer?, ChatListSearchPaneKey, (id: String, size: Int64, isFirstInList: Bool)?) -> Void)?, openClearRecentlyDownloaded: @escaping () -> Void, toggleAllPaused: @escaping () -> Void, openStories: @escaping (EnginePeer.Id, AvatarNode) -> Void) -> ChatListSearchContainerTransition {
    let (deleteIndices, indicesAndItems, updateIndices) = mergeListsStableWithUpdates(leftList: fromEntries, rightList: toEntries)
    
    let deletions = deleteIndices.map { ListViewDeleteItem(index: $0, directionHint: nil) }
    let insertions = indicesAndItems.map { ListViewInsertItem(index: $0.0, previousIndex: $0.2, item: $0.1.item(context: context, presentationData: presentationData, enableHeaders: enableHeaders, filter: filter, requestPeerType: requestPeerType, location: location, key: key, tagMask: tagMask, interaction: interaction, listInteraction: listInteraction, peerContextAction: peerContextAction, toggleExpandLocalResults: toggleExpandLocalResults, toggleExpandGlobalResults: toggleExpandGlobalResults, searchPeer: searchPeer, searchQuery: searchQuery, searchOptions: searchOptions, messageContextAction: messageContextAction, openClearRecentlyDownloaded: openClearRecentlyDownloaded, toggleAllPaused: toggleAllPaused, openStories: openStories), directionHint: nil) }
    let updates = updateIndices.map { ListViewUpdateItem(index: $0.0, previousIndex: $0.2, item: $0.1.item(context: context, presentationData: presentationData, enableHeaders: enableHeaders, filter: filter, requestPeerType: requestPeerType, location: location, key: key, tagMask: tagMask,  interaction: interaction, listInteraction: listInteraction, peerContextAction: peerContextAction, toggleExpandLocalResults: toggleExpandLocalResults, toggleExpandGlobalResults: toggleExpandGlobalResults, searchPeer: searchPeer, searchQuery: searchQuery, searchOptions: searchOptions, messageContextAction: messageContextAction, openClearRecentlyDownloaded: openClearRecentlyDownloaded, toggleAllPaused: toggleAllPaused, openStories: openStories), directionHint: nil) }
    
    return ChatListSearchContainerTransition(deletions: deletions, insertions: insertions, updates: updates, displayingResults: displayingResults, isEmpty: isEmpty, isLoading: isLoading, query: searchQuery, animated: animated)
}

private struct ChatListSearchListPaneNodeState: Equatable {
    var expandLocalSearch: Bool = false
    var expandGlobalSearch: Bool = false
    var deletedMessageIds = Set<EngineMessage.Id>()
    var deletedGlobalMessageIds = Set<Int32>()
}

private func doesPeerMatchFilter(peer: EnginePeer, filter: ChatListNodePeersFilter) -> Bool {
    var enabled = true
    if filter.contains(.onlyWriteable), !canSendMessagesToPeer(peer._asPeer()) {
        enabled = false
    }
    if filter.contains(.onlyPrivateChats) {
        switch peer {
        case .user, .secretChat:
            break
        default:
            enabled = false
        }
    }
    if filter.contains(.onlyGroups) {
        if case .legacyGroup = peer {
        } else if case let .channel(peer) = peer, case .group = peer.info {
        } else {
            enabled = false
        }
    }
    return enabled
}

private struct ChatListSearchMessagesResult {
    let query: String
    let messages: [EngineMessage]
    let readStates: [EnginePeer.Id: EnginePeerReadCounters]
    let threadInfo: [EngineMessage.Id: MessageHistoryThreadData]
    let hasMore: Bool
    let totalCount: Int32
    let state: SearchMessagesState
    let matchesOnlyBcOfFAN: Set<MessageId>
}

private struct ChatListSearchMessagesContext {
    let result: ChatListSearchMessagesResult
    let loadMoreIndex: EngineMessage.Index?
}

public enum ChatListSearchContextActionSource {
    case recentPeers
    case recentSearch
    case search(EngineMessage.Id?)
}

public struct ChatListSearchOptions {
    let peer: (EnginePeer.Id, Bool, String)?
    let date: (Int32?, Int32, String)?
    
    var isEmpty: Bool {
        return self.peer == nil && self.date == nil
    }
    
    func withUpdatedPeer(_ peerIdIsGroupAndName: (EnginePeer.Id, Bool, String)?) -> ChatListSearchOptions {
        return ChatListSearchOptions(peer: peerIdIsGroupAndName, date: self.date)
    }
    
    func withUpdatedDate(_ minDateMaxDateAndTitle: (Int32?, Int32, String)?) -> ChatListSearchOptions {
        return ChatListSearchOptions(peer: self.peer, date: minDateMaxDateAndTitle)
    }
}

private struct DownloadItem: Equatable {
    let resourceId: MediaResourceId
    let message: EngineMessage
    let priority: FetchManagerPriorityKey
    let isPaused: Bool
    
    static func ==(lhs: DownloadItem, rhs: DownloadItem) -> Bool {
        if lhs.resourceId != rhs.resourceId {
            return false
        }
        if lhs.message.id != rhs.message.id {
            return false
        }
        if lhs.priority != rhs.priority {
            return false
        }
        if lhs.isPaused != rhs.isPaused {
            return false
        }
        return true
    }
}

final class ChatListSearchListPaneNode: ASDisplayNode, ChatListSearchPaneNode {
    private let context: AccountContext
    private let animationCache: AnimationCache
    private let animationRenderer: MultiAnimationRenderer
    private let interaction: ChatListSearchInteraction
    private let peersFilter: ChatListNodePeersFilter
    private let requestPeerType: [ReplyMarkupButtonRequestPeerType]?
    private var presentationData: PresentationData
    private let key: ChatListSearchPaneKey
    private let tagMask: EngineMessage.Tags?
    private let location: ChatListControllerLocation
    private weak var navigationController: NavigationController?
    
    private let recentListNode: ListView
    private let shimmerNode: ChatListSearchShimmerNode
    private let listNode: ListView
    private let mediaNode: ChatListSearchMediaNode
    private var enqueuedRecentTransitions: [(ChatListSearchContainerRecentTransition, Bool)] = []
    private var enqueuedTransitions: [(ChatListSearchContainerTransition, Bool)] = []
    
    private var presentationDataDisposable: Disposable?
    private let updatedRecentPeersDisposable = MetaDisposable()
    private let recentDisposable = MetaDisposable()
    
    private let searchDisposable = MetaDisposable()
    private let presentationDataPromise = Promise<ChatListPresentationData>()
    private var searchStateValue = ChatListSearchListPaneNodeState()
    private let searchStatePromise = ValuePromise<ChatListSearchListPaneNodeState>()
    private let searchContextsValue = Atomic<[Int: ChatListSearchMessagesContext]>(value: [:])
    var searchCurrentMessages: [EngineMessage]?
    var currentEntries: [ChatListSearchEntry]?
    
    private var deletedMessagesDisposable: Disposable?
    
    private var searchQueryValue: String?
    private var searchOptionsValue: ChatListSearchOptions?
    
    private let _isSearching = ValuePromise<Bool>(false, ignoreRepeated: true)
    public var isSearching: Signal<Bool, NoError> {
        return self._isSearching.get()
    }
    
    private var mediaStatusDisposable: Disposable?
    private var playlistPreloadDisposable: Disposable?
    
    private var playlistStateAndType: (SharedMediaPlaylistItem, SharedMediaPlaylistItem?, SharedMediaPlaylistItem?, MusicPlaybackSettingsOrder, MediaManagerPlayerType, Account)?
    private var playlistLocation: SharedMediaPlaylistLocation?
    
    private var mediaAccessoryPanelContainer: PassthroughContainerNode
    private var mediaAccessoryPanel: (MediaNavigationAccessoryPanel, MediaManagerPlayerType)?
    private var dismissingPanel: ASDisplayNode?
    
    private let emptyResultsTitleNode: ImmediateTextNode
    private let emptyResultsTextNode: ImmediateTextNode
    private let emptyResultsAnimationNode: AnimatedStickerNode
    private var emptyResultsAnimationSize = CGSize()
    
    private var currentParams: (size: CGSize, sideInset: CGFloat, bottomInset: CGFloat, visibleHeight: CGFloat, presentationData: PresentationData)?
    
    private let ready = Promise<Bool>()
    private var didSetReady: Bool = false
    var isReady: Signal<Bool, NoError> {
        return self.ready.get()
    }
        
    private let selectedMessagesPromise = Promise<Set<EngineMessage.Id>?>(nil)
    private var selectedMessages: Set<EngineMessage.Id>? {
        didSet {
            if self.selectedMessages != oldValue {
                self.selectedMessagesPromise.set(.single(self.selectedMessages))
            }
        }
    }
    
    private var hiddenMediaDisposable: Disposable?
    private var searchQueryDisposable: Disposable?
    private var searchOptionsDisposable: Disposable?
  
    private var searchQueryDisposable: Disposable?
    private var searchOptionsDisposable: Disposable?
    
    init(context: AccountContext, animationCache: AnimationCache, animationRenderer: MultiAnimationRenderer, updatedPresentationData: (initial: PresentationData, signal: Signal<PresentationData, NoError>)? = nil, interaction: ChatListSearchInteraction, key: ChatListSearchPaneKey, peersFilter: ChatListNodePeersFilter, requestPeerType: [ReplyMarkupButtonRequestPeerType]?, location: ChatListControllerLocation, searchQuery: Signal<String?, NoError>, searchOptions: Signal<ChatListSearchOptions?, NoError>, navigationController: NavigationController?) {
        self.context = context
        self.animationCache = animationCache
        self.animationRenderer = animationRenderer
        self.interaction = interaction
        self.key = key
        self.location = location
        self.navigationController = navigationController

        var peersFilter = peersFilter
        if case .forum = location {
            //peersFilter.insert(.excludeRecent)
        } else if case .chatList(.archive) = location {
            peersFilter.insert(.excludeRecent)
        }
        self.peersFilter = peersFilter
        self.requestPeerType = requestPeerType
        
        let tagMask: EngineMessage.Tags?
        switch key {
            case .chats:
                tagMask = nil
            case .topics:
                tagMask = nil
            case .media:
                tagMask = .photoOrVideo
            case .downloads:
                tagMask = nil
            case .links:
                tagMask = .webPage
            case .files:
                tagMask = .file
            case .music:
                tagMask = .music
            case .voice:
                tagMask = .voiceOrInstantVideo
        }
        self.tagMask = tagMask
        
        let presentationData = updatedPresentationData?.initial ?? context.sharedContext.currentPresentationData.with { $0 }
        self.presentationData = presentationData
        self.presentationDataPromise.set(.single(ChatListPresentationData(theme: self.presentationData.theme, fontSize: self.presentationData.listsFontSize, strings: self.presentationData.strings, dateTimeFormat: self.presentationData.dateTimeFormat, nameSortOrder: self.presentationData.nameSortOrder, nameDisplayOrder: self.presentationData.nameDisplayOrder, disableAnimations: true)))
        
        self.searchStatePromise.set(self.searchStateValue)
        self.selectedMessages = interaction.getSelectedMessageIds()
        self.selectedMessagesPromise.set(.single(self.selectedMessages))
        
        self.recentListNode = ListView()
        self.recentListNode.verticalScrollIndicatorColor = self.presentationData.theme.list.scrollIndicatorColor
        self.recentListNode.accessibilityPageScrolledString = { row, count in
            return presentationData.strings.VoiceOver_ScrollStatus(row, count).string
        }
        
        self.shimmerNode = ChatListSearchShimmerNode(key: key)
        self.shimmerNode.isUserInteractionEnabled = false
        self.shimmerNode.allowsGroupOpacity = true
            
        self.listNode = ListView()
        self.listNode.verticalScrollIndicatorColor = self.presentationData.theme.list.scrollIndicatorColor
        self.listNode.accessibilityPageScrolledString = { row, count in
            return presentationData.strings.VoiceOver_ScrollStatus(row, count).string
        }
    
        var openMediaMessageImpl: ((EngineMessage, ChatControllerInteractionOpenMessageMode) -> Void)?
        var transitionNodeImpl: ((EngineMessage.Id, EngineMedia) -> (ASDisplayNode, CGRect, () -> (UIView?, UIView?))?)?
        var addToTransitionSurfaceImpl: ((UIView) -> Void)?
        
        self.mediaNode = ChatListSearchMediaNode(context: self.context, contentType: .photoOrVideo, openMessage: { message, mode in
            openMediaMessageImpl?(EngineMessage(message), mode)
        }, messageContextAction: { message, node, rect, gesture in
            interaction.mediaMessageContextAction(EngineMessage(message), node, rect, gesture)
        }, toggleMessageSelection: { messageId, selected in
            interaction.toggleMessageSelection(messageId, selected)
        })
        
        self.mediaAccessoryPanelContainer = PassthroughContainerNode()
        self.mediaAccessoryPanelContainer.clipsToBounds = true
        
        self.emptyResultsTitleNode = ImmediateTextNode()
        self.emptyResultsTitleNode.displaysAsynchronously = false
        self.emptyResultsTitleNode.attributedText = NSAttributedString(string: self.presentationData.strings.ChatList_Search_NoResults, font: Font.semibold(17.0), textColor: self.presentationData.theme.list.freeTextColor)
        self.emptyResultsTitleNode.textAlignment = .center
        self.emptyResultsTitleNode.isHidden = true
        
        self.emptyResultsTextNode = ImmediateTextNode()
        self.emptyResultsTextNode.displaysAsynchronously = false
        self.emptyResultsTextNode.maximumNumberOfLines = 0
        self.emptyResultsTextNode.textAlignment = .center
        self.emptyResultsTextNode.isHidden = true
             
        self.emptyResultsAnimationNode = DefaultAnimatedStickerNodeImpl()
        self.emptyResultsAnimationNode.isHidden = true
        
        super.init()
                
        self.emptyResultsAnimationNode.setup(source: AnimatedStickerNodeLocalFileSource(name: "ChatListNoResults"), width: 256, height: 256, playbackMode: .once, mode: .direct(cachePathPrefix: nil))
        self.emptyResultsAnimationSize = CGSize(width: 148.0, height: 148.0)
        
        self.addSubnode(self.recentListNode)
        self.addSubnode(self.listNode)
        self.addSubnode(self.mediaNode)
        
        self.addSubnode(self.emptyResultsAnimationNode)
        self.addSubnode(self.emptyResultsTitleNode)
        self.addSubnode(self.emptyResultsTextNode)

        self.addSubnode(self.shimmerNode)
        self.addSubnode(self.mediaAccessoryPanelContainer)
        
        let searchContexts = Promise<[Int: ChatListSearchMessagesContext]>([:])
        let searchContextsValue = self.searchContextsValue
        let updateSearchContexts: (([Int: ChatListSearchMessagesContext]) -> ([Int: ChatListSearchMessagesContext], Bool)) -> Void = { f in
            var shouldUpdate = false
            let updated = searchContextsValue.modify { current in
                let (u, s) = f(current)
                shouldUpdate = s
                if s {
                    return u
                } else {
                    return current
                }
            }
            if shouldUpdate {
                searchContexts.set(.single(updated))
            }
        }
        
        self.listNode.isHidden = true
        self.mediaNode.isHidden = true
        self.recentListNode.isHidden = peersFilter.contains(.excludeRecent)
        
        let currentRemotePeers = Atomic<([FoundPeer], [FoundPeer])?>(value: nil)
        let presentationDataPromise = self.presentationDataPromise
        let searchStatePromise = self.searchStatePromise
        let selectionPromise = self.selectedMessagesPromise
        
        let previousRecentlySearchedPeerOrder = Atomic<[EnginePeer.Id]>(value: [])
        let fixedRecentlySearchedPeers: Signal<[RecentlySearchedPeer], NoError>
        
        var enableRecentlySearched = false
        if !self.peersFilter.contains(.excludeRecent) {
            if case .chats = key {
                if case .chatList(.root) = location {
                    enableRecentlySearched = true
                } else if case .forum = location {
                    enableRecentlySearched = true
                }
            } else if case .topics = key, case .forum = location {
                enableRecentlySearched = true
            }
        }
        
        if enableRecentlySearched {
            fixedRecentlySearchedPeers = context.engine.peers.recentlySearchedPeers()
            |> map { peers -> [RecentlySearchedPeer] in
                var result: [RecentlySearchedPeer] = []
                let _ = previousRecentlySearchedPeerOrder.modify { current in
                    var updated: [EnginePeer.Id] = []
                    for id in current {
                        inner: for peer in peers {
                            if peer.peer.peerId == id {
                                updated.append(id)
                                result.append(peer)
                                break inner
                            }
                        }
                    }
                    for peer in peers.reversed() {
                        if !updated.contains(peer.peer.peerId) {
                            updated.insert(peer.peer.peerId, at: 0)
                            result.insert(peer, at: 0)
                        }
                    }
                    return updated
                }
                return result
            }
        } else {
            fixedRecentlySearchedPeers = .single([])
        }
            
        let downloadItems: Signal<(inProgressItems: [DownloadItem], doneItems: [RenderedRecentDownloadItem]), NoError>
        if key == .downloads {
            var firstTime = true
            downloadItems = combineLatest(queue: .mainQueue(), (context.fetchManager as! FetchManagerImpl).entriesSummary, recentDownloadItems(postbox: context.account.postbox))
            |> mapToSignal { entries, recentDownloadItems -> Signal<(inProgressItems: [DownloadItem], doneItems: [RenderedRecentDownloadItem]), NoError> in
                var itemSignals: [Signal<DownloadItem?, NoError>] = []
                
                for entry in entries {
                    switch entry.id.locationKey {
                    case let .messageId(id):
                        itemSignals.append(context.engine.data.get(TelegramEngine.EngineData.Item.Messages.Message(id: id))
                        |> map { message -> DownloadItem? in
                            if let message = message {
                                return DownloadItem(resourceId: entry.resourceReference.resource.id, message: message, priority: entry.priority, isPaused: entry.isPaused)
                            }
                            return nil
                        })
                    default:
                        break
                    }
                }
                
                return combineLatest(queue: .mainQueue(), itemSignals)
                |> map { items -> (inProgressItems: [DownloadItem], doneItems: [RenderedRecentDownloadItem]) in
                    return (items.compactMap { $0 }, recentDownloadItems)
                }
                |> mapToSignal { value -> Signal<(inProgressItems: [DownloadItem], doneItems: [RenderedRecentDownloadItem]), NoError> in
                    if firstTime {
                        firstTime = false
                        return .single(value)
                    } else {
                        return .single(value)
                        |> delay(0.1, queue: .mainQueue())
                    }
                }
            }
        } else {
            downloadItems = .single(([], []))
        }
        
        struct SearchedPeersState {
            var ids: [EnginePeer.Id] = []
            var query: String?
        }
        let previousRecentlySearchedPeersState = Atomic<SearchedPeersState?>(value: nil)
        
        let foundItems: Signal<([ChatListSearchEntry], Bool)?, NoError> = combineLatest(queue: .mainQueue(), searchQuery, searchOptions, downloadItems)
        |> mapToSignal { [weak self] query, options, downloadItems -> Signal<([ChatListSearchEntry], Bool)?, NoError> in
            if query == nil && options == nil && [.chats, .topics].contains(key) {
                let _ = currentRemotePeers.swap(nil)
                return .single(nil)
            }
            
            if key == .downloads {
                let queryTokens = stringIndexTokens(query ?? "", transliteration: .combined)
                
                func messageMatchesTokens(message: EngineMessage, tokens: [ValueBoxKey]) -> Bool {
                    for media in message.media {
                        if let file = media as? TelegramMediaFile {
                            if let fileName = file.fileName {
                                if matchStringIndexTokens(stringIndexTokens(fileName, transliteration: .none), with: tokens) {
                                    return true
                                }
                            }
                        } else if let _ = media as? TelegramMediaImage {
                            if matchStringIndexTokens(stringIndexTokens("Photo Image", transliteration: .none), with: tokens) {
                                return true
                            }
                        }
                    }
                    return false
                }
                
                return combineLatest(queue: .mainQueue(), presentationDataPromise.get(), selectionPromise.get())
                |> map { presentationData, selectionState -> ([ChatListSearchEntry], Bool)? in
                    var entries: [ChatListSearchEntry] = []
                    var existingMessageIds = Set<MessageId>()
                    
                    var allPaused = true
                    for item in downloadItems.inProgressItems {
                        if !item.isPaused {
                            allPaused = false
                            break
                        }
                    }
                    
                    for item in downloadItems.inProgressItems.sorted(by: { $0.priority < $1.priority }) {
                        if existingMessageIds.contains(item.message.id) {
                            continue
                        }
                        existingMessageIds.insert(item.message.id)
                        
                        let message = item.message
                        
                        if !queryTokens.isEmpty {
                            if !messageMatchesTokens(message: message, tokens: queryTokens) {
                                continue
                            }
                        }
                        
                        var peer = EngineRenderedPeer(message: message)
                        if let group = item.message.peers[message.id.peerId] as? TelegramGroup, let migrationReference = group.migrationReference {
                            if let channelPeer = message.peers[migrationReference.peerId] {
                                peer = EngineRenderedPeer(peer: EnginePeer(channelPeer))
                            }
                        }
                        
                        var resource: (id: String, size: Int64, isFirstInList: Bool)?
                        if let resourceValue = findMediaResourceById(message: item.message, resourceId: item.resourceId), let size = resourceValue.size {
                            resource = (resourceValue.id.stringRepresentation, size, entries.isEmpty)
                        }
                                                
                        entries.append(.message(message, peer, nil, nil, presentationData, 1, nil, false, .downloading(item.priority), resource, .downloading, allPaused, nil))
                    }
                    for item in downloadItems.doneItems.sorted(by: { ChatListSearchEntry.MessageOrderingKey.downloaded(timestamp: $0.timestamp, index: $0.message.index) < ChatListSearchEntry.MessageOrderingKey.downloaded(timestamp: $1.timestamp, index: $1.message.index) }) {
                        if !item.isSeen {
                            Queue.mainQueue().async {
                                self?.scheduleMarkRecentDownloadsAsSeen()
                            }
                        }
                        if existingMessageIds.contains(item.message.id) {
                            continue
                        }
                        existingMessageIds.insert(item.message.id)
                        
                        let message = EngineMessage(item.message)
                        
                        if !queryTokens.isEmpty {
                            if !messageMatchesTokens(message: message, tokens: queryTokens) {
                                continue
                            }
                        }
                        
                        var peer = EngineRenderedPeer(message: message)
                        if let group = item.message.peers[message.id.peerId] as? TelegramGroup, let migrationReference = group.migrationReference {
                            if let channelPeer = message.peers[migrationReference.peerId] {
                                peer = EngineRenderedPeer(peer: EnginePeer(channelPeer))
                            }
                        }
                        
                        entries.append(.message(message, peer, nil, nil, presentationData, 1, selectionState?.contains(message.id), false, .downloaded(timestamp: item.timestamp, index: message.index), (item.resourceId, item.size, false), .recentlyDownloaded, false, nil))
                    }
                    return (entries.sorted(), false)
                }
            }
            
            let accountPeer = context.account.postbox.loadedPeerWithId(context.account.peerId) |> take(1)
            let foundLocalPeers: Signal<(peers: [EngineRenderedPeer], unread: [EnginePeer.Id: (Int32, Bool)], recentlySearchedPeerIds: Set<EnginePeer.Id>), NoError>
            if let query = query, (key == .chats || key == .topics) {
                let fixedOrRemovedRecentlySearchedPeers = context.engine.peers.recentlySearchedPeers()
                |> map { peers -> [RecentlySearchedPeer] in
                    let allIds = peers.map(\.peer.peerId)
                    
                    let updatedState = previousRecentlySearchedPeersState.modify { current in
                        if var current = current, current.query == query {
                            current.ids = current.ids.filter { id in
                                allIds.contains(id)
                            }
                            
                            return current
                        } else {
                            var state = SearchedPeersState()
                            state.ids = allIds
                            state.query = query
                            return state
                        }
                    }
                    
                    var result: [RecentlySearchedPeer] = []
                    if let updatedState = updatedState {
                        for id in updatedState.ids {
                            for peer in peers {
                                if id == peer.peer.peerId {
                                    result.append(peer)
                                }
                            }
                        }
                    }
                    
                    return result
                }
                
                foundLocalPeers = combineLatest(
                    context.engine.contacts.searchLocalPeers(query: query.lowercased(), inactiveSecretChatPeerIds: context.inactiveSecretChatPeerIds),
                    fixedOrRemovedRecentlySearchedPeers
                )
                |> mapToSignal { local, allRecentlySearched -> Signal<([EnginePeer.Id: Optional<EnginePeer.NotificationSettings>], [EnginePeer.Id: Int], [EngineRenderedPeer], Set<EnginePeer.Id>, EngineGlobalNotificationSettings), NoError> in
                    let recentlySearched = allRecentlySearched.filter { peer in
                        guard let peer = peer.peer.peer else {
                            return false
                        }
                        return peer.indexName.matchesByTokens(query)
                    }
                    
                    var peerIds = Set<EnginePeer.Id>()
                    
                    var peers: [EngineRenderedPeer] = []
                    for peer in recentlySearched {
                        if !peerIds.contains(peer.peer.peerId) {
                            peerIds.insert(peer.peer.peerId)
                            peers.append(EngineRenderedPeer(peer.peer))
                        }
                    }
                    for peer in local {
                        if !peerIds.contains(peer.peerId) {
                            peerIds.insert(peer.peerId)
                            peers.append(peer)
                        }
                    }
                    
                    return context.engine.data.subscribe(
                        EngineDataMap(
                            peerIds.map { peerId -> TelegramEngine.EngineData.Item.Peer.NotificationSettings in
                                return TelegramEngine.EngineData.Item.Peer.NotificationSettings(id: peerId)
                            }
                        ),
                        EngineDataMap(
                            peerIds.map { peerId -> TelegramEngine.EngineData.Item.Messages.PeerUnreadCount in
                                return TelegramEngine.EngineData.Item.Messages.PeerUnreadCount(id: peerId)
                            }
                        ),
                        TelegramEngine.EngineData.Item.NotificationSettings.Global()
                    )
                    |> map { notificationSettings, unreadCounts, globalNotificationSettings in
                        return (notificationSettings, unreadCounts, peers, Set(recentlySearched.map(\.peer.peerId)), globalNotificationSettings)
                    }
                }
                |> map { notificationSettings, unreadCounts, peers, recentlySearchedPeerIds, globalNotificationSettings -> (peers: [EngineRenderedPeer], unread: [EnginePeer.Id: (Int32, Bool)], recentlySearchedPeerIds: Set<EnginePeer.Id>) in
                    var unread: [EnginePeer.Id: (Int32, Bool)] = [:]
                    for peer in peers {
                        var isMuted = false
                        if let peerNotificationSettings = notificationSettings[peer.peerId], let peerNotificationSettings {
                            if case let .muted(until) = peerNotificationSettings.muteState, until >= Int32(CFAbsoluteTimeGetCurrent() + NSTimeIntervalSince1970) {
                                isMuted = true
                            } else if case .default = peerNotificationSettings.muteState {
                                if let peer = peer.peer {
                                    if case .user = peer {
                                        isMuted = !globalNotificationSettings.privateChats.enabled
                                    } else if case .legacyGroup = peer {
                                        isMuted = !globalNotificationSettings.groupChats.enabled
                                    } else if case let .channel(channel) = peer {
                                        switch channel.info {
                                        case .group:
                                            isMuted = !globalNotificationSettings.groupChats.enabled
                                        case .broadcast:
                                            isMuted = !globalNotificationSettings.channels.enabled
                                        }
                                    }
                                }
                            }
                        }
                        let unreadCount = unreadCounts[peer.peerId]
                        if let unreadCount = unreadCount, unreadCount > 0 {
                            unread[peer.peerId] = (Int32(unreadCount), isMuted)
                        }
                    }
                    return (peers: peers, unread: unread, recentlySearchedPeerIds: recentlySearchedPeerIds)
                }
            } else {
                foundLocalPeers = .single((peers: [], unread: [:], recentlySearchedPeerIds: Set()))
                
                let _ = previousRecentlySearchedPeersState.swap(nil)
            }
            
            let foundRemotePeers: Signal<([FoundPeer], [FoundPeer], Bool), NoError>
            let currentRemotePeersValue: ([FoundPeer], [FoundPeer]) = currentRemotePeers.with { $0 } ?? ([], [])
            if let query = query, case .chats = key {
                foundRemotePeers = (
                    .single((currentRemotePeersValue.0, currentRemotePeersValue.1, true))
                    |> then(
                        context.engine.contacts.searchRemotePeers(query: query)
                        |> map { ($0.0, $0.1, false) }
                        |> delay(0.2, queue: Queue.concurrentDefaultQueue())
                    )
                )
            } else {
                foundRemotePeers = .single(([], [], false))
            }
            let searchLocations: [SearchMessagesLocation]
            if let options = options {
                if case let .forum(peerId) = location {
                    searchLocations = [.peer(peerId: peerId, fromId: nil, tags: tagMask, topMsgId: nil, minDate: options.date?.0, maxDate: options.date?.1), .general(tags: tagMask, minDate: options.date?.0, maxDate: options.date?.1)]
                } else if let (peerId, _, _) = options.peer {
                    searchLocations = [.peer(peerId: peerId, fromId: nil, tags: tagMask, topMsgId: nil, minDate: options.date?.0, maxDate: options.date?.1)]
                } else {
                    if case let .chatList(groupId) = location, case .archive = groupId {
                        searchLocations = [.group(groupId: groupId._asGroup(), tags: tagMask, minDate: options.date?.0, maxDate: options.date?.1)]
                    } else {
                        searchLocations = [.general(tags: tagMask, minDate: options.date?.0, maxDate: options.date?.1)]
                    }
                }
            } else {
                if case let .forum(peerId) = location {
                    searchLocations = [.peer(peerId: peerId, fromId: nil, tags: tagMask, topMsgId: nil, minDate: nil, maxDate: nil), .general(tags: tagMask, minDate: nil, maxDate: nil)]
                } else if case let .chatList(groupId) = location, case .archive = groupId {
                    searchLocations = [.group(groupId: groupId._asGroup(), tags: tagMask, minDate: nil, maxDate: nil)]
                } else {
                    searchLocations = [.general(tags: tagMask, minDate: nil, maxDate: nil)]
                }
            }
            
            let finalQuery = query ?? ""
            updateSearchContexts { _ in
                return ([:], true)
            }
            
            struct FoundRemoteMessages {
                var messages: [EngineMessage]
                var readCounters: [EnginePeer.Id: EnginePeerReadCounters]
                var threadsData: [EngineMessage.Id: MessageHistoryThreadData]
                var totalCount: Int32
                var matchesOnlyBcOfFAN: Set<MessageId>
                
                init(messages: [EngineMessage], readCounters: [EnginePeer.Id: EnginePeerReadCounters], threadsData: [EngineMessage.Id: MessageHistoryThreadData], totalCount: Int32, matchesOnlyBcOfFAN: Set<MessageId>) {
                    self.messages = messages
                    self.readCounters = readCounters
                    self.threadsData = threadsData
                    self.totalCount = totalCount
                    self.matchesOnlyBcOfFAN = matchesOnlyBcOfFAN
                }
            }
            
            let foundRemoteMessages: Signal<([FoundRemoteMessages], Bool), NoError>
            if peersFilter.contains(.doNotSearchMessages) {
                foundRemoteMessages = .single(([FoundRemoteMessages(messages: [], readCounters: [:], threadsData: [:], totalCount: 0, matchesOnlyBcOfFAN: [])], false))
            } else {
                if !finalQuery.isEmpty {
//                    addAppLogEvent(postbox: context.account.postbox, type: "search_global_query")
                }
                
                let searchSignals: [Signal<(SearchMessagesResult, SearchMessagesState), NoError>] = searchLocations.map { searchLocation in
                    let limit: Int32
                    #if DEBUG
                    limit = 50
                    #else
                    limit = 50
                    #endif
                    return context.engine.messages.searchMessages(location: searchLocation, query: finalQuery, state: nil, limit: limit, inactiveSecretChatPeerIds: context.currentInactiveSecretChatPeerIds.with { $0 })
                }
                
                let searchSignal = combineLatest(searchSignals)
                |> deliverOn(Queue()) // offload rather cpu-intensive findSearchResultsMatchedOnlyBecauseOfForeignAgentNotice to separate queue
                |> map { results -> [ChatListSearchMessagesResult] in
                    var mappedResults: [ChatListSearchMessagesResult] = []
                    for resultData in results {
                        let (result, updatedState) = resultData
                        
                        let matchesOnlyBcOfFAN = context.sharedContext.currentPtgSettings.with { $0.suppressForeignAgentNotice } ? findSearchResultsMatchedOnlyBecauseOfForeignAgentNotice(messages: result.messages, query: finalQuery) : []
                        
                        mappedResults.append(ChatListSearchMessagesResult(query: finalQuery, messages: result.messages.map({ EngineMessage($0) }).sorted(by: { $0.index > $1.index }), readStates: result.readStates.mapValues { EnginePeerReadCounters(state: $0, isMuted: false) }, threadInfo: result.threadInfo, hasMore: !result.completed, totalCount: result.totalCount, state: updatedState, matchesOnlyBcOfFAN: matchesOnlyBcOfFAN))
                    }
                    return mappedResults
                }
                
                let loadMore = searchContexts.get()
                |> mapToSignal { searchContexts -> Signal<([FoundRemoteMessages], Bool), NoError> in
                    for i in 0 ..< 2 {
                        if let searchContext = searchContexts[i], searchContext.result.hasMore {
                            var restResults: [Int: FoundRemoteMessages] = [:]
                            for j in 0 ..< 2 {
                                if j != i {
                                    if let otherContext = searchContexts[j] {
                                        restResults[j] = FoundRemoteMessages(messages: otherContext.result.messages, readCounters: otherContext.result.readStates, threadsData: otherContext.result.threadInfo, totalCount: otherContext.result.totalCount, matchesOnlyBcOfFAN: otherContext.result.matchesOnlyBcOfFAN)
                                    }
                                }
                            }
                            if let _ = searchContext.loadMoreIndex {
                                return context.engine.messages.searchMessages(location: searchLocations[i], query: finalQuery, state: searchContext.result.state, limit: 80, inactiveSecretChatPeerIds: context.currentInactiveSecretChatPeerIds.with { $0 })
                                |> deliverOn(Queue()) // offload rather cpu-intensive findSearchResultsMatchedOnlyBecauseOfForeignAgentNotice to separate queue
                                |> map { result, updatedState -> (ChatListSearchMessagesResult, Bool) in
                                    var matchesOnlyBcOfFAN = searchContext.result.matchesOnlyBcOfFAN
                                    
                                    let shouldTryLoadMore: Bool
                                    if context.sharedContext.currentPtgSettings.with({ $0.suppressForeignAgentNotice }) {
                                        let alreadyKnownIds = Set(searchContext.result.messages.lazy.map { $0.id })
                                        
                                        let newMatchesOnlyBcOfFAN = findSearchResultsMatchedOnlyBecauseOfForeignAgentNotice(messages: result.messages.filter { !alreadyKnownIds.contains($0.id) }, query: finalQuery)
                                        matchesOnlyBcOfFAN.formUnion(newMatchesOnlyBcOfFAN)
                                        
                                        let allNewResultsMatchOnlyBcOfFAN = matchesOnlyBcOfFAN.count - searchContext.result.matchesOnlyBcOfFAN.count == result.messages.count - alreadyKnownIds.count && result.messages.count - alreadyKnownIds.count > 0
                                        shouldTryLoadMore = allNewResultsMatchOnlyBcOfFAN
                                    } else {
                                        shouldTryLoadMore = false
                                    }
                                    
                                    return (ChatListSearchMessagesResult(query: finalQuery, messages: result.messages.map({ EngineMessage($0) }).sorted(by: { $0.index > $1.index }), readStates: result.readStates.mapValues { EnginePeerReadCounters(state: $0, isMuted: false) }, threadInfo: result.threadInfo, hasMore: !result.completed, totalCount: result.totalCount, state: updatedState, matchesOnlyBcOfFAN: matchesOnlyBcOfFAN), shouldTryLoadMore)
                                }
                                |> mapToSignal { foundMessages, shouldTryLoadMore -> Signal<([FoundRemoteMessages], Bool), NoError> in
                                    updateSearchContexts { previous in
                                        let updated = ChatListSearchMessagesContext(result: foundMessages, loadMoreIndex: nil)
                                        var previous = previous
                                        previous[i] = updated
                                        return (previous, true)
                                    }
                                    
                                    if shouldTryLoadMore && foundMessages.hasMore {
                                        Queue.mainQueue().async {
                                            if let strongSelf = self {
                                                strongSelf.listNode.visibleBottomContentOffsetChanged(strongSelf.listNode.visibleBottomContentOffset())
                                            }
                                        }
                                    }
                                    
                                    return .complete()
                                }
                            } else {
                                var currentResults: [FoundRemoteMessages] = []
                                for i in 0 ..< 2 {
                                    if let currentContext = searchContexts[i] {
                                        currentResults.append(FoundRemoteMessages(messages: currentContext.result.messages, readCounters: currentContext.result.readStates, threadsData: currentContext.result.threadInfo, totalCount: currentContext.result.totalCount, matchesOnlyBcOfFAN: currentContext.result.matchesOnlyBcOfFAN))
                                        if currentContext.result.hasMore {
                                            break
                                        }
                                    }
                                }
                                return .single((currentResults, false))
                            }
                        }
                    }
                    
                    return .complete()
                }
                
                foundRemoteMessages = .single(([FoundRemoteMessages(messages: [], readCounters: [:], threadsData: [:], totalCount: 0, matchesOnlyBcOfFAN: [])], true))
                |> then(
                    searchSignal
                    |> map { foundMessages -> ([FoundRemoteMessages], Bool) in
                        updateSearchContexts { _ in
                            var resultContexts: [Int: ChatListSearchMessagesContext] = [:]
                            for i in 0 ..< foundMessages.count {
                                resultContexts[i] = ChatListSearchMessagesContext(result: foundMessages[i], loadMoreIndex: nil)
                            }
                            return (resultContexts, true)
                        }
                        
                        for i in 0 ..< foundMessages.count {
                            let allResultsMatchOnlyBcOfFAN = foundMessages[i].matchesOnlyBcOfFAN.count == foundMessages[i].messages.count && foundMessages[i].messages.count > 0
                            let shouldTryLoadMore = allResultsMatchOnlyBcOfFAN
                            
                            if shouldTryLoadMore && foundMessages[i].hasMore {
                                Queue.mainQueue().async {
                                    if let strongSelf = self {
                                        strongSelf.listNode.visibleBottomContentOffsetChanged(strongSelf.listNode.visibleBottomContentOffset())
                                    }
                                }
                                break
                            }
                        }
                        
                        var result: [FoundRemoteMessages] = []
                        for i in 0 ..< foundMessages.count {
                            result.append(FoundRemoteMessages(messages: foundMessages[i].messages, readCounters: foundMessages[i].readStates, threadsData: foundMessages[i].threadInfo, totalCount: foundMessages[i].totalCount, matchesOnlyBcOfFAN: foundMessages[i].matchesOnlyBcOfFAN))
                            if foundMessages[i].hasMore {
                                break
                            }
                        }
                        return (result, false)
                    }
                    |> delay(0.2, queue: Queue.concurrentDefaultQueue())
                    |> then(loadMore)
                )
            }
            
            let resolvedMessage = .single(nil)
            |> then(context.sharedContext.resolveUrl(context: context, peerId: nil, url: finalQuery, skipUrlAuth: true)
            |> mapToSignal { resolvedUrl -> Signal<EngineMessage?, NoError> in
                if case let .channelMessage(_, messageId, _) = resolvedUrl {
                    return context.engine.messages.downloadMessage(messageId: messageId)
                    |> map { message -> EngineMessage? in
                        return message.flatMap(EngineMessage.init)
                    }
                } else {
                    return .single(nil)
                }
            })
            
            let foundThreads: Signal<[EngineChatList.Item], NoError>
            if case .forum = location, (key == .topics || key == .chats) {
                foundThreads = chatListViewForLocation(chatListLocation: location, location: .initial(count: 1000, filter: nil), account: context.account, inactiveSecretChatPeerIds: context.inactiveSecretChatPeerIds)
                |> map { view -> [EngineChatList.Item] in
                    var filteredItems: [EngineChatList.Item] = []
                    let queryTokens = stringIndexTokens(finalQuery, transliteration: .combined)
                    for item in view.list.items {
                        if !finalQuery.isEmpty {
                            if let title = item.threadData?.info.title {
                                let tokens = stringIndexTokens(title, transliteration: .combined)
                                if matchStringIndexTokens(tokens, with: queryTokens) {
                                    filteredItems.append(item)
                                }
                            }
                        }
                    }
                    
                    return filteredItems
                }
            } else {
                foundThreads = .single([])
            }
            
            return combineLatest(accountPeer, foundLocalPeers, foundRemotePeers, foundRemoteMessages, presentationDataPromise.get(), searchStatePromise.get(), selectionPromise.get(), resolvedMessage, fixedRecentlySearchedPeers, foundThreads)
            |> map { accountPeer, foundLocalPeers, foundRemotePeers, foundRemoteMessages, presentationData, searchState, selectionState, resolvedMessage, recentPeers, allAndFoundThreads -> ([ChatListSearchEntry], Bool)? in
                let isSearching = foundRemotePeers.2 || foundRemoteMessages.1
                var entries: [ChatListSearchEntry] = []
                var index = 0
                
                for thread in allAndFoundThreads {
                    if let peer = thread.renderedPeer.peer, let threadData = thread.threadData, case let .forum(_, _, id, _, _) = thread.index {
                        entries.append(.topic(peer, ChatListItemContent.ThreadInfo(id: id, info: threadData.info, isOwnedByMe: threadData.isOwnedByMe, isClosed: threadData.isClosed, isHidden: threadData.isHidden), index, presentationData.theme, presentationData.strings, .none))
                        index += 1
                    }
                }
                
                var recentPeers = recentPeers
                if query != nil {
                    recentPeers = []
                }
                
                let _ = currentRemotePeers.swap((foundRemotePeers.0, foundRemotePeers.1))
                
                let filteredPeer: (EnginePeer, EnginePeer) -> Bool = { peer, accountPeer in
                    if let requestPeerType {
                        guard !peer.isDeleted && peer.id != context.account.peerId else {
                            return false
                        }
                        
                        var match = false
                        for peerType in requestPeerType {
                            if match {
                                break
                            }
                            switch peerType {
                            case let .user(userType):
                                if case let .user(user) = peer {
                                    match = true
                                    if let isBot = userType.isBot {
                                        if isBot != (user.botInfo != nil) {
                                            match = false
                                        }
                                    }
                                    if let isPremium = userType.isPremium {
                                        if isPremium != user.isPremium {
                                            match = false
                                        }
                                    }
                                } else {
                                    match = false
                                }
                            case let .group(groupType):
                                if case let .legacyGroup(group) = peer {
                                    match = true
                                    if groupType.isCreator {
                                        if case .creator = group.role {
                                        } else {
                                            match = false
                                        }
                                    }
                                    if let isForum = groupType.isForum, isForum {
                                        match = false
                                    }
                                    if let hasUsername = groupType.hasUsername, hasUsername {
                                        match = false
                                    }
                                    if let userAdminRights = groupType.userAdminRights {
                                        if case .creator = group.role, userAdminRights.rights.contains(.canBeAnonymous) {
                                            match = false
                                        } else if case let .admin(rights, _) = group.role {
                                            if rights.rights.intersection(userAdminRights.rights) != userAdminRights.rights {
                                                match = false
                                            }
                                        } else if case .member = group.role {
                                            match = false
                                        }
                                    }
                                } else if case let .channel(channel) = peer, case .group = channel.info {
                                    match = true
                                    if groupType.isCreator {
                                        if !channel.flags.contains(.isCreator) {
                                            match = false
                                        }
                                    }
                                    if let isForum = groupType.isForum {
                                        if isForum != channel.flags.contains(.isForum) {
                                            match = false
                                        }
                                    }
                                    if let hasUsername = groupType.hasUsername {
                                        if hasUsername != (!(channel.addressName ?? "").isEmpty) {
                                            match = false
                                        }
                                    }
                                    if let userAdminRights = groupType.userAdminRights {
                                        if channel.flags.contains(.isCreator) {
                                            if let rights = channel.adminRights, rights.rights.contains(.canBeAnonymous) != userAdminRights.rights.contains(.canBeAnonymous) {
                                                match = false
                                            }
                                        } else if let rights = channel.adminRights {
                                            if rights.rights.intersection(userAdminRights.rights) != userAdminRights.rights {
                                                match = false
                                            }
                                        } else {
                                            match = false
                                        }
                                    }
                                } else {
                                    match = false
                                }
                            case let .channel(channelType):
                                if case let .channel(channel) = peer, case .broadcast = channel.info {
                                    match = true
                                    if channelType.isCreator {
                                        if !channel.flags.contains(.isCreator) {
                                            match = false
                                        }
                                    }
                                    if let hasUsername = channelType.hasUsername {
                                        if hasUsername != (!(channel.addressName ?? "").isEmpty) {
                                            match = false
                                        }
                                    }
                                    if let userAdminRights = channelType.userAdminRights {
                                        if channel.flags.contains(.isCreator) {
                                            if let rights = channel.adminRights, rights.rights.contains(.canBeAnonymous) != userAdminRights.rights.contains(.canBeAnonymous) {
                                                match = false
                                            }
                                        } else if let rights = channel.adminRights {
                                            if rights.rights.intersection(userAdminRights.rights) != userAdminRights.rights {
                                                match = false
                                            }
                                        } else {
                                            match = false
                                        }
                                    }
                                } else {
                                    match = false
                                }
                            }
                            if match {
                                return true
                            }
                        }
                        return false
                    } else {
                        guard !peersFilter.contains(.excludeSavedMessages) || peer.id != accountPeer.id else { return false }
                        guard !peersFilter.contains(.excludeSecretChats) || peer.id.namespace != Namespaces.Peer.SecretChat else { return false }
                        guard !peersFilter.contains(.onlyPrivateChats) || peer.id.namespace == Namespaces.Peer.CloudUser else { return false }
                        
                        if peersFilter.contains(.onlyGroups) {
                            var isGroup: Bool = false
                            if case let .channel(peer) = peer, case .group = peer.info {
                                isGroup = true
                            } else if peer.id.namespace == Namespaces.Peer.CloudGroup {
                                isGroup = true
                            }
                            if !isGroup {
                                return false
                            }
                        }
                        
                        if peersFilter.contains(.onlyChannels) {
                            if case let .channel(peer) = peer, case .broadcast = peer.info {
                                return true
                            } else {
                                return false
                            }
                        }
                        
                        if peersFilter.contains(.excludeChannels) {
                            if case let .channel(peer) = peer, case .broadcast = peer.info {
                                return false
                            }
                        }
                    }
                    
                    return true
                }
                
                var existingPeerIds = Set<EnginePeer.Id>()
                
                var totalNumberOfLocalPeers = 0
                for renderedPeer in foundLocalPeers.peers {
                    if let peer = renderedPeer.peers[renderedPeer.peerId], peer.id != context.account.peerId, filteredPeer(peer, EnginePeer(accountPeer)) {
                        if !existingPeerIds.contains(peer.id) {
                            existingPeerIds.insert(peer.id)
                            totalNumberOfLocalPeers += 1
                        }
                    }
                }
                for peer in foundRemotePeers.0 {
                    if !existingPeerIds.contains(peer.peer.id), filteredPeer(EnginePeer(peer.peer), EnginePeer(accountPeer)) {
                        existingPeerIds.insert(peer.peer.id)
                        totalNumberOfLocalPeers += 1
                    }
                }
                
                var totalNumberOfGlobalPeers = 0
                for peer in foundRemotePeers.1 {
                    if !existingPeerIds.contains(peer.peer.id), filteredPeer(EnginePeer(peer.peer), EnginePeer(accountPeer)) {
                        totalNumberOfGlobalPeers += 1
                    }
                }
                
                existingPeerIds.removeAll()
                
                let localExpandType: ChatListSearchSectionExpandType = .none
                let globalExpandType: ChatListSearchSectionExpandType
                if totalNumberOfGlobalPeers > 3 {
                    globalExpandType = searchState.expandGlobalSearch ? .collapse : .expand
                } else {
                    globalExpandType = .none
                }
                
                let lowercasedQuery = finalQuery.lowercased()
                if lowercasedQuery.count > 1 && (presentationData.strings.DialogList_SavedMessages.lowercased().hasPrefix(lowercasedQuery) || "saved messages".hasPrefix(lowercasedQuery)) {
                    if !existingPeerIds.contains(accountPeer.id), filteredPeer(EnginePeer(accountPeer), EnginePeer(accountPeer)) {
                        existingPeerIds.insert(accountPeer.id)
                        entries.append(.localPeer(EnginePeer(accountPeer), nil, nil, index, presentationData.theme, presentationData.strings, presentationData.nameSortOrder, presentationData.nameDisplayOrder, localExpandType, nil))
                        index += 1
                    }
                }
                
                for renderedPeer in foundLocalPeers.peers {
                    if !foundLocalPeers.recentlySearchedPeerIds.contains(renderedPeer.peerId) {
                        continue
                    }
                    
                    if let peer = renderedPeer.peers[renderedPeer.peerId], peer.id != context.account.peerId, filteredPeer(peer, EnginePeer(accountPeer)) {
                        if !existingPeerIds.contains(peer.id) {
                            existingPeerIds.insert(peer.id)
                            var associatedPeer: EnginePeer?
                            if case let .secretChat(secretChat) = peer, let associatedPeerId = secretChat.associatedPeerId {
                                associatedPeer = renderedPeer.peers[associatedPeerId]
                            }
                            
                            entries.append(.recentlySearchedPeer(peer, associatedPeer, foundLocalPeers.unread[peer.id], index, presentationData.theme, presentationData.strings, presentationData.nameSortOrder, presentationData.nameDisplayOrder, nil))
                            
                            index += 1
                        }
                    }
                }
                
                if lowercasedQuery.count > 1 {
                    for peer in recentPeers {
                        if let peer = peer.peer.chatMainPeer, !existingPeerIds.contains(peer.id) {
                            let peer = EnginePeer(peer)
                            
                            var matches = false
                            if case let .user(user) = peer {
                                if let firstName = user.firstName, firstName.lowercased().hasPrefix(lowercasedQuery) {
                                    matches = true
                                } else if let lastName = user.lastName, lastName.lowercased().hasPrefix(lowercasedQuery) {
                                    matches = true
                                }
                            } else if peer.displayTitle(strings: presentationData.strings, displayOrder: presentationData.nameDisplayOrder).lowercased().hasPrefix(lowercasedQuery) {
                                matches = true
                            }
                            
                            if matches {
                                existingPeerIds.insert(peer.id)
                                entries.append(.localPeer(peer, nil, nil, index, presentationData.theme, presentationData.strings, presentationData.nameSortOrder, presentationData.nameDisplayOrder, localExpandType, nil))
                            }
                        }
                    }
                }
                
                var numberOfLocalPeers = 0
                for renderedPeer in foundLocalPeers.peers {
                    if case .expand = localExpandType, numberOfLocalPeers >= 3 {
                        break
                    }
                    if foundLocalPeers.recentlySearchedPeerIds.contains(renderedPeer.peerId) {
                        continue
                    }
                    
                    if let peer = renderedPeer.peers[renderedPeer.peerId], peer.id != context.account.peerId, filteredPeer(peer, EnginePeer(accountPeer)) {
                        if !existingPeerIds.contains(peer.id) {
                            existingPeerIds.insert(peer.id)
                            var associatedPeer: EnginePeer?
                            if case let .secretChat(secretChat) = peer, let associatedPeerId = secretChat.associatedPeerId {
                                associatedPeer = renderedPeer.peers[associatedPeerId]
                            }
                            
                            entries.append(.localPeer(peer, associatedPeer, foundLocalPeers.unread[peer.id], index, presentationData.theme, presentationData.strings, presentationData.nameSortOrder, presentationData.nameDisplayOrder, localExpandType, nil))
                            index += 1
                            numberOfLocalPeers += 1
                        }
                    }
                }
                
                for peer in foundRemotePeers.0 {
                    if case .expand = localExpandType, numberOfLocalPeers >= 3 {
                        break
                    }
                    
                    if !existingPeerIds.contains(peer.peer.id), filteredPeer(EnginePeer(peer.peer), EnginePeer(accountPeer)) {
                        existingPeerIds.insert(peer.peer.id)
                        entries.append(.localPeer(EnginePeer(peer.peer), nil, nil, index, presentationData.theme, presentationData.strings, presentationData.nameSortOrder, presentationData.nameDisplayOrder, localExpandType, nil))
                        index += 1
                        numberOfLocalPeers += 1
                    }
                }

                var numberOfGlobalPeers = 0
                index = 0
                if let _ = tagMask {
                } else {
                    for peer in foundRemotePeers.1 {
                        if case .expand = globalExpandType, numberOfGlobalPeers >= 3 {
                            break
                        }
                        
                        if !existingPeerIds.contains(peer.peer.id), filteredPeer(EnginePeer(peer.peer), EnginePeer(accountPeer)) {
                            existingPeerIds.insert(peer.peer.id)
                            entries.append(.globalPeer(peer, nil, index, presentationData.theme, presentationData.strings, presentationData.nameSortOrder, presentationData.nameDisplayOrder, globalExpandType, nil))
                            index += 1
                            numberOfGlobalPeers += 1
                        }
                    }
                }
                
                if let message = resolvedMessage {
                    var peer = EngineRenderedPeer(message: message)
                    if let group = message.peers[message.id.peerId] as? TelegramGroup, let migrationReference = group.migrationReference {
                        if let channelPeer = message.peers[migrationReference.peerId] {
                            peer = EngineRenderedPeer(peer: EnginePeer(channelPeer))
                        }
                    }
                    entries.append(.message(message, peer, nil, nil, presentationData, 1, nil, true, .index(message.index), nil, .generic, false, nil))
                    index += 1
                }
                
                var firstHeaderId: Int64?
                if !foundRemotePeers.2 {
                    index = 0
                    var existingMessageIds = Set<MessageId>()
                    for foundRemoteMessageSet in foundRemoteMessages.0 {
                        for message in foundRemoteMessageSet.messages {
                            if existingMessageIds.contains(message.id) {
                                continue
                            }
                            existingMessageIds.insert(message.id)
                            
                            if searchState.deletedMessageIds.contains(message.id) {
                                continue
                            } else if message.id.namespace == Namespaces.Message.Cloud && searchState.deletedGlobalMessageIds.contains(message.id.id) {
                                continue
                            }
                            if foundRemoteMessageSet.matchesOnlyBcOfFAN.contains(message.id) {
                                continue
                            }
                            let headerId = listMessageDateHeaderId(timestamp: message.timestamp)
                            if firstHeaderId == nil {
                                firstHeaderId = headerId
                            }
                            var peer = EngineRenderedPeer(message: message)
                            if let group = message.peers[message.id.peerId] as? TelegramGroup, let migrationReference = group.migrationReference {
                                if let channelPeer = message.peers[migrationReference.peerId] {
                                    peer = EngineRenderedPeer(peer: EnginePeer(channelPeer))
                                }
                            }
                            
                            entries.append(.message(message, peer, foundRemoteMessageSet.readCounters[message.id.peerId], foundRemoteMessageSet.threadsData[message.id]?.info, presentationData, foundRemoteMessageSet.totalCount, selectionState?.contains(message.id), headerId == firstHeaderId, .index(message.index), nil, .generic, false, nil))
                            index += 1
                        }
                    }
                }
                
                if case .chats = key, !peersFilter.contains(.excludeRecent), isViablePhoneNumber(finalQuery), !context.immediateIsHidable {
                    entries.append(.addContact(finalQuery, presentationData.theme, presentationData.strings))
                }
                
                return (entries, isSearching)
            }
        }
        
        let foundMessages = searchContexts.get() |> map { searchContexts -> ([EngineMessage], Int32, Bool) in
            let searchContext = searchContexts[0]
            if let result = searchContext?.result {
                return (result.messages, result.totalCount, result.hasMore)
            } else {
                return ([], 0, false)
            }
        }
        
        let loadMore = {
            updateSearchContexts { previousMap in
                var updatedMap = previousMap
                var isSearching = false
                for i in 0 ..< 2 {
                    if let previous = updatedMap[i] {
                        if previous.loadMoreIndex != nil {
                            continue
                        }
                        guard let last = previous.result.messages.last else {
                            continue
                        }
                        updatedMap[i] = ChatListSearchMessagesContext(result: previous.result, loadMoreIndex: last.index)
                        isSearching = true
                        
                        if previous.result.hasMore {
                            break
                        }
                    }
                }
                return (updatedMap, isSearching)
            }
        }
        
        openMediaMessageImpl = { [weak self] message, mode in
            guard let navigationController = self?.navigationController else {
                return
            }
            let _ = context.sharedContext.openChatMessage(OpenChatMessageParams(context: context, chatLocation: nil, chatLocationContextHolder: nil, message: message._asMessage(), standalone: false, reverseMessageGalleryOrder: true, mode: mode, navigationController: navigationController, dismissInput: {
                interaction.dismissInput()
            }, present: { c, a in
                interaction.present(c, a)
            }, transitionNode: { messageId, media, _ in
                return transitionNodeImpl?(messageId, EngineMedia(media))
            }, addToTransitionSurface: { view in
                addToTransitionSurfaceImpl?(view)
            }, openUrl: { url in
                interaction.openUrl(url)
            }, openPeer: { _, _ in
            }, callPeer: { _, _ in
            }, enqueueMessage: { _ in
            }, sendSticker: nil, sendEmoji: nil, setupTemporaryHiddenMedia: { _, _, _ in }, chatAvatarHiddenMedia: { _, _ in }, gallerySource: .custom(messages: foundMessages |> map { message, a, b in
                return (message.map { $0._asMessage() }, a, b)
            }, messageId: message.id, loadMore: {
                loadMore()
            })))
        }
        
        transitionNodeImpl = { [weak self] messageId, media in
            if let strongSelf = self {
                return strongSelf.mediaNode.transitionNodeForGallery(messageId: messageId, media: media._asMedia())
            } else {
                return nil
            }
        }
        
        addToTransitionSurfaceImpl = { [weak self] view in
            if let strongSelf = self {
                strongSelf.mediaNode.addToTransitionSurface(view: view)
            }
        }
        
        let chatListInteraction = ChatListNodeInteraction(context: context, animationCache: self.animationCache, animationRenderer: self.animationRenderer, activateSearch: {
        }, peerSelected: { [weak self] peer, chatPeer, threadId, _ in
            interaction.dismissInput()
            interaction.openPeer(peer, chatPeer, threadId, false)
            let _ = context.engine.peers.addRecentlySearchedPeer(peerId: peer.id).startStandalone()
            self?.listNode.clearHighlightAnimated(true)
        }, disabledPeerSelected: { _, _ in
        }, togglePeerSelected: { _, _ in
        }, togglePeersSelection: { _, _ in
        }, additionalCategorySelected: { _ in
        }, messageSelected: { [weak self] peer, threadId, message, _ in
            interaction.dismissInput()
            if let strongSelf = self, let peer = message.peers[message.id.peerId] {
                interaction.openMessage(EnginePeer(peer), threadId, message.id, strongSelf.key == .chats)
            }
            self?.listNode.clearHighlightAnimated(true)
        }, groupSelected: { _ in
        }, addContact: { [weak self] phoneNumber in
            interaction.dismissInput()
            interaction.addContact(phoneNumber)
            self?.listNode.clearHighlightAnimated(true)
        }, setPeerIdWithRevealedOptions: { _, _ in
        }, setItemPinned: { _, _ in
        }, setPeerMuted: { _, _ in
        }, setPeerThreadMuted: { _, _, _ in
        }, deletePeer: { _, _ in
        }, deletePeerThread: { _, _ in
        }, setPeerThreadStopped: { _, _, _ in
        }, setPeerThreadPinned: { _, _, _ in
        }, setPeerThreadHidden: { _, _, _ in
        }, updatePeerGrouping: { _, _ in
        }, togglePeerMarkedUnread: { _, _ in
        }, toggleArchivedFolderHiddenByDefault: {
        }, toggleThreadsSelection: { _, _ in
        }, hidePsa: { _ in
        }, activateChatPreview: { item, _, node, gesture, location in
            guard let peerContextAction = interaction.peerContextAction else {
                gesture?.cancel()
                return
            }
            switch item.content {
            case let .peer(peerData):
                if let peer = peerData.peer.peer, let message = peerData.messages.first {
                    peerContextAction(peer, .search(message.id), node, gesture, location)
                }
            case .groupReference:
                gesture?.cancel()
            }
        }, present: { c in
            interaction.present(c, nil)
        }, openForumThread: { [weak self] peerId, threadId in
            guard let self else {
                return
            }
            let _ = (self.context.engine.data.get(TelegramEngine.EngineData.Item.Peer.Peer(id: peerId))
            |> deliverOnMainQueue).startStandalone(next: { [weak self] peer in
                guard let self, let peer else {
                    return
                }
                interaction.dismissInput()
                interaction.openPeer(peer, peer, threadId, false)
                self.listNode.clearHighlightAnimated(true)
            })
        }, openStorageManagement: {
        }, openPasswordSetup: {
        }, openPremiumIntro: {
        }, openActiveSessions: {
        }, performActiveSessionAction: { _, _ in
        }, openChatFolderUpdates: {
        }, hideChatFolderUpdates: {
        }, openStories: { [weak self] subject, sourceNode in
            guard let self else {
                return
            }
            guard case let .peer(id) = subject else {
                return
            }
            if let sourceNode = sourceNode as? ChatListItemNode {
                self.interaction.openStories?(id, sourceNode.avatarNode)
            }
        })
        chatListInteraction.isSearchMode = true
        
        let listInteraction = ListMessageItemInteraction(openMessage: { [weak self] message, mode -> Bool in
            guard let strongSelf = self else {
                return false
            }
            guard let navigationController = strongSelf.navigationController else {
                return false
            }
            interaction.dismissInput()
            
            let gallerySource: GalleryControllerItemSource
            
            if strongSelf.key == .downloads {
                gallerySource = .peerMessagesAtId(messageId: message.id, chatLocation: .peer(id: message.id.peerId), chatLocationContextHolder: Atomic<ChatLocationContextHolder?>(value: nil))
            } else {
                gallerySource = .custom(messages: foundMessages |> map { message, a, b in
                    return (message.map { $0._asMessage() }, a, b)
                }, messageId: message.id, loadMore: {
                    loadMore()
                })
            }
            
            let playlistLocation: PeerMessagesPlaylistLocation?
            if strongSelf.key == .downloads {
                playlistLocation = nil
            } else {
                playlistLocation = .custom(messages: foundMessages |> map { message, a, b in
                    return (message.map { $0._asMessage() }, a, b)
                }, at: message.id, loadMore: {
                    loadMore()
                })
            }
            
            return context.sharedContext.openChatMessage(OpenChatMessageParams(context: context, chatLocation: .peer(id: message.id.peerId), chatLocationContextHolder: nil, message: message, standalone: false, reverseMessageGalleryOrder: true, mode: mode, navigationController: navigationController, dismissInput: {
                interaction.dismissInput()
            }, present: { c, a in
                interaction.present(c, a)
            }, transitionNode: { messageId, media, _ in
                var transitionNode: (ASDisplayNode, CGRect, () -> (UIView?, UIView?))?
                if let strongSelf = self {
                    strongSelf.listNode.forEachItemNode { itemNode in
                        if let itemNode = itemNode as? ListMessageNode {
                            if let result = itemNode.transitionNode(id: messageId, media: media, adjustRect: false) {
                                transitionNode = result
                            }
                        }
                    }
                }
                return transitionNode
            }, addToTransitionSurface: { view in
                self?.addToTransitionSurface(view: view)
            }, openUrl: { url in
                interaction.openUrl(url)
            }, openPeer: { peer, navigation in
            }, callPeer: { _, _ in
            }, enqueueMessage: { _ in
            }, sendSticker: nil, sendEmoji: nil, setupTemporaryHiddenMedia: { _, _, _ in }, chatAvatarHiddenMedia: { _, _ in }, playlistLocation: playlistLocation, gallerySource: gallerySource))
        }, openMessageContextMenu: { [weak self] message, _, node, rect, gesture in
            guard let strongSelf = self, let currentEntries = strongSelf.currentEntries else {
                return
            }
            
            var fetchResourceId: (id: String, size: Int64, isFirstInList: Bool)?
            for entry in currentEntries {
                switch entry {
                case let .message(m, _, _, _, _, _, _, _, _, resource, _, _, _):
                    if m.id == message.id {
                        fetchResourceId = resource
                    }
                default:
                    break
                }
            }
            
            interaction.messageContextAction(EngineMessage(message), node, rect, gesture, key, fetchResourceId)
        }, toggleMessagesSelection: { messageId, selected in
            if let messageId = messageId.first {
                interaction.toggleMessageSelection(messageId, selected)
            }
        }, openUrl: { url, _, _, message in
            interaction.openUrl(url)
        }, openInstantPage: { [weak self] message, data in
            if let (webpage, anchor) = instantPageAndAnchor(message: message) {
                let pageController = InstantPageController(context: context, webPage: webpage, sourceLocation: InstantPageSourceLocation(userLocation: .peer(message.id.peerId), peerType: .channel), anchor: anchor)
                self?.navigationController?.pushViewController(pageController)
            }
        }, longTap: { action, message in
        }, getHiddenMedia: {
            return [:]
        })
        
        let previousSearchItems = Atomic<[ChatListSearchEntry]?>(value: nil)
        let previousSelectedMessages = Atomic<Set<EngineMessage.Id>?>(value: nil)
        let previousExpandGlobalSearch = Atomic<Bool>(value: false)
        
        self.searchQueryDisposable = (searchQuery
<<<<<<< HEAD
        |> deliverOnMainQueue).start(next: { [weak self, weak listInteraction, weak chatListInteraction] query in
=======
        |> deliverOnMainQueue).startStrict(next: { [weak self, weak listInteraction, weak chatListInteraction] query in
>>>>>>> 4ff424b9
            self?.searchQueryValue = query
            listInteraction?.searchTextHighightState = query
            chatListInteraction?.searchTextHighightState = query
        })
        
        self.searchOptionsDisposable = (searchOptions
<<<<<<< HEAD
        |> deliverOnMainQueue).start(next: { [weak self] options in
=======
        |> deliverOnMainQueue).startStrict(next: { [weak self] options in
>>>>>>> 4ff424b9
            self?.searchOptionsValue = options
        })

        
        self.searchDisposable.set((foundItems |> mapToSignal { items -> Signal<([ChatListSearchEntry], Bool)?, NoError> in
            guard let (items, isSearching) = items else {
                return .single(nil)
            }
            var storyStatsIds: [EnginePeer.Id] = []
            for item in items {
                switch item {
                case let .recentlySearchedPeer(peer, _, _, _, _, _, _, _, _):
                    storyStatsIds.append(peer.id)
                case let .localPeer(peer, _, _, _, _, _, _, _, _, _):
                    storyStatsIds.append(peer.id)
                case let .globalPeer(foundPeer, _, _, _, _, _, _, _, _):
                    storyStatsIds.append(foundPeer.peer.id)
                case let .message(_, peer, _, _, _, _, _, _, _, _, _, _, _):
                    if let peer = peer.peer {
                        storyStatsIds.append(peer.id)
                    }
                default:
                    break
                }
            }
            storyStatsIds.removeAll(where: { $0 == context.account.peerId })
            
            return context.engine.data.subscribe(
                EngineDataMap(
                    storyStatsIds.map(TelegramEngine.EngineData.Item.Peer.StoryStats.init(id:))
                )
            )
            |> map { stats -> ([ChatListSearchEntry], Bool)? in
                var mappedItems = items
                for i in 0 ..< mappedItems.count {
                    switch mappedItems[i] {
                    case let .recentlySearchedPeer(peer, associatedPeer, unreadBadge, index, theme, strings, sortOrder, displayOrder, _):
                        mappedItems[i] = .recentlySearchedPeer(peer, associatedPeer, unreadBadge, index, theme, strings, sortOrder, displayOrder, stats[peer.id] ?? nil)
                    case let .localPeer(peer, associatedPeer, unreadBadge, index, theme, strings, sortOrder, displayOrder, expandType, _):
                        mappedItems[i] = .localPeer(peer, associatedPeer, unreadBadge, index, theme, strings, sortOrder, displayOrder, expandType, stats[peer.id] ?? nil)
                    case let .globalPeer(peer, unreadBadge, index, theme, strings, sortOrder, displayOrder, expandType, _):
                        mappedItems[i] = .globalPeer(peer, unreadBadge, index, theme, strings, sortOrder, displayOrder, expandType, stats[peer.peer.id] ?? nil)
                    case let .message(message, peer, combinedPeerReadState, threadInfo, presentationData, totalCount, selected, displayCustomHeader, key, resourceId, section, allPaused, _):
                        mappedItems[i] = .message(message, peer, combinedPeerReadState, threadInfo, presentationData, totalCount, selected, displayCustomHeader, key, resourceId, section, allPaused, stats[peer.peerId] ?? nil)
                    default:
                        break
                    }
                }
                return (mappedItems, isSearching)
            }
        }
        |> deliverOnMainQueue).startStrict(next: { [weak self] foundItems in
            if let strongSelf = self {
                let previousSelectedMessageIds = previousSelectedMessages.swap(strongSelf.selectedMessages)
                let previousExpandGlobalSearch = previousExpandGlobalSearch.swap(strongSelf.searchStateValue.expandGlobalSearch)
                
                var entriesAndFlags = foundItems?.0
                
                let isSearching = foundItems?.1 ?? false
                strongSelf._isSearching.set(isSearching)
                
                if strongSelf.tagMask == .photoOrVideo {
                    var entries: [ChatListSearchEntry]? = entriesAndFlags ?? []
                    if isSearching && (entries?.isEmpty ?? true) {
                        entries = nil
                    }
                    strongSelf.mediaNode.updateHistory(entries: entries, totalCount: 0, updateType: .Initial)
                }
                
                var peers: [EnginePeer] = []
                if let entries = entriesAndFlags {
                    var filteredEntries: [ChatListSearchEntry] = []
                    for entry in entries {
                        if case let .localPeer(peer, _, _, _, _, _, _, _, _, _) = entry {
                            peers.append(peer)
                        } else if case .globalPeer = entry {    
                        } else {
                            filteredEntries.append(entry)
                        }
                    }
                    
                    if strongSelf.tagMask != nil || strongSelf.searchOptionsValue?.date != nil || strongSelf.searchOptionsValue?.peer != nil {
                        entriesAndFlags = filteredEntries
                    }
                }
                
                let previousEntries = previousSearchItems.swap(entriesAndFlags)
                let newEntries = entriesAndFlags ?? []
                
                let selectionChanged = (previousSelectedMessageIds == nil) != (strongSelf.selectedMessages == nil)
                let expandGlobalSearchChanged = previousExpandGlobalSearch != strongSelf.searchStateValue.expandGlobalSearch
                
                let animated = selectionChanged || expandGlobalSearchChanged
                let firstTime = previousEntries == nil
                var transition = chatListSearchContainerPreparedTransition(from: previousEntries ?? [], to: newEntries, displayingResults: entriesAndFlags != nil, isEmpty: !isSearching && (entriesAndFlags?.isEmpty ?? false), isLoading: isSearching, animated: animated, context: context, presentationData: strongSelf.presentationData, enableHeaders: true, filter: peersFilter, requestPeerType: requestPeerType, location: location, key: strongSelf.key, tagMask: tagMask, interaction: chatListInteraction, listInteraction: listInteraction, peerContextAction: { message, node, rect, gesture, location in
                    interaction.peerContextAction?(message, node, rect, gesture, location)
                }, toggleExpandLocalResults: {
                    guard let strongSelf = self else {
                        return
                    }
                    strongSelf.updateState { state in
                        var state = state
                        state.expandLocalSearch = !state.expandLocalSearch
                        return state
                    }
                }, toggleExpandGlobalResults: {
                    guard let strongSelf = self else {
                        return
                    }
                    strongSelf.updateState { state in
                        var state = state
                        state.expandGlobalSearch = !state.expandGlobalSearch
                        return state
                    }
                }, searchPeer: { peer in
                }, searchQuery: strongSelf.searchQueryValue, searchOptions: strongSelf.searchOptionsValue, messageContextAction: { message, node, rect, gesture, paneKey, downloadResource in
                    interaction.messageContextAction(message, node, rect, gesture, paneKey, downloadResource)
                }, openClearRecentlyDownloaded: {
                    guard let strongSelf = self else {
                        return
                    }
                    
                    let actionSheet = ActionSheetController(presentationData: strongSelf.presentationData)
                    var items: [ActionSheetItem] = []
                    
                    items.append(ActionSheetAnimationAndTextItem(title: strongSelf.presentationData.strings.DownloadList_ClearAlertTitle, text: strongSelf.presentationData.strings.DownloadList_ClearAlertText))
                    
                    items.append(ActionSheetButtonItem(title: strongSelf.presentationData.strings.DownloadList_OptionManageDeviceStorage, color: .accent, action: { [weak actionSheet] in
                        actionSheet?.dismissAnimated()
                        guard let strongSelf = self else {
                            return
                        }
                        
                        strongSelf.context.sharedContext.openStorageUsage(context: strongSelf.context)
                    }))
                    
                    items.append(ActionSheetButtonItem(title: strongSelf.presentationData.strings.DownloadList_ClearDownloadList, color: .destructive, action: { [weak actionSheet] in
                        actionSheet?.dismissAnimated()
                        guard let strongSelf = self else {
                            return
                        }
                        
                        let _ = clearRecentDownloadList(postbox: strongSelf.context.account.postbox).startStandalone()
                    }))
                    
                    actionSheet.setItemGroups([ActionSheetItemGroup(items: items), ActionSheetItemGroup(items: [
                        ActionSheetButtonItem(title: strongSelf.presentationData.strings.Common_Cancel, color: .accent, font: .bold, action: { [weak actionSheet] in
                            actionSheet?.dismissAnimated()
                        })
                    ])])
                    strongSelf.interaction.dismissInput()
                    strongSelf.interaction.present(actionSheet, nil)
                }, toggleAllPaused: {
                    guard let strongSelf = self else {
                        return
                    }
                    
                    let _ = ((strongSelf.context.fetchManager as! FetchManagerImpl).entriesSummary
                    |> take(1)
                    |> deliverOnMainQueue).startStandalone(next: { entries in
                        guard let strongSelf = self, !entries.isEmpty else {
                            return
                        }
                        var allPaused = true
                        for entry in entries {
                            if !entry.isPaused {
                                allPaused = false
                                break
                            }
                        }
                        
                        for entry in entries {
                            strongSelf.context.fetchManager.toggleInteractiveFetchPaused(resourceId: entry.resourceReference.resource.id.stringRepresentation, isPaused: !allPaused)
                        }
                    })
                }, openStories: { peerId, avatarNode in
                    strongSelf.interaction.openStories?(peerId, avatarNode)
                })
                strongSelf.currentEntries = newEntries
                if strongSelf.key == .downloads {
                    if !firstTime, !"".isEmpty {
                        transition.animated = true
                    }
                }
                strongSelf.enqueueTransition(transition, firstTime: firstTime)
                
                var messages: [EngineMessage] = []
                for entry in newEntries {
                    if case let .message(message, _, _, _, _, _, _, _, _, _, _, _, _) = entry {
                        messages.append(message)
                    }
                }
                strongSelf.searchCurrentMessages = messages
            }
        }))
        
        let previousRecentItems = Atomic<[ChatListRecentEntry]?>(value: nil)
        let hasRecentPeers = context.engine.peers.recentPeers()
        |> map { value -> Bool in
            switch value {
                case let .peers(peers):
                    return !peers.isEmpty
                case .disabled:
                    return false
            }
        }
        |> distinctUntilChanged
        
        var recentItems = combineLatest(
            hasRecentPeers,
            fixedRecentlySearchedPeers |> mapToSignal { peers -> Signal<([RecentlySearchedPeer], [EnginePeer.Id: PeerStoryStats]), NoError> in
                return context.engine.data.subscribe(
                    EngineDataMap(peers.map(\.peer.peerId).map { id in
                        return TelegramEngine.EngineData.Item.Peer.StoryStats(id: id)
                    })
                )
                |> map { stats -> ([RecentlySearchedPeer], [EnginePeer.Id: PeerStoryStats]) in
                    var mappedStats: [EnginePeer.Id: PeerStoryStats] = [:]
                    for (id, value) in stats {
                        if id == context.account.peerId {
                            continue
                        }
                        if let value {
                            mappedStats[id] = value
                        }
                    }
                    return (peers, mappedStats)
                }
            },
            presentationDataPromise.get(),
            context.engine.data.subscribe(TelegramEngine.EngineData.Item.NotificationSettings.Global())
        )
        |> mapToSignal { hasRecentPeers, peersAndStories, presentationData, globalNotificationSettings -> Signal<[ChatListRecentEntry], NoError> in
            let (peers, peerStoryStats) = peersAndStories
            
            var entries: [ChatListRecentEntry] = []
            if !peersFilter.contains(.onlyGroups) {
                if hasRecentPeers {
                    entries.append(.topPeers([], presentationData.theme, presentationData.strings))
                }
            }
            var peerIds = Set<EnginePeer.Id>()
            var index = 0
            loop: for searchedPeer in peers {
                if let peer = searchedPeer.peer.peers[searchedPeer.peer.peerId] {
                    if peerIds.contains(peer.id) {
                        continue loop
                    }
                    if !doesPeerMatchFilter(peer: EnginePeer(peer), filter: peersFilter) {
                        continue
                    }
                    peerIds.insert(peer.id)
                    
                    entries.append(.peer(index: index, peer: searchedPeer, presentationData.theme, presentationData.strings, presentationData.dateTimeFormat, presentationData.nameSortOrder, presentationData.nameDisplayOrder, globalNotificationSettings, peerStoryStats[peer.id]))
                    index += 1
                }
            }
           
            return .single(entries)
        }
        
        if peersFilter.contains(.excludeRecent) {
            recentItems = .single([])
        }
        
        if case .chats = key, !peersFilter.contains(.excludeRecent) {
            self.updatedRecentPeersDisposable.set(context.engine.peers.managedUpdatedRecentPeers().startStrict())
        }
        
        self.recentDisposable.set((combineLatest(queue: .mainQueue(),
            presentationDataPromise.get(),
            recentItems
        )
        |> deliverOnMainQueue).startStrict(next: { [weak self] presentationData, entries in
            if let strongSelf = self {
                let previousEntries = previousRecentItems.swap(entries)
                
                let firstTime = previousEntries == nil
                let transition = chatListSearchContainerPreparedRecentTransition(from: previousEntries ?? [], to: entries, context: context, presentationData: presentationData, filter: peersFilter, peerSelected: { peer, threadId in
                    interaction.openPeer(peer, nil, threadId, true)
                    if threadId == nil {
                        let _ = context.engine.peers.addRecentlySearchedPeer(peerId: peer.id).startStandalone()
                    }
                    self?.recentListNode.clearHighlightAnimated(true)
                }, disabledPeerSelected: { peer, threadId in
                    interaction.openDisabledPeer(peer, threadId)
                }, peerContextAction: { peer, source, node, gesture, location in
                    if let peerContextAction = interaction.peerContextAction {
                        peerContextAction(peer, source, node, gesture, location)
                    } else {
                        gesture?.cancel()
                    }
                }, clearRecentlySearchedPeers: {
                    interaction.clearRecentSearch()
                }, deletePeer: { peerId in
                    let _ = context.engine.peers.removeRecentlySearchedPeer(peerId: peerId).startStandalone()
                }, animationCache: strongSelf.animationCache, animationRenderer: strongSelf.animationRenderer, openStories: { peerId, avatarNode in
                    interaction.openStories?(peerId, avatarNode)
                })
                strongSelf.enqueueRecentTransition(transition, firstTime: firstTime)
            }
        }))
        
        self.presentationDataDisposable = ((updatedPresentationData?.signal ?? context.sharedContext.presentationData)
        |> deliverOnMainQueue).startStrict(next: { [weak self] presentationData in
            if let strongSelf = self {
                strongSelf.presentationData = presentationData
                strongSelf.presentationDataPromise.set(.single(ChatListPresentationData(theme: presentationData.theme, fontSize: presentationData.listsFontSize, strings: presentationData.strings, dateTimeFormat: presentationData.dateTimeFormat, nameSortOrder: presentationData.nameSortOrder, nameDisplayOrder: presentationData.nameDisplayOrder, disableAnimations: true)))
                if strongSelf.backgroundColor != nil {
                    strongSelf.backgroundColor = presentationData.theme.chatList.backgroundColor
                }
                strongSelf.listNode.forEachItemHeaderNode({ itemHeaderNode in
                    if let itemHeaderNode = itemHeaderNode as? ChatListSearchItemHeaderNode {
                        itemHeaderNode.updateTheme(theme: presentationData.theme)
                    }
                })
                
                strongSelf.recentListNode.forEachItemHeaderNode({ itemHeaderNode in
                    if let itemHeaderNode = itemHeaderNode as? ChatListSearchItemHeaderNode {
                        itemHeaderNode.updateTheme(theme: presentationData.theme)
                    }
                })
            }
        }).strict()
                        
        self.recentListNode.beganInteractiveDragging = { _ in
            interaction.dismissInput()
        }
        
        self.listNode.beganInteractiveDragging = { _ in
            interaction.dismissInput()
        }
        
        self.mediaNode.beganInteractiveDragging = {
            interaction.dismissInput()
        }
        
        self.listNode.visibleBottomContentOffsetChanged = { offset in
            guard case let .known(value) = offset, value < 160.0 else {
                return
            }
            loadMore()
        }
        
        self.mediaNode.loadMore = {
            loadMore()
        }
        
        if [.file, .music, .voiceOrInstantVideo].contains(tagMask) || self.key == .downloads {
            let key = self.key
            self.mediaStatusDisposable = (context.sharedContext.mediaManager.globalMediaPlayerState
            |> mapToSignal { playlistStateAndType -> Signal<(Account, SharedMediaPlayerItemPlaybackState, MediaManagerPlayerType)?, NoError> in
                if let (account, state, type) = playlistStateAndType {
                    switch state {
                    case let .state(state):
                        if let playlistId = state.playlistId as? PeerMessagesMediaPlaylistId, case .custom = playlistId {
                            switch type {
                            case .voice:
                                if tagMask != .voiceOrInstantVideo {
                                    return .single(nil) |> delay(0.2, queue: .mainQueue())
                                }
                            case .music:
                                if tagMask != .music && key != .downloads {
                                    return .single(nil) |> delay(0.2, queue: .mainQueue())
                                }
                            case .file:
                                if tagMask != .file {
                                    return .single(nil) |> delay(0.2, queue: .mainQueue())
                                }
                            }
                            return .single((account, state, type))
                        } else {
                            return .single(nil) |> delay(0.2, queue: .mainQueue())
                        }
                    case .loading:
                        return .single(nil) |> delay(0.2, queue: .mainQueue())
                    }
                } else {
                    return .single(nil)
                }
            }
            |> deliverOnMainQueue).startStrict(next: { [weak self] playlistStateAndType in
                guard let self else {
                    return
                }
                if !arePlaylistItemsEqual(self.playlistStateAndType?.0, playlistStateAndType?.1.item) ||
                    !arePlaylistItemsEqual(self.playlistStateAndType?.1, playlistStateAndType?.1.previousItem) ||
                    !arePlaylistItemsEqual(self.playlistStateAndType?.2, playlistStateAndType?.1.nextItem) ||
                    self.playlistStateAndType?.3 != playlistStateAndType?.1.order || self.playlistStateAndType?.4 != playlistStateAndType?.2 {
                    
                    if let playlistStateAndType = playlistStateAndType {
                        self.playlistStateAndType = (playlistStateAndType.1.item, playlistStateAndType.1.previousItem, playlistStateAndType.1.nextItem, playlistStateAndType.1.order, playlistStateAndType.2, playlistStateAndType.0)
                    } else {
                        self.playlistStateAndType = nil
                    }
                    
                    if let (size, sideInset, bottomInset, visibleHeight, presentationData) = self.currentParams {
                        self.update(size: size, sideInset: sideInset, bottomInset: bottomInset, visibleHeight: visibleHeight, presentationData: presentationData, synchronous: true, transition: .animated(duration: 0.4, curve: .spring))
                    }
                }
                self.playlistLocation = playlistStateAndType?.1.playlistLocation
            })
        }
        
        self.deletedMessagesDisposable = (context.account.stateManager.deletedMessages
        |> deliverOnMainQueue).startStrict(next: { [weak self] messageIds in
            if let strongSelf = self {
                strongSelf.updateState { state in
                    var state = state
                    var deletedMessageIds = state.deletedMessageIds
                    var deletedGlobalMessageIds = state.deletedGlobalMessageIds

                    for messageId in messageIds {
                        switch messageId {
                            case let .messageId(id):
                                deletedMessageIds.insert(id)
                            case let .global(id):
                                deletedGlobalMessageIds.insert(id)
                        }
                    }
                    
                    state.deletedMessageIds = deletedMessageIds
                    state.deletedGlobalMessageIds = deletedGlobalMessageIds
                    return state
                }
            }
        }).strict()
    }
    
    deinit {
        self.presentationDataDisposable?.dispose()
        self.searchDisposable.dispose()
        self.hiddenMediaDisposable?.dispose()
        self.mediaStatusDisposable?.dispose()
        self.playlistPreloadDisposable?.dispose()
        self.recentDisposable.dispose()
        self.updatedRecentPeersDisposable.dispose()
        self.deletedMessagesDisposable?.dispose()
        self.searchQueryDisposable?.dispose()
        self.searchOptionsDisposable?.dispose()
    }
    
    override public func didLoad() {
        super.didLoad()
        
        self.emptyResultsAnimationNode.view.addGestureRecognizer(UITapGestureRecognizer(target: self, action: #selector(self.animationTapGesture(_:))))
        
        self.updateSelectedMessages(animated: false)
    }
    
    private func updateState(_ f: (ChatListSearchListPaneNodeState) -> ChatListSearchListPaneNodeState) {
        let state = f(self.searchStateValue)
        if state != self.searchStateValue {
            self.searchStateValue = state
            self.searchStatePromise.set(state)
        }
    }
    
    @objc private func animationTapGesture(_ recognizer: UITapGestureRecognizer) {
        if case .ended = recognizer.state, !self.emptyResultsAnimationNode.isPlaying {
            let _ = self.emptyResultsAnimationNode.playIfNeeded()
        }
    }
    
    func didBecomeFocused() {
        if self.key == .downloads {
            self.scheduleMarkRecentDownloadsAsSeen()
        }
    }
    
    private var scheduledMarkRecentDownloadsAsSeen: Bool = false
    
    func scheduleMarkRecentDownloadsAsSeen() {
        if !self.scheduledMarkRecentDownloadsAsSeen {
            self.scheduledMarkRecentDownloadsAsSeen = true
            Queue.mainQueue().after(0.1, { [weak self] in
                guard let strongSelf = self else {
                    return
                }
                strongSelf.scheduledMarkRecentDownloadsAsSeen = false
                let _ = markAllRecentDownloadItemsAsSeen(postbox: strongSelf.context.account.postbox).startStandalone()
            })
        }
    }
    
    func scrollToTop() -> Bool {
        if !self.mediaNode.isHidden {
            return self.mediaNode.scrollToTop()
        }
        let offset = self.listNode.visibleContentOffset()
        switch offset {
        case let .known(value) where value <= CGFloat.ulpOfOne:
            return false
        default:
            self.listNode.transaction(deleteIndices: [], insertIndicesAndItems: [], updateIndicesAndItems: [], options: [.Synchronous, .LowLatency], scrollToItem: ListViewScrollToItem(index: 0, position: .top(0.0), animated: true, curve: .Default(duration: nil), directionHint: .Up), updateSizeAndInsets: nil, stationaryItemRange: nil, updateOpaqueState: nil, completion: { _ in })
            return true
        }
    }
    
    func update(size: CGSize, sideInset: CGFloat, bottomInset: CGFloat, visibleHeight: CGFloat, presentationData: PresentationData, synchronous: Bool, transition: ContainedViewLayoutTransition) {
        let hadValidLayout = self.currentParams != nil
        self.currentParams = (size, sideInset, bottomInset, visibleHeight, presentationData)
        
        var topPanelHeight: CGFloat = 0.0
        if let (item, previousItem, nextItem, order, type, _) = self.playlistStateAndType {
            let panelHeight = MediaNavigationAccessoryHeaderNode.minimizedHeight
            topPanelHeight = panelHeight
            let panelFrame = CGRect(origin: CGPoint(x: 0.0, y: topPanelHeight - panelHeight), size: CGSize(width: size.width, height: panelHeight))
            if let (mediaAccessoryPanel, mediaType) = self.mediaAccessoryPanel, mediaType == type {
                transition.updateFrame(layer: mediaAccessoryPanel.layer, frame: panelFrame)
                mediaAccessoryPanel.updateLayout(size: panelFrame.size, leftInset: sideInset, rightInset: sideInset, isHidden: false, transition: transition)
                switch order {
                case .regular:
                    mediaAccessoryPanel.containerNode.headerNode.playbackItems = (item, previousItem, nextItem)
                case .reversed:
                    mediaAccessoryPanel.containerNode.headerNode.playbackItems = (item, nextItem, previousItem)
                case .random:
                    mediaAccessoryPanel.containerNode.headerNode.playbackItems = (item, nil, nil)
                }
                let delayedStatus = self.context.sharedContext.mediaManager.globalMediaPlayerState
                |> mapToSignal { value -> Signal<(Account, SharedMediaPlayerItemPlaybackStateOrLoading, MediaManagerPlayerType)?, NoError> in
                    guard let value = value else {
                        return .single(nil)
                    }
                    switch value.1 {
                        case .state:
                            return .single(value)
                        case .loading:
                            return .single(value) |> delay(0.1, queue: .mainQueue())
                    }
                }
                
                mediaAccessoryPanel.containerNode.headerNode.playbackStatus = delayedStatus
                |> map { state -> MediaPlayerStatus in
                    if let stateOrLoading = state?.1, case let .state(state) = stateOrLoading {
                        return state.status
                    } else {
                        return MediaPlayerStatus(generationTimestamp: 0.0, duration: 0.0, dimensions: CGSize(), timestamp: 0.0, baseRate: 1.0, seekId: 0, status: .paused, soundEnabled: true)
                    }
                }
            } else {
                if let (mediaAccessoryPanel, _) = self.mediaAccessoryPanel {
                    self.mediaAccessoryPanel = nil
                    self.dismissingPanel = mediaAccessoryPanel
                    mediaAccessoryPanel.animateOut(transition: transition, completion: { [weak self, weak mediaAccessoryPanel] in
                        mediaAccessoryPanel?.removeFromSupernode()
                        if let strongSelf = self, strongSelf.dismissingPanel === mediaAccessoryPanel {
                            strongSelf.dismissingPanel = nil
                        }
                    })
                }
                
                let mediaAccessoryPanel = MediaNavigationAccessoryPanel(context: self.context, presentationData: self.presentationData, displayBackground: true)
                mediaAccessoryPanel.containerNode.headerNode.displayScrubber = item.playbackData?.type != .instantVideo
                mediaAccessoryPanel.getController = { [weak self] in
                    return self?.navigationController?.topViewController as? ViewController
                }
                mediaAccessoryPanel.presentInGlobalOverlay = { [weak self] c in
                    (self?.navigationController?.topViewController as? ViewController)?.presentInGlobalOverlay(c)
                }
                mediaAccessoryPanel.close = { [weak self] in
                    if let strongSelf = self, let (_, _, _, _, type, _) = strongSelf.playlistStateAndType {
                        strongSelf.context.sharedContext.mediaManager.setPlaylist(nil, type: type, control: SharedMediaPlayerControlAction.playback(.pause))
                    }
                }
                mediaAccessoryPanel.setRate = { [weak self] rate, changeType in
                    guard let strongSelf = self else {
                        return
                    }
                    let _ = (strongSelf.context.sharedContext.accountManager.transaction { transaction -> AudioPlaybackRate in
                        let settings = transaction.getSharedData(ApplicationSpecificSharedDataKeys.musicPlaybackSettings)?.get(MusicPlaybackSettings.self) ?? MusicPlaybackSettings.defaultSettings
 
                        transaction.updateSharedData(ApplicationSpecificSharedDataKeys.musicPlaybackSettings, { _ in
                            return AccountManagerPreferencesEntry(settings.withUpdatedVoicePlaybackRate(rate))
                        })
                        return rate
                    }
                    |> deliverOnMainQueue).startStandalone(next: { baseRate in
                        guard let strongSelf = self, let (_, _, _, _, type, _) = strongSelf.playlistStateAndType else {
                            return
                        }
                        strongSelf.context.sharedContext.mediaManager.playlistControl(.setBaseRate(baseRate), type: type)
                        
                        if let controller = strongSelf.navigationController?.topViewController as? ViewController {
                            var hasTooltip = false
                            controller.forEachController({ controller in
                                if let controller = controller as? UndoOverlayController {
                                    hasTooltip = true
                                    controller.dismissWithCommitAction()
                                }
                                return true
                            })
                            
                            let presentationData = strongSelf.context.sharedContext.currentPresentationData.with { $0 }
                            let text: String?
                            let rate: CGFloat?
                            if case let .sliderCommit(previousValue, newValue) = changeType {
                                let value = String(format: "%0.1f", baseRate.doubleValue)
                                if baseRate == .x1 {
                                    text = presentationData.strings.Conversation_AudioRateTooltipNormal
                                } else {
                                    text = presentationData.strings.Conversation_AudioRateTooltipCustom(value).string
                                }
                                if newValue > previousValue {
                                    rate = .infinity
                                } else if newValue < previousValue {
                                    rate = -.infinity
                                } else {
                                    rate = nil
                                }
                            } else if baseRate == .x1 {
                                text = presentationData.strings.Conversation_AudioRateTooltipNormal
                                rate = 1.0
                            } else if baseRate == .x1_5 {
                                text = presentationData.strings.Conversation_AudioRateTooltip15X
                                rate = 1.5
                            } else if baseRate == .x2 {
                                text = presentationData.strings.Conversation_AudioRateTooltipSpeedUp
                                rate = 2.0
                            } else {
                                text = nil
                                rate = nil
                            }
                            var showTooltip = true
                            if case .sliderChange = changeType {
                                showTooltip = false
                            }
                            if let rate, let text, showTooltip {
                                controller.present(
                                    UndoOverlayController(
                                        presentationData: presentationData,
                                        content: .audioRate(
                                            rate: rate,
                                            text: text
                                        ),
                                        elevatedLayout: false,
                                        animateInAsReplacement: hasTooltip,
                                        action: { action in
                                            return true
                                        }
                                    ),
                                    in: .current
                                )
                            }
                        }
                    })
                }
                mediaAccessoryPanel.togglePlayPause = { [weak self] in
                    if let strongSelf = self, let (_, _, _, _, type, _) = strongSelf.playlistStateAndType {
                        strongSelf.context.sharedContext.mediaManager.playlistControl(.playback(.togglePlayPause), type: type)
                    }
                }
                mediaAccessoryPanel.playPrevious = { [weak self] in
                    if let strongSelf = self, let (_, _, _, _, type, _) = strongSelf.playlistStateAndType {
                        strongSelf.context.sharedContext.mediaManager.playlistControl(.next, type: type)
                    }
                }
                mediaAccessoryPanel.playNext = { [weak self] in
                    if let strongSelf = self, let (_, _, _, _, type, _) = strongSelf.playlistStateAndType {
                        strongSelf.context.sharedContext.mediaManager.playlistControl(.previous, type: type)
                    }
                }
                mediaAccessoryPanel.tapAction = { [weak self] in
                    guard let strongSelf = self, let navigationController = strongSelf.navigationController, let (state, _, _, order, type, account) = strongSelf.playlistStateAndType else {
                        return
                    }
                    if let id = state.id as? PeerMessagesMediaPlaylistItemId, let playlistLocation = strongSelf.playlistLocation as? PeerMessagesPlaylistLocation {
                        if type == .music {
                            if case .custom = playlistLocation {
                                let controllerContext: AccountContext
                                if account.id == strongSelf.context.account.id {
                                    controllerContext = strongSelf.context
                                } else {
                                    controllerContext = strongSelf.context.sharedContext.makeTempAccountContext(account: account)
                                }
                                let controller = strongSelf.context.sharedContext.makeOverlayAudioPlayerController(context: controllerContext, chatLocation: .peer(id: id.messageId.peerId), type: type, initialMessageId: id.messageId, initialOrder: order, playlistLocation: playlistLocation, parentNavigationController: navigationController)
                                strongSelf.interaction.dismissInput()
                                strongSelf.interaction.present(controller, nil)
                            } else if case let .messages(chatLocation, _, _) = playlistLocation {
                                let signal = strongSelf.context.sharedContext.messageFromPreloadedChatHistoryViewForLocation(id: id.messageId, location: ChatHistoryLocationInput(content: .InitialSearch(location: .id(id.messageId), count: 60, highlight: true), id: 0), context: strongSelf.context, chatLocation: chatLocation, subject: nil, chatLocationContextHolder: Atomic<ChatLocationContextHolder?>(value: nil), tagMask: EngineMessage.Tags.music)
                                
                                var cancelImpl: (() -> Void)?
                                let presentationData = strongSelf.context.sharedContext.currentPresentationData.with { $0 }
                                let progressSignal = Signal<Never, NoError> { subscriber in
                                    let controller = OverlayStatusController(theme: presentationData.theme, type: .loading(cancelled: {
                                        cancelImpl?()
                                    }))
                                    self?.interaction.present(controller, nil)
                                    return ActionDisposable { [weak controller] in
                                        Queue.mainQueue().async() {
                                            controller?.dismiss()
                                        }
                                    }
                                }
                                |> runOn(Queue.mainQueue())
                                |> delay(0.15, queue: Queue.mainQueue())
                                let progressDisposable = MetaDisposable()
                                var progressStarted = false
                                strongSelf.playlistPreloadDisposable?.dispose()
                                strongSelf.playlistPreloadDisposable = (signal
                                |> afterDisposed {
                                    Queue.mainQueue().async {
                                        progressDisposable.dispose()
                                    }
                                }
                                |> deliverOnMainQueue).startStrict(next: { index in
                                    guard let strongSelf = self else {
                                        return
                                    }
                                    if let _ = index.0 {
                                        let controllerContext: AccountContext
                                        if account.id == strongSelf.context.account.id {
                                            controllerContext = strongSelf.context
                                        } else {
                                            controllerContext = strongSelf.context.sharedContext.makeTempAccountContext(account: account)
                                        }
                                        let controller = strongSelf.context.sharedContext.makeOverlayAudioPlayerController(context: controllerContext, chatLocation: chatLocation, type: type, initialMessageId: id.messageId, initialOrder: order, playlistLocation: nil, parentNavigationController: navigationController)
                                        strongSelf.interaction.dismissInput()
                                        strongSelf.interaction.present(controller, nil)
                                    } else if index.1 {
                                        if !progressStarted {
                                            progressStarted = true
                                            progressDisposable.set(progressSignal.start())
                                        }
                                    }
                                }, completed: {
                                }).strict()
                                cancelImpl = {
                                    self?.playlistPreloadDisposable?.dispose()
                                }
                            }
                        } else {
                            strongSelf.context.sharedContext.navigateToChat(accountId: strongSelf.context.account.id, peerId: id.messageId.peerId, messageId: id.messageId)
                        }
                    }
                }
                mediaAccessoryPanel.frame = panelFrame
                if let dismissingPanel = self.dismissingPanel {
                    self.mediaAccessoryPanelContainer.insertSubnode(mediaAccessoryPanel, aboveSubnode: dismissingPanel)
                } else {
                    self.mediaAccessoryPanelContainer.addSubnode(mediaAccessoryPanel)
                }
                self.mediaAccessoryPanel = (mediaAccessoryPanel, type)
                mediaAccessoryPanel.updateLayout(size: panelFrame.size, leftInset: sideInset, rightInset: sideInset, isHidden: false, transition: .immediate)
                switch order {
                    case .regular:
                        mediaAccessoryPanel.containerNode.headerNode.playbackItems = (item, previousItem, nextItem)
                    case .reversed:
                        mediaAccessoryPanel.containerNode.headerNode.playbackItems = (item, nextItem, previousItem)
                    case .random:
                        mediaAccessoryPanel.containerNode.headerNode.playbackItems = (item, nil, nil)
                }
                mediaAccessoryPanel.containerNode.headerNode.playbackStatus = self.context.sharedContext.mediaManager.globalMediaPlayerState
                |> map { state -> MediaPlayerStatus in
                    if let stateOrLoading = state?.1, case let .state(state) = stateOrLoading {
                        return state.status
                    } else {
                        return MediaPlayerStatus(generationTimestamp: 0.0, duration: 0.0, dimensions: CGSize(), timestamp: 0.0, baseRate: 1.0, seekId: 0, status: .paused, soundEnabled: true)
                    }
                }
                mediaAccessoryPanel.animateIn(transition: transition)
            }
        } else if let (mediaAccessoryPanel, _) = self.mediaAccessoryPanel {
            self.mediaAccessoryPanel = nil
            self.dismissingPanel = mediaAccessoryPanel
            mediaAccessoryPanel.animateOut(transition: transition, completion: { [weak self, weak mediaAccessoryPanel] in
                mediaAccessoryPanel?.removeFromSupernode()
                if let strongSelf = self, strongSelf.dismissingPanel === mediaAccessoryPanel {
                    strongSelf.dismissingPanel = nil
                }
            })
        }
        
        transition.updateFrame(node: self.mediaAccessoryPanelContainer, frame: CGRect(origin: CGPoint(), size: CGSize(width: size.width, height: MediaNavigationAccessoryHeaderNode.minimizedHeight)))
        
        let topInset: CGFloat = topPanelHeight
        let overflowInset: CGFloat = 20.0
        let insets = UIEdgeInsets(top: topPanelHeight, left: sideInset, bottom: bottomInset, right: sideInset)
        
        self.shimmerNode.frame = CGRect(origin: CGPoint(x: overflowInset, y: topInset), size: CGSize(width: size.width - overflowInset * 2.0, height: size.height))
        self.shimmerNode.update(context: self.context, size: CGSize(width: size.width - overflowInset * 2.0, height: size.height), presentationData: self.presentationData, animationCache: self.animationCache, animationRenderer: self.animationRenderer, key: !(self.searchQueryValue?.isEmpty ?? true) && self.key == .media ? .chats : self.key, hasSelection: self.selectedMessages != nil, transition: transition)
        
        let (duration, curve) = listViewAnimationDurationAndCurve(transition: transition)
        self.recentListNode.frame = CGRect(origin: CGPoint(), size: size)
        self.recentListNode.transaction(deleteIndices: [], insertIndicesAndItems: [], updateIndicesAndItems: [], options: [.Synchronous], scrollToItem: nil, updateSizeAndInsets: ListViewUpdateSizeAndInsets(size: size, insets: insets, duration: duration, curve: curve), stationaryItemRange: nil, updateOpaqueState: nil, completion: { _ in })
        
        self.listNode.frame = CGRect(origin: CGPoint(), size: size)
        self.listNode.transaction(deleteIndices: [], insertIndicesAndItems: [], updateIndicesAndItems: [], options: [.Synchronous], scrollToItem: nil, updateSizeAndInsets: ListViewUpdateSizeAndInsets(size: size, insets: insets, duration: duration, curve: curve), stationaryItemRange: nil, updateOpaqueState: nil, completion: { _ in })
        
        self.mediaNode.frame = CGRect(origin: CGPoint(x: 0.0, y: topInset), size: CGSize(width: size.width, height: size.height))
        self.mediaNode.update(size: size, sideInset: sideInset, bottomInset: bottomInset, visibleHeight: visibleHeight, isScrollingLockedAtTop: false, expandProgress: 1.0, presentationData: self.presentationData, synchronous: true, transition: transition)
        
        let padding: CGFloat = 16.0
        let emptyTitleSize = self.emptyResultsTitleNode.updateLayout(CGSize(width: size.width - sideInset * 2.0 - padding * 2.0, height: CGFloat.greatestFiniteMagnitude))
        let emptyTextSize = self.emptyResultsTextNode.updateLayout(CGSize(width: size.width - sideInset * 2.0 - padding * 2.0, height: CGFloat.greatestFiniteMagnitude))
        
        let emptyAnimationHeight = self.emptyResultsAnimationSize.height
        let emptyAnimationSpacing: CGFloat = 8.0
        let emptyTextSpacing: CGFloat = 8.0
        let emptyTotalHeight = emptyAnimationHeight + emptyAnimationSpacing + emptyTitleSize.height + emptyTextSize.height + emptyTextSpacing
        let emptyAnimationY = topInset + floorToScreenPixels((visibleHeight - topInset - bottomInset - emptyTotalHeight) / 2.0)
        
        let textTransition = ContainedViewLayoutTransition.immediate
        textTransition.updateFrame(node: self.emptyResultsAnimationNode, frame: CGRect(origin: CGPoint(x: sideInset + padding + (size.width - sideInset * 2.0 - padding * 2.0 - self.emptyResultsAnimationSize.width) / 2.0, y: emptyAnimationY), size: self.emptyResultsAnimationSize))
        textTransition.updateFrame(node: self.emptyResultsTitleNode, frame: CGRect(origin: CGPoint(x: sideInset + padding + (size.width - sideInset * 2.0 - padding * 2.0 - emptyTitleSize.width) / 2.0, y: emptyAnimationY + emptyAnimationHeight + emptyAnimationSpacing), size: emptyTitleSize))
        textTransition.updateFrame(node: self.emptyResultsTextNode, frame: CGRect(origin: CGPoint(x: sideInset + padding + (size.width - sideInset * 2.0 - padding * 2.0 - emptyTextSize.width) / 2.0, y: emptyAnimationY + emptyAnimationHeight + emptyAnimationSpacing + emptyTitleSize.height + emptyTextSpacing), size: emptyTextSize))
        self.emptyResultsAnimationNode.updateLayout(size: self.emptyResultsAnimationSize)
        
        if !hadValidLayout {
            while !self.enqueuedRecentTransitions.isEmpty {
                self.dequeueRecentTransition()
            }
            while !self.enqueuedTransitions.isEmpty {
                self.dequeueTransition()
            }
        }
    }
    
    func updateHiddenMedia() {
        self.listNode.forEachItemNode { itemNode in
            if let itemNode = itemNode as? ListMessageNode {
                itemNode.updateHiddenMedia()
            }
        }
    }
    
    func cancelPreviewGestures() {
    }
    
    func transitionNodeForGallery(messageId: EngineMessage.Id, media: EngineMedia) -> (ASDisplayNode, CGRect, () -> (UIView?, UIView?))? {
        var transitionNode: (ASDisplayNode, CGRect, () -> (UIView?, UIView?))?
        self.listNode.forEachItemNode { itemNode in
            if let itemNode = itemNode as? ListMessageNode {
                if let result = itemNode.transitionNode(id: messageId, media: media._asMedia(), adjustRect: false) {
                    transitionNode = result
                }
            }
        }
        return transitionNode
    }
    
    func addToTransitionSurface(view: UIView) {
        self.view.addSubview(view)
    }
    
    func updateSelectedMessages(animated: Bool) {
        self.selectedMessages = self.interaction.getSelectedMessageIds()
        self.mediaNode.selectedMessageIds = self.selectedMessages
        self.mediaNode.updateSelectedMessages(animated: animated)
    }
    
    private func enqueueRecentTransition(_ transition: ChatListSearchContainerRecentTransition, firstTime: Bool) {
        self.enqueuedRecentTransitions.append((transition, firstTime))
        
        if self.currentParams != nil {
            while !self.enqueuedRecentTransitions.isEmpty {
                self.dequeueRecentTransition()
            }
        }
    }
    
    private func dequeueRecentTransition() {
        if let (transition, firstTime) = self.enqueuedRecentTransitions.first {
            self.enqueuedRecentTransitions.remove(at: 0)
            
            var options = ListViewDeleteAndInsertOptions()
            if firstTime {
                options.insert(.PreferSynchronousResourceLoading)
                options.insert(.PreferSynchronousDrawing)
            } else {
                options.insert(.AnimateInsertion)
            }
            
            self.recentListNode.transaction(deleteIndices: transition.deletions, insertIndicesAndItems: transition.insertions, updateIndicesAndItems: transition.updates, options: options, updateSizeAndInsets: nil, updateOpaqueState: nil, completion: { [weak self] _ in
                guard let strongSelf = self else {
                    return
                }
                
                if !strongSelf.didSetReady && !strongSelf.recentListNode.isHidden {
                    var ready: Signal<Bool, NoError>?
                    strongSelf.recentListNode.forEachItemNode { node in
                        if let node = node as? ChatListRecentPeersListItemNode {
                            ready = node.isReady
                        }
                    }
                    
                    if let ready = ready {
                        strongSelf.ready.set(ready)
                    } else {
                        strongSelf.ready.set(.single(true))
                    }
                    strongSelf.didSetReady = true
                }
            })
        }
    }
    
    private func enqueueTransition(_ transition: ChatListSearchContainerTransition, firstTime: Bool) {
        self.enqueuedTransitions.append((transition, firstTime))
        
        if self.currentParams != nil {
            while !self.enqueuedTransitions.isEmpty {
                self.dequeueTransition()
            }
        }
    }
    
    private func dequeueTransition() {
        if let (transition, isFirstTime) = self.enqueuedTransitions.first {
            self.enqueuedTransitions.remove(at: 0)
            
            var options = ListViewDeleteAndInsertOptions()
            if isFirstTime && [.chats, .topics].contains(self.key) {
                options.insert(.PreferSynchronousDrawing)
                options.insert(.PreferSynchronousResourceLoading)
            } else if transition.animated {
                options.insert(.AnimateInsertion)
            }
            
            if self.key == .downloads {
                options.insert(.PreferSynchronousDrawing)
                options.insert(.PreferSynchronousResourceLoading)
            }
            
            self.listNode.transaction(deleteIndices: transition.deletions, insertIndicesAndItems: transition.insertions, updateIndicesAndItems: transition.updates, options: options, updateSizeAndInsets: nil, updateOpaqueState: nil, completion: { [weak self] _ in
                if let strongSelf = self {
                    let searchOptions = strongSelf.searchOptionsValue
                    strongSelf.listNode.isHidden = strongSelf.tagMask == .photoOrVideo && (strongSelf.searchQueryValue ?? "").isEmpty
                    strongSelf.mediaNode.isHidden = !strongSelf.listNode.isHidden
                    
                    let displayingResults = transition.displayingResults
                    if !displayingResults {
                        strongSelf.listNode.isHidden = true
                        strongSelf.mediaNode.isHidden = true
                    }
                    
                    let emptyResults = displayingResults && transition.isEmpty
                    if emptyResults {
                        let emptyResultsTitle: String
                        let emptyResultsText: String
                        if let query = transition.query, !query.isEmpty {
                            emptyResultsTitle = strongSelf.presentationData.strings.ChatList_Search_NoResults
                            emptyResultsText = strongSelf.presentationData.strings.ChatList_Search_NoResultsQueryDescription(query).string
                        } else {
                            if let searchOptions = searchOptions, searchOptions.date == nil && searchOptions.peer == nil {
                                emptyResultsTitle = strongSelf.presentationData.strings.ChatList_Search_NoResultsFilter
                                if strongSelf.tagMask == .photoOrVideo {
                                    emptyResultsText = strongSelf.presentationData.strings.ChatList_Search_NoResultsFitlerMedia
                                } else if strongSelf.tagMask == .webPage {
                                    emptyResultsText = strongSelf.presentationData.strings.ChatList_Search_NoResultsFitlerLinks
                                } else if strongSelf.tagMask == .file {
                                    emptyResultsText = strongSelf.presentationData.strings.ChatList_Search_NoResultsFitlerFiles
                                } else if strongSelf.tagMask == .music {
                                    emptyResultsText = strongSelf.presentationData.strings.ChatList_Search_NoResultsFitlerMusic
                                } else if strongSelf.tagMask == .voiceOrInstantVideo {
                                    emptyResultsText = strongSelf.presentationData.strings.ChatList_Search_NoResultsFitlerVoice
                                } else {
                                    emptyResultsText = strongSelf.presentationData.strings.ChatList_Search_NoResultsDescription
                                }
                            } else {
                                emptyResultsTitle = strongSelf.presentationData.strings.ChatList_Search_NoResults
                                emptyResultsText = strongSelf.presentationData.strings.ChatList_Search_NoResultsDescription
                            }
                        }
                        
                        strongSelf.emptyResultsTitleNode.attributedText = NSAttributedString(string: emptyResultsTitle, font: Font.semibold(17.0), textColor: strongSelf.presentationData.theme.list.freeTextColor)
                        strongSelf.emptyResultsTextNode.attributedText = NSAttributedString(string: emptyResultsText, font: Font.regular(15.0), textColor: strongSelf.presentationData.theme.list.freeTextColor)
                    }

                    if let (size, sideInset, bottomInset, visibleHeight, presentationData) = strongSelf.currentParams {
                        strongSelf.update(size: size, sideInset: sideInset, bottomInset: bottomInset, visibleHeight: visibleHeight, presentationData: presentationData, synchronous: true, transition: .animated(duration: 0.4, curve: .spring))
                    }
                    
                    if strongSelf.key == .downloads {
                        strongSelf.emptyResultsAnimationNode.isHidden = true
                        strongSelf.emptyResultsTitleNode.isHidden = true
                        strongSelf.emptyResultsTextNode.isHidden = true
                        strongSelf.emptyResultsAnimationNode.visibility = false
                    } else {
                        strongSelf.emptyResultsAnimationNode.isHidden = !emptyResults
                        strongSelf.emptyResultsTitleNode.isHidden = !emptyResults
                        strongSelf.emptyResultsTextNode.isHidden = !emptyResults
                        strongSelf.emptyResultsAnimationNode.visibility = emptyResults
                    }
                                             
                    var displayPlaceholder = transition.isLoading && (![.chats, .topics].contains(strongSelf.key) || (strongSelf.currentEntries?.isEmpty ?? true))
                    if strongSelf.key == .downloads {
                        displayPlaceholder = false
                    }

                    let targetAlpha: CGFloat = displayPlaceholder ? 1.0 : 0.0
                    if strongSelf.shimmerNode.alpha != targetAlpha {
                        let transition: ContainedViewLayoutTransition = (displayPlaceholder || isFirstTime) ? .immediate : .animated(duration: 0.2, curve: .linear)
                        transition.updateAlpha(node: strongSelf.shimmerNode, alpha: targetAlpha, delay: 0.1)
                    }
           
                    strongSelf.recentListNode.isHidden = displayingResults || strongSelf.peersFilter.contains(.excludeRecent)
                    strongSelf.backgroundColor = !displayingResults && strongSelf.peersFilter.contains(.excludeRecent) ? nil : strongSelf.presentationData.theme.chatList.backgroundColor
                    
                    if !strongSelf.didSetReady && strongSelf.recentListNode.isHidden {
                        strongSelf.ready.set(.single(true))
                        strongSelf.didSetReady = true
                    }
                }
            })
        }
    }
    
    func previewViewAndActionAtLocation(_ location: CGPoint) -> (UIView, CGRect, Any)? {
        var selectedItemNode: ASDisplayNode?
        var bounds: CGRect
        if !self.recentListNode.isHidden {
            let adjustedLocation = self.convert(location, to: self.recentListNode)
            self.recentListNode.forEachItemNode { itemNode in
                if itemNode.frame.contains(adjustedLocation) {
                    selectedItemNode = itemNode
                }
            }
        } else {
            let adjustedLocation = self.convert(location, to: self.listNode)
            self.listNode.forEachItemNode { itemNode in
                if itemNode.frame.contains(adjustedLocation) {
                    selectedItemNode = itemNode
                }
            }
        }
        if let selectedItemNode = selectedItemNode as? ChatListRecentPeersListItemNode {
            if let result = selectedItemNode.viewAndPeerAtPoint(self.convert(location, to: selectedItemNode)) {
                return (result.0, result.0.bounds, result.1)
            }
        } else if let selectedItemNode = selectedItemNode as? ContactsPeerItemNode, let peer = selectedItemNode.chatPeer {
            if selectedItemNode.frame.height > 50.0 {
                bounds = CGRect(x: 0.0, y: selectedItemNode.frame.height - 50.0, width: selectedItemNode.frame.width, height: 50.0)
            } else {
                bounds = selectedItemNode.bounds
            }
            return (selectedItemNode.view, bounds, peer.id)
        } else if let selectedItemNode = selectedItemNode as? ChatListItemNode, let item = selectedItemNode.item {
            if selectedItemNode.frame.height > 76.0 {
                bounds = CGRect(x: 0.0, y: selectedItemNode.frame.height - 76.0, width: selectedItemNode.frame.width, height: 76.0)
            } else {
                bounds = selectedItemNode.bounds
            }
            switch item.content {
                case let .peer(peerData):
                    return (selectedItemNode.view, bounds, peerData.messages.last?.id ?? peerData.peer.peerId)
                case let .groupReference(groupReference):
                    return (selectedItemNode.view, bounds, groupReference.groupId)
            }
        }
        return nil
    }
}

private final class SearchShimmerEffectNode: ASDisplayNode {
    private var currentBackgroundColor: UIColor?
    private var currentForegroundColor: UIColor?
    private let imageNodeContainer: ASDisplayNode
    private let imageNode: ASImageNode
    
    private var absoluteLocation: (CGRect, CGSize)?
    private var isCurrentlyInHierarchy = false
    private var shouldBeAnimating = false
    
    override init() {
        self.imageNodeContainer = ASDisplayNode()
        self.imageNodeContainer.isLayerBacked = true
        
        self.imageNode = ASImageNode()
        self.imageNode.isLayerBacked = true
        self.imageNode.displaysAsynchronously = false
        self.imageNode.displayWithoutProcessing = true
        self.imageNode.contentMode = .scaleToFill
        
        super.init()
        
        self.isLayerBacked = true
        self.clipsToBounds = true
        
        self.imageNodeContainer.addSubnode(self.imageNode)
        self.addSubnode(self.imageNodeContainer)
    }
    
    override func didEnterHierarchy() {
        super.didEnterHierarchy()
        
        self.isCurrentlyInHierarchy = true
        self.updateAnimation()
    }
    
    override func didExitHierarchy() {
        super.didExitHierarchy()
        
        self.isCurrentlyInHierarchy = false
        self.updateAnimation()
    }
    
    func update(backgroundColor: UIColor, foregroundColor: UIColor) {
        if let currentBackgroundColor = self.currentBackgroundColor, currentBackgroundColor.argb == backgroundColor.argb, let currentForegroundColor = self.currentForegroundColor, currentForegroundColor.argb == foregroundColor.argb {
            return
        }
        self.currentBackgroundColor = backgroundColor
        self.currentForegroundColor = foregroundColor
        
        self.imageNode.image = generateImage(CGSize(width: 4.0, height: 320.0), opaque: true, scale: 1.0, rotatedContext: { size, context in
            context.setFillColor(backgroundColor.cgColor)
            context.fill(CGRect(origin: CGPoint(), size: size))
            
            context.clip(to: CGRect(origin: CGPoint(), size: size))
            
            let transparentColor = foregroundColor.withAlphaComponent(0.0).cgColor
            let peakColor = foregroundColor.cgColor
            
            var locations: [CGFloat] = [0.0, 0.5, 1.0]
            let colors: [CGColor] = [transparentColor, peakColor, transparentColor]
            
            let colorSpace = CGColorSpaceCreateDeviceRGB()
            let gradient = CGGradient(colorsSpace: colorSpace, colors: colors as CFArray, locations: &locations)!
            
            context.drawLinearGradient(gradient, start: CGPoint(x: 0.0, y: 0.0), end: CGPoint(x: 0.0, y: size.height), options: CGGradientDrawingOptions())
        })
    }
    
    func updateAbsoluteRect(_ rect: CGRect, within containerSize: CGSize) {
        if let absoluteLocation = self.absoluteLocation, absoluteLocation.0 == rect && absoluteLocation.1 == containerSize {
            return
        }
        let sizeUpdated = self.absoluteLocation?.1 != containerSize
        let frameUpdated = self.absoluteLocation?.0 != rect
        self.absoluteLocation = (rect, containerSize)
        
        if sizeUpdated {
            if self.shouldBeAnimating {
                self.imageNode.layer.removeAnimation(forKey: "shimmer")
                self.addImageAnimation()
            }
        }
        
        if frameUpdated {
            self.imageNodeContainer.frame = CGRect(origin: CGPoint(x: -rect.minX, y: -rect.minY), size: containerSize)
        }
        
        self.updateAnimation()
    }
    
    private func updateAnimation() {
        let shouldBeAnimating = self.isCurrentlyInHierarchy && self.absoluteLocation != nil
        if shouldBeAnimating != self.shouldBeAnimating {
            self.shouldBeAnimating = shouldBeAnimating
            if shouldBeAnimating {
                self.addImageAnimation()
            } else {
                self.imageNode.layer.removeAnimation(forKey: "shimmer")
            }
        }
    }
    
    private func addImageAnimation() {
        guard let containerSize = self.absoluteLocation?.1 else {
            return
        }
        let gradientHeight: CGFloat = 250.0
        self.imageNode.frame = CGRect(origin: CGPoint(x: 0.0, y: -gradientHeight), size: CGSize(width: containerSize.width, height: gradientHeight))
        let animation = self.imageNode.layer.makeAnimation(from: 0.0 as NSNumber, to: (containerSize.height + gradientHeight) as NSNumber, keyPath: "position.y", timingFunction: CAMediaTimingFunctionName.easeOut.rawValue, duration: 1.3 * 1.0, delay: 0.0, mediaTimingFunction: nil, removeOnCompletion: true, additive: true)
        animation.repeatCount = Float.infinity
        animation.beginTime = 1.0
        self.imageNode.layer.add(animation, forKey: "shimmer")
    }
}

public final class ChatListSearchShimmerNode: ASDisplayNode {
    private let backgroundColorNode: ASDisplayNode
    private let effectNode: SearchShimmerEffectNode
    private let maskNode: ASImageNode
    private var currentParams: (size: CGSize, presentationData: PresentationData, key: ChatListSearchPaneKey)?
    
    public init(key: ChatListSearchPaneKey) {
        self.backgroundColorNode = ASDisplayNode()
        self.effectNode = SearchShimmerEffectNode()
        self.maskNode = ASImageNode()
        
        super.init()
        
        self.isUserInteractionEnabled = false
        
        self.addSubnode(self.backgroundColorNode)
        self.addSubnode(self.effectNode)
        self.addSubnode(self.maskNode)
    }
    
    public func update(context: AccountContext, size: CGSize, presentationData: PresentationData, animationCache: AnimationCache, animationRenderer: MultiAnimationRenderer, key: ChatListSearchPaneKey, hasSelection: Bool, transition: ContainedViewLayoutTransition) {
        if self.currentParams?.size != size || self.currentParams?.presentationData !== presentationData || self.currentParams?.key != key {
            self.currentParams = (size, presentationData, key)
            
            let chatListPresentationData = ChatListPresentationData(theme: presentationData.theme, fontSize: presentationData.chatFontSize, strings: presentationData.strings, dateTimeFormat: presentationData.dateTimeFormat, nameSortOrder: presentationData.nameSortOrder, nameDisplayOrder: presentationData.nameDisplayOrder, disableAnimations: true)
            
            let peer1: EnginePeer = .user(TelegramUser(id: EnginePeer.Id(namespace: Namespaces.Peer.CloudUser, id: EnginePeer.Id.Id._internalFromInt64Value(0)), accessHash: nil, firstName: "FirstName", lastName: nil, username: nil, phone: nil, photo: [], botInfo: nil, restrictionInfo: nil, flags: [], emojiStatus: nil, usernames: [], storiesHidden: nil))
            let timestamp1: Int32 = 100000
            var peers: [EnginePeer.Id: EnginePeer] = [:]
            peers[peer1.id] = peer1
            let interaction = ChatListNodeInteraction(context: context, animationCache: animationCache, animationRenderer: animationRenderer, activateSearch: {}, peerSelected: { _, _, _, _ in }, disabledPeerSelected: { _, _ in }, togglePeerSelected: { _, _ in }, togglePeersSelection: { _, _ in }, additionalCategorySelected: { _ in
            }, messageSelected: { _, _, _, _ in}, groupSelected: { _ in }, addContact: { _ in }, setPeerIdWithRevealedOptions: { _, _ in }, setItemPinned: { _, _ in }, setPeerMuted: { _, _ in }, setPeerThreadMuted: { _, _, _ in }, deletePeer: { _, _ in }, deletePeerThread: { _, _ in }, setPeerThreadStopped: { _, _, _ in }, setPeerThreadPinned: { _, _, _ in }, setPeerThreadHidden: { _, _, _ in }, updatePeerGrouping: { _, _ in }, togglePeerMarkedUnread: { _, _ in}, toggleArchivedFolderHiddenByDefault: {}, toggleThreadsSelection: { _, _ in }, hidePsa: { _ in }, activateChatPreview: { _, _, _, gesture, _ in
                gesture?.cancel()
            }, present: { _ in }, openForumThread: { _, _ in }, openStorageManagement: {}, openPasswordSetup: {}, openPremiumIntro: {}, openActiveSessions: {
            }, performActiveSessionAction: { _, _ in
            }, openChatFolderUpdates: {}, hideChatFolderUpdates: {
            }, openStories: { _, _ in
            })
            var isInlineMode = false
            if case .topics = key {
                isInlineMode = false
            }
            interaction.isSearchMode = true
            interaction.isInlineMode = isInlineMode
            
            let items = (0 ..< 2).compactMap { _ -> ListViewItem? in
                switch key {
                    case .chats, .topics, .downloads:
                        let message = EngineMessage(
                            stableId: 0,
                            stableVersion: 0,
                            id: EngineMessage.Id(peerId: peer1.id, namespace: 0, id: 0),
                            globallyUniqueId: nil,
                            groupingKey: nil,
                            groupInfo: nil,
                            threadId: nil,
                            timestamp: timestamp1,
                            flags: [],
                            tags: [],
                            globalTags: [],
                            localTags: [],
                            forwardInfo: nil,
                            author: peer1,
                            text: "Text",
                            attributes: [],
                            media: [],
                            peers: peers,
                            associatedMessages: [:],
                            associatedMessageIds: [],
                            associatedMedia: [:],
                            associatedThreadInfo: nil,
                            associatedStories: [:]
                        )
                        let readState = EnginePeerReadCounters()
                        return ChatListItem(presentationData: chatListPresentationData, context: context, chatListLocation: .chatList(groupId: .root), filterData: nil, index: .chatList(EngineChatList.Item.Index.ChatList(pinningIndex: 0, messageIndex: EngineMessage.Index(id: EngineMessage.Id(peerId: peer1.id, namespace: 0, id: 0), timestamp: timestamp1))), content: .peer(ChatListItemContent.PeerData(
                            messages: [message],
                            peer: EngineRenderedPeer(peer: peer1),
                            threadInfo: nil,
                            combinedReadState: readState,
                            isRemovedFromTotalUnreadCount: false,
                            presence: nil,
                            hasUnseenMentions: false,
                            hasUnseenReactions: false,
                            draftState: nil,
                            inputActivities: nil,
                            promoInfo: nil,
                            ignoreUnreadBadge: false,
                            displayAsMessage: false,
                            hasFailedMessages: false,
                            forumTopicData: nil,
                            topForumTopicItems: [],
                            autoremoveTimeout: nil,
                            storyState: nil
                        )), editing: false, hasActiveRevealControls: false, selected: false, header: nil, enableContextActions: false, hiddenOffset: false, interaction: interaction)
                    case .media:
                        return nil
                    case .links:
                        var media: [EngineMedia] = []
                        media.append(.webpage(TelegramMediaWebpage(webpageId: EngineMedia.Id(namespace: 0, id: 0), content: .Loaded(TelegramMediaWebpageLoadedContent(url: "https://telegram.org", displayUrl: "https://telegram.org", hash: 0, type: nil, websiteName: "Telegram", title: "Telegram Telegram", text: "Telegram", embedUrl: nil, embedType: nil, embedSize: nil, duration: nil, author: nil, image: nil, file: nil, story: nil, attributes: [], instantPage: nil)))))
                        let message = EngineMessage(
                            stableId: 0,
                            stableVersion: 0,
                            id: EngineMessage.Id(peerId: peer1.id, namespace: 0, id: 0),
                            globallyUniqueId: nil,
                            groupingKey: nil,
                            groupInfo: nil,
                            threadId: nil,
                            timestamp: timestamp1,
                            flags: [],
                            tags: [],
                            globalTags: [],
                            localTags: [],
                            forwardInfo: nil,
                            author: peer1,
                            text: "Text",
                            attributes: [],
                            media: media,
                            peers: peers,
                            associatedMessages: [:],
                            associatedMessageIds: [],
                            associatedMedia: [:],
                            associatedThreadInfo: nil,
                            associatedStories: [:]
                        )
                        
                        return ListMessageItem(presentationData: ChatPresentationData(presentationData: presentationData), context: context, chatLocation: .peer(id: peer1.id), interaction: ListMessageItemInteraction.default, message: message._asMessage(), selection: hasSelection ? .selectable(selected: false) : .none, displayHeader: false, customHeader: nil, hintIsLink: true, isGlobalSearchResult: true)
                    case .files:
                        var media: [EngineMedia] = []
                        media.append(.file(TelegramMediaFile(fileId: EngineMedia.Id(namespace: 0, id: 0), partialReference: nil, resource: LocalFileMediaResource(fileId: 0), previewRepresentations: [], videoThumbnails: [], immediateThumbnailData: nil, mimeType: "application/text", size: 0, attributes: [.FileName(fileName: "Text.txt")])))
                        let message = EngineMessage(
                            stableId: 0,
                            stableVersion: 0,
                            id: EngineMessage.Id(peerId: peer1.id, namespace: 0, id: 0),
                            globallyUniqueId: nil,
                            groupingKey: nil,
                            groupInfo: nil,
                            threadId: nil,
                            timestamp: timestamp1,
                            flags: [],
                            tags: [],
                            globalTags: [],
                            localTags: [],
                            forwardInfo: nil,
                            author: peer1,
                            text: "Text",
                            attributes: [],
                            media: media,
                            peers: peers,
                            associatedMessages: [:],
                            associatedMessageIds: [],
                            associatedMedia: [:],
                            associatedThreadInfo: nil,
                            associatedStories: [:]
                        )
                        
                        return ListMessageItem(presentationData: ChatPresentationData(presentationData: presentationData), context: context, chatLocation: .peer(id: peer1.id), interaction: ListMessageItemInteraction.default, message: message._asMessage(), selection: hasSelection ? .selectable(selected: false) : .none, displayHeader: false, customHeader: nil, hintIsLink: false, isGlobalSearchResult: true)
                    case .music:
                        var media: [EngineMedia] = []
                        media.append(.file(TelegramMediaFile(fileId: EngineMedia.Id(namespace: 0, id: 0), partialReference: nil, resource: LocalFileMediaResource(fileId: 0), previewRepresentations: [], videoThumbnails: [], immediateThumbnailData: nil, mimeType: "audio/ogg", size: 0, attributes: [.Audio(isVoice: false, duration: 0, title: nil, performer: nil, waveform: Data())])))
                        let message = EngineMessage(
                            stableId: 0,
                            stableVersion: 0,
                            id: EngineMessage.Id(peerId: peer1.id, namespace: 0, id: 0),
                            globallyUniqueId: nil,
                            groupingKey: nil,
                            groupInfo: nil,
                            threadId: nil,
                            timestamp: timestamp1,
                            flags: [],
                            tags: [],
                            globalTags: [],
                            localTags: [],
                            forwardInfo: nil,
                            author: peer1,
                            text: "Text",
                            attributes: [],
                            media: media,
                            peers: peers,
                            associatedMessages: [:],
                            associatedMessageIds: [],
                            associatedMedia: [:],
                            associatedThreadInfo: nil,
                            associatedStories: [:]
                        )
                        
                        return ListMessageItem(presentationData: ChatPresentationData(presentationData: presentationData), context: context, chatLocation: .peer(id: peer1.id), interaction: ListMessageItemInteraction.default, message: message._asMessage(), selection: hasSelection ? .selectable(selected: false) : .none, displayHeader: false, customHeader: nil, hintIsLink: false, isGlobalSearchResult: true)
                    case .voice:
                        var media: [EngineMedia] = []
                        media.append(.file(TelegramMediaFile(fileId: EngineMedia.Id(namespace: 0, id: 0), partialReference: nil, resource: LocalFileMediaResource(fileId: 0), previewRepresentations: [], videoThumbnails: [], immediateThumbnailData: nil, mimeType: "audio/ogg", size: 0, attributes: [.Audio(isVoice: true, duration: 0, title: nil, performer: nil, waveform: Data())])))
                        let message = EngineMessage(
                            stableId: 0,
                            stableVersion: 0,
                            id: EngineMessage.Id(peerId: peer1.id, namespace: 0, id: 0),
                            globallyUniqueId: nil,
                            groupingKey: nil,
                            groupInfo: nil,
                            threadId: nil,
                            timestamp: timestamp1,
                            flags: [],
                            tags: [],
                            globalTags: [],
                            localTags: [],
                            forwardInfo: nil,
                            author: peer1,
                            text: "Text",
                            attributes: [],
                            media: media,
                            peers: peers,
                            associatedMessages: [:],
                            associatedMessageIds: [],
                            associatedMedia: [:],
                            associatedThreadInfo: nil,
                            associatedStories: [:]
                        )
                        
                        return ListMessageItem(presentationData: ChatPresentationData(presentationData: presentationData), context: context, chatLocation: .peer(id: peer1.id), interaction: ListMessageItemInteraction.default, message: message._asMessage(), selection: hasSelection ? .selectable(selected: false) : .none, displayHeader: false, customHeader: nil, hintIsLink: false, isGlobalSearchResult: true)
                }
            }
            
            var itemNodes: [ListViewItemNode] = []
            for i in 0 ..< items.count {
                items[i].nodeConfiguredForParams(async: { f in f() }, params: ListViewItemLayoutParams(width: size.width, leftInset: 0.0, rightInset: 0.0, availableHeight: 100.0), synchronousLoads: false, previousItem: i == 0 ? nil : items[i - 1], nextItem: (i == items.count - 1) ? nil : items[i + 1], completion: { node, apply in
                    itemNodes.append(node)
                    apply().1(ListViewItemApply(isOnScreen: true))
                })
            }
            
            self.backgroundColorNode.backgroundColor = presentationData.theme.list.mediaPlaceholderColor
            
            self.maskNode.image = generateImage(size, rotatedContext: { size, context in
                context.setFillColor(presentationData.theme.chatList.backgroundColor.cgColor)
                context.fill(CGRect(origin: CGPoint(), size: size))
                
                if key == .media {
                    var currentY: CGFloat = 0.0
                    var rowIndex: Int = 0
                    
                    let itemSpacing: CGFloat = 1.0
                    let itemsInRow = max(3, min(6, Int(size.width / 140.0)))
                    let itemSize: CGFloat = floor(size.width / CGFloat(itemsInRow))
                    
                    context.setBlendMode(.copy)
                    context.setFillColor(UIColor.clear.cgColor)
                    
                    while currentY < size.height {
                        for i in 0 ..< itemsInRow {
                            let itemOrigin = CGPoint(x: CGFloat(i) * (itemSize + itemSpacing), y: itemSpacing + CGFloat(rowIndex) * (itemSize + itemSpacing))
                            context.fill(CGRect(origin: itemOrigin, size: CGSize(width: itemSize, height: itemSize)))
                        }
                        currentY += itemSize
                        rowIndex += 1
                    }
                } else {
                    var currentY: CGFloat = 0.0
                    let fakeLabelPlaceholderHeight: CGFloat = 8.0
                    
                    func fillLabelPlaceholderRect(origin: CGPoint, width: CGFloat) {
                        let startPoint = origin
                        let diameter = fakeLabelPlaceholderHeight
                        context.fillEllipse(in: CGRect(origin: startPoint, size: CGSize(width: diameter, height: diameter)))
                        context.fillEllipse(in: CGRect(origin: CGPoint(x: startPoint.x + width - diameter, y: startPoint.y), size: CGSize(width: diameter, height: diameter)))
                        context.fill(CGRect(origin: CGPoint(x: startPoint.x + diameter / 2.0, y: startPoint.y), size: CGSize(width: width - diameter, height: diameter)))
                    }
                    
                    while currentY < size.height {
                        let sampleIndex = 0
                        let itemHeight: CGFloat = itemNodes[sampleIndex].contentSize.height
                        
                        context.setBlendMode(.copy)
                        context.setFillColor(UIColor.clear.cgColor)
                        
                        let selectionOffset: CGFloat = hasSelection ? 45.0 : 0.0
                        
                        if let itemNode = itemNodes[sampleIndex] as? ChatListItemNode {
                            if !isInlineMode {
                                if !itemNode.avatarNode.isHidden {
                                    context.fillEllipse(in: itemNode.avatarNode.view.convert(itemNode.avatarNode.bounds, to: itemNode.view).offsetBy(dx: 0.0, dy: currentY))
                                }
                            }
                            
                            let titleFrame = itemNode.titleNode.frame.offsetBy(dx: 0.0, dy: currentY)
                            if isInlineMode {
                                fillLabelPlaceholderRect(origin: CGPoint(x: titleFrame.minX + 22.0, y: floor(titleFrame.midY - fakeLabelPlaceholderHeight / 2.0)), width: 60.0 - 22.0)
                            } else {
                                fillLabelPlaceholderRect(origin: CGPoint(x: titleFrame.minX, y: floor(titleFrame.midY - fakeLabelPlaceholderHeight / 2.0)), width: 60.0)
                            }
                            
                            let textFrame = itemNode.textNode.textNode.frame.offsetBy(dx: 0.0, dy: currentY)
                            
                            if isInlineMode {
                                context.fillEllipse(in: CGRect(origin: CGPoint(x: textFrame.minX, y: titleFrame.minY + 2.0), size: CGSize(width: 16.0, height: 16.0)))
                            }
                            
                            fillLabelPlaceholderRect(origin: CGPoint(x: textFrame.minX, y: currentY + itemHeight - floor(itemNode.titleNode.frame.midY - fakeLabelPlaceholderHeight / 2.0) - fakeLabelPlaceholderHeight), width: 60.0)
                            
                            fillLabelPlaceholderRect(origin: CGPoint(x: textFrame.minX, y: currentY + floor((itemHeight - fakeLabelPlaceholderHeight) / 2.0)), width: 120.0)
                            fillLabelPlaceholderRect(origin: CGPoint(x: textFrame.minX + 120.0 + 10.0, y: currentY + floor((itemHeight - fakeLabelPlaceholderHeight) / 2.0)), width: 60.0)
                            
                            let dateFrame = itemNode.dateNode.frame.offsetBy(dx: 0.0, dy: currentY)
                            fillLabelPlaceholderRect(origin: CGPoint(x: dateFrame.maxX - 30.0, y: dateFrame.minY), width: 30.0)
                            
                            context.setBlendMode(.normal)
                            context.setFillColor(presentationData.theme.chatList.itemSeparatorColor.cgColor)
                            context.fill(itemNode.separatorNode.frame.offsetBy(dx: 0.0, dy: currentY))
                            
                            context.setBlendMode(.normal)
                            context.setFillColor(presentationData.theme.chatList.itemSeparatorColor.cgColor)
                            context.fill(itemNode.separatorNode.frame.offsetBy(dx: 0.0, dy: currentY))
                        } else if let itemNode = itemNodes[sampleIndex] as? ListMessageFileItemNode {
                            var isVoice = false
                            if let media = itemNode.currentMedia as? TelegramMediaFile {
                                isVoice = media.isVoice
                                if media.isMusic || media.isVoice {
                                    context.fillEllipse(in: CGRect(x: 12.0 + selectionOffset, y: currentY + 8.0, width: 40.0, height: 40.0))
                                } else {
                                    let path = UIBezierPath(roundedRect: CGRect(x: 12.0 + selectionOffset, y: currentY + 8.0, width: 40.0, height: 40.0), cornerRadius: 6.0)
                                    context.addPath(path.cgPath)
                                    context.fillPath()
                                }
                            }
                            
                            let titleFrame = itemNode.titleNode.frame.offsetBy(dx: 0.0, dy: currentY)
                            fillLabelPlaceholderRect(origin: CGPoint(x: titleFrame.minX, y: floor(titleFrame.midY - fakeLabelPlaceholderHeight / 2.0)), width: isVoice ? 240.0 : 60.0)
                            
                            let descriptionFrame = itemNode.descriptionNode.frame.offsetBy(dx: 0.0, dy: currentY)
                            fillLabelPlaceholderRect(origin: CGPoint(x: descriptionFrame.minX, y: floor(descriptionFrame.midY - fakeLabelPlaceholderHeight / 2.0)), width: isVoice ? 60.0 : 240.0)
                            
                            let dateFrame = itemNode.dateNode.frame.offsetBy(dx: 0.0, dy: currentY)
                            fillLabelPlaceholderRect(origin: CGPoint(x: dateFrame.maxX - 30.0, y: floor(dateFrame.midY - fakeLabelPlaceholderHeight / 2.0)), width: 30.0)
                            
                            context.setBlendMode(.normal)
                            context.setFillColor(presentationData.theme.chatList.itemSeparatorColor.cgColor)
                            context.fill(itemNode.separatorNode.frame.offsetBy(dx: 0.0, dy: currentY))
                        } else if let itemNode = itemNodes[sampleIndex] as? ListMessageSnippetItemNode {
                            let path = UIBezierPath(roundedRect: CGRect(x: 12.0 + selectionOffset, y: currentY + 12.0, width: 40.0, height: 40.0), cornerRadius: 6.0)
                            context.addPath(path.cgPath)
                            context.fillPath()
                            
                            let titleFrame = itemNode.titleNode.frame.offsetBy(dx: 0.0, dy: currentY)
                            fillLabelPlaceholderRect(origin: CGPoint(x: titleFrame.minX, y: floor(titleFrame.midY - fakeLabelPlaceholderHeight / 2.0)), width: 120.0)
                            
                            let linkFrame = itemNode.linkNode.frame.offsetBy(dx: 0.0, dy: currentY - 1.0)
                            fillLabelPlaceholderRect(origin: CGPoint(x: linkFrame.minX, y: floor(linkFrame.midY - fakeLabelPlaceholderHeight / 2.0)), width: 240.0)
                            
                            let authorFrame = itemNode.authorNode.frame.offsetBy(dx: 0.0, dy: currentY)
                            fillLabelPlaceholderRect(origin: CGPoint(x: authorFrame.minX, y: floor(authorFrame.midY - fakeLabelPlaceholderHeight / 2.0)), width: 60.0)
                            
                            let dateFrame = itemNode.dateNode.frame.offsetBy(dx: 0.0, dy: currentY)
                            fillLabelPlaceholderRect(origin: CGPoint(x: dateFrame.maxX - 30.0, y: floor(dateFrame.midY - fakeLabelPlaceholderHeight / 2.0)), width: 30.0)
                            
                            context.setBlendMode(.normal)
                            context.setFillColor(presentationData.theme.chatList.itemSeparatorColor.cgColor)
                            context.fill(itemNode.separatorNode.frame.offsetBy(dx: 0.0, dy: currentY))
                        }
                        
                        currentY += itemHeight
                    }
                }
            })
            
            self.effectNode.update(backgroundColor: presentationData.theme.list.mediaPlaceholderColor, foregroundColor: presentationData.theme.list.itemBlocksBackgroundColor.withAlphaComponent(0.4))
            self.effectNode.updateAbsoluteRect(CGRect(origin: CGPoint(), size: size), within: size)
        }
        transition.updateFrame(node: self.backgroundColorNode, frame: CGRect(origin: CGPoint(x: 0.0, y: 0.0), size: size))
        transition.updateFrame(node: self.maskNode, frame: CGRect(origin: CGPoint(x: 0.0, y: 0.0), size: size))
        transition.updateFrame(node: self.effectNode, frame: CGRect(origin: CGPoint(x: 0.0, y: 0.0), size: size))
    }
}<|MERGE_RESOLUTION|>--- conflicted
+++ resolved
@@ -1079,10 +1079,10 @@
     private var hiddenMediaDisposable: Disposable?
     private var searchQueryDisposable: Disposable?
     private var searchOptionsDisposable: Disposable?
-  
+
     private var searchQueryDisposable: Disposable?
     private var searchOptionsDisposable: Disposable?
-    
+
     init(context: AccountContext, animationCache: AnimationCache, animationRenderer: MultiAnimationRenderer, updatedPresentationData: (initial: PresentationData, signal: Signal<PresentationData, NoError>)? = nil, interaction: ChatListSearchInteraction, key: ChatListSearchPaneKey, peersFilter: ChatListNodePeersFilter, requestPeerType: [ReplyMarkupButtonRequestPeerType]?, location: ChatListControllerLocation, searchQuery: Signal<String?, NoError>, searchOptions: Signal<ChatListSearchOptions?, NoError>, navigationController: NavigationController?) {
         self.context = context
         self.animationCache = animationCache
@@ -1576,7 +1576,7 @@
                 var threadsData: [EngineMessage.Id: MessageHistoryThreadData]
                 var totalCount: Int32
                 var matchesOnlyBcOfFAN: Set<MessageId>
-                
+
                 init(messages: [EngineMessage], readCounters: [EnginePeer.Id: EnginePeerReadCounters], threadsData: [EngineMessage.Id: MessageHistoryThreadData], totalCount: Int32, matchesOnlyBcOfFAN: Set<MessageId>) {
                     self.messages = messages
                     self.readCounters = readCounters
@@ -1612,7 +1612,7 @@
                         let (result, updatedState) = resultData
                         
                         let matchesOnlyBcOfFAN = context.sharedContext.currentPtgSettings.with { $0.suppressForeignAgentNotice } ? findSearchResultsMatchedOnlyBecauseOfForeignAgentNotice(messages: result.messages, query: finalQuery) : []
-                        
+
                         mappedResults.append(ChatListSearchMessagesResult(query: finalQuery, messages: result.messages.map({ EngineMessage($0) }).sorted(by: { $0.index > $1.index }), readStates: result.readStates.mapValues { EnginePeerReadCounters(state: $0, isMuted: false) }, threadInfo: result.threadInfo, hasMore: !result.completed, totalCount: result.totalCount, state: updatedState, matchesOnlyBcOfFAN: matchesOnlyBcOfFAN))
                     }
                     return mappedResults
@@ -1635,20 +1635,20 @@
                                 |> deliverOn(Queue()) // offload rather cpu-intensive findSearchResultsMatchedOnlyBecauseOfForeignAgentNotice to separate queue
                                 |> map { result, updatedState -> (ChatListSearchMessagesResult, Bool) in
                                     var matchesOnlyBcOfFAN = searchContext.result.matchesOnlyBcOfFAN
-                                    
+
                                     let shouldTryLoadMore: Bool
                                     if context.sharedContext.currentPtgSettings.with({ $0.suppressForeignAgentNotice }) {
                                         let alreadyKnownIds = Set(searchContext.result.messages.lazy.map { $0.id })
-                                        
+
                                         let newMatchesOnlyBcOfFAN = findSearchResultsMatchedOnlyBecauseOfForeignAgentNotice(messages: result.messages.filter { !alreadyKnownIds.contains($0.id) }, query: finalQuery)
                                         matchesOnlyBcOfFAN.formUnion(newMatchesOnlyBcOfFAN)
-                                        
+
                                         let allNewResultsMatchOnlyBcOfFAN = matchesOnlyBcOfFAN.count - searchContext.result.matchesOnlyBcOfFAN.count == result.messages.count - alreadyKnownIds.count && result.messages.count - alreadyKnownIds.count > 0
                                         shouldTryLoadMore = allNewResultsMatchOnlyBcOfFAN
                                     } else {
                                         shouldTryLoadMore = false
                                     }
-                                    
+
                                     return (ChatListSearchMessagesResult(query: finalQuery, messages: result.messages.map({ EngineMessage($0) }).sorted(by: { $0.index > $1.index }), readStates: result.readStates.mapValues { EnginePeerReadCounters(state: $0, isMuted: false) }, threadInfo: result.threadInfo, hasMore: !result.completed, totalCount: result.totalCount, state: updatedState, matchesOnlyBcOfFAN: matchesOnlyBcOfFAN), shouldTryLoadMore)
                                 }
                                 |> mapToSignal { foundMessages, shouldTryLoadMore -> Signal<([FoundRemoteMessages], Bool), NoError> in
@@ -1658,7 +1658,7 @@
                                         previous[i] = updated
                                         return (previous, true)
                                     }
-                                    
+
                                     if shouldTryLoadMore && foundMessages.hasMore {
                                         Queue.mainQueue().async {
                                             if let strongSelf = self {
@@ -1666,7 +1666,7 @@
                                             }
                                         }
                                     }
-                                    
+
                                     return .complete()
                                 }
                             } else {
@@ -1698,11 +1698,11 @@
                             }
                             return (resultContexts, true)
                         }
-                        
+
                         for i in 0 ..< foundMessages.count {
                             let allResultsMatchOnlyBcOfFAN = foundMessages[i].matchesOnlyBcOfFAN.count == foundMessages[i].messages.count && foundMessages[i].messages.count > 0
                             let shouldTryLoadMore = allResultsMatchOnlyBcOfFAN
-                            
+
                             if shouldTryLoadMore && foundMessages[i].hasMore {
                                 Queue.mainQueue().async {
                                     if let strongSelf = self {
@@ -1712,7 +1712,7 @@
                                 break
                             }
                         }
-                        
+
                         var result: [FoundRemoteMessages] = []
                         for i in 0 ..< foundMessages.count {
                             result.append(FoundRemoteMessages(messages: foundMessages[i].messages, readCounters: foundMessages[i].readStates, threadsData: foundMessages[i].threadInfo, totalCount: foundMessages[i].totalCount, matchesOnlyBcOfFAN: foundMessages[i].matchesOnlyBcOfFAN))
@@ -2387,22 +2387,14 @@
         let previousExpandGlobalSearch = Atomic<Bool>(value: false)
         
         self.searchQueryDisposable = (searchQuery
-<<<<<<< HEAD
-        |> deliverOnMainQueue).start(next: { [weak self, weak listInteraction, weak chatListInteraction] query in
-=======
         |> deliverOnMainQueue).startStrict(next: { [weak self, weak listInteraction, weak chatListInteraction] query in
->>>>>>> 4ff424b9
             self?.searchQueryValue = query
             listInteraction?.searchTextHighightState = query
             chatListInteraction?.searchTextHighightState = query
         })
         
         self.searchOptionsDisposable = (searchOptions
-<<<<<<< HEAD
-        |> deliverOnMainQueue).start(next: { [weak self] options in
-=======
         |> deliverOnMainQueue).startStrict(next: { [weak self] options in
->>>>>>> 4ff424b9
             self?.searchOptionsValue = options
         })
 
@@ -2429,7 +2421,7 @@
                 }
             }
             storyStatsIds.removeAll(where: { $0 == context.account.peerId })
-            
+
             return context.engine.data.subscribe(
                 EngineDataMap(
                     storyStatsIds.map(TelegramEngine.EngineData.Item.Peer.StoryStats.init(id:))
