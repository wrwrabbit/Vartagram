import PtgForeignAgentNoticeSearchFiltering

import AsyncDisplayKit
import Display
import TelegramCore
import SwiftSignalKit
import TelegramPresentationData
import PresentationDataUtils
import AccountContext
import MergeLists
import ItemListUI
import ContextUI
import ContactListUI
import ContactsPeerItem
import PhotoResources
import TelegramUIPreferences
import UniversalMediaPlayer
import TelegramBaseController
import OverlayStatusController
import ListMessageItem
import AnimatedStickerNode
import TelegramAnimatedStickerNode
import ChatListSearchItemHeader
import PhoneNumberFormat
import InstantPageUI
import GalleryData
import AppBundle
import ShimmerEffect
import ChatListSearchRecentPeersNode
import UndoUI
import Postbox
import FetchManagerImpl
import AnimationCache
import MultiAnimationRenderer
import AvatarNode

private enum ChatListRecentEntryStableId: Hashable {
    case topPeers
    case peerId(EnginePeer.Id)
}

private enum ChatListRecentEntry: Comparable, Identifiable {
    case topPeers([EnginePeer], PresentationTheme, PresentationStrings)
    case peer(index: Int, peer: RecentlySearchedPeer, PresentationTheme, PresentationStrings, PresentationDateTimeFormat, PresentationPersonNameOrder, PresentationPersonNameOrder, EngineGlobalNotificationSettings, PeerStoryStats?)
    
    var stableId: ChatListRecentEntryStableId {
        switch self {
            case .topPeers:
                return .topPeers
            case let .peer(_, peer, _, _, _, _, _, _, _):
                return .peerId(peer.peer.peerId)
        }
    }
    
    static func ==(lhs: ChatListRecentEntry, rhs: ChatListRecentEntry) -> Bool {
        switch lhs {
            case let .topPeers(lhsPeers, lhsTheme, lhsStrings):
                if case let .topPeers(rhsPeers, rhsTheme, rhsStrings) = rhs {
                    if lhsPeers != rhsPeers {
                        return false
                    }
                    if lhsTheme !== rhsTheme {
                        return false
                    }
                    if lhsStrings !== rhsStrings {
                        return false
                    }
                    return true
                } else {
                    return false
                }
            case let .peer(lhsIndex, lhsPeer, lhsTheme, lhsStrings, lhsTimeFormat, lhsSortOrder, lhsDisplayOrder, lhsGlobalNotificationsSettings, lhsStoryStats):
                if case let .peer(rhsIndex, rhsPeer, rhsTheme, rhsStrings, rhsTimeFormat, rhsSortOrder, rhsDisplayOrder, rhsGlobalNotificationsSettings, rhsStoryStats) = rhs, lhsPeer == rhsPeer && lhsIndex == rhsIndex, lhsTheme === rhsTheme, lhsStrings === rhsStrings && lhsTimeFormat == rhsTimeFormat && lhsSortOrder == rhsSortOrder && lhsDisplayOrder == rhsDisplayOrder && lhsGlobalNotificationsSettings == rhsGlobalNotificationsSettings && lhsStoryStats == rhsStoryStats {
                    return true
                } else {
                    return false
                }
        }
    }
    
    static func <(lhs: ChatListRecentEntry, rhs: ChatListRecentEntry) -> Bool {
        switch lhs {
            case .topPeers:
                return true
            case let .peer(lhsIndex, _, _, _, _, _, _, _, _):
                switch rhs {
                    case .topPeers:
                        return false
                case let .peer(rhsIndex, _, _, _, _, _, _, _, _):
                        return lhsIndex <= rhsIndex
                }
        }
    }
    
    func item(context: AccountContext, presentationData: ChatListPresentationData, filter: ChatListNodePeersFilter, peerSelected: @escaping (EnginePeer, Int64?) -> Void, disabledPeerSelected: @escaping (EnginePeer, Int64?) -> Void, peerContextAction: ((EnginePeer, ChatListSearchContextActionSource, ASDisplayNode, ContextGesture?, CGPoint?) -> Void)?, clearRecentlySearchedPeers: @escaping () -> Void, deletePeer: @escaping (EnginePeer.Id) -> Void, animationCache: AnimationCache, animationRenderer: MultiAnimationRenderer, openStories: @escaping (EnginePeer.Id, AvatarNode) -> Void) -> ListViewItem {
        switch self {
            case let .topPeers(peers, theme, strings):
                return ChatListRecentPeersListItem(theme: theme, strings: strings, context: context, peers: peers, peerSelected: { peer in
                    peerSelected(peer, nil)
                }, peerContextAction: { peer, node, gesture, location in
                    if let peerContextAction = peerContextAction {
                        peerContextAction(peer, .recentPeers, node, gesture, location)
                    } else {
                        gesture?.cancel()
                    }
                })
            case let .peer(_, peer, theme, strings, timeFormat, nameSortOrder, nameDisplayOrder, globalNotificationSettings, storyStats):
                let primaryPeer: EnginePeer
                var chatPeer: EnginePeer?
                let maybeChatPeer = EnginePeer(peer.peer.peers[peer.peer.peerId]!)
                if let associatedPeerId = maybeChatPeer._asPeer().associatedPeerId, let associatedPeer = peer.peer.peers[associatedPeerId] {
                    primaryPeer = EnginePeer(associatedPeer)
                    chatPeer = maybeChatPeer
                } else {
                    primaryPeer = maybeChatPeer
                    chatPeer = maybeChatPeer
                }
                
                var enabled = true
                if filter.contains(.onlyWriteable) {
                    if let peer = chatPeer {
                        enabled = canSendMessagesToPeer(peer._asPeer())
                    } else {
                        enabled = canSendMessagesToPeer(primaryPeer._asPeer())
                    }
                }
                if filter.contains(.onlyPrivateChats) {
                    if let peer = chatPeer {
                        switch peer {
                        case .user, .secretChat:
                            break
                        default:
                            enabled = false
                        }
                    } else {
                        enabled = false
                    }
                }
                if filter.contains(.onlyGroups) {
                    if let peer = chatPeer {
                        if case .legacyGroup = peer {
                        } else if case let .channel(peer) = peer, case .group = peer.info {
                        } else {
                            enabled = false
                        }
                    } else {
                        enabled = false
                    }
                }
                
                if filter.contains(.excludeChannels) {
                    if case let .channel(channel) = primaryPeer, case .broadcast = channel.info {
                        enabled = false
                    }
                }
                
                let status: ContactsPeerItemStatus
                if primaryPeer.id.isReplies {
                    status = .none
                } else if case let .user(user) = primaryPeer {
                    let servicePeer = isServicePeer(primaryPeer._asPeer())
                    if user.flags.contains(.isSupport) && !servicePeer {
                        status = .custom(string: strings.Bot_GenericSupportStatus, multiline: false, isActive: false, icon: nil)
                    } else if let _ = user.botInfo {
                        status = .custom(string: strings.Bot_GenericBotStatus, multiline: false, isActive: false, icon: nil)
                    } else if user.id != context.account.peerId && !servicePeer {
                        let presence = peer.presence ?? TelegramUserPresence(status: .none, lastActivity: 0)
                        status = .presence(EnginePeer.Presence(presence), timeFormat)
                    } else {
                        status = .none
                    }
                } else if case let .legacyGroup(group) = primaryPeer {
                    status = .custom(string: strings.GroupInfo_ParticipantCount(Int32(group.participantCount)), multiline: false, isActive: false, icon: nil)
                } else if case let .channel(channel) = primaryPeer {
                    if case .group = channel.info {
                        if let count = peer.subpeerSummary?.count, count > 0 {
                            status = .custom(string: strings.GroupInfo_ParticipantCount(Int32(count)), multiline: false, isActive: false, icon: nil)
                        } else {
                            status = .custom(string: strings.Group_Status, multiline: false, isActive: false, icon: nil)
                        }
                    } else {
                        if let count = peer.subpeerSummary?.count, count > 0 {
                            status = .custom(string: strings.Conversation_StatusSubscribers(Int32(count)), multiline: false, isActive: false, icon: nil)
                        } else {
                            status = .custom(string: strings.Channel_Status, multiline: false, isActive: false, icon: nil)
                        }
                    }
                } else {
                    status = .none
                }
            
                var isMuted = false
                if let notificationSettings = peer.notificationSettings {
                    if case let .muted(until) = notificationSettings.muteState, until >= Int32(CFAbsoluteTimeGetCurrent() + NSTimeIntervalSince1970) {
                        isMuted = true
                    } else if case .default = notificationSettings.muteState {
                        if case .user = primaryPeer {
                            isMuted = !globalNotificationSettings.privateChats.enabled
                        } else if case .legacyGroup = primaryPeer {
                            isMuted = !globalNotificationSettings.groupChats.enabled
                        } else if case let .channel(channel) = primaryPeer {
                            switch channel.info {
                            case .group:
                                isMuted = !globalNotificationSettings.groupChats.enabled
                            case .broadcast:
                                isMuted = !globalNotificationSettings.channels.enabled
                            }
                        }
                    }
                }
                
                var badge: ContactsPeerItemBadge?
                if peer.unreadCount > 0 {
                    badge = ContactsPeerItemBadge(count: peer.unreadCount, type: isMuted ? .inactive : .active)
                }
                
                return ContactsPeerItem(
                    presentationData: ItemListPresentationData(theme: presentationData.theme, fontSize: presentationData.fontSize, strings: presentationData.strings, nameDisplayOrder: presentationData.nameDisplayOrder),
                    sortOrder: nameSortOrder,
                    displayOrder: nameDisplayOrder,
                    context: context,
                    peerMode: .generalSearch,
                    peer: .peer(peer: primaryPeer, chatPeer: chatPeer),
                    status: status,
                    badge: badge,
                    enabled: enabled,
                    selection: .none,
                    editing: ContactsPeerItemEditing(editable: false, editing: false, revealed: false),
                    index: nil,
                    header: ChatListSearchItemHeader(type: .recentPeers, theme: theme, strings: strings, actionTitle: strings.WebSearch_RecentSectionClear, action: {
                        clearRecentlySearchedPeers()
                    }),
                    action: { _ in
                        if let chatPeer = peer.peer.peers[peer.peer.peerId] {
                            peerSelected(EnginePeer(chatPeer), nil)
                        }
                    },
                    disabledAction: { _ in
                        if let chatPeer = peer.peer.peers[peer.peer.peerId] {
                            disabledPeerSelected(EnginePeer(chatPeer), nil)
                        }
                    },
                    deletePeer: deletePeer,
                    contextAction: peerContextAction.flatMap { peerContextAction in
                        return { node, gesture, location in
                            if let chatPeer = peer.peer.peers[peer.peer.peerId] {
                                peerContextAction(EnginePeer(chatPeer), .recentSearch, node, gesture, location)
                            } else {
                                gesture?.cancel()
                            }
                        }
                    },
                    animationCache: animationCache,
                    animationRenderer: animationRenderer,
                    storyStats: storyStats.flatMap { stats in
                        return (stats.totalCount, unseen: stats.unseenCount, stats.hasUnseenCloseFriends)
                    },
                    openStories: { itemPeer, sourceNode in
                        guard case let .peer(_, chatPeer) = itemPeer, let peer = chatPeer else {
                            return
                        }
                        if let sourceNode = sourceNode as? ContactsPeerItemNode {
                            openStories(peer.id, sourceNode.avatarNode)
                        }
                    }
                )
        }
    }
}

public enum ChatListSearchEntryStableId: Hashable {
    case threadId(Int64)
    case localPeerId(EnginePeer.Id)
    case globalPeerId(EnginePeer.Id)
    case messageId(EngineMessage.Id, ChatListSearchEntry.MessageSection)
    case addContact
}

public enum ChatListSearchSectionExpandType {
    case none
    case expand
    case collapse
}

public enum ChatListSearchEntry: Comparable, Identifiable {
    public enum MessageOrderingKey: Comparable {
        case index(MessageIndex)
        case downloading(FetchManagerPriorityKey)
        case downloaded(timestamp: Int32, index: MessageIndex)
        
        public static func <(lhs: MessageOrderingKey, rhs: MessageOrderingKey) -> Bool {
            switch lhs {
            case let .index(lhsIndex):
                if case let .index(rhsIndex) = rhs {
                    return lhsIndex > rhsIndex
                } else {
                    return true
                }
            case let .downloading(lhsKey):
                switch rhs {
                case let .downloading(rhsKey):
                    return lhsKey < rhsKey
                case .index:
                    return false
                case .downloaded:
                    return true
                }
            case let .downloaded(lhsTimestamp, lhsIndex):
                switch rhs {
                case let .downloaded(rhsTimestamp, rhsIndex):
                    if lhsTimestamp != rhsTimestamp {
                        return lhsTimestamp > rhsTimestamp
                    } else {
                        return lhsIndex > rhsIndex
                    }
                case .downloading:
                    return false
                case .index:
                    return false
                }
            }
        }
    }
    
    public enum MessageSection: Hashable {
        case generic
        case downloading
        case recentlyDownloaded
    }
    
    case topic(EnginePeer, ChatListItemContent.ThreadInfo, Int, PresentationTheme, PresentationStrings, ChatListSearchSectionExpandType)
    case recentlySearchedPeer(EnginePeer, EnginePeer?, (Int32, Bool)?, Int, PresentationTheme, PresentationStrings, PresentationPersonNameOrder, PresentationPersonNameOrder, PeerStoryStats?)
    case localPeer(EnginePeer, EnginePeer?, (Int32, Bool)?, Int, PresentationTheme, PresentationStrings, PresentationPersonNameOrder, PresentationPersonNameOrder, ChatListSearchSectionExpandType, PeerStoryStats?)
    case globalPeer(FoundPeer, (Int32, Bool)?, Int, PresentationTheme, PresentationStrings, PresentationPersonNameOrder, PresentationPersonNameOrder, ChatListSearchSectionExpandType, PeerStoryStats?)
    case message(EngineMessage, EngineRenderedPeer, EnginePeerReadCounters?, EngineMessageHistoryThread.Info?, ChatListPresentationData, Int32, Bool?, Bool, MessageOrderingKey, (id: String, size: Int64, isFirstInList: Bool)?, MessageSection, Bool, PeerStoryStats?)
    case addContact(String, PresentationTheme, PresentationStrings)
    
    public var stableId: ChatListSearchEntryStableId {
        switch self {
        case let .topic(_, threadInfo, _, _, _, _):
            return .threadId(threadInfo.id)
        case let .recentlySearchedPeer(peer, _, _, _, _, _, _, _, _):
            return .localPeerId(peer.id)
        case let .localPeer(peer, _, _, _, _, _, _, _, _, _):
            return .localPeerId(peer.id)
        case let .globalPeer(peer, _, _, _, _, _, _, _, _):
            return .globalPeerId(peer.peer.id)
        case let .message(message, _, _, _, _, _, _, _, _, _, section, _, _):
            return .messageId(message.id, section)
        case .addContact:
            return .addContact
        }
    }
    
    public static func ==(lhs: ChatListSearchEntry, rhs: ChatListSearchEntry) -> Bool {
        switch lhs {
        case let .topic(lhsPeer, lhsThreadInfo, lhsIndex, lhsTheme, lhsStrings, lhsExpandType):
            if case let .topic(rhsPeer, rhsThreadInfo, rhsIndex, rhsTheme, rhsStrings, rhsExpandType) = rhs, lhsPeer == rhsPeer, lhsThreadInfo == rhsThreadInfo, lhsIndex == rhsIndex, lhsTheme === rhsTheme, lhsStrings === rhsStrings, lhsExpandType == rhsExpandType {
                return true
            } else {
                return false
            }
        case let .recentlySearchedPeer(lhsPeer, lhsAssociatedPeer, lhsUnreadBadge, lhsIndex, lhsTheme, lhsStrings, lhsSortOrder, lhsDisplayOrder, lhsStoryStats):
            if case let .recentlySearchedPeer(rhsPeer, rhsAssociatedPeer, rhsUnreadBadge, rhsIndex, rhsTheme, rhsStrings, rhsSortOrder, rhsDisplayOrder, rhsStoryStats) = rhs, lhsPeer == rhsPeer && lhsAssociatedPeer == rhsAssociatedPeer && lhsIndex == rhsIndex && lhsTheme === rhsTheme && lhsStrings === rhsStrings && lhsSortOrder == rhsSortOrder && lhsDisplayOrder == rhsDisplayOrder && lhsUnreadBadge?.0 == rhsUnreadBadge?.0 && lhsUnreadBadge?.1 == rhsUnreadBadge?.1 && lhsStoryStats == rhsStoryStats {
                return true
            } else {
                return false
            }
        case let .localPeer(lhsPeer, lhsAssociatedPeer, lhsUnreadBadge, lhsIndex, lhsTheme, lhsStrings, lhsSortOrder, lhsDisplayOrder, lhsExpandType, lhsStoryStats):
            if case let .localPeer(rhsPeer, rhsAssociatedPeer, rhsUnreadBadge, rhsIndex, rhsTheme, rhsStrings, rhsSortOrder, rhsDisplayOrder, rhsExpandType, rhsStoryStats) = rhs, lhsPeer == rhsPeer && lhsAssociatedPeer == rhsAssociatedPeer && lhsIndex == rhsIndex && lhsTheme === rhsTheme && lhsStrings === rhsStrings && lhsSortOrder == rhsSortOrder && lhsDisplayOrder == rhsDisplayOrder && lhsUnreadBadge?.0 == rhsUnreadBadge?.0 && lhsUnreadBadge?.1 == rhsUnreadBadge?.1 && lhsExpandType == rhsExpandType && lhsStoryStats == rhsStoryStats {
                return true
            } else {
                return false
            }
        case let .globalPeer(lhsPeer, lhsUnreadBadge, lhsIndex, lhsTheme, lhsStrings, lhsSortOrder, lhsDisplayOrder, lhsExpandType, lhsStoryStats):
            if case let .globalPeer(rhsPeer, rhsUnreadBadge, rhsIndex, rhsTheme, rhsStrings, rhsSortOrder, rhsDisplayOrder, rhsExpandType, rhsStoryStats) = rhs, lhsPeer == rhsPeer && lhsIndex == rhsIndex && lhsTheme === rhsTheme && lhsStrings === rhsStrings && lhsSortOrder == rhsSortOrder && lhsDisplayOrder == rhsDisplayOrder && lhsUnreadBadge?.0 == rhsUnreadBadge?.0 && lhsUnreadBadge?.1 == rhsUnreadBadge?.1 && lhsExpandType == rhsExpandType && lhsStoryStats == rhsStoryStats {
                return true
            } else {
                return false
            }
        case let .message(lhsMessage, lhsPeer, lhsCombinedPeerReadState, lhsThreadInfo, lhsPresentationData, lhsTotalCount, lhsSelected, lhsDisplayCustomHeader, lhsKey, lhsResourceId, lhsSection, lhsAllPaused, lhsStoryStats):
            if case let .message(rhsMessage, rhsPeer, rhsCombinedPeerReadState, rhsThreadInfo, rhsPresentationData, rhsTotalCount, rhsSelected, rhsDisplayCustomHeader, rhsKey, rhsResourceId, rhsSection, rhsAllPaused, rhsStoryStats) = rhs {
                if lhsMessage.id != rhsMessage.id {
                    return false
                }
                if lhsMessage.stableVersion != rhsMessage.stableVersion {
                    return false
                }
                if lhsPeer != rhsPeer {
                    return false
                }
                if lhsThreadInfo != rhsThreadInfo {
                    return false
                }
                if lhsPresentationData !== rhsPresentationData {
                    return false
                }
                if lhsCombinedPeerReadState != rhsCombinedPeerReadState {
                    return false
                }
                if lhsTotalCount != rhsTotalCount {
                    return false
                }
                if lhsSelected != rhsSelected {
                    return false
                }
                if lhsDisplayCustomHeader != rhsDisplayCustomHeader {
                    return false
                }
                if lhsKey != rhsKey {
                    return false
                }
                if lhsResourceId?.0 != rhsResourceId?.0 {
                    return false
                }
                if lhsResourceId?.1 != rhsResourceId?.1 {
                    return false
                }
                if lhsSection != rhsSection {
                    return false
                }
                if lhsAllPaused != rhsAllPaused {
                    return false
                }
                if lhsStoryStats != rhsStoryStats {
                    return false
                }
                return true
            } else {
                return false
            }
        case let .addContact(lhsPhoneNumber, lhsTheme, lhsStrings):
            if case let .addContact(rhsPhoneNumber, rhsTheme, rhsStrings) = rhs {
                if lhsPhoneNumber != rhsPhoneNumber {
                    return false
                }
                if lhsTheme !== rhsTheme {
                    return false
                }
                if lhsStrings !== rhsStrings {
                    return false
                }
                return true
            } else {
                return false
            }
        }
    }
        
    public static func <(lhs: ChatListSearchEntry, rhs: ChatListSearchEntry) -> Bool {
        switch lhs {
        case let .topic(_, _, lhsIndex, _, _, _):
            if case let .topic(_, _, rhsIndex, _, _, _) = rhs {
                return lhsIndex <= rhsIndex
            } else {
                return true
            }
        case let .recentlySearchedPeer(_, _, _, lhsIndex, _, _, _, _, _):
            if case .topic = rhs {
                return false
            } else if case let .recentlySearchedPeer(_, _, _, rhsIndex, _, _, _, _, _) = rhs {
                return lhsIndex <= rhsIndex
            } else {
                return true
            }
        case let .localPeer(_, _, _, lhsIndex, _, _, _, _, _, _):
            switch rhs {
            case .topic, .recentlySearchedPeer:
                return false
            case let .localPeer(_, _, _, rhsIndex, _, _, _, _, _, _):
                return lhsIndex <= rhsIndex
            case .globalPeer, .message, .addContact:
                return true
            }
        case let .globalPeer(_, _, lhsIndex, _, _, _, _, _, _):
            switch rhs {
            case .topic, .recentlySearchedPeer, .localPeer:
                return false
            case let .globalPeer(_, _, rhsIndex, _, _, _, _, _, _):
                return lhsIndex <= rhsIndex
            case .message, .addContact:
                return true
            }
        case let .message(_, _, _, _, _, _, _, _, lhsKey, _, _, _, _):
            if case let .message(_, _, _, _, _, _, _, _, rhsKey, _, _, _, _) = rhs {
                return lhsKey < rhsKey
            } else if case .addContact = rhs {
                return true
            } else {
                return false
            }
        case .addContact:
            return false
        }
    }
    
    public func item(context: AccountContext, presentationData: PresentationData, enableHeaders: Bool, filter: ChatListNodePeersFilter, requestPeerType: [ReplyMarkupButtonRequestPeerType]?, location: ChatListControllerLocation, key: ChatListSearchPaneKey, tagMask: EngineMessage.Tags?, interaction: ChatListNodeInteraction, listInteraction: ListMessageItemInteraction, peerContextAction: ((EnginePeer, ChatListSearchContextActionSource, ASDisplayNode, ContextGesture?, CGPoint?) -> Void)?, toggleExpandLocalResults: @escaping () -> Void, toggleExpandGlobalResults: @escaping () -> Void, searchPeer: @escaping (EnginePeer) -> Void, searchQuery: String?, searchOptions: ChatListSearchOptions?, messageContextAction: ((EngineMessage, ASDisplayNode?, CGRect?, UIGestureRecognizer?, ChatListSearchPaneKey, (id: String, size: Int64, isFirstInList: Bool)?) -> Void)?, openClearRecentlyDownloaded: @escaping () -> Void, toggleAllPaused: @escaping () -> Void, openStories: @escaping (EnginePeer.Id, AvatarNode) -> Void) -> ListViewItem {
        switch self {
            case let .topic(peer, threadInfo, _, theme, strings, expandType):
                let actionTitle: String?
                switch expandType {
                case .none:
                    actionTitle = nil
                case .expand:
                    actionTitle = strings.ChatList_Search_ShowMore
                case .collapse:
                    actionTitle = strings.ChatList_Search_ShowLess
                }
                let header = ChatListSearchItemHeader(type: .topics, theme: theme, strings: strings, actionTitle: actionTitle, action: actionTitle == nil ? nil : {
                    toggleExpandGlobalResults()
                })
                
                return ContactsPeerItem(presentationData: ItemListPresentationData(presentationData), sortOrder: .firstLast, displayOrder: .firstLast, context: context, peerMode: .generalSearch, peer: .thread(peer: peer, title: threadInfo.info.title, icon: threadInfo.info.icon, color: threadInfo.info.iconColor), status: .none, badge: nil, enabled: true, selection: .none, editing: ContactsPeerItemEditing(editable: false, editing: false, revealed: false), index: nil, header: header, action: { _ in
                    interaction.peerSelected(peer, nil, threadInfo.id, nil)
                }, contextAction: nil, animationCache: interaction.animationCache, animationRenderer: interaction.animationRenderer)
            case let .recentlySearchedPeer(peer, associatedPeer, unreadBadge, _, theme, strings, nameSortOrder, nameDisplayOrder, storyStats):
                let primaryPeer: EnginePeer
                var chatPeer: EnginePeer?
                if let associatedPeer = associatedPeer {
                    primaryPeer = associatedPeer
                    chatPeer = peer
                } else {
                    primaryPeer = peer
                    chatPeer = peer
                }
                
                var enabled = true
                if filter.contains(.onlyWriteable) {
                    if let peer = chatPeer {
                        enabled = canSendMessagesToPeer(peer._asPeer())
                    } else {
                        enabled = false
                    }
                }
                if filter.contains(.onlyPrivateChats) {
                    if let peer = chatPeer {
                        switch peer {
                        case .user, .secretChat:
                            break
                        default:
                            enabled = false
                        }
                    } else {
                        enabled = false
                    }
                }
                if filter.contains(.onlyGroups) {
                    if let peer = chatPeer {
                        if case .legacyGroup = peer {
                        } else if case let .channel(peer) = peer, case .group = peer.info {
                        } else {
                            enabled = false
                        }
                    } else {
                        enabled = false
                    }
                }
                
                var badge: ContactsPeerItemBadge?
                if let unreadBadge = unreadBadge {
                    badge = ContactsPeerItemBadge(count: unreadBadge.0, type: unreadBadge.1 ? .inactive : .active)
                }
                
                let header: ChatListSearchItemHeader?
                if filter.contains(.removeSearchHeader) {
                    header = nil
                } else {
                    let headerType: ChatListSearchItemHeaderType
                    if filter.contains(.onlyGroups) {
                        headerType = .chats
                    } else {
                        headerType = .recentPeers
                    }
                    header = ChatListSearchItemHeader(type: headerType, theme: theme, strings: strings, actionTitle: nil, action: nil)
                }
                
                return ContactsPeerItem(presentationData: ItemListPresentationData(presentationData), sortOrder: nameSortOrder, displayOrder: nameDisplayOrder, context: context, peerMode: .generalSearch, peer: .peer(peer: primaryPeer, chatPeer: chatPeer), status: .none, badge: badge, enabled: enabled, selection: .none, editing: ContactsPeerItemEditing(editable: false, editing: false, revealed: false), index: nil, header: header, action: { contactPeer in
                    if case let .peer(maybePeer, maybeChatPeer) = contactPeer, let peer = maybePeer, let chatPeer = maybeChatPeer {
                        interaction.peerSelected(chatPeer, peer, nil, nil)
                    } else {
                        interaction.peerSelected(peer, nil, nil, nil)
                    }
                }, contextAction: peerContextAction.flatMap { peerContextAction in
                    return { node, gesture, location in
                        if let chatPeer = chatPeer, chatPeer.id.namespace != Namespaces.Peer.SecretChat {
                            peerContextAction(chatPeer, .search(nil), node, gesture, location)
                        } else {
                            gesture?.cancel()
                        }
                    }
                }, arrowAction: nil, animationCache: interaction.animationCache, animationRenderer: interaction.animationRenderer, storyStats: storyStats.flatMap { stats in
                    return (stats.totalCount, stats.unseenCount, stats.hasUnseenCloseFriends)
                }, openStories: { itemPeer, sourceNode in
                    guard case let .peer(_, chatPeer) = itemPeer, let peer = chatPeer else {
                        return
                    }
                    if let sourceNode = sourceNode as? ContactsPeerItemNode {
                        openStories(peer.id, sourceNode.avatarNode)
                    }
                })
            case let .localPeer(peer, associatedPeer, unreadBadge, _, theme, strings, nameSortOrder, nameDisplayOrder, expandType, storyStats):
                let primaryPeer: EnginePeer
                var chatPeer: EnginePeer?
                if let associatedPeer = associatedPeer {
                    primaryPeer = associatedPeer
                    chatPeer = peer
                } else {
                    primaryPeer = peer
                    chatPeer = peer
                }
                
                var enabled = true
                if filter.contains(.onlyWriteable) {
                    if let peer = chatPeer {
                        enabled = canSendMessagesToPeer(peer._asPeer())
                    } else {
                        enabled = false
                    }
                }
                if filter.contains(.onlyPrivateChats) {
                    if let peer = chatPeer {
                        switch peer {
                        case .user, .secretChat:
                            break
                        default:
                            enabled = false
                        }
                    } else {
                        enabled = false
                    }
                }
                if filter.contains(.onlyGroups) {
                    if let peer = chatPeer {
                        if case .legacyGroup = peer {
                        } else if case let .channel(peer) = peer, case .group = peer.info {
                        } else {
                            enabled = false
                        }
                    } else {
                        enabled = false
                    }
                }
                
                var badge: ContactsPeerItemBadge?
                if let unreadBadge = unreadBadge {
                    badge = ContactsPeerItemBadge(count: unreadBadge.0, type: unreadBadge.1 ? .inactive : .active)
                }
                
                let header: ChatListSearchItemHeader?
                if filter.contains(.removeSearchHeader) {
                    header = nil
                } else {
                    let actionTitle: String?
                    switch expandType {
                    case .none:
                        actionTitle = nil
                    case .expand:
                        actionTitle = strings.ChatList_Search_ShowMore
                    case .collapse:
                        actionTitle = strings.ChatList_Search_ShowLess
                    }
                    let headerType: ChatListSearchItemHeaderType
                    if filter.contains(.onlyGroups) {
                        headerType = .chats
                    } else {
                        if let _ = requestPeerType {
                            headerType = .chats
                        } else {
                            headerType = .localPeers
                        }
                    }
                    header = ChatListSearchItemHeader(type: headerType, theme: theme, strings: strings, actionTitle: actionTitle, action: actionTitle == nil ? nil : {
                        toggleExpandLocalResults()
                    })
                }
                
                return ContactsPeerItem(presentationData: ItemListPresentationData(presentationData), sortOrder: nameSortOrder, displayOrder: nameDisplayOrder, context: context, peerMode: .generalSearch, peer: .peer(peer: primaryPeer, chatPeer: chatPeer), status: .none, badge: badge, enabled: enabled, selection: .none, editing: ContactsPeerItemEditing(editable: false, editing: false, revealed: false), index: nil, header: header, action: { contactPeer in
                    if case let .peer(maybePeer, maybeChatPeer) = contactPeer, let peer = maybePeer, let chatPeer = maybeChatPeer {
                        interaction.peerSelected(chatPeer, peer, nil, nil)
                    } else {
                        interaction.peerSelected(peer, nil, nil, nil)
                    }
                }, contextAction: peerContextAction.flatMap { peerContextAction in
                    return { node, gesture, location in
                        if let chatPeer = chatPeer, chatPeer.id.namespace != Namespaces.Peer.SecretChat {
                            peerContextAction(chatPeer, .search(nil), node, gesture, location)
                        } else {
                            gesture?.cancel()
                        }
                    }
                }, arrowAction: nil, animationCache: interaction.animationCache, animationRenderer: interaction.animationRenderer, storyStats: storyStats.flatMap { stats in
                    return (stats.totalCount, stats.unseenCount, stats.hasUnseenCloseFriends)
                }, openStories: { itemPeer, sourceNode in
                    guard case let .peer(_, chatPeer) = itemPeer, let peer = chatPeer else {
                        return
                    }
                    if let sourceNode = sourceNode as? ContactsPeerItemNode {
                        openStories(peer.id, sourceNode.avatarNode)
                    }
                })
            case let .globalPeer(peer, unreadBadge, _, theme, strings, nameSortOrder, nameDisplayOrder, expandType, storyStats):
                var enabled = true
                if filter.contains(.onlyWriteable) {
                    enabled = canSendMessagesToPeer(peer.peer)
                }
                if filter.contains(.onlyPrivateChats) {
                    if !(peer.peer is TelegramUser || peer.peer is TelegramSecretChat) {
                        enabled = false
                    }
                }
                if filter.contains(.onlyGroups) {
                    if let _ = peer.peer as? TelegramGroup {
                    } else if let peer = peer.peer as? TelegramChannel, case .group = peer.info {
                    } else {
                        enabled = false
                    }
                }
                
                var suffixString = ""
                if let subscribers = peer.subscribers, subscribers != 0 {
                    if peer.peer is TelegramUser {
                        suffixString = ", \(strings.Conversation_StatusSubscribers(subscribers))"
                    } else if let channel = peer.peer as? TelegramChannel, case .broadcast = channel.info {
                        suffixString = ", \(strings.Conversation_StatusSubscribers(subscribers))"
                    } else {
                        suffixString = ", \(strings.Conversation_StatusMembers(subscribers))"
                    }
                }
                
                var badge: ContactsPeerItemBadge?
                if let unreadBadge = unreadBadge {
                    badge = ContactsPeerItemBadge(count: unreadBadge.0, type: unreadBadge.1 ? .inactive : .active)
                }
                
                let header: ChatListSearchItemHeader?
                if filter.contains(.removeSearchHeader) {
                    header = nil
                } else {
                    let actionTitle: String?
                    switch expandType {
                    case .none:
                        actionTitle = nil
                    case .expand:
                        actionTitle = strings.ChatList_Search_ShowMore
                    case .collapse:
                        actionTitle = strings.ChatList_Search_ShowLess
                    }
                    header = ChatListSearchItemHeader(type: .globalPeers, theme: theme, strings: strings, actionTitle: actionTitle, action: actionTitle == nil ? nil : {
                        toggleExpandGlobalResults()
                    })
                }
                
                return ContactsPeerItem(presentationData: ItemListPresentationData(presentationData), sortOrder: nameSortOrder, displayOrder: nameDisplayOrder, context: context, peerMode: .generalSearch, peer: .peer(peer: EnginePeer(peer.peer), chatPeer: EnginePeer(peer.peer)), status: .addressName(suffixString), badge: badge, enabled: enabled, selection: .none, editing: ContactsPeerItemEditing(editable: false, editing: false, revealed: false), index: nil, header: header, action: { _ in
                    interaction.peerSelected(EnginePeer(peer.peer), nil, nil, nil)
                }, contextAction: peerContextAction.flatMap { peerContextAction in
                    return { node, gesture, location in
                        peerContextAction(EnginePeer(peer.peer), .search(nil), node, gesture, location)
                    }
                }, animationCache: interaction.animationCache, animationRenderer: interaction.animationRenderer, storyStats: storyStats.flatMap { stats in
                    return (stats.totalCount, stats.unseenCount, stats.hasUnseenCloseFriends)
                }, openStories: { itemPeer, sourceNode in
                    guard case let .peer(_, chatPeer) = itemPeer, let peer = chatPeer else {
                        return
                    }
                    if let sourceNode = sourceNode as? ContactsPeerItemNode {
                        openStories(peer.id, sourceNode.avatarNode)
                    }
                })
            case let .message(message, peer, readState, threadInfo, presentationData, _, selected, displayCustomHeader, orderingKey, _, _, allPaused, storyStats):
                let header: ChatListSearchItemHeader
                switch orderingKey {
                case .downloading:
                    if allPaused {
                        header = ChatListSearchItemHeader(type: .downloading, theme: presentationData.theme, strings: presentationData.strings, actionTitle: presentationData.strings.DownloadList_ResumeAll, action: {
                            toggleAllPaused()
                        })
                    } else {
                        header = ChatListSearchItemHeader(type: .downloading, theme: presentationData.theme, strings: presentationData.strings, actionTitle: presentationData.strings.DownloadList_PauseAll, action: {
                            toggleAllPaused()
                        })
                    }
                case .downloaded:
                    header = ChatListSearchItemHeader(type: .recentDownloads, theme: presentationData.theme, strings: presentationData.strings, actionTitle: presentationData.strings.DownloadList_Clear, action: {
                        openClearRecentlyDownloaded()
                    })
                case .index:
                    var headerType: ChatListSearchItemHeaderType = .messages(location: nil)
                    if case let .forum(peerId) = location, let peer = peer.peer, peer.id == peerId {
                        headerType = .messages(location: peer.compactDisplayTitle)
                    }
                    header = ChatListSearchItemHeader(type: headerType, theme: presentationData.theme, strings: presentationData.strings, actionTitle: nil, action: nil)
                }
                let selection: ChatHistoryMessageSelection = selected.flatMap { .selectable(selected: $0) } ?? .none
                var isMedia = false
                if let tagMask = tagMask, tagMask != .photoOrVideo {
                    isMedia = true
                } else if key == .downloads {
                    isMedia = true
                }
                if isMedia {
                    return ListMessageItem(presentationData: ChatPresentationData(theme: ChatPresentationThemeData(theme: presentationData.theme, wallpaper: .builtin(WallpaperSettings())), fontSize: presentationData.fontSize, strings: presentationData.strings, dateTimeFormat: presentationData.dateTimeFormat, nameDisplayOrder: presentationData.nameDisplayOrder, disableAnimations: true, largeEmoji: false, chatBubbleCorners: PresentationChatBubbleCorners(mainRadius: 0.0, auxiliaryRadius: 0.0, mergeBubbleCorners: false)), context: context, chatLocation: .peer(id: peer.peerId), interaction: listInteraction, message: message._asMessage(), selection: selection, displayHeader: enableHeaders && !displayCustomHeader, customHeader: key == .downloads ? header : nil, hintIsLink: tagMask == .webPage, isGlobalSearchResult: key != .downloads, isDownloadList: key == .downloads)
                } else {
                    let index: EngineChatList.Item.Index
                    var chatThreadInfo: ChatListItemContent.ThreadInfo?
                    chatThreadInfo = nil
                    var displayAsMessage = false
                    switch location {
                    case .chatList:
                        index = .chatList(EngineChatList.Item.Index.ChatList(pinningIndex: nil, messageIndex: message.index))
                    case let .forum(peerId):
                        let _ = peerId
                        let _ = threadInfo
                        
                        displayAsMessage = true
                        
                        if message.id.peerId == peerId {
                            if let threadId = message.threadId, let threadInfo = threadInfo {
                                chatThreadInfo = ChatListItemContent.ThreadInfo(id: threadId, info: threadInfo, isOwnedByMe: false, isClosed: false, isHidden: false)
                                index = .forum(pinnedIndex: .none, timestamp: message.index.timestamp, threadId: threadId, namespace: message.index.id.namespace, id: message.index.id.id)
                            } else {
                                index = .chatList(EngineChatList.Item.Index.ChatList(pinningIndex: nil, messageIndex: message.index))
                            }
                        } else {
                            index = .chatList(EngineChatList.Item.Index.ChatList(pinningIndex: nil, messageIndex: message.index))
                        }
                    }
                    return ChatListItem(presentationData: presentationData, context: context, chatListLocation: location, filterData: nil, index: index, content: .peer(ChatListItemContent.PeerData(
                        messages: [message],
                        peer: peer,
                        threadInfo: chatThreadInfo,
                        combinedReadState: readState,
                        isRemovedFromTotalUnreadCount: false,
                        presence: nil,
                        hasUnseenMentions: false,
                        hasUnseenReactions: false,
                        draftState: nil,
                        inputActivities: nil,
                        promoInfo: nil,
                        ignoreUnreadBadge: true,
                        displayAsMessage: displayAsMessage,
                        hasFailedMessages: false,
                        forumTopicData: nil,
                        topForumTopicItems: [],
                        autoremoveTimeout: nil,
                        storyState: storyStats.flatMap { stats in
                            return ChatListItemContent.StoryState(
                                stats: EngineChatList.StoryStats(
                                    totalCount: stats.totalCount,
                                    unseenCount: stats.unseenCount,
                                    hasUnseenCloseFriends: stats.hasUnseenCloseFriends
                                ),
                                hasUnseenCloseFriends: stats.hasUnseenCloseFriends
                            )
                        }
                    )), editing: false, hasActiveRevealControls: false, selected: false, header: tagMask == nil ? header : nil, enableContextActions: false, hiddenOffset: false, interaction: interaction)
                }
            case let .addContact(phoneNumber, theme, strings):
                return ContactsAddItem(context: context, theme: theme, strings: strings, phoneNumber: phoneNumber, header: ChatListSearchItemHeader(type: .phoneNumber, theme: theme, strings: strings, actionTitle: nil, action: nil), action: {
                    interaction.addContact(phoneNumber)
                })
        }
    }
}

private struct ChatListSearchContainerRecentTransition {
    let deletions: [ListViewDeleteItem]
    let insertions: [ListViewInsertItem]
    let updates: [ListViewUpdateItem]
}

public struct ChatListSearchContainerTransition {
    public let deletions: [ListViewDeleteItem]
    public let insertions: [ListViewInsertItem]
    public let updates: [ListViewUpdateItem]
    public let displayingResults: Bool
    public let isEmpty: Bool
    public let isLoading: Bool
    public let query: String?
    public var animated: Bool
    
    public init(deletions: [ListViewDeleteItem], insertions: [ListViewInsertItem], updates: [ListViewUpdateItem], displayingResults: Bool, isEmpty: Bool, isLoading: Bool, query: String?, animated: Bool) {
        self.deletions = deletions
        self.insertions = insertions
        self.updates = updates
        self.displayingResults = displayingResults
        self.isEmpty = isEmpty
        self.isLoading = isLoading
        self.query = query
        self.animated = animated
    }
}

private func chatListSearchContainerPreparedRecentTransition(from fromEntries: [ChatListRecentEntry], to toEntries: [ChatListRecentEntry], context: AccountContext, presentationData: ChatListPresentationData, filter: ChatListNodePeersFilter, peerSelected: @escaping (EnginePeer, Int64?) -> Void, disabledPeerSelected: @escaping (EnginePeer, Int64?) -> Void, peerContextAction: ((EnginePeer, ChatListSearchContextActionSource, ASDisplayNode, ContextGesture?, CGPoint?) -> Void)?, clearRecentlySearchedPeers: @escaping () -> Void, deletePeer: @escaping (EnginePeer.Id) -> Void, animationCache: AnimationCache, animationRenderer: MultiAnimationRenderer, openStories: @escaping (EnginePeer.Id, AvatarNode) -> Void) -> ChatListSearchContainerRecentTransition {
    let (deleteIndices, indicesAndItems, updateIndices) = mergeListsStableWithUpdates(leftList: fromEntries, rightList: toEntries)
    
    let deletions = deleteIndices.map { ListViewDeleteItem(index: $0, directionHint: nil) }
    let insertions = indicesAndItems.map { ListViewInsertItem(index: $0.0, previousIndex: $0.2, item: $0.1.item(context: context, presentationData: presentationData, filter: filter, peerSelected: peerSelected, disabledPeerSelected: disabledPeerSelected, peerContextAction: peerContextAction, clearRecentlySearchedPeers: clearRecentlySearchedPeers, deletePeer: deletePeer, animationCache: animationCache, animationRenderer: animationRenderer, openStories: openStories), directionHint: nil) }
    let updates = updateIndices.map { ListViewUpdateItem(index: $0.0, previousIndex: $0.2, item: $0.1.item(context: context, presentationData: presentationData, filter: filter, peerSelected: peerSelected, disabledPeerSelected: disabledPeerSelected, peerContextAction: peerContextAction, clearRecentlySearchedPeers: clearRecentlySearchedPeers, deletePeer: deletePeer, animationCache: animationCache, animationRenderer: animationRenderer, openStories: openStories), directionHint: nil) }
    
    return ChatListSearchContainerRecentTransition(deletions: deletions, insertions: insertions, updates: updates)
}

public func chatListSearchContainerPreparedTransition(from fromEntries: [ChatListSearchEntry], to toEntries: [ChatListSearchEntry], displayingResults: Bool, isEmpty: Bool, isLoading: Bool, animated: Bool, context: AccountContext, presentationData: PresentationData, enableHeaders: Bool, filter: ChatListNodePeersFilter, requestPeerType: [ReplyMarkupButtonRequestPeerType]?, location: ChatListControllerLocation, key: ChatListSearchPaneKey, tagMask: EngineMessage.Tags?, interaction: ChatListNodeInteraction, listInteraction: ListMessageItemInteraction, peerContextAction: ((EnginePeer, ChatListSearchContextActionSource, ASDisplayNode, ContextGesture?, CGPoint?) -> Void)?, toggleExpandLocalResults: @escaping () -> Void, toggleExpandGlobalResults: @escaping () -> Void, searchPeer: @escaping (EnginePeer) -> Void, searchQuery: String?, searchOptions: ChatListSearchOptions?, messageContextAction: ((EngineMessage, ASDisplayNode?, CGRect?, UIGestureRecognizer?, ChatListSearchPaneKey, (id: String, size: Int64, isFirstInList: Bool)?) -> Void)?, openClearRecentlyDownloaded: @escaping () -> Void, toggleAllPaused: @escaping () -> Void, openStories: @escaping (EnginePeer.Id, AvatarNode) -> Void) -> ChatListSearchContainerTransition {
    let (deleteIndices, indicesAndItems, updateIndices) = mergeListsStableWithUpdates(leftList: fromEntries, rightList: toEntries)
    
    let deletions = deleteIndices.map { ListViewDeleteItem(index: $0, directionHint: nil) }
    let insertions = indicesAndItems.map { ListViewInsertItem(index: $0.0, previousIndex: $0.2, item: $0.1.item(context: context, presentationData: presentationData, enableHeaders: enableHeaders, filter: filter, requestPeerType: requestPeerType, location: location, key: key, tagMask: tagMask, interaction: interaction, listInteraction: listInteraction, peerContextAction: peerContextAction, toggleExpandLocalResults: toggleExpandLocalResults, toggleExpandGlobalResults: toggleExpandGlobalResults, searchPeer: searchPeer, searchQuery: searchQuery, searchOptions: searchOptions, messageContextAction: messageContextAction, openClearRecentlyDownloaded: openClearRecentlyDownloaded, toggleAllPaused: toggleAllPaused, openStories: openStories), directionHint: nil) }
    let updates = updateIndices.map { ListViewUpdateItem(index: $0.0, previousIndex: $0.2, item: $0.1.item(context: context, presentationData: presentationData, enableHeaders: enableHeaders, filter: filter, requestPeerType: requestPeerType, location: location, key: key, tagMask: tagMask,  interaction: interaction, listInteraction: listInteraction, peerContextAction: peerContextAction, toggleExpandLocalResults: toggleExpandLocalResults, toggleExpandGlobalResults: toggleExpandGlobalResults, searchPeer: searchPeer, searchQuery: searchQuery, searchOptions: searchOptions, messageContextAction: messageContextAction, openClearRecentlyDownloaded: openClearRecentlyDownloaded, toggleAllPaused: toggleAllPaused, openStories: openStories), directionHint: nil) }
    
    return ChatListSearchContainerTransition(deletions: deletions, insertions: insertions, updates: updates, displayingResults: displayingResults, isEmpty: isEmpty, isLoading: isLoading, query: searchQuery, animated: animated)
}

private struct ChatListSearchListPaneNodeState: Equatable {
    var expandLocalSearch: Bool = false
    var expandGlobalSearch: Bool = false
    var deletedMessageIds = Set<EngineMessage.Id>()
    var deletedGlobalMessageIds = Set<Int32>()
}

private func doesPeerMatchFilter(peer: EnginePeer, filter: ChatListNodePeersFilter) -> Bool {
    var enabled = true
    if filter.contains(.onlyWriteable), !canSendMessagesToPeer(peer._asPeer()) {
        enabled = false
    }
    if filter.contains(.onlyPrivateChats) {
        switch peer {
        case .user, .secretChat:
            break
        default:
            enabled = false
        }
    }
    if filter.contains(.onlyGroups) {
        if case .legacyGroup = peer {
        } else if case let .channel(peer) = peer, case .group = peer.info {
        } else {
            enabled = false
        }
    }
    return enabled
}

private struct ChatListSearchMessagesResult {
    let query: String
    let messages: [EngineMessage]
    let readStates: [EnginePeer.Id: EnginePeerReadCounters]
    let threadInfo: [EngineMessage.Id: MessageHistoryThreadData]
    let hasMore: Bool
    let totalCount: Int32
    let state: SearchMessagesState
    let matchesOnlyBcOfFAN: Set<MessageId>
}

private struct ChatListSearchMessagesContext {
    let result: ChatListSearchMessagesResult
    let loadMoreIndex: EngineMessage.Index?
}

public enum ChatListSearchContextActionSource {
    case recentPeers
    case recentSearch
    case search(EngineMessage.Id?)
}

public struct ChatListSearchOptions {
    let peer: (EnginePeer.Id, Bool, String)?
    let date: (Int32?, Int32, String)?
    
    var isEmpty: Bool {
        return self.peer == nil && self.date == nil
    }
    
    func withUpdatedPeer(_ peerIdIsGroupAndName: (EnginePeer.Id, Bool, String)?) -> ChatListSearchOptions {
        return ChatListSearchOptions(peer: peerIdIsGroupAndName, date: self.date)
    }
    
    func withUpdatedDate(_ minDateMaxDateAndTitle: (Int32?, Int32, String)?) -> ChatListSearchOptions {
        return ChatListSearchOptions(peer: self.peer, date: minDateMaxDateAndTitle)
    }
}

private struct DownloadItem: Equatable {
    let resourceId: MediaResourceId
    let message: EngineMessage
    let priority: FetchManagerPriorityKey
    let isPaused: Bool
    
    static func ==(lhs: DownloadItem, rhs: DownloadItem) -> Bool {
        if lhs.resourceId != rhs.resourceId {
            return false
        }
        if lhs.message.id != rhs.message.id {
            return false
        }
        if lhs.priority != rhs.priority {
            return false
        }
        if lhs.isPaused != rhs.isPaused {
            return false
        }
        return true
    }
}

final class ChatListSearchListPaneNode: ASDisplayNode, ChatListSearchPaneNode {
    private let context: AccountContext
    private let animationCache: AnimationCache
    private let animationRenderer: MultiAnimationRenderer
    private let interaction: ChatListSearchInteraction
    private let peersFilter: ChatListNodePeersFilter
    private let requestPeerType: [ReplyMarkupButtonRequestPeerType]?
    private var presentationData: PresentationData
    private let key: ChatListSearchPaneKey
    private let tagMask: EngineMessage.Tags?
    private let location: ChatListControllerLocation
    private weak var navigationController: NavigationController?
    
    private let recentListNode: ListView
    private let shimmerNode: ChatListSearchShimmerNode
    private let listNode: ListView
    private let mediaNode: ChatListSearchMediaNode
    private var enqueuedRecentTransitions: [(ChatListSearchContainerRecentTransition, Bool)] = []
    private var enqueuedTransitions: [(ChatListSearchContainerTransition, Bool)] = []
    
    private var presentationDataDisposable: Disposable?
    private let updatedRecentPeersDisposable = MetaDisposable()
    private let recentDisposable = MetaDisposable()
    
    private let searchDisposable = MetaDisposable()
    private let presentationDataPromise = Promise<ChatListPresentationData>()
    private var searchStateValue = ChatListSearchListPaneNodeState()
    private let searchStatePromise = ValuePromise<ChatListSearchListPaneNodeState>()
    private let searchContextsValue = Atomic<[Int: ChatListSearchMessagesContext]>(value: [:])
    var searchCurrentMessages: [EngineMessage]?
    var currentEntries: [ChatListSearchEntry]?
    
    private var deletedMessagesDisposable: Disposable?
    
    private var searchQueryValue: String?
    private var searchOptionsValue: ChatListSearchOptions?
    
    private let _isSearching = ValuePromise<Bool>(false, ignoreRepeated: true)
    public var isSearching: Signal<Bool, NoError> {
        return self._isSearching.get()
    }
    
    private var mediaStatusDisposable: Disposable?
    private var playlistPreloadDisposable: Disposable?
    
    private var playlistStateAndType: (SharedMediaPlaylistItem, SharedMediaPlaylistItem?, SharedMediaPlaylistItem?, MusicPlaybackSettingsOrder, MediaManagerPlayerType, Account)?
    private var playlistLocation: SharedMediaPlaylistLocation?
    
    private var mediaAccessoryPanelContainer: PassthroughContainerNode
    private var mediaAccessoryPanel: (MediaNavigationAccessoryPanel, MediaManagerPlayerType)?
    private var dismissingPanel: ASDisplayNode?
    
    private let emptyResultsTitleNode: ImmediateTextNode
    private let emptyResultsTextNode: ImmediateTextNode
    private let emptyResultsAnimationNode: AnimatedStickerNode
    private var emptyResultsAnimationSize = CGSize()
    
    private var currentParams: (size: CGSize, sideInset: CGFloat, bottomInset: CGFloat, visibleHeight: CGFloat, presentationData: PresentationData)?
    
    private let ready = Promise<Bool>()
    private var didSetReady: Bool = false
    var isReady: Signal<Bool, NoError> {
        return self.ready.get()
    }
        
    private let selectedMessagesPromise = Promise<Set<EngineMessage.Id>?>(nil)
    private var selectedMessages: Set<EngineMessage.Id>? {
        didSet {
            if self.selectedMessages != oldValue {
                self.selectedMessagesPromise.set(.single(self.selectedMessages))
            }
        }
    }
    
    private var hiddenMediaDisposable: Disposable?
    private var searchQueryDisposable: Disposable?
    private var searchOptionsDisposable: Disposable?
  
    private var searchQueryDisposable: Disposable?
    private var searchOptionsDisposable: Disposable?
    
    init(context: AccountContext, animationCache: AnimationCache, animationRenderer: MultiAnimationRenderer, updatedPresentationData: (initial: PresentationData, signal: Signal<PresentationData, NoError>)? = nil, interaction: ChatListSearchInteraction, key: ChatListSearchPaneKey, peersFilter: ChatListNodePeersFilter, requestPeerType: [ReplyMarkupButtonRequestPeerType]?, location: ChatListControllerLocation, searchQuery: Signal<String?, NoError>, searchOptions: Signal<ChatListSearchOptions?, NoError>, navigationController: NavigationController?) {
        self.context = context
        self.animationCache = animationCache
        self.animationRenderer = animationRenderer
        self.interaction = interaction
        self.key = key
        self.location = location
        self.navigationController = navigationController

        var peersFilter = peersFilter
        if case .forum = location {
            //peersFilter.insert(.excludeRecent)
        } else if case .chatList(.archive) = location {
            peersFilter.insert(.excludeRecent)
        }
        self.peersFilter = peersFilter
        self.requestPeerType = requestPeerType
        
        let tagMask: EngineMessage.Tags?
        switch key {
            case .chats:
                tagMask = nil
            case .topics:
                tagMask = nil
            case .media:
                tagMask = .photoOrVideo
            case .downloads:
                tagMask = nil
            case .links:
                tagMask = .webPage
            case .files:
                tagMask = .file
            case .music:
                tagMask = .music
            case .voice:
                tagMask = .voiceOrInstantVideo
        }
        self.tagMask = tagMask
        
        let presentationData = updatedPresentationData?.initial ?? context.sharedContext.currentPresentationData.with { $0 }
        self.presentationData = presentationData
        self.presentationDataPromise.set(.single(ChatListPresentationData(theme: self.presentationData.theme, fontSize: self.presentationData.listsFontSize, strings: self.presentationData.strings, dateTimeFormat: self.presentationData.dateTimeFormat, nameSortOrder: self.presentationData.nameSortOrder, nameDisplayOrder: self.presentationData.nameDisplayOrder, disableAnimations: true)))
        
        self.searchStatePromise.set(self.searchStateValue)
        self.selectedMessages = interaction.getSelectedMessageIds()
        self.selectedMessagesPromise.set(.single(self.selectedMessages))
        
        self.recentListNode = ListView()
        self.recentListNode.verticalScrollIndicatorColor = self.presentationData.theme.list.scrollIndicatorColor
        self.recentListNode.accessibilityPageScrolledString = { row, count in
            return presentationData.strings.VoiceOver_ScrollStatus(row, count).string
        }
        
        self.shimmerNode = ChatListSearchShimmerNode(key: key)
        self.shimmerNode.isUserInteractionEnabled = false
        self.shimmerNode.allowsGroupOpacity = true
            
        self.listNode = ListView()
        self.listNode.verticalScrollIndicatorColor = self.presentationData.theme.list.scrollIndicatorColor
        self.listNode.accessibilityPageScrolledString = { row, count in
            return presentationData.strings.VoiceOver_ScrollStatus(row, count).string
        }
    
        var openMediaMessageImpl: ((EngineMessage, ChatControllerInteractionOpenMessageMode) -> Void)?
        var transitionNodeImpl: ((EngineMessage.Id, EngineMedia) -> (ASDisplayNode, CGRect, () -> (UIView?, UIView?))?)?
        var addToTransitionSurfaceImpl: ((UIView) -> Void)?
        
        self.mediaNode = ChatListSearchMediaNode(context: self.context, contentType: .photoOrVideo, openMessage: { message, mode in
            openMediaMessageImpl?(EngineMessage(message), mode)
        }, messageContextAction: { message, node, rect, gesture in
            interaction.mediaMessageContextAction(EngineMessage(message), node, rect, gesture)
        }, toggleMessageSelection: { messageId, selected in
            interaction.toggleMessageSelection(messageId, selected)
        })
        
        self.mediaAccessoryPanelContainer = PassthroughContainerNode()
        self.mediaAccessoryPanelContainer.clipsToBounds = true
        
        self.emptyResultsTitleNode = ImmediateTextNode()
        self.emptyResultsTitleNode.displaysAsynchronously = false
        self.emptyResultsTitleNode.attributedText = NSAttributedString(string: self.presentationData.strings.ChatList_Search_NoResults, font: Font.semibold(17.0), textColor: self.presentationData.theme.list.freeTextColor)
        self.emptyResultsTitleNode.textAlignment = .center
        self.emptyResultsTitleNode.isHidden = true
        
        self.emptyResultsTextNode = ImmediateTextNode()
        self.emptyResultsTextNode.displaysAsynchronously = false
        self.emptyResultsTextNode.maximumNumberOfLines = 0
        self.emptyResultsTextNode.textAlignment = .center
        self.emptyResultsTextNode.isHidden = true
             
        self.emptyResultsAnimationNode = DefaultAnimatedStickerNodeImpl()
        self.emptyResultsAnimationNode.isHidden = true
        
        super.init()
                
        self.emptyResultsAnimationNode.setup(source: AnimatedStickerNodeLocalFileSource(name: "ChatListNoResults"), width: 256, height: 256, playbackMode: .once, mode: .direct(cachePathPrefix: nil))
        self.emptyResultsAnimationSize = CGSize(width: 148.0, height: 148.0)
        
        self.addSubnode(self.recentListNode)
        self.addSubnode(self.listNode)
        self.addSubnode(self.mediaNode)
        
        self.addSubnode(self.emptyResultsAnimationNode)
        self.addSubnode(self.emptyResultsTitleNode)
        self.addSubnode(self.emptyResultsTextNode)

        self.addSubnode(self.shimmerNode)
        self.addSubnode(self.mediaAccessoryPanelContainer)
        
        let searchContexts = Promise<[Int: ChatListSearchMessagesContext]>([:])
        let searchContextsValue = self.searchContextsValue
        let updateSearchContexts: (([Int: ChatListSearchMessagesContext]) -> ([Int: ChatListSearchMessagesContext], Bool)) -> Void = { f in
            var shouldUpdate = false
            let updated = searchContextsValue.modify { current in
                let (u, s) = f(current)
                shouldUpdate = s
                if s {
                    return u
                } else {
                    return current
                }
            }
            if shouldUpdate {
                searchContexts.set(.single(updated))
            }
        }
        
        self.listNode.isHidden = true
        self.mediaNode.isHidden = true
        self.recentListNode.isHidden = peersFilter.contains(.excludeRecent)
        
        let currentRemotePeers = Atomic<([FoundPeer], [FoundPeer])?>(value: nil)
        let presentationDataPromise = self.presentationDataPromise
        let searchStatePromise = self.searchStatePromise
        let selectionPromise = self.selectedMessagesPromise
        
        let previousRecentlySearchedPeerOrder = Atomic<[EnginePeer.Id]>(value: [])
        let fixedRecentlySearchedPeers: Signal<[RecentlySearchedPeer], NoError>
        
        var enableRecentlySearched = false
        if !self.peersFilter.contains(.excludeRecent) {
            if case .chats = key {
                if case .chatList(.root) = location {
                    enableRecentlySearched = true
                } else if case .forum = location {
                    enableRecentlySearched = true
                }
            } else if case .topics = key, case .forum = location {
                enableRecentlySearched = true
            }
        }
        
        if enableRecentlySearched {
            fixedRecentlySearchedPeers = context.engine.peers.recentlySearchedPeers()
            |> map { peers -> [RecentlySearchedPeer] in
                var result: [RecentlySearchedPeer] = []
                let _ = previousRecentlySearchedPeerOrder.modify { current in
                    var updated: [EnginePeer.Id] = []
                    for id in current {
                        inner: for peer in peers {
                            if peer.peer.peerId == id {
                                updated.append(id)
                                result.append(peer)
                                break inner
                            }
                        }
                    }
                    for peer in peers.reversed() {
                        if !updated.contains(peer.peer.peerId) {
                            updated.insert(peer.peer.peerId, at: 0)
                            result.insert(peer, at: 0)
                        }
                    }
                    return updated
                }
                return result
            }
        } else {
            fixedRecentlySearchedPeers = .single([])
        }
            
        let downloadItems: Signal<(inProgressItems: [DownloadItem], doneItems: [RenderedRecentDownloadItem]), NoError>
        if key == .downloads {
            var firstTime = true
            downloadItems = combineLatest(queue: .mainQueue(), (context.fetchManager as! FetchManagerImpl).entriesSummary, recentDownloadItems(postbox: context.account.postbox))
            |> mapToSignal { entries, recentDownloadItems -> Signal<(inProgressItems: [DownloadItem], doneItems: [RenderedRecentDownloadItem]), NoError> in
                var itemSignals: [Signal<DownloadItem?, NoError>] = []
                
                for entry in entries {
                    switch entry.id.locationKey {
                    case let .messageId(id):
                        itemSignals.append(context.engine.data.get(TelegramEngine.EngineData.Item.Messages.Message(id: id))
                        |> map { message -> DownloadItem? in
                            if let message = message {
                                return DownloadItem(resourceId: entry.resourceReference.resource.id, message: message, priority: entry.priority, isPaused: entry.isPaused)
                            }
                            return nil
                        })
                    default:
                        break
                    }
                }
                
                return combineLatest(queue: .mainQueue(), itemSignals)
                |> map { items -> (inProgressItems: [DownloadItem], doneItems: [RenderedRecentDownloadItem]) in
                    return (items.compactMap { $0 }, recentDownloadItems)
                }
                |> mapToSignal { value -> Signal<(inProgressItems: [DownloadItem], doneItems: [RenderedRecentDownloadItem]), NoError> in
                    if firstTime {
                        firstTime = false
                        return .single(value)
                    } else {
                        return .single(value)
                        |> delay(0.1, queue: .mainQueue())
                    }
                }
            }
        } else {
            downloadItems = .single(([], []))
        }
        
        struct SearchedPeersState {
            var ids: [EnginePeer.Id] = []
            var query: String?
        }
        let previousRecentlySearchedPeersState = Atomic<SearchedPeersState?>(value: nil)
        
        let foundItems: Signal<([ChatListSearchEntry], Bool)?, NoError> = combineLatest(queue: .mainQueue(), searchQuery, searchOptions, downloadItems)
        |> mapToSignal { [weak self] query, options, downloadItems -> Signal<([ChatListSearchEntry], Bool)?, NoError> in
            if query == nil && options == nil && [.chats, .topics].contains(key) {
                let _ = currentRemotePeers.swap(nil)
                return .single(nil)
            }
            
            if key == .downloads {
                let queryTokens = stringIndexTokens(query ?? "", transliteration: .combined)
                
                func messageMatchesTokens(message: EngineMessage, tokens: [ValueBoxKey]) -> Bool {
                    for media in message.media {
                        if let file = media as? TelegramMediaFile {
                            if let fileName = file.fileName {
                                if matchStringIndexTokens(stringIndexTokens(fileName, transliteration: .none), with: tokens) {
                                    return true
                                }
                            }
                        } else if let _ = media as? TelegramMediaImage {
                            if matchStringIndexTokens(stringIndexTokens("Photo Image", transliteration: .none), with: tokens) {
                                return true
                            }
                        }
                    }
                    return false
                }
                
                return combineLatest(queue: .mainQueue(), presentationDataPromise.get(), selectionPromise.get())
                |> map { presentationData, selectionState -> ([ChatListSearchEntry], Bool)? in
                    var entries: [ChatListSearchEntry] = []
                    var existingMessageIds = Set<MessageId>()
                    
                    var allPaused = true
                    for item in downloadItems.inProgressItems {
                        if !item.isPaused {
                            allPaused = false
                            break
                        }
                    }
                    
                    for item in downloadItems.inProgressItems.sorted(by: { $0.priority < $1.priority }) {
                        if existingMessageIds.contains(item.message.id) {
                            continue
                        }
                        existingMessageIds.insert(item.message.id)
                        
                        let message = item.message
                        
                        if !queryTokens.isEmpty {
                            if !messageMatchesTokens(message: message, tokens: queryTokens) {
                                continue
                            }
                        }
                        
                        var peer = EngineRenderedPeer(message: message)
                        if let group = item.message.peers[message.id.peerId] as? TelegramGroup, let migrationReference = group.migrationReference {
                            if let channelPeer = message.peers[migrationReference.peerId] {
                                peer = EngineRenderedPeer(peer: EnginePeer(channelPeer))
                            }
                        }
                        
                        var resource: (id: String, size: Int64, isFirstInList: Bool)?
                        if let resourceValue = findMediaResourceById(message: item.message, resourceId: item.resourceId), let size = resourceValue.size {
                            resource = (resourceValue.id.stringRepresentation, size, entries.isEmpty)
                        }
                                                
                        entries.append(.message(message, peer, nil, nil, presentationData, 1, nil, false, .downloading(item.priority), resource, .downloading, allPaused, nil))
                    }
                    for item in downloadItems.doneItems.sorted(by: { ChatListSearchEntry.MessageOrderingKey.downloaded(timestamp: $0.timestamp, index: $0.message.index) < ChatListSearchEntry.MessageOrderingKey.downloaded(timestamp: $1.timestamp, index: $1.message.index) }) {
                        if !item.isSeen {
                            Queue.mainQueue().async {
                                self?.scheduleMarkRecentDownloadsAsSeen()
                            }
                        }
                        if existingMessageIds.contains(item.message.id) {
                            continue
                        }
                        existingMessageIds.insert(item.message.id)
                        
                        let message = EngineMessage(item.message)
                        
                        if !queryTokens.isEmpty {
                            if !messageMatchesTokens(message: message, tokens: queryTokens) {
                                continue
                            }
                        }
                        
                        var peer = EngineRenderedPeer(message: message)
                        if let group = item.message.peers[message.id.peerId] as? TelegramGroup, let migrationReference = group.migrationReference {
                            if let channelPeer = message.peers[migrationReference.peerId] {
                                peer = EngineRenderedPeer(peer: EnginePeer(channelPeer))
                            }
                        }
                        
                        entries.append(.message(message, peer, nil, nil, presentationData, 1, selectionState?.contains(message.id), false, .downloaded(timestamp: item.timestamp, index: message.index), (item.resourceId, item.size, false), .recentlyDownloaded, false, nil))
                    }
                    return (entries.sorted(), false)
                }
            }
            
            let accountPeer = context.account.postbox.loadedPeerWithId(context.account.peerId) |> take(1)
            let foundLocalPeers: Signal<(peers: [EngineRenderedPeer], unread: [EnginePeer.Id: (Int32, Bool)], recentlySearchedPeerIds: Set<EnginePeer.Id>), NoError>
            if let query = query, (key == .chats || key == .topics) {
                let fixedOrRemovedRecentlySearchedPeers = context.engine.peers.recentlySearchedPeers()
                |> map { peers -> [RecentlySearchedPeer] in
                    let allIds = peers.map(\.peer.peerId)
                    
                    let updatedState = previousRecentlySearchedPeersState.modify { current in
                        if var current = current, current.query == query {
                            current.ids = current.ids.filter { id in
                                allIds.contains(id)
                            }
                            
                            return current
                        } else {
                            var state = SearchedPeersState()
                            state.ids = allIds
                            state.query = query
                            return state
                        }
                    }
                    
                    var result: [RecentlySearchedPeer] = []
                    if let updatedState = updatedState {
                        for id in updatedState.ids {
                            for peer in peers {
                                if id == peer.peer.peerId {
                                    result.append(peer)
                                }
                            }
                        }
                    }
                    
                    return result
                }
                
                foundLocalPeers = combineLatest(
                    context.engine.contacts.searchLocalPeers(query: query.lowercased(), inactiveSecretChatPeerIds: context.inactiveSecretChatPeerIds),
                    fixedOrRemovedRecentlySearchedPeers
                )
                |> mapToSignal { local, allRecentlySearched -> Signal<([EnginePeer.Id: Optional<EnginePeer.NotificationSettings>], [EnginePeer.Id: Int], [EngineRenderedPeer], Set<EnginePeer.Id>, EngineGlobalNotificationSettings), NoError> in
                    let recentlySearched = allRecentlySearched.filter { peer in
                        guard let peer = peer.peer.peer else {
                            return false
                        }
                        return peer.indexName.matchesByTokens(query)
                    }
                    
                    var peerIds = Set<EnginePeer.Id>()
                    
                    var peers: [EngineRenderedPeer] = []
                    for peer in recentlySearched {
                        if !peerIds.contains(peer.peer.peerId) {
                            peerIds.insert(peer.peer.peerId)
                            peers.append(EngineRenderedPeer(peer.peer))
                        }
                    }
                    for peer in local {
                        if !peerIds.contains(peer.peerId) {
                            peerIds.insert(peer.peerId)
                            peers.append(peer)
                        }
                    }
                    
                    return context.engine.data.subscribe(
                        EngineDataMap(
                            peerIds.map { peerId -> TelegramEngine.EngineData.Item.Peer.NotificationSettings in
                                return TelegramEngine.EngineData.Item.Peer.NotificationSettings(id: peerId)
                            }
                        ),
                        EngineDataMap(
                            peerIds.map { peerId -> TelegramEngine.EngineData.Item.Messages.PeerUnreadCount in
                                return TelegramEngine.EngineData.Item.Messages.PeerUnreadCount(id: peerId)
                            }
                        ),
                        TelegramEngine.EngineData.Item.NotificationSettings.Global()
                    )
                    |> map { notificationSettings, unreadCounts, globalNotificationSettings in
                        return (notificationSettings, unreadCounts, peers, Set(recentlySearched.map(\.peer.peerId)), globalNotificationSettings)
                    }
                }
                |> map { notificationSettings, unreadCounts, peers, recentlySearchedPeerIds, globalNotificationSettings -> (peers: [EngineRenderedPeer], unread: [EnginePeer.Id: (Int32, Bool)], recentlySearchedPeerIds: Set<EnginePeer.Id>) in
                    var unread: [EnginePeer.Id: (Int32, Bool)] = [:]
                    for peer in peers {
                        var isMuted = false
                        if let peerNotificationSettings = notificationSettings[peer.peerId], let peerNotificationSettings {
                            if case let .muted(until) = peerNotificationSettings.muteState, until >= Int32(CFAbsoluteTimeGetCurrent() + NSTimeIntervalSince1970) {
                                isMuted = true
                            } else if case .default = peerNotificationSettings.muteState {
                                if let peer = peer.peer {
                                    if case .user = peer {
                                        isMuted = !globalNotificationSettings.privateChats.enabled
                                    } else if case .legacyGroup = peer {
                                        isMuted = !globalNotificationSettings.groupChats.enabled
                                    } else if case let .channel(channel) = peer {
                                        switch channel.info {
                                        case .group:
                                            isMuted = !globalNotificationSettings.groupChats.enabled
                                        case .broadcast:
                                            isMuted = !globalNotificationSettings.channels.enabled
                                        }
                                    }
                                }
                            }
                        }
                        let unreadCount = unreadCounts[peer.peerId]
                        if let unreadCount = unreadCount, unreadCount > 0 {
                            unread[peer.peerId] = (Int32(unreadCount), isMuted)
                        }
                    }
                    return (peers: peers, unread: unread, recentlySearchedPeerIds: recentlySearchedPeerIds)
                }
            } else {
                foundLocalPeers = .single((peers: [], unread: [:], recentlySearchedPeerIds: Set()))
                
                let _ = previousRecentlySearchedPeersState.swap(nil)
            }
            
            let foundRemotePeers: Signal<([FoundPeer], [FoundPeer], Bool), NoError>
            let currentRemotePeersValue: ([FoundPeer], [FoundPeer]) = currentRemotePeers.with { $0 } ?? ([], [])
            if let query = query, case .chats = key {
                foundRemotePeers = (
                    .single((currentRemotePeersValue.0, currentRemotePeersValue.1, true))
                    |> then(
                        context.engine.contacts.searchRemotePeers(query: query)
                        |> map { ($0.0, $0.1, false) }
                        |> delay(0.2, queue: Queue.concurrentDefaultQueue())
                    )
                )
            } else {
                foundRemotePeers = .single(([], [], false))
            }
            let searchLocations: [SearchMessagesLocation]
            if let options = options {
                if case let .forum(peerId) = location {
                    searchLocations = [.peer(peerId: peerId, fromId: nil, tags: tagMask, topMsgId: nil, minDate: options.date?.0, maxDate: options.date?.1), .general(tags: tagMask, minDate: options.date?.0, maxDate: options.date?.1)]
                } else if let (peerId, _, _) = options.peer {
                    searchLocations = [.peer(peerId: peerId, fromId: nil, tags: tagMask, topMsgId: nil, minDate: options.date?.0, maxDate: options.date?.1)]
                } else {
                    if case let .chatList(groupId) = location, case .archive = groupId {
                        searchLocations = [.group(groupId: groupId._asGroup(), tags: tagMask, minDate: options.date?.0, maxDate: options.date?.1)]
                    } else {
                        searchLocations = [.general(tags: tagMask, minDate: options.date?.0, maxDate: options.date?.1)]
                    }
                }
            } else {
                if case let .forum(peerId) = location {
                    searchLocations = [.peer(peerId: peerId, fromId: nil, tags: tagMask, topMsgId: nil, minDate: nil, maxDate: nil), .general(tags: tagMask, minDate: nil, maxDate: nil)]
                } else if case let .chatList(groupId) = location, case .archive = groupId {
                    searchLocations = [.group(groupId: groupId._asGroup(), tags: tagMask, minDate: nil, maxDate: nil)]
                } else {
                    searchLocations = [.general(tags: tagMask, minDate: nil, maxDate: nil)]
                }
            }
            
            let finalQuery = query ?? ""
            updateSearchContexts { _ in
                return ([:], true)
            }
            
            struct FoundRemoteMessages {
                var messages: [EngineMessage]
                var readCounters: [EnginePeer.Id: EnginePeerReadCounters]
                var threadsData: [EngineMessage.Id: MessageHistoryThreadData]
                var totalCount: Int32
                var matchesOnlyBcOfFAN: Set<MessageId>
                
                init(messages: [EngineMessage], readCounters: [EnginePeer.Id: EnginePeerReadCounters], threadsData: [EngineMessage.Id: MessageHistoryThreadData], totalCount: Int32, matchesOnlyBcOfFAN: Set<MessageId>) {
                    self.messages = messages
                    self.readCounters = readCounters
                    self.threadsData = threadsData
                    self.totalCount = totalCount
                    self.matchesOnlyBcOfFAN = matchesOnlyBcOfFAN
                }
            }
            
            let foundRemoteMessages: Signal<([FoundRemoteMessages], Bool), NoError>
            if peersFilter.contains(.doNotSearchMessages) {
                foundRemoteMessages = .single(([FoundRemoteMessages(messages: [], readCounters: [:], threadsData: [:], totalCount: 0, matchesOnlyBcOfFAN: [])], false))
            } else {
                if !finalQuery.isEmpty {
//                    addAppLogEvent(postbox: context.account.postbox, type: "search_global_query")
                }
                
                let searchSignals: [Signal<(SearchMessagesResult, SearchMessagesState), NoError>] = searchLocations.map { searchLocation in
                    let limit: Int32
                    #if DEBUG
                    limit = 50
                    #else
                    limit = 50
                    #endif
                    return context.engine.messages.searchMessages(location: searchLocation, query: finalQuery, state: nil, limit: limit, inactiveSecretChatPeerIds: context.currentInactiveSecretChatPeerIds.with { $0 })
                }
                
                let searchSignal = combineLatest(searchSignals)
                |> deliverOn(Queue()) // offload rather cpu-intensive findSearchResultsMatchedOnlyBecauseOfForeignAgentNotice to separate queue
                |> map { results -> [ChatListSearchMessagesResult] in
                    var mappedResults: [ChatListSearchMessagesResult] = []
                    for resultData in results {
                        let (result, updatedState) = resultData
                        
                        let matchesOnlyBcOfFAN = context.sharedContext.currentPtgSettings.with { $0.suppressForeignAgentNotice } ? findSearchResultsMatchedOnlyBecauseOfForeignAgentNotice(messages: result.messages, query: finalQuery) : []
                        
                        mappedResults.append(ChatListSearchMessagesResult(query: finalQuery, messages: result.messages.map({ EngineMessage($0) }).sorted(by: { $0.index > $1.index }), readStates: result.readStates.mapValues { EnginePeerReadCounters(state: $0, isMuted: false) }, threadInfo: result.threadInfo, hasMore: !result.completed, totalCount: result.totalCount, state: updatedState, matchesOnlyBcOfFAN: matchesOnlyBcOfFAN))
                    }
                    return mappedResults
                }
                
                let loadMore = searchContexts.get()
                |> mapToSignal { searchContexts -> Signal<([FoundRemoteMessages], Bool), NoError> in
                    for i in 0 ..< 2 {
                        if let searchContext = searchContexts[i], searchContext.result.hasMore {
                            var restResults: [Int: FoundRemoteMessages] = [:]
                            for j in 0 ..< 2 {
                                if j != i {
                                    if let otherContext = searchContexts[j] {
                                        restResults[j] = FoundRemoteMessages(messages: otherContext.result.messages, readCounters: otherContext.result.readStates, threadsData: otherContext.result.threadInfo, totalCount: otherContext.result.totalCount, matchesOnlyBcOfFAN: otherContext.result.matchesOnlyBcOfFAN)
                                    }
                                }
                            }
                            if let _ = searchContext.loadMoreIndex {
                                return context.engine.messages.searchMessages(location: searchLocations[i], query: finalQuery, state: searchContext.result.state, limit: 80, inactiveSecretChatPeerIds: context.currentInactiveSecretChatPeerIds.with { $0 })
                                |> deliverOn(Queue()) // offload rather cpu-intensive findSearchResultsMatchedOnlyBecauseOfForeignAgentNotice to separate queue
                                |> map { result, updatedState -> (ChatListSearchMessagesResult, Bool) in
                                    var matchesOnlyBcOfFAN = searchContext.result.matchesOnlyBcOfFAN
                                    
                                    let shouldTryLoadMore: Bool
                                    if context.sharedContext.currentPtgSettings.with({ $0.suppressForeignAgentNotice }) {
                                        let alreadyKnownIds = Set(searchContext.result.messages.lazy.map { $0.id })
                                        
                                        let newMatchesOnlyBcOfFAN = findSearchResultsMatchedOnlyBecauseOfForeignAgentNotice(messages: result.messages.filter { !alreadyKnownIds.contains($0.id) }, query: finalQuery)
                                        matchesOnlyBcOfFAN.formUnion(newMatchesOnlyBcOfFAN)
                                        
                                        let allNewResultsMatchOnlyBcOfFAN = matchesOnlyBcOfFAN.count - searchContext.result.matchesOnlyBcOfFAN.count == result.messages.count - alreadyKnownIds.count && result.messages.count - alreadyKnownIds.count > 0
                                        shouldTryLoadMore = allNewResultsMatchOnlyBcOfFAN
                                    } else {
                                        shouldTryLoadMore = false
                                    }
                                    
                                    return (ChatListSearchMessagesResult(query: finalQuery, messages: result.messages.map({ EngineMessage($0) }).sorted(by: { $0.index > $1.index }), readStates: result.readStates.mapValues { EnginePeerReadCounters(state: $0, isMuted: false) }, threadInfo: result.threadInfo, hasMore: !result.completed, totalCount: result.totalCount, state: updatedState, matchesOnlyBcOfFAN: matchesOnlyBcOfFAN), shouldTryLoadMore)
                                }
                                |> mapToSignal { foundMessages, shouldTryLoadMore -> Signal<([FoundRemoteMessages], Bool), NoError> in
                                    updateSearchContexts { previous in
                                        let updated = ChatListSearchMessagesContext(result: foundMessages, loadMoreIndex: nil)
                                        var previous = previous
                                        previous[i] = updated
                                        return (previous, true)
                                    }
                                    
                                    if shouldTryLoadMore && foundMessages.hasMore {
                                        Queue.mainQueue().async {
                                            if let strongSelf = self {
                                                strongSelf.listNode.visibleBottomContentOffsetChanged(strongSelf.listNode.visibleBottomContentOffset())
                                            }
                                        }
                                    }
                                    
                                    return .complete()
                                }
                            } else {
                                var currentResults: [FoundRemoteMessages] = []
                                for i in 0 ..< 2 {
                                    if let currentContext = searchContexts[i] {
                                        currentResults.append(FoundRemoteMessages(messages: currentContext.result.messages, readCounters: currentContext.result.readStates, threadsData: currentContext.result.threadInfo, totalCount: currentContext.result.totalCount, matchesOnlyBcOfFAN: currentContext.result.matchesOnlyBcOfFAN))
                                        if currentContext.result.hasMore {
                                            break
                                        }
                                    }
                                }
                                return .single((currentResults, false))
                            }
                        }
                    }
                    
                    return .complete()
                }
                
                foundRemoteMessages = .single(([FoundRemoteMessages(messages: [], readCounters: [:], threadsData: [:], totalCount: 0, matchesOnlyBcOfFAN: [])], true))
                |> then(
                    searchSignal
                    |> map { foundMessages -> ([FoundRemoteMessages], Bool) in
                        updateSearchContexts { _ in
                            var resultContexts: [Int: ChatListSearchMessagesContext] = [:]
                            for i in 0 ..< foundMessages.count {
                                resultContexts[i] = ChatListSearchMessagesContext(result: foundMessages[i], loadMoreIndex: nil)
                            }
                            return (resultContexts, true)
                        }
                        
                        for i in 0 ..< foundMessages.count {
                            let allResultsMatchOnlyBcOfFAN = foundMessages[i].matchesOnlyBcOfFAN.count == foundMessages[i].messages.count && foundMessages[i].messages.count > 0
                            let shouldTryLoadMore = allResultsMatchOnlyBcOfFAN
                            
                            if shouldTryLoadMore && foundMessages[i].hasMore {
                                Queue.mainQueue().async {
                                    if let strongSelf = self {
                                        strongSelf.listNode.visibleBottomContentOffsetChanged(strongSelf.listNode.visibleBottomContentOffset())
                                    }
                                }
                                break
                            }
                        }
                        
                        var result: [FoundRemoteMessages] = []
                        for i in 0 ..< foundMessages.count {
                            result.append(FoundRemoteMessages(messages: foundMessages[i].messages, readCounters: foundMessages[i].readStates, threadsData: foundMessages[i].threadInfo, totalCount: foundMessages[i].totalCount, matchesOnlyBcOfFAN: foundMessages[i].matchesOnlyBcOfFAN))
                            if foundMessages[i].hasMore {
                                break
                            }
                        }
                        return (result, false)
                    }
                    |> delay(0.2, queue: Queue.concurrentDefaultQueue())
                    |> then(loadMore)
                )
            }
            
            let resolvedMessage = .single(nil)
            |> then(context.sharedContext.resolveUrl(context: context, peerId: nil, url: finalQuery, skipUrlAuth: true)
            |> mapToSignal { resolvedUrl -> Signal<EngineMessage?, NoError> in
                if case let .channelMessage(_, messageId, _) = resolvedUrl {
                    return context.engine.messages.downloadMessage(messageId: messageId)
                    |> map { message -> EngineMessage? in
                        return message.flatMap(EngineMessage.init)
                    }
                } else {
                    return .single(nil)
                }
            })
            
            let foundThreads: Signal<[EngineChatList.Item], NoError>
            if case .forum = location, (key == .topics || key == .chats) {
                foundThreads = chatListViewForLocation(chatListLocation: location, location: .initial(count: 1000, filter: nil), account: context.account, inactiveSecretChatPeerIds: context.inactiveSecretChatPeerIds)
                |> map { view -> [EngineChatList.Item] in
                    var filteredItems: [EngineChatList.Item] = []
                    let queryTokens = stringIndexTokens(finalQuery, transliteration: .combined)
                    for item in view.list.items {
                        if !finalQuery.isEmpty {
                            if let title = item.threadData?.info.title {
                                let tokens = stringIndexTokens(title, transliteration: .combined)
                                if matchStringIndexTokens(tokens, with: queryTokens) {
                                    filteredItems.append(item)
                                }
                            }
                        }
                    }
                    
                    return filteredItems
                }
            } else {
                foundThreads = .single([])
            }
            
            return combineLatest(accountPeer, foundLocalPeers, foundRemotePeers, foundRemoteMessages, presentationDataPromise.get(), searchStatePromise.get(), selectionPromise.get(), resolvedMessage, fixedRecentlySearchedPeers, foundThreads)
            |> map { accountPeer, foundLocalPeers, foundRemotePeers, foundRemoteMessages, presentationData, searchState, selectionState, resolvedMessage, recentPeers, allAndFoundThreads -> ([ChatListSearchEntry], Bool)? in
                let isSearching = foundRemotePeers.2 || foundRemoteMessages.1
                var entries: [ChatListSearchEntry] = []
                var index = 0
                
                for thread in allAndFoundThreads {
                    if let peer = thread.renderedPeer.peer, let threadData = thread.threadData, case let .forum(_, _, id, _, _) = thread.index {
                        entries.append(.topic(peer, ChatListItemContent.ThreadInfo(id: id, info: threadData.info, isOwnedByMe: threadData.isOwnedByMe, isClosed: threadData.isClosed, isHidden: threadData.isHidden), index, presentationData.theme, presentationData.strings, .none))
                        index += 1
                    }
                }
                
                var recentPeers = recentPeers
                if query != nil {
                    recentPeers = []
                }
                
                let _ = currentRemotePeers.swap((foundRemotePeers.0, foundRemotePeers.1))
                
                let filteredPeer: (EnginePeer, EnginePeer) -> Bool = { peer, accountPeer in
                    if let requestPeerType {
                        guard !peer.isDeleted && peer.id != context.account.peerId else {
                            return false
                        }
                        
                        var match = false
                        for peerType in requestPeerType {
                            if match {
                                break
                            }
                            switch peerType {
                            case let .user(userType):
                                if case let .user(user) = peer {
                                    match = true
                                    if let isBot = userType.isBot {
                                        if isBot != (user.botInfo != nil) {
                                            match = false
                                        }
                                    }
                                    if let isPremium = userType.isPremium {
                                        if isPremium != user.isPremium {
                                            match = false
                                        }
                                    }
                                } else {
                                    match = false
                                }
                            case let .group(groupType):
                                if case let .legacyGroup(group) = peer {
                                    match = true
                                    if groupType.isCreator {
                                        if case .creator = group.role {
                                        } else {
                                            match = false
                                        }
                                    }
                                    if let isForum = groupType.isForum, isForum {
                                        match = false
                                    }
                                    if let hasUsername = groupType.hasUsername, hasUsername {
                                        match = false
                                    }
                                    if let userAdminRights = groupType.userAdminRights {
                                        if case .creator = group.role, userAdminRights.rights.contains(.canBeAnonymous) {
                                            match = false
                                        } else if case let .admin(rights, _) = group.role {
                                            if rights.rights.intersection(userAdminRights.rights) != userAdminRights.rights {
                                                match = false
                                            }
                                        } else if case .member = group.role {
                                            match = false
                                        }
                                    }
                                } else if case let .channel(channel) = peer, case .group = channel.info {
                                    match = true
                                    if groupType.isCreator {
                                        if !channel.flags.contains(.isCreator) {
                                            match = false
                                        }
                                    }
                                    if let isForum = groupType.isForum {
                                        if isForum != channel.flags.contains(.isForum) {
                                            match = false
                                        }
                                    }
                                    if let hasUsername = groupType.hasUsername {
                                        if hasUsername != (!(channel.addressName ?? "").isEmpty) {
                                            match = false
                                        }
                                    }
                                    if let userAdminRights = groupType.userAdminRights {
                                        if channel.flags.contains(.isCreator) {
                                            if let rights = channel.adminRights, rights.rights.contains(.canBeAnonymous) != userAdminRights.rights.contains(.canBeAnonymous) {
                                                match = false
                                            }
                                        } else if let rights = channel.adminRights {
                                            if rights.rights.intersection(userAdminRights.rights) != userAdminRights.rights {
                                                match = false
                                            }
                                        } else {
                                            match = false
                                        }
                                    }
                                } else {
                                    match = false
                                }
                            case let .channel(channelType):
                                if case let .channel(channel) = peer, case .broadcast = channel.info {
                                    match = true
                                    if channelType.isCreator {
                                        if !channel.flags.contains(.isCreator) {
                                            match = false
                                        }
                                    }
                                    if let hasUsername = channelType.hasUsername {
                                        if hasUsername != (!(channel.addressName ?? "").isEmpty) {
                                            match = false
                                        }
                                    }
                                    if let userAdminRights = channelType.userAdminRights {
                                        if channel.flags.contains(.isCreator) {
                                            if let rights = channel.adminRights, rights.rights.contains(.canBeAnonymous) != userAdminRights.rights.contains(.canBeAnonymous) {
                                                match = false
                                            }
                                        } else if let rights = channel.adminRights {
                                            if rights.rights.intersection(userAdminRights.rights) != userAdminRights.rights {
                                                match = false
                                            }
                                        } else {
                                            match = false
                                        }
                                    }
                                } else {
                                    match = false
                                }
                            }
                            if match {
                                return true
                            }
                        }
                        return false
                    } else {
                        guard !peersFilter.contains(.excludeSavedMessages) || peer.id != accountPeer.id else { return false }
                        guard !peersFilter.contains(.excludeSecretChats) || peer.id.namespace != Namespaces.Peer.SecretChat else { return false }
                        guard !peersFilter.contains(.onlyPrivateChats) || peer.id.namespace == Namespaces.Peer.CloudUser else { return false }
                        
                        if peersFilter.contains(.onlyGroups) {
                            var isGroup: Bool = false
                            if case let .channel(peer) = peer, case .group = peer.info {
                                isGroup = true
                            } else if peer.id.namespace == Namespaces.Peer.CloudGroup {
                                isGroup = true
                            }
                            if !isGroup {
                                return false
                            }
                        }
                        
                        if peersFilter.contains(.onlyChannels) {
                            if case let .channel(peer) = peer, case .broadcast = peer.info {
                                return true
                            } else {
                                return false
                            }
                        }
                        
                        if peersFilter.contains(.excludeChannels) {
                            if case let .channel(peer) = peer, case .broadcast = peer.info {
                                return false
                            }
                        }
                    }
                    
                    return true
                }
                
                var existingPeerIds = Set<EnginePeer.Id>()
                
                var totalNumberOfLocalPeers = 0
                for renderedPeer in foundLocalPeers.peers {
                    if let peer = renderedPeer.peers[renderedPeer.peerId], peer.id != context.account.peerId, filteredPeer(peer, EnginePeer(accountPeer)) {
                        if !existingPeerIds.contains(peer.id) {
                            existingPeerIds.insert(peer.id)
                            totalNumberOfLocalPeers += 1
                        }
                    }
                }
                for peer in foundRemotePeers.0 {
                    if !existingPeerIds.contains(peer.peer.id), filteredPeer(EnginePeer(peer.peer), EnginePeer(accountPeer)) {
                        existingPeerIds.insert(peer.peer.id)
                        totalNumberOfLocalPeers += 1
                    }
                }
                
                var totalNumberOfGlobalPeers = 0
                for peer in foundRemotePeers.1 {
                    if !existingPeerIds.contains(peer.peer.id), filteredPeer(EnginePeer(peer.peer), EnginePeer(accountPeer)) {
                        totalNumberOfGlobalPeers += 1
                    }
                }
                
                existingPeerIds.removeAll()
                
                let localExpandType: ChatListSearchSectionExpandType = .none
                let globalExpandType: ChatListSearchSectionExpandType
                if totalNumberOfGlobalPeers > 3 {
                    globalExpandType = searchState.expandGlobalSearch ? .collapse : .expand
                } else {
                    globalExpandType = .none
                }
                
                let lowercasedQuery = finalQuery.lowercased()
                if lowercasedQuery.count > 1 && (presentationData.strings.DialogList_SavedMessages.lowercased().hasPrefix(lowercasedQuery) || "saved messages".hasPrefix(lowercasedQuery)) {
                    if !existingPeerIds.contains(accountPeer.id), filteredPeer(EnginePeer(accountPeer), EnginePeer(accountPeer)) {
                        existingPeerIds.insert(accountPeer.id)
                        entries.append(.localPeer(EnginePeer(accountPeer), nil, nil, index, presentationData.theme, presentationData.strings, presentationData.nameSortOrder, presentationData.nameDisplayOrder, localExpandType, nil))
                        index += 1
                    }
                }
                
                for renderedPeer in foundLocalPeers.peers {
                    if !foundLocalPeers.recentlySearchedPeerIds.contains(renderedPeer.peerId) {
                        continue
                    }
                    
                    if let peer = renderedPeer.peers[renderedPeer.peerId], peer.id != context.account.peerId, filteredPeer(peer, EnginePeer(accountPeer)) {
                        if !existingPeerIds.contains(peer.id) {
                            existingPeerIds.insert(peer.id)
                            var associatedPeer: EnginePeer?
                            if case let .secretChat(secretChat) = peer, let associatedPeerId = secretChat.associatedPeerId {
                                associatedPeer = renderedPeer.peers[associatedPeerId]
                            }
                            
                            entries.append(.recentlySearchedPeer(peer, associatedPeer, foundLocalPeers.unread[peer.id], index, presentationData.theme, presentationData.strings, presentationData.nameSortOrder, presentationData.nameDisplayOrder, nil))
                            
                            index += 1
                        }
                    }
                }
                
                if lowercasedQuery.count > 1 {
                    for peer in recentPeers {
                        if let peer = peer.peer.chatMainPeer, !existingPeerIds.contains(peer.id) {
                            let peer = EnginePeer(peer)
                            
                            var matches = false
                            if case let .user(user) = peer {
                                if let firstName = user.firstName, firstName.lowercased().hasPrefix(lowercasedQuery) {
                                    matches = true
                                } else if let lastName = user.lastName, lastName.lowercased().hasPrefix(lowercasedQuery) {
                                    matches = true
                                }
                            } else if peer.displayTitle(strings: presentationData.strings, displayOrder: presentationData.nameDisplayOrder).lowercased().hasPrefix(lowercasedQuery) {
                                matches = true
                            }
                            
                            if matches {
                                existingPeerIds.insert(peer.id)
                                entries.append(.localPeer(peer, nil, nil, index, presentationData.theme, presentationData.strings, presentationData.nameSortOrder, presentationData.nameDisplayOrder, localExpandType, nil))
                            }
                        }
                    }
                }
                
                var numberOfLocalPeers = 0
                for renderedPeer in foundLocalPeers.peers {
                    if case .expand = localExpandType, numberOfLocalPeers >= 3 {
                        break
                    }
                    if foundLocalPeers.recentlySearchedPeerIds.contains(renderedPeer.peerId) {
                        continue
                    }
                    
                    if let peer = renderedPeer.peers[renderedPeer.peerId], peer.id != context.account.peerId, filteredPeer(peer, EnginePeer(accountPeer)) {
                        if !existingPeerIds.contains(peer.id) {
                            existingPeerIds.insert(peer.id)
                            var associatedPeer: EnginePeer?
                            if case let .secretChat(secretChat) = peer, let associatedPeerId = secretChat.associatedPeerId {
                                associatedPeer = renderedPeer.peers[associatedPeerId]
                            }
                            
                            entries.append(.localPeer(peer, associatedPeer, foundLocalPeers.unread[peer.id], index, presentationData.theme, presentationData.strings, presentationData.nameSortOrder, presentationData.nameDisplayOrder, localExpandType, nil))
                            index += 1
                            numberOfLocalPeers += 1
                        }
                    }
                }
                
                for peer in foundRemotePeers.0 {
                    if case .expand = localExpandType, numberOfLocalPeers >= 3 {
                        break
                    }
                    
                    if !existingPeerIds.contains(peer.peer.id), filteredPeer(EnginePeer(peer.peer), EnginePeer(accountPeer)) {
                        existingPeerIds.insert(peer.peer.id)
                        entries.append(.localPeer(EnginePeer(peer.peer), nil, nil, index, presentationData.theme, presentationData.strings, presentationData.nameSortOrder, presentationData.nameDisplayOrder, localExpandType, nil))
                        index += 1
                        numberOfLocalPeers += 1
                    }
                }

                var numberOfGlobalPeers = 0
                index = 0
                if let _ = tagMask {
                } else {
                    for peer in foundRemotePeers.1 {
                        if case .expand = globalExpandType, numberOfGlobalPeers >= 3 {
                            break
                        }
                        
                        if !existingPeerIds.contains(peer.peer.id), filteredPeer(EnginePeer(peer.peer), EnginePeer(accountPeer)) {
                            existingPeerIds.insert(peer.peer.id)
                            entries.append(.globalPeer(peer, nil, index, presentationData.theme, presentationData.strings, presentationData.nameSortOrder, presentationData.nameDisplayOrder, globalExpandType, nil))
                            index += 1
                            numberOfGlobalPeers += 1
                        }
                    }
                }
                
                if let message = resolvedMessage {
                    var peer = EngineRenderedPeer(message: message)
                    if let group = message.peers[message.id.peerId] as? TelegramGroup, let migrationReference = group.migrationReference {
                        if let channelPeer = message.peers[migrationReference.peerId] {
                            peer = EngineRenderedPeer(peer: EnginePeer(channelPeer))
                        }
                    }
                    entries.append(.message(message, peer, nil, nil, presentationData, 1, nil, true, .index(message.index), nil, .generic, false, nil))
                    index += 1
                }
                
                var firstHeaderId: Int64?
                if !foundRemotePeers.2 {
                    index = 0
                    var existingMessageIds = Set<MessageId>()
                    for foundRemoteMessageSet in foundRemoteMessages.0 {
                        for message in foundRemoteMessageSet.messages {
                            if existingMessageIds.contains(message.id) {
                                continue
                            }
                            existingMessageIds.insert(message.id)
                            
                            if searchState.deletedMessageIds.contains(message.id) {
                                continue
                            } else if message.id.namespace == Namespaces.Message.Cloud && searchState.deletedGlobalMessageIds.contains(message.id.id) {
                                continue
                            }
                            if foundRemoteMessageSet.matchesOnlyBcOfFAN.contains(message.id) {
                                continue
                            }
                            let headerId = listMessageDateHeaderId(timestamp: message.timestamp)
                            if firstHeaderId == nil {
                                firstHeaderId = headerId
                            }
                            var peer = EngineRenderedPeer(message: message)
                            if let group = message.peers[message.id.peerId] as? TelegramGroup, let migrationReference = group.migrationReference {
                                if let channelPeer = message.peers[migrationReference.peerId] {
                                    peer = EngineRenderedPeer(peer: EnginePeer(channelPeer))
                                }
                            }
                            
                            entries.append(.message(message, peer, foundRemoteMessageSet.readCounters[message.id.peerId], foundRemoteMessageSet.threadsData[message.id]?.info, presentationData, foundRemoteMessageSet.totalCount, selectionState?.contains(message.id), headerId == firstHeaderId, .index(message.index), nil, .generic, false, nil))
                            index += 1
                        }
                    }
                }
                
                if case .chats = key, !peersFilter.contains(.excludeRecent), isViablePhoneNumber(finalQuery), !context.immediateIsHidable {
                    entries.append(.addContact(finalQuery, presentationData.theme, presentationData.strings))
                }
                
                return (entries, isSearching)
            }
        }
        
        let foundMessages = searchContexts.get() |> map { searchContexts -> ([EngineMessage], Int32, Bool) in
            let searchContext = searchContexts[0]
            if let result = searchContext?.result {
                return (result.messages, result.totalCount, result.hasMore)
            } else {
                return ([], 0, false)
            }
        }
        
        let loadMore = {
            updateSearchContexts { previousMap in
                var updatedMap = previousMap
                var isSearching = false
                for i in 0 ..< 2 {
                    if let previous = updatedMap[i] {
                        if previous.loadMoreIndex != nil {
                            continue
                        }
                        guard let last = previous.result.messages.last else {
                            continue
                        }
                        updatedMap[i] = ChatListSearchMessagesContext(result: previous.result, loadMoreIndex: last.index)
                        isSearching = true
                        
                        if previous.result.hasMore {
                            break
                        }
                    }
                }
                return (updatedMap, isSearching)
            }
        }
        
        openMediaMessageImpl = { [weak self] message, mode in
            guard let navigationController = self?.navigationController else {
                return
            }
            let _ = context.sharedContext.openChatMessage(OpenChatMessageParams(context: context, chatLocation: nil, chatLocationContextHolder: nil, message: message._asMessage(), standalone: false, reverseMessageGalleryOrder: true, mode: mode, navigationController: navigationController, dismissInput: {
                interaction.dismissInput()
            }, present: { c, a in
                interaction.present(c, a)
            }, transitionNode: { messageId, media, _ in
                return transitionNodeImpl?(messageId, EngineMedia(media))
            }, addToTransitionSurface: { view in
                addToTransitionSurfaceImpl?(view)
            }, openUrl: { url in
                interaction.openUrl(url)
            }, openPeer: { _, _ in
            }, callPeer: { _, _ in
            }, enqueueMessage: { _ in
            }, sendSticker: nil, sendEmoji: nil, setupTemporaryHiddenMedia: { _, _, _ in }, chatAvatarHiddenMedia: { _, _ in }, gallerySource: .custom(messages: foundMessages |> map { message, a, b in
                return (message.map { $0._asMessage() }, a, b)
            }, messageId: message.id, loadMore: {
                loadMore()
            })))
        }
        
        transitionNodeImpl = { [weak self] messageId, media in
            if let strongSelf = self {
                return strongSelf.mediaNode.transitionNodeForGallery(messageId: messageId, media: media._asMedia())
            } else {
                return nil
            }
        }
        
        addToTransitionSurfaceImpl = { [weak self] view in
            if let strongSelf = self {
                strongSelf.mediaNode.addToTransitionSurface(view: view)
            }
        }
        
        let chatListInteraction = ChatListNodeInteraction(context: context, animationCache: self.animationCache, animationRenderer: self.animationRenderer, activateSearch: {
        }, peerSelected: { [weak self] peer, chatPeer, threadId, _ in
            interaction.dismissInput()
            interaction.openPeer(peer, chatPeer, threadId, false)
            let _ = context.engine.peers.addRecentlySearchedPeer(peerId: peer.id).startStandalone()
            self?.listNode.clearHighlightAnimated(true)
        }, disabledPeerSelected: { _, _ in
        }, togglePeerSelected: { _, _ in
        }, togglePeersSelection: { _, _ in
        }, additionalCategorySelected: { _ in
        }, messageSelected: { [weak self] peer, threadId, message, _ in
            interaction.dismissInput()
            if let strongSelf = self, let peer = message.peers[message.id.peerId] {
                interaction.openMessage(EnginePeer(peer), threadId, message.id, strongSelf.key == .chats)
            }
            self?.listNode.clearHighlightAnimated(true)
        }, groupSelected: { _ in
        }, addContact: { [weak self] phoneNumber in
            interaction.dismissInput()
            interaction.addContact(phoneNumber)
            self?.listNode.clearHighlightAnimated(true)
        }, setPeerIdWithRevealedOptions: { _, _ in
        }, setItemPinned: { _, _ in
        }, setPeerMuted: { _, _ in
        }, setPeerThreadMuted: { _, _, _ in
        }, deletePeer: { _, _ in
        }, deletePeerThread: { _, _ in
        }, setPeerThreadStopped: { _, _, _ in
        }, setPeerThreadPinned: { _, _, _ in
        }, setPeerThreadHidden: { _, _, _ in
        }, updatePeerGrouping: { _, _ in
        }, togglePeerMarkedUnread: { _, _ in
        }, toggleArchivedFolderHiddenByDefault: {
        }, toggleThreadsSelection: { _, _ in
        }, hidePsa: { _ in
        }, activateChatPreview: { item, _, node, gesture, location in
            guard let peerContextAction = interaction.peerContextAction else {
                gesture?.cancel()
                return
            }
            switch item.content {
            case let .peer(peerData):
                if let peer = peerData.peer.peer, let message = peerData.messages.first {
                    peerContextAction(peer, .search(message.id), node, gesture, location)
                }
            case .groupReference:
                gesture?.cancel()
            }
        }, present: { c in
            interaction.present(c, nil)
        }, openForumThread: { [weak self] peerId, threadId in
            guard let self else {
                return
            }
            let _ = (self.context.engine.data.get(TelegramEngine.EngineData.Item.Peer.Peer(id: peerId))
            |> deliverOnMainQueue).startStandalone(next: { [weak self] peer in
                guard let self, let peer else {
                    return
                }
                interaction.dismissInput()
                interaction.openPeer(peer, peer, threadId, false)
                self.listNode.clearHighlightAnimated(true)
            })
        }, openStorageManagement: {
        }, openPasswordSetup: {
        }, openPremiumIntro: {
        }, openActiveSessions: {
        }, performActiveSessionAction: { _, _ in
        }, openChatFolderUpdates: {
        }, hideChatFolderUpdates: {
        }, openStories: { [weak self] subject, sourceNode in
            guard let self else {
                return
            }
            guard case let .peer(id) = subject else {
                return
            }
            if let sourceNode = sourceNode as? ChatListItemNode {
                self.interaction.openStories?(id, sourceNode.avatarNode)
            }
        })
        chatListInteraction.isSearchMode = true
        
        let listInteraction = ListMessageItemInteraction(openMessage: { [weak self] message, mode -> Bool in
            guard let strongSelf = self else {
                return false
            }
            guard let navigationController = strongSelf.navigationController else {
                return false
            }
            interaction.dismissInput()
            
            let gallerySource: GalleryControllerItemSource
            
            if strongSelf.key == .downloads {
                gallerySource = .peerMessagesAtId(messageId: message.id, chatLocation: .peer(id: message.id.peerId), chatLocationContextHolder: Atomic<ChatLocationContextHolder?>(value: nil))
            } else {
                gallerySource = .custom(messages: foundMessages |> map { message, a, b in
                    return (message.map { $0._asMessage() }, a, b)
                }, messageId: message.id, loadMore: {
                    loadMore()
                })
            }
            
            let playlistLocation: PeerMessagesPlaylistLocation?
            if strongSelf.key == .downloads {
                playlistLocation = nil
            } else {
                playlistLocation = .custom(messages: foundMessages |> map { message, a, b in
                    return (message.map { $0._asMessage() }, a, b)
                }, at: message.id, loadMore: {
                    loadMore()
                })
            }
            
            return context.sharedContext.openChatMessage(OpenChatMessageParams(context: context, chatLocation: .peer(id: message.id.peerId), chatLocationContextHolder: nil, message: message, standalone: false, reverseMessageGalleryOrder: true, mode: mode, navigationController: navigationController, dismissInput: {
                interaction.dismissInput()
            }, present: { c, a in
                interaction.present(c, a)
            }, transitionNode: { messageId, media, _ in
                var transitionNode: (ASDisplayNode, CGRect, () -> (UIView?, UIView?))?
                if let strongSelf = self {
                    strongSelf.listNode.forEachItemNode { itemNode in
                        if let itemNode = itemNode as? ListMessageNode {
                            if let result = itemNode.transitionNode(id: messageId, media: media, adjustRect: false) {
                                transitionNode = result
                            }
                        }
                    }
                }
                return transitionNode
            }, addToTransitionSurface: { view in
                self?.addToTransitionSurface(view: view)
            }, openUrl: { url in
                interaction.openUrl(url)
            }, openPeer: { peer, navigation in
            }, callPeer: { _, _ in
            }, enqueueMessage: { _ in
            }, sendSticker: nil, sendEmoji: nil, setupTemporaryHiddenMedia: { _, _, _ in }, chatAvatarHiddenMedia: { _, _ in }, playlistLocation: playlistLocation, gallerySource: gallerySource))
        }, openMessageContextMenu: { [weak self] message, _, node, rect, gesture in
            guard let strongSelf = self, let currentEntries = strongSelf.currentEntries else {
                return
            }
            
            var fetchResourceId: (id: String, size: Int64, isFirstInList: Bool)?
            for entry in currentEntries {
                switch entry {
                case let .message(m, _, _, _, _, _, _, _, _, resource, _, _, _):
                    if m.id == message.id {
                        fetchResourceId = resource
                    }
                default:
                    break
                }
            }
            
            interaction.messageContextAction(EngineMessage(message), node, rect, gesture, key, fetchResourceId)
        }, toggleMessagesSelection: { messageId, selected in
            if let messageId = messageId.first {
                interaction.toggleMessageSelection(messageId, selected)
            }
        }, openUrl: { url, _, _, message in
            interaction.openUrl(url)
        }, openInstantPage: { [weak self] message, data in
            if let (webpage, anchor) = instantPageAndAnchor(message: message) {
                let pageController = InstantPageController(context: context, webPage: webpage, sourceLocation: InstantPageSourceLocation(userLocation: .peer(message.id.peerId), peerType: .channel), anchor: anchor)
                self?.navigationController?.pushViewController(pageController)
            }
        }, longTap: { action, message in
        }, getHiddenMedia: {
            return [:]
        })
        
        let previousSearchItems = Atomic<[ChatListSearchEntry]?>(value: nil)
        let previousSelectedMessages = Atomic<Set<EngineMessage.Id>?>(value: nil)
        let previousExpandGlobalSearch = Atomic<Bool>(value: false)
        
        self.searchQueryDisposable = (searchQuery
<<<<<<< HEAD
        |> deliverOnMainQueue).start(next: { [weak self, weak listInteraction, weak chatListInteraction] query in
=======
        |> deliverOnMainQueue).startStrict(next: { [weak self, weak listInteraction, weak chatListInteraction] query in
>>>>>>> 4ff424b9
            self?.searchQueryValue = query
            listInteraction?.searchTextHighightState = query
            chatListInteraction?.searchTextHighightState = query
        })
        
        self.searchOptionsDisposable = (searchOptions
<<<<<<< HEAD
        |> deliverOnMainQueue).start(next: { [weak self] options in
=======
        |> deliverOnMainQueue).startStrict(next: { [weak self] options in
>>>>>>> 4ff424b9
            self?.searchOptionsValue = options
        })

        
        self.searchDisposable.set((foundItems |> mapToSignal { items -> Signal<([ChatListSearchEntry], Bool)?, NoError> in
            guard let (items, isSearching) = items else {
                return .single(nil)
            }
            var storyStatsIds: [EnginePeer.Id] = []
            for item in items {
                switch item {
                case let .recentlySearchedPeer(peer, _, _, _, _, _, _, _, _):
                    storyStatsIds.append(peer.id)
                case let .localPeer(peer, _, _, _, _, _, _, _, _, _):
                    storyStatsIds.append(peer.id)
                case let .globalPeer(foundPeer, _, _, _, _, _, _, _, _):
                    storyStatsIds.append(foundPeer.peer.id)
                case let .message(_, peer, _, _, _, _, _, _, _, _, _, _, _):
                    if let peer = peer.peer {
                        storyStatsIds.append(peer.id)
                    }
                default:
                    break
                }
            }
            storyStatsIds.removeAll(where: { $0 == context.account.peerId })
            
            return context.engine.data.subscribe(
                EngineDataMap(
                    storyStatsIds.map(TelegramEngine.EngineData.Item.Peer.StoryStats.init(id:))
                )
            )
            |> map { stats -> ([ChatListSearchEntry], Bool)? in
                var mappedItems = items
                for i in 0 ..< mappedItems.count {
                    switch mappedItems[i] {
                    case let .recentlySearchedPeer(peer, associatedPeer, unreadBadge, index, theme, strings, sortOrder, displayOrder, _):
                        mappedItems[i] = .recentlySearchedPeer(peer, associatedPeer, unreadBadge, index, theme, strings, sortOrder, displayOrder, stats[peer.id] ?? nil)
                    case let .localPeer(peer, associatedPeer, unreadBadge, index, theme, strings, sortOrder, displayOrder, expandType, _):
                        mappedItems[i] = .localPeer(peer, associatedPeer, unreadBadge, index, theme, strings, sortOrder, displayOrder, expandType, stats[peer.id] ?? nil)
                    case let .globalPeer(peer, unreadBadge, index, theme, strings, sortOrder, displayOrder, expandType, _):
                        mappedItems[i] = .globalPeer(peer, unreadBadge, index, theme, strings, sortOrder, displayOrder, expandType, stats[peer.peer.id] ?? nil)
                    case let .message(message, peer, combinedPeerReadState, threadInfo, presentationData, totalCount, selected, displayCustomHeader, key, resourceId, section, allPaused, _):
                        mappedItems[i] = .message(message, peer, combinedPeerReadState, threadInfo, presentationData, totalCount, selected, displayCustomHeader, key, resourceId, section, allPaused, stats[peer.peerId] ?? nil)
                    default:
                        break
                    }
                }
                return (mappedItems, isSearching)
            }
        }
        |> deliverOnMainQueue).startStrict(next: { [weak self] foundItems in
            if let strongSelf = self {
                let previousSelectedMessageIds = previousSelectedMessages.swap(strongSelf.selectedMessages)
                let previousExpandGlobalSearch = previousExpandGlobalSearch.swap(strongSelf.searchStateValue.expandGlobalSearch)
                
                var entriesAndFlags = foundItems?.0
                
                let isSearching = foundItems?.1 ?? false
                strongSelf._isSearching.set(isSearching)
                
                if strongSelf.tagMask == .photoOrVideo {
                    var entries: [ChatListSearchEntry]? = entriesAndFlags ?? []
                    if isSearching && (entries?.isEmpty ?? true) {
                        entries = nil
                    }
                    strongSelf.mediaNode.updateHistory(entries: entries, totalCount: 0, updateType: .Initial)
                }
                
                var peers: [EnginePeer] = []
                if let entries = entriesAndFlags {
                    var filteredEntries: [ChatListSearchEntry] = []
                    for entry in entries {
                        if case let .localPeer(peer, _, _, _, _, _, _, _, _, _) = entry {
                            peers.append(peer)
                        } else if case .globalPeer = entry {    
                        } else {
                            filteredEntries.append(entry)
                        }
                    }
                    
                    if strongSelf.tagMask != nil || strongSelf.searchOptionsValue?.date != nil || strongSelf.searchOptionsValue?.peer != nil {
                        entriesAndFlags = filteredEntries
                    }
                }
                
                let previousEntries = previousSearchItems.swap(entriesAndFlags)
                let newEntries = entriesAndFlags ?? []
                
                let selectionChanged = (previousSelectedMessageIds == nil) != (strongSelf.selectedMessages == nil)
                let expandGlobalSearchChanged = previousExpandGlobalSearch != strongSelf.searchStateValue.expandGlobalSearch
                
                let animated = selectionChanged || expandGlobalSearchChanged
                let firstTime = previousEntries == nil
                var transition = chatListSearchContainerPreparedTransition(from: previousEntries ?? [], to: newEntries, displayingResults: entriesAndFlags != nil, isEmpty: !isSearching && (entriesAndFlags?.isEmpty ?? false), isLoading: isSearching, animated: animated, context: context, presentationData: strongSelf.presentationData, enableHeaders: true, filter: peersFilter, requestPeerType: requestPeerType, location: location, key: strongSelf.key, tagMask: tagMask, interaction: chatListInteraction, listInteraction: listInteraction, peerContextAction: { message, node, rect, gesture, location in
                    interaction.peerContextAction?(message, node, rect, gesture, location)
                }, toggleExpandLocalResults: {
                    guard let strongSelf = self else {
                        return
                    }
                    strongSelf.updateState { state in
                        var state = state
                        state.expandLocalSearch = !state.expandLocalSearch
                        return state
                    }
                }, toggleExpandGlobalResults: {
                    guard let strongSelf = self else {
                        return
                    }
                    strongSelf.updateState { state in
                        var state = state
                        state.expandGlobalSearch = !state.expandGlobalSearch
                        return state
                    }
                }, searchPeer: { peer in
                }, searchQuery: strongSelf.searchQueryValue, searchOptions: strongSelf.searchOptionsValue, messageContextAction: { message, node, rect, gesture, paneKey, downloadResource in
                    interaction.messageContextAction(message, node, rect, gesture, paneKey, downloadResource)
                }, openClearRecentlyDownloaded: {
                    guard let strongSelf = self else {
                        return
                    }
                    
                    let actionSheet = ActionSheetController(presentationData: strongSelf.presentationData)
                    var items: [ActionSheetItem] = []
                    
                    items.append(ActionSheetAnimationAndTextItem(title: strongSelf.presentationData.strings.DownloadList_ClearAlertTitle, text: strongSelf.presentationData.strings.DownloadList_ClearAlertText))
                    
                    items.append(ActionSheetButtonItem(title: strongSelf.presentationData.strings.DownloadList_OptionManageDeviceStorage, color: .accent, action: { [weak actionSheet] in
                        actionSheet?.dismissAnimated()
                        guard let strongSelf = self else {
                            return
                        }
                        
                        strongSelf.context.sharedContext.openStorageUsage(context: strongSelf.context)
                    }))
                    
                    items.append(ActionSheetButtonItem(title: strongSelf.presentationData.strings.DownloadList_ClearDownloadList, color: .destructive, action: { [weak actionSheet] in
                        actionSheet?.dismissAnimated()
                        guard let strongSelf = self else {
                            return
                        }
                        
                        let _ = clearRecentDownloadList(postbox: strongSelf.context.account.postbox).startStandalone()
                    }))
                    
                    actionSheet.setItemGroups([ActionSheetItemGroup(items: items), ActionSheetItemGroup(items: [
                        ActionSheetButtonItem(title: strongSelf.presentationData.strings.Common_Cancel, color: .accent, font: .bold, action: { [weak actionSheet] in
                            actionSheet?.dismissAnimated()
                        })
                    ])])
                    strongSelf.interaction.dismissInput()
                    strongSelf.interaction.present(actionSheet, nil)
                }, toggleAllPaused: {
                    guard let strongSelf = self else {
                        return
                    }
                    
                    let _ = ((strongSelf.context.fetchManager as! FetchManagerImpl).entriesSummary
                    |> take(1)
                    |> deliverOnMainQueue).startStandalone(next: { entries in
                        guard let strongSelf = self, !entries.isEmpty else {
                            return
                        }
                        var allPaused = true
                        for entry in entries {
                            if !entry.isPaused {
                                allPaused = false
                                break
                            }
                        }
                        
                        for entry in entries {
                            strongSelf.context.fetchManager.toggleInteractiveFetchPaused(resourceId: entry.resourceReference.resource.id.stringRepresentation, isPaused: !allPaused)
                        }
                    })
                }, openStories: { peerId, avatarNode in
                    strongSelf.interaction.openStories?(peerId, avatarNode)
                })
                strongSelf.currentEntries = newEntries
                if strongSelf.key == .downloads {
                    if !firstTime, !"".isEmpty {
                        transition.animated = true
                    }
                }
                strongSelf.enqueueTransition(transition, firstTime: firstTime)
                
                var messages: [EngineMessage] = []
                for entry in newEntries {
                    if case let .message(message, _, _, _, _, _, _, _, _, _, _, _, _) = entry {
                        messages.append(message)
                    }
                }
                strongSelf.searchCurrentMessages = messages
            }
        }))
        
        let previousRecentItems = Atomic<[ChatListRecentEntry]?>(value: nil)
        let hasRecentPeers = context.engine.peers.recentPeers()
        |> map { value -> Bool in
            switch value {
                case let .peers(peers):
                    return !peers.isEmpty
                case .disabled:
                    return false
            }
        }
        |> distinctUntilChanged
        
        var recentItems = combineLatest(
            hasRecentPeers,
            fixedRecentlySearchedPeers |> mapToSignal { peers -> Signal<([RecentlySearchedPeer], [EnginePeer.Id: PeerStoryStats]), NoError> in
                return context.engine.data.subscribe(
                    EngineDataMap(peers.map(\.peer.peerId).map { id in
                        return TelegramEngine.EngineData.Item.Peer.StoryStats(id: id)
                    })
                )
                |> map { stats -> ([RecentlySearchedPeer], [EnginePeer.Id: PeerStoryStats]) in
                    var mappedStats: [EnginePeer.Id: PeerStoryStats] = [:]
                    for (id, value) in stats {
                        if id == context.account.peerId {
                            continue
                        }
                        if let value {
                            mappedStats[id] = value
                        }
                    }
                    return (peers, mappedStats)
                }
            },
            presentationDataPromise.get(),
            context.engine.data.subscribe(TelegramEngine.EngineData.Item.NotificationSettings.Global())
        )
        |> mapToSignal { hasRecentPeers, peersAndStories, presentationData, globalNotificationSettings -> Signal<[ChatListRecentEntry], NoError> in
            let (peers, peerStoryStats) = peersAndStories
            
            var entries: [ChatListRecentEntry] = []
            if !peersFilter.contains(.onlyGroups) {
                if hasRecentPeers {
                    entries.append(.topPeers([], presentationData.theme, presentationData.strings))
                }
            }
            var peerIds = Set<EnginePeer.Id>()
            var index = 0
            loop: for searchedPeer in peers {
                if let peer = searchedPeer.peer.peers[searchedPeer.peer.peerId] {
                    if peerIds.contains(peer.id) {
                        continue loop
                    }
                    if !doesPeerMatchFilter(peer: EnginePeer(peer), filter: peersFilter) {
                        continue
                    }
                    peerIds.insert(peer.id)
                    
                    entries.append(.peer(index: index, peer: searchedPeer, presentationData.theme, presentationData.strings, presentationData.dateTimeFormat, presentationData.nameSortOrder, presentationData.nameDisplayOrder, globalNotificationSettings, peerStoryStats[peer.id]))
                    index += 1
                }
            }
           
            return .single(entries)
        }
        
        if peersFilter.contains(.excludeRecent) {
            recentItems = .single([])
        }
        
        if case .chats = key, !peersFilter.contains(.excludeRecent) {
            self.updatedRecentPeersDisposable.set(context.engine.peers.managedUpdatedRecentPeers().startStrict())
        }
        
        self.recentDisposable.set((combineLatest(queue: .mainQueue(),
            presentationDataPromise.get(),
            recentItems
        )
        |> deliverOnMainQueue).startStrict(next: { [weak self] presentationData, entries in
            if let strongSelf = self {
                let previousEntries = previousRecentItems.swap(entries)
                
                let firstTime = previousEntries == nil
                let transition = chatListSearchContainerPreparedRecentTransition(from: previousEntries ?? [], to: entries, context: context, presentationData: presentationData, filter: peersFilter, peerSelected: { peer, threadId in
                    interaction.openPeer(peer, nil, threadId, true)
                    if threadId == nil {
                        let _ = context.engine.peers.addRecentlySearchedPeer(peerId: peer.id).startStandalone()
                    }
                    self?.recentListNode.clearHighlightAnimated(true)
                }, disabledPeerSelected: { peer, threadId in
                    interaction.openDisabledPeer(peer, threadId)
                }, peerContextAction: { peer, source, node, gesture, location in
                    if let peerContextAction = interaction.peerContextAction {
                        peerContextAction(peer, source, node, gesture, location)
                    } else {
                        gesture?.cancel()
                    }
                }, clearRecentlySearchedPeers: {
                    interaction.clearRecentSearch()
                }, deletePeer: { peerId in
                    let _ = context.engine.peers.removeRecentlySearchedPeer(peerId: peerId).startStandalone()
                }, animationCache: strongSelf.animationCache, animationRenderer: strongSelf.animationRenderer, openStories: { peerId, avatarNode in
                    interaction.openStories?(peerId, avatarNode)
                })
                strongSelf.enqueueRecentTransition(transition, firstTime: firstTime)
            }
        }))
        
        self.presentationDataDisposable = ((updatedPresentationData?.signal ?? context.sharedContext.presentationData)
        |> deliverOnMainQueue).startStrict(next: { [weak self] presentationData in
            if let strongSelf = self {
                strongSelf.presentationData = presentationData
                strongSelf.presentationDataPromise.set(.single(ChatListPresentationData(theme: presentationData.theme, fontSize: presentationData.listsFontSize, strings: presentationData.strings, dateTimeFormat: presentationData.dateTimeFormat, nameSortOrder: presentationData.nameSortOrder, nameDisplayOrder: presentationData.nameDisplayOrder, disableAnimations: true)))
                if strongSelf.backgroundColor != nil {
                    strongSelf.backgroundColor = presentationData.theme.chatList.backgroundColor
                }
                strongSelf.listNode.forEachItemHeaderNode({ itemHeaderNode in
                    if let itemHeaderNode = itemHeaderNode as? ChatListSearchItemHeaderNode {
                        itemHeaderNode.updateTheme(theme: presentationData.theme)
                    }
                })
                
                strongSelf.recentListNode.forEachItemHeaderNode({ itemHeaderNode in
                    if let itemHeaderNode = itemHeaderNode as? ChatListSearchItemHeaderNode {
                        itemHeaderNode.updateTheme(theme: presentationData.theme)
                    }
                })
            }
        }).strict()
                        
        self.recentListNode.beganInteractiveDragging = { _ in
            interaction.dismissInput()
        }
        
        self.listNode.beganInteractiveDragging = { _ in
            interaction.dismissInput()
        }
        
        self.mediaNode.beganInteractiveDragging = {
            interaction.dismissInput()
        }
        
        self.listNode.visibleBottomContentOffsetChanged = { offset in
            guard case let .known(value) = offset, value < 160.0 else {
                return
            }
            loadMore()
        }
        
        self.mediaNode.loadMore = {
            loadMore()
        }
        
        if [.file, .music, .voiceOrInstantVideo].contains(tagMask) || self.key == .downloads {
            let key = self.key
            self.mediaStatusDisposable = (context.sharedContext.mediaManager.globalMediaPlayerState
            |> mapToSignal { playlistStateAndType -> Signal<(Account, SharedMediaPlayerItemPlaybackState, MediaManagerPlayerType)?, NoError> in
                if let (account, state, type) = playlistStateAndType {
                    switch state {
                    case let .state(state):
                        if let playlistId = state.playlistId as? PeerMessagesMediaPlaylistId, case .custom = playlistId {
                            switch type {
                            case .voice:
                                if tagMask != .voiceOrInstantVideo {
                                    return .single(nil) |> delay(0.2, queue: .mainQueue())
                                }
                            case .music:
                                if tagMask != .music && key != .downloads {
                                    return .single(nil) |> delay(0.2, queue: .mainQueue())
                                }
                            case .file:
                                if tagMask != .file {
                                    return .single(nil) |> delay(0.2, queue: .mainQueue())
                                }
                            }
                            return .single((account, state, type))
                        } else {
                            return .single(nil) |> delay(0.2, queue: .mainQueue())
                        }
                    case .loading:
                        return .single(nil) |> delay(0.2, queue: .mainQueue())
                    }
                } else {
                    return .single(nil)
                }
            }
            |> deliverOnMainQueue).startStrict(next: { [weak self] playlistStateAndType in
                guard let self else {
                    return
                }
                if !arePlaylistItemsEqual(self.playlistStateAndType?.0, playlistStateAndType?.1.item) ||
                    !arePlaylistItemsEqual(self.playlistStateAndType?.1, playlistStateAndType?.1.previousItem) ||
                    !arePlaylistItemsEqual(self.playlistStateAndType?.2, playlistStateAndType?.1.nextItem) ||
                    self.playlistStateAndType?.3 != playlistStateAndType?.1.order || self.playlistStateAndType?.4 != playlistStateAndType?.2 {
                    
                    if let playlistStateAndType = playlistStateAndType {
                        self.playlistStateAndType = (playlistStateAndType.1.item, playlistStateAndType.1.previousItem, playlistStateAndType.1.nextItem, playlistStateAndType.1.order, playlistStateAndType.2, playlistStateAndType.0)
                    } else {
                        self.playlistStateAndType = nil
                    }
                    
                    if let (size, sideInset, bottomInset, visibleHeight, presentationData) = self.currentParams {
                        self.update(size: size, sideInset: sideInset, bottomInset: bottomInset, visibleHeight: visibleHeight, presentationData: presentationData, synchronous: true, transition: .animated(duration: 0.4, curve: .spring))
                    }
                }
                self.playlistLocation = playlistStateAndType?.1.playlistLocation
            })
        }
        
        self.deletedMessagesDisposable = (context.account.stateManager.deletedMessages
        |> deliverOnMainQueue).startStrict(next: { [weak self] messageIds in
            if let strongSelf = self {
                strongSelf.updateState { state in
                    var state = state
                    var deletedMessageIds = state.deletedMessageIds
                    var deletedGlobalMessageIds = state.deletedGlobalMessageIds

                    for messageId in messageIds {
                        switch messageId {
                            case let .messageId(id):
                                deletedMessageIds.insert(id)
                            case let .global(id):
                                deletedGlobalMessageIds.insert(id)
                        }
                    }
                    
                    state.deletedMessageIds = deletedMessageIds
                    state.deletedGlobalMessageIds = deletedGlobalMessageIds
                    return state
                }
            }
        }).strict()
    }
    
    deinit {
        self.presentationDataDisposable?.dispose()
        self.searchDisposable.dispose()
        self.hiddenMediaDisposable?.dispose()
        self.mediaStatusDisposable?.dispose()
        self.playlistPreloadDisposable?.dispose()
        self.recentDisposable.dispose()
        self.updatedRecentPeersDisposable.dispose()
        self.deletedMessagesDisposable?.dispose()
        self.searchQueryDisposable?.dispose()
        self.searchOptionsDisposable?.dispose()
    }
    
    override public func didLoad() {
        super.didLoad()
        
        self.emptyResultsAnimationNode.view.addGestureRecognizer(UITapGestureRecognizer(target: self, action: #selector(self.animationTapGesture(_:))))
        
        self.updateSelectedMessages(animated: false)
    }
    
    private func updateState(_ f: (ChatListSearchListPaneNodeState) -> ChatListSearchListPaneNodeState) {
        let state = f(self.searchStateValue)
        if state != self.searchStateValue {
            self.searchStateValue = state
            self.searchStatePromise.set(state)
        }
    }
    
    @objc private func animationTapGesture(_ recognizer: UITapGestureRecognizer) {
        if case .ended = recognizer.state, !self.emptyResultsAnimationNode.isPlaying {
            let _ = self.emptyResultsAnimationNode.playIfNeeded()
        }
    }
    
    func didBecomeFocused() {
        if self.key == .downloads {
            self.scheduleMarkRecentDownloadsAsSeen()
        }
    }
    
    private var scheduledMarkRecentDownloadsAsSeen: Bool = false
    
    func scheduleMarkRecentDownloadsAsSeen() {
        if !self.scheduledMarkRecentDownloadsAsSeen {
            self.scheduledMarkRecentDownloadsAsSeen = true
            Queue.mainQueue().after(0.1, { [weak self] in
                guard let strongSelf = self else {
                    return
                }
                strongSelf.scheduledMarkRecentDownloadsAsSeen = false
                let _ = markAllRecentDownloadItemsAsSeen(postbox: strongSelf.context.account.postbox).startStandalone()
            })
        }
    }
    
    func scrollToTop() -> Bool {
        if !self.mediaNode.isHidden {
            return self.mediaNode.scrollToTop()
        }
        let offset = self.listNode.visibleContentOffset()
        switch offset {
        case let .known(value) where value <= CGFloat.ulpOfOne:
            return false
        default:
            self.listNode.transaction(deleteIndices: [], insertIndicesAndItems: [], updateIndicesAndItems: [], options: [.Synchronous, .LowLatency], scrollToItem: ListViewScrollToItem(index: 0, position: .top(0.0), animated: true, curve: .Default(duration: nil), directionHint: .Up), updateSizeAndInsets: nil, stationaryItemRange: nil, updateOpaqueState: nil, completion: { _ in })
            return true
        }
    }
    
    func update(size: CGSize, sideInset: CGFloat, bottomInset: CGFloat, visibleHeight: CGFloat, presentationData: PresentationData, synchronous: Bool, transition: ContainedViewLayoutTransition) {
        let hadValidLayout = self.currentParams != nil
        self.currentParams = (size, sideInset, bottomInset, visibleHeight, presentationData)
        
        var topPanelHeight: CGFloat = 0.0
        if let (item, previousItem, nextItem, order, type, _) = self.playlistStateAndType {
            let panelHeight = MediaNavigationAccessoryHeaderNode.minimizedHeight
            topPanelHeight = panelHeight
            let panelFrame = CGRect(origin: CGPoint(x: 0.0, y: topPanelHeight - panelHeight), size: CGSize(width: size.width, height: panelHeight))
            if let (mediaAccessoryPanel, mediaType) = self.mediaAccessoryPanel, mediaType == type {
                transition.updateFrame(layer: mediaAccessoryPanel.layer, frame: panelFrame)
                mediaAccessoryPanel.updateLayout(size: panelFrame.size, leftInset: sideInset, rightInset: sideInset, isHidden: false, transition: transition)
                switch order {
                case .regular:
                    mediaAccessoryPanel.containerNode.headerNode.playbackItems = (item, previousItem, nextItem)
                case .reversed:
                    mediaAccessoryPanel.containerNode.headerNode.playbackItems = (item, nextItem, previousItem)
                case .random:
                    mediaAccessoryPanel.containerNode.headerNode.playbackItems = (item, nil, nil)
                }
                let delayedStatus = self.context.sharedContext.mediaManager.globalMediaPlayerState
                |> mapToSignal { value -> Signal<(Account, SharedMediaPlayerItemPlaybackStateOrLoading, MediaManagerPlayerType)?, NoError> in
                    guard let value = value else {
                        return .single(nil)
                    }
                    switch value.1 {
                        case .state:
                            return .single(value)
                        case .loading:
                            return .single(value) |> delay(0.1, queue: .mainQueue())
                    }
                }
                
                mediaAccessoryPanel.containerNode.headerNode.playbackStatus = delayedStatus
                |> map { state -> MediaPlayerStatus in
                    if let stateOrLoading = state?.1, case let .state(state) = stateOrLoading {
                        return state.status
                    } else {
                        return MediaPlayerStatus(generationTimestamp: 0.0, duration: 0.0, dimensions: CGSize(), timestamp: 0.0, baseRate: 1.0, seekId: 0, status: .paused, soundEnabled: true)
                    }
                }
            } else {
                if let (mediaAccessoryPanel, _) = self.mediaAccessoryPanel {
                    self.mediaAccessoryPanel = nil
                    self.dismissingPanel = mediaAccessoryPanel
                    mediaAccessoryPanel.animateOut(transition: transition, completion: { [weak self, weak mediaAccessoryPanel] in
                        mediaAccessoryPanel?.removeFromSupernode()
                        if let strongSelf = self, strongSelf.dismissingPanel === mediaAccessoryPanel {
                            strongSelf.dismissingPanel = nil
                        }
                    })
                }
                
                let mediaAccessoryPanel = MediaNavigationAccessoryPanel(context: self.context, presentationData: self.presentationData, displayBackground: true)
                mediaAccessoryPanel.containerNode.headerNode.displayScrubber = item.playbackData?.type != .instantVideo
                mediaAccessoryPanel.getController = { [weak self] in
                    return self?.navigationController?.topViewController as? ViewController
                }
                mediaAccessoryPanel.presentInGlobalOverlay = { [weak self] c in
                    (self?.navigationController?.topViewController as? ViewController)?.presentInGlobalOverlay(c)
                }
                mediaAccessoryPanel.close = { [weak self] in
                    if let strongSelf = self, let (_, _, _, _, type, _) = strongSelf.playlistStateAndType {
                        strongSelf.context.sharedContext.mediaManager.setPlaylist(nil, type: type, control: SharedMediaPlayerControlAction.playback(.pause))
                    }
                }
                mediaAccessoryPanel.setRate = { [weak self] rate, changeType in
                    guard let strongSelf = self else {
                        return
                    }
                    let _ = (strongSelf.context.sharedContext.accountManager.transaction { transaction -> AudioPlaybackRate in
                        let settings = transaction.getSharedData(ApplicationSpecificSharedDataKeys.musicPlaybackSettings)?.get(MusicPlaybackSettings.self) ?? MusicPlaybackSettings.defaultSettings
 
                        transaction.updateSharedData(ApplicationSpecificSharedDataKeys.musicPlaybackSettings, { _ in
                            return AccountManagerPreferencesEntry(settings.withUpdatedVoicePlaybackRate(rate))
                        })
                        return rate
                    }
                    |> deliverOnMainQueue).startStandalone(next: { baseRate in
                        guard let strongSelf = self, let (_, _, _, _, type, _) = strongSelf.playlistStateAndType else {
                            return
                        }
                        strongSelf.context.sharedContext.mediaManager.playlistControl(.setBaseRate(baseRate), type: type)
                        
                        if let controller = strongSelf.navigationController?.topViewController as? ViewController {
                            var hasTooltip = false
                            controller.forEachController({ controller in
                                if let controller = controller as? UndoOverlayController {
                                    hasTooltip = true
                                    controller.dismissWithCommitAction()
                                }
                                return true
                            })
                            
                            let presentationData = strongSelf.context.sharedContext.currentPresentationData.with { $0 }
                            let text: String?
                            let rate: CGFloat?
                            if case let .sliderCommit(previousValue, newValue) = changeType {
                                let value = String(format: "%0.1f", baseRate.doubleValue)
                                if baseRate == .x1 {
                                    text = presentationData.strings.Conversation_AudioRateTooltipNormal
                                } else {
                                    text = presentationData.strings.Conversation_AudioRateTooltipCustom(value).string
                                }
                                if newValue > previousValue {
                                    rate = .infinity
                                } else if newValue < previousValue {
                                    rate = -.infinity
                                } else {
                                    rate = nil
                                }
                            } else if baseRate == .x1 {
                                text = presentationData.strings.Conversation_AudioRateTooltipNormal
                                rate = 1.0
                            } else if baseRate == .x1_5 {
                                text = presentationData.strings.Conversation_AudioRateTooltip15X
                                rate = 1.5
                            } else if baseRate == .x2 {
                                text = presentationData.strings.Conversation_AudioRateTooltipSpeedUp
                                rate = 2.0
                            } else {
                                text = nil
                                rate = nil
                            }
                            var showTooltip = true
                            if case .sliderChange = changeType {
                                showTooltip = false
                            }
                            if let rate, let text, showTooltip {
                                controller.present(
                                    UndoOverlayController(
                                        presentationData: presentationData,
                                        content: .audioRate(
                                            rate: rate,
                                            text: text
                                        ),
                                        elevatedLayout: false,
                                        animateInAsReplacement: hasTooltip,
                                        action: { action in
                                            return true
                                        }
                                    ),
                                    in: .current
                                )
                            }
                        }
                    })
                }
                mediaAccessoryPanel.togglePlayPause = { [weak self] in
                    if let strongSelf = self, let (_, _, _, _, type, _) = strongSelf.playlistStateAndType {
                        strongSelf.context.sharedContext.mediaManager.playlistControl(.playback(.togglePlayPause), type: type)
                    }
                }
                mediaAccessoryPanel.playPrevious = { [weak self] in
                    if let strongSelf = self, let (_, _, _, _, type, _) = strongSelf.playlistStateAndType {
                        strongSelf.context.sharedContext.mediaManager.playlistControl(.next, type: type)
                    }
                }
                mediaAccessoryPanel.playNext = { [weak self] in
                    if let strongSelf = self, let (_, _, _, _, type, _) = strongSelf.playlistStateAndType {
                        strongSelf.context.sharedContext.mediaManager.playlistControl(.previous, type: type)
                    }
                }
                mediaAccessoryPanel.tapAction = { [weak self] in
                    guard let strongSelf = self, let navigationController = strongSelf.navigationController, let (state, _, _, order, type, account) = strongSelf.playlistStateAndType else {
                        return
                    }
                    if let id = state.id as? PeerMessagesMediaPlaylistItemId, let playlistLocation = strongSelf.playlistLocation as? PeerMessagesPlaylistLocation {
                        if type == .music {
                            if case .custom = playlistLocation {
                                let controllerContext: AccountContext
                                if account.id == strongSelf.context.account.id {
                                    controllerContext = strongSelf.context
                                } else {
                                    controllerContext = strongSelf.context.sharedContext.makeTempAccountContext(account: account)
                                }
                                let controller = strongSelf.context.sharedContext.makeOverlayAudioPlayerController(context: controllerContext, chatLocation: .peer(id: id.messageId.peerId), type: type, initialMessageId: id.messageId, initialOrder: order, playlistLocation: playlistLocation, parentNavigationController: navigationController)
                                strongSelf.interaction.dismissInput()
                                strongSelf.interaction.present(controller, nil)
                            } else if case let .messages(chatLocation, _, _) = playlistLocation {
                                let signal = strongSelf.context.sharedContext.messageFromPreloadedChatHistoryViewForLocation(id: id.messageId, location: ChatHistoryLocationInput(content: .InitialSearch(location: .id(id.messageId), count: 60, highlight: true), id: 0), context: strongSelf.context, chatLocation: chatLocation, subject: nil, chatLocationContextHolder: Atomic<ChatLocationContextHolder?>(value: nil), tagMask: EngineMessage.Tags.music)
                                
                                var cancelImpl: (() -> Void)?
                                let presentationData = strongSelf.context.sharedContext.currentPresentationData.with { $0 }
                                let progressSignal = Signal<Never, NoError> { subscriber in
                                    let controller = OverlayStatusController(theme: presentationData.theme, type: .loading(cancelled: {
                                        cancelImpl?()
                                    }))
                                    self?.interaction.present(controller, nil)
                                    return ActionDisposable { [weak controller] in
                                        Queue.mainQueue().async() {
                                            controller?.dismiss()
                                        }
                                    }
                                }
                                |> runOn(Queue.mainQueue())
                                |> delay(0.15, queue: Queue.mainQueue())
                                let progressDisposable = MetaDisposable()
                                var progressStarted = false
                                strongSelf.playlistPreloadDisposable?.dispose()
                                strongSelf.playlistPreloadDisposable = (signal
                                |> afterDisposed {
                                    Queue.mainQueue().async {
                                        progressDisposable.dispose()
                                    }
                                }
                                |> deliverOnMainQueue).startStrict(next: { index in
                                    guard let strongSelf = self else {
                                        return
                                    }
                                    if let _ = index.0 {
                                        let controllerContext: AccountContext
                                        if account.id == strongSelf.context.account.id {
                                            controllerContext = strongSelf.context
                                        } else {
                                            controllerContext = strongSelf.context.sharedContext.makeTempAccountContext(account: account)
                                        }
                                        let controller = strongSelf.context.sharedContext.makeOverlayAudioPlayerController(context: controllerContext, chatLocation: chatLocation, type: type, initialMessageId: id.messageId, initialOrder: order, playlistLocation: nil, parentNavigationController: navigationController)
                                        strongSelf.interaction.dismissInput()
                                        strongSelf.interaction.present(controller, nil)
                                    } else if index.1 {
                                        if !progressStarted {
                                            progressStarted = true
                                            progressDisposable.set(progressSignal.start())
                                        }
                                    }
                                }, completed: {
                                }).strict()
                                cancelImpl = {
                                    self?.playlistPreloadDisposable?.dispose()
                                }
                            }
                        } else {
                            strongSelf.context.sharedContext.navigateToChat(accountId: strongSelf.context.account.id, peerId: id.messageId.peerId, messageId: id.messageId)
                        }
                    }
                }
                mediaAccessoryPanel.frame = panelFrame
                if let dismissingPanel = self.dismissingPanel {
                    self.mediaAccessoryPanelContainer.insertSubnode(mediaAccessoryPanel, aboveSubnode: dismissingPanel)
                } else {
                    self.mediaAccessoryPanelContainer.addSubnode(mediaAccessoryPanel)
                }
                self.mediaAccessoryPanel = (mediaAccessoryPanel, type)
                mediaAccessoryPanel.updateLayout(size: panelFrame.size, leftInset: sideInset, rightInset: sideInset, isHidden: false, transition: .immediate)
                switch order {
                    case .regular:
                        mediaAccessoryPanel.containerNode.headerNode.playbackItems = (item, previousItem, nextItem)
                    case .reversed:
                        mediaAccessoryPanel.containerNode.headerNode.playbackItems = (item, nextItem, previousItem)
                    case .random:
                        mediaAccessoryPanel.containerNode.headerNode.playbackItems = (item, nil, nil)
                }
                mediaAccessoryPanel.containerNode.headerNode.playbackStatus = self.context.sharedContext.mediaManager.globalMediaPlayerState
                |> map { state -> MediaPlayerStatus in
                    if let stateOrLoading = state?.1, case let .state(state) = stateOrLoading {
                        return state.status
                    } else {
                        return MediaPlayerStatus(generationTimestamp: 0.0, duration: 0.0, dimensions: CGSize(), timestamp: 0.0, baseRate: 1.0, seekId: 0, status: .paused, soundEnabled: true)
                    }
                }
                mediaAccessoryPanel.animateIn(transition: transition)
            }
        } else if let (mediaAccessoryPanel, _) = self.mediaAccessoryPanel {
            self.mediaAccessoryPanel = nil
            self.dismissingPanel = mediaAccessoryPanel
            mediaAccessoryPanel.animateOut(transition: transition, completion: { [weak self, weak mediaAccessoryPanel] in
                mediaAccessoryPanel?.removeFromSupernode()
                if let strongSelf = self, strongSelf.dismissingPanel === mediaAccessoryPanel {
                    strongSelf.dismissingPanel = nil
                }
            })
        }
        
        transition.updateFrame(node: self.mediaAccessoryPanelContainer, frame: CGRect(origin: CGPoint(), size: CGSize(width: size.width, height: MediaNavigationAccessoryHeaderNode.minimizedHeight)))
        
        let topInset: CGFloat = topPanelHeight
        let overflowInset: CGFloat = 20.0
        let insets = UIEdgeInsets(top: topPanelHeight, left: sideInset, bottom: bottomInset, right: sideInset)
        
        self.shimmerNode.frame = CGRect(origin: CGPoint(x: overflowInset, y: topInset), size: CGSize(width: size.width - overflowInset * 2.0, height: size.height))
        self.shimmerNode.update(context: self.context, size: CGSize(width: size.width - overflowInset * 2.0, height: size.height), presentationData: self.presentationData, animationCache: self.animationCache, animationRenderer: self.animationRenderer, key: !(self.searchQueryValue?.isEmpty ?? true) && self.key == .media ? .chats : self.key, hasSelection: self.selectedMessages != nil, transition: transition)
        
        let (duration, curve) = listViewAnimationDurationAndCurve(transition: transition)
        self.recentListNode.frame = CGRect(origin: CGPoint(), size: size)
        self.recentListNode.transaction(deleteIndices: [], insertIndicesAndItems: [], updateIndicesAndItems: [], options: [.Synchronous], scrollToItem: nil, updateSizeAndInsets: ListViewUpdateSizeAndInsets(size: size, insets: insets, duration: duration, curve: curve), stationaryItemRange: nil, updateOpaqueState: nil, completion: { _ in })
        
        self.listNode.frame = CGRect(origin: CGPoint(), size: size)
        self.listNode.transaction(deleteIndices: [], insertIndicesAndItems: [], updateIndicesAndItems: [], options: [.Synchronous], scrollToItem: nil, updateSizeAndInsets: ListViewUpdateSizeAndInsets(size: size, insets: insets, duration: duration, curve: curve), stationaryItemRange: nil, updateOpaqueState: nil, completion: { _ in })
        
        self.mediaNode.frame = CGRect(origin: CGPoint(x: 0.0, y: topInset), size: CGSize(width: size.width, height: size.height))
        self.mediaNode.update(size: size, sideInset: sideInset, bottomInset: bottomInset, visibleHeight: visibleHeight, isScrollingLockedAtTop: false, expandProgress: 1.0, presentationData: self.presentationData, synchronous: true, transition: transition)
        
        let padding: CGFloat = 16.0
        let emptyTitleSize = self.emptyResultsTitleNode.updateLayout(CGSize(width: size.width - sideInset * 2.0 - padding * 2.0, height: CGFloat.greatestFiniteMagnitude))
        let emptyTextSize = self.emptyResultsTextNode.updateLayout(CGSize(width: size.width - sideInset * 2.0 - padding * 2.0, height: CGFloat.greatestFiniteMagnitude))
        
        let emptyAnimationHeight = self.emptyResultsAnimationSize.height
        let emptyAnimationSpacing: CGFloat = 8.0
        let emptyTextSpacing: CGFloat = 8.0
        let emptyTotalHeight = emptyAnimationHeight + emptyAnimationSpacing + emptyTitleSize.height + emptyTextSize.height + emptyTextSpacing
        let emptyAnimationY = topInset + floorToScreenPixels((visibleHeight - topInset - bottomInset - emptyTotalHeight) / 2.0)
        
        let textTransition = ContainedViewLayoutTransition.immediate
        textTransition.updateFrame(node: self.emptyResultsAnimationNode, frame: CGRect(origin: CGPoint(x: sideInset + padding + (size.width - sideInset * 2.0 - padding * 2.0 - self.emptyResultsAnimationSize.width) / 2.0, y: emptyAnimationY), size: self.emptyResultsAnimationSize))
        textTransition.updateFrame(node: self.emptyResultsTitleNode, frame: CGRect(origin: CGPoint(x: sideInset + padding + (size.width - sideInset * 2.0 - padding * 2.0 - emptyTitleSize.width) / 2.0, y: emptyAnimationY + emptyAnimationHeight + emptyAnimationSpacing), size: emptyTitleSize))
        textTransition.updateFrame(node: self.emptyResultsTextNode, frame: CGRect(origin: CGPoint(x: sideInset + padding + (size.width - sideInset * 2.0 - padding * 2.0 - emptyTextSize.width) / 2.0, y: emptyAnimationY + emptyAnimationHeight + emptyAnimationSpacing + emptyTitleSize.height + emptyTextSpacing), size: emptyTextSize))
        self.emptyResultsAnimationNode.updateLayout(size: self.emptyResultsAnimationSize)
        
        if !hadValidLayout {
            while !self.enqueuedRecentTransitions.isEmpty {
                self.dequeueRecentTransition()
            }
            while !self.enqueuedTransitions.isEmpty {
                self.dequeueTransition()
            }
        }
    }
    
    func updateHiddenMedia() {
        self.listNode.forEachItemNode { itemNode in
            if let itemNode = itemNode as? ListMessageNode {
                itemNode.updateHiddenMedia()
            }
        }
    }
    
    func cancelPreviewGestures() {
    }
    
    func transitionNodeForGallery(messageId: EngineMessage.Id, media: EngineMedia) -> (ASDisplayNode, CGRect, () -> (UIView?, UIView?))? {
        var transitionNode: (ASDisplayNode, CGRect, () -> (UIView?, UIView?))?
        self.listNode.forEachItemNode { itemNode in
            if let itemNode = itemNode as? ListMessageNode {
                if let result = itemNode.transitionNode(id: messageId, media: media._asMedia(), adjustRect: false) {
                    transitionNode = result
                }
            }
        }
        return transitionNode
    }
    
    func addToTransitionSurface(view: UIView) {
        self.view.addSubview(view)
    }
    
    func updateSelectedMessages(animated: Bool) {
        self.selectedMessages = self.interaction.getSelectedMessageIds()
        self.mediaNode.selectedMessageIds = self.selectedMessages
        self.mediaNode.updateSelectedMessages(animated: animated)
    }
    
    private func enqueueRecentTransition(_ transition: ChatListSearchContainerRecentTransition, firstTime: Bool) {
        self.enqueuedRecentTransitions.append((transition, firstTime))
        
        if self.currentParams != nil {
            while !self.enqueuedRecentTransitions.isEmpty {
                self.dequeueRecentTransition()
            }
        }
    }
    
    private func dequeueRecentTransition() {
        if let (transition, firstTime) = self.enqueuedRecentTransitions.first {
            self.enqueuedRecentTransitions.remove(at: 0)
            
            var options = ListViewDeleteAndInsertOptions()
            if firstTime {
                options.insert(.PreferSynchronousResourceLoading)
                options.insert(.PreferSynchronousDrawing)
            } else {
                options.insert(.AnimateInsertion)
            }
            
            self.recentListNode.transaction(deleteIndices: transition.deletions, insertIndicesAndItems: transition.insertions, updateIndicesAndItems: transition.updates, options: options, updateSizeAndInsets: nil, updateOpaqueState: nil, completion: { [weak self] _ in
                guard let strongSelf = self else {
                    return
                }
                
                if !strongSelf.didSetReady && !strongSelf.recentListNode.isHidden {
                    var ready: Signal<Bool, NoError>?
                    strongSelf.recentListNode.forEachItemNode { node in
                        if let node = node as? ChatListRecentPeersListItemNode {
                            ready = node.isReady
                        }
                    }
                    
                    if let ready = ready {
                        strongSelf.ready.set(ready)
                    } else {
                        strongSelf.ready.set(.single(true))
                    }
                    strongSelf.didSetReady = true
                }
            })
        }
    }
    
    private func enqueueTransition(_ transition: ChatListSearchContainerTransition, firstTime: Bool) {
        self.enqueuedTransitions.append((transition, firstTime))
        
        if self.currentParams != nil {
            while !self.enqueuedTransitions.isEmpty {
                self.dequeueTransition()
            }
        }
    }
    
    private func dequeueTransition() {
        if let (transition, isFirstTime) = self.enqueuedTransitions.first {
            self.enqueuedTransitions.remove(at: 0)
            
            var options = ListViewDeleteAndInsertOptions()
            if isFirstTime && [.chats, .topics].contains(self.key) {
                options.insert(.PreferSynchronousDrawing)
                options.insert(.PreferSynchronousResourceLoading)
            } else if transition.animated {
                options.insert(.AnimateInsertion)
            }
            
            if self.key == .downloads {
                options.insert(.PreferSynchronousDrawing)
                options.insert(.PreferSynchronousResourceLoading)
            }
            
            self.listNode.transaction(deleteIndices: transition.deletions, insertIndicesAndItems: transition.insertions, updateIndicesAndItems: transition.updates, options: options, updateSizeAndInsets: nil, updateOpaqueState: nil, completion: { [weak self] _ in
                if let strongSelf = self {
                    let searchOptions = strongSelf.searchOptionsValue
                    strongSelf.listNode.isHidden = strongSelf.tagMask == .photoOrVideo && (strongSelf.searchQueryValue ?? "").isEmpty
                    strongSelf.mediaNode.isHidden = !strongSelf.listNode.isHidden
                    
                    let displayingResults = transition.displayingResults
                    if !displayingResults {
                        strongSelf.listNode.isHidden = true
                        strongSelf.mediaNode.isHidden = true
                    }
                    
                    let emptyResults = displayingResults && transition.isEmpty
                    if emptyResults {
                        let emptyResultsTitle: String
                        let emptyResultsText: String
                        if let query = transition.query, !query.isEmpty {
                            emptyResultsTitle = strongSelf.presentationData.strings.ChatList_Search_NoResults
                            emptyResultsText = strongSelf.presentationData.strings.ChatList_Search_NoResultsQueryDescription(query).string
                        } else {
                            if let searchOptions = searchOptions, searchOptions.date == nil && searchOptions.peer == nil {
                                emptyResultsTitle = strongSelf.presentationData.strings.ChatList_Search_NoResultsFilter
                                if strongSelf.tagMask == .photoOrVideo {
                                    emptyResultsText = strongSelf.presentationData.strings.ChatList_Search_NoResultsFitlerMedia
                                } else if strongSelf.tagMask == .webPage {
                                    emptyResultsText = strongSelf.presentationData.strings.ChatList_Search_NoResultsFitlerLinks
                                } else if strongSelf.tagMask == .file {
                                    emptyResultsText = strongSelf.presentationData.strings.ChatList_Search_NoResultsFitlerFiles
                                } else if strongSelf.tagMask == .music {
                                    emptyResultsText = strongSelf.presentationData.strings.ChatList_Search_NoResultsFitlerMusic
                                } else if strongSelf.tagMask == .voiceOrInstantVideo {
                                    emptyResultsText = strongSelf.presentationData.strings.ChatList_Search_NoResultsFitlerVoice
                                } else {
                                    emptyResultsText = strongSelf.presentationData.strings.ChatList_Search_NoResultsDescription
                                }
                            } else {
                                emptyResultsTitle = strongSelf.presentationData.strings.ChatList_Search_NoResults
                                emptyResultsText = strongSelf.presentationData.strings.ChatList_Search_NoResultsDescription
                            }
                        }
                        
                        strongSelf.emptyResultsTitleNode.attributedText = NSAttributedString(string: emptyResultsTitle, font: Font.semibold(17.0), textColor: strongSelf.presentationData.theme.list.freeTextColor)
                        strongSelf.emptyResultsTextNode.attributedText = NSAttributedString(string: emptyResultsText, font: Font.regular(15.0), textColor: strongSelf.presentationData.theme.list.freeTextColor)
                    }

                    if let (size, sideInset, bottomInset, visibleHeight, presentationData) = strongSelf.currentParams {
                        strongSelf.update(size: size, sideInset: sideInset, bottomInset: bottomInset, visibleHeight: visibleHeight, presentationData: presentationData, synchronous: true, transition: .animated(duration: 0.4, curve: .spring))
                    }
                    
                    if strongSelf.key == .downloads {
                        strongSelf.emptyResultsAnimationNode.isHidden = true
                        strongSelf.emptyResultsTitleNode.isHidden = true
                        strongSelf.emptyResultsTextNode.isHidden = true
                        strongSelf.emptyResultsAnimationNode.visibility = false
                    } else {
                        strongSelf.emptyResultsAnimationNode.isHidden = !emptyResults
                        strongSelf.emptyResultsTitleNode.isHidden = !emptyResults
                        strongSelf.emptyResultsTextNode.isHidden = !emptyResults
                        strongSelf.emptyResultsAnimationNode.visibility = emptyResults
                    }
                                             
                    var displayPlaceholder = transition.isLoading && (![.chats, .topics].contains(strongSelf.key) || (strongSelf.currentEntries?.isEmpty ?? true))
                    if strongSelf.key == .downloads {
                        displayPlaceholder = false
                    }

                    let targetAlpha: CGFloat = displayPlaceholder ? 1.0 : 0.0
                    if strongSelf.shimmerNode.alpha != targetAlpha {
                        let transition: ContainedViewLayoutTransition = (displayPlaceholder || isFirstTime) ? .immediate : .animated(duration: 0.2, curve: .linear)
                        transition.updateAlpha(node: strongSelf.shimmerNode, alpha: targetAlpha, delay: 0.1)
                    }
           
                    strongSelf.recentListNode.isHidden = displayingResults || strongSelf.peersFilter.contains(.excludeRecent)
                    strongSelf.backgroundColor = !displayingResults && strongSelf.peersFilter.contains(.excludeRecent) ? nil : strongSelf.presentationData.theme.chatList.backgroundColor
                    
                    if !strongSelf.didSetReady && strongSelf.recentListNode.isHidden {
                        strongSelf.ready.set(.single(true))
                        strongSelf.didSetReady = true
                    }
                }
            })
        }
    }
    
    func previewViewAndActionAtLocation(_ location: CGPoint) -> (UIView, CGRect, Any)? {
        var selectedItemNode: ASDisplayNode?
        var bounds: CGRect
        if !self.recentListNode.isHidden {
            let adjustedLocation = self.convert(location, to: self.recentListNode)
            self.recentListNode.forEachItemNode { itemNode in
                if itemNode.frame.contains(adjustedLocation) {
                    selectedItemNode = itemNode
                }
            }
        } else {
            let adjustedLocation = self.convert(location, to: self.listNode)
            self.listNode.forEachItemNode { itemNode in
                if itemNode.frame.contains(adjustedLocation) {
                    selectedItemNode = itemNode
                }
            }
        }
        if let selectedItemNode = selectedItemNode as? ChatListRecentPeersListItemNode {
            if let result = selectedItemNode.viewAndPeerAtPoint(self.convert(location, to: selectedItemNode)) {
                return (result.0, result.0.bounds, result.1)
            }
        } else if let selectedItemNode = selectedItemNode as? ContactsPeerItemNode, let peer = selectedItemNode.chatPeer {
            if selectedItemNode.frame.height > 50.0 {
                bounds = CGRect(x: 0.0, y: selectedItemNode.frame.height - 50.0, width: selectedItemNode.frame.width, height: 50.0)
            } else {
                bounds = selectedItemNode.bounds
            }
            return (selectedItemNode.view, bounds, peer.id)
        } else if let selectedItemNode = selectedItemNode as? ChatListItemNode, let item = selectedItemNode.item {
            if selectedItemNode.frame.height > 76.0 {
                bounds = CGRect(x: 0.0, y: selectedItemNode.frame.height - 76.0, width: selectedItemNode.frame.width, height: 76.0)
            } else {
                bounds = selectedItemNode.bounds
            }
            switch item.content {
                case let .peer(peerData):
                    return (selectedItemNode.view, bounds, peerData.messages.last?.id ?? peerData.peer.peerId)
                case let .groupReference(groupReference):
                    return (selectedItemNode.view, bounds, groupReference.groupId)
            }
        }
        return nil
    }
}

private final class SearchShimmerEffectNode: ASDisplayNode {
    private var currentBackgroundColor: UIColor?
    private var currentForegroundColor: UIColor?
    private let imageNodeContainer: ASDisplayNode
    private let imageNode: ASImageNode
    
    private var absoluteLocation: (CGRect, CGSize)?
    private var isCurrentlyInHierarchy = false
    private var shouldBeAnimating = false
    
    override init() {
        self.imageNodeContainer = ASDisplayNode()
        self.imageNodeContainer.isLayerBacked = true
        
        self.imageNode = ASImageNode()
        self.imageNode.isLayerBacked = true
        self.imageNode.displaysAsynchronously = false
        self.imageNode.displayWithoutProcessing = true
        self.imageNode.contentMode = .scaleToFill
        
        super.init()
        
        self.isLayerBacked = true
        self.clipsToBounds = true
        
        self.imageNodeContainer.addSubnode(self.imageNode)
        self.addSubnode(self.imageNodeContainer)
    }
    
    override func didEnterHierarchy() {
        super.didEnterHierarchy()
        
        self.isCurrentlyInHierarchy = true
        self.updateAnimation()
    }
    
    override func didExitHierarchy() {
        super.didExitHierarchy()
        
        self.isCurrentlyInHierarchy = false
        self.updateAnimation()
    }
    
    func update(backgroundColor: UIColor, foregroundColor: UIColor) {
        if let currentBackgroundColor = self.currentBackgroundColor, currentBackgroundColor.argb == backgroundColor.argb, let currentForegroundColor = self.currentForegroundColor, currentForegroundColor.argb == foregroundColor.argb {
            return
        }
        self.currentBackgroundColor = backgroundColor
        self.currentForegroundColor = foregroundColor
        
        self.imageNode.image = generateImage(CGSize(width: 4.0, height: 320.0), opaque: true, scale: 1.0, rotatedContext: { size, context in
            context.setFillColor(backgroundColor.cgColor)
            context.fill(CGRect(origin: CGPoint(), size: size))
            
            context.clip(to: CGRect(origin: CGPoint(), size: size))
            
            let transparentColor = foregroundColor.withAlphaComponent(0.0).cgColor
            let peakColor = foregroundColor.cgColor
            
            var locations: [CGFloat] = [0.0, 0.5, 1.0]
            let colors: [CGColor] = [transparentColor, peakColor, transparentColor]
            
            let colorSpace = CGColorSpaceCreateDeviceRGB()
            let gradient = CGGradient(colorsSpace: colorSpace, colors: colors as CFArray, locations: &locations)!
            
            context.drawLinearGradient(gradient, start: CGPoint(x: 0.0, y: 0.0), end: CGPoint(x: 0.0, y: size.height), options: CGGradientDrawingOptions())
        })
    }
    
    func updateAbsoluteRect(_ rect: CGRect, within containerSize: CGSize) {
        if let absoluteLocation = self.absoluteLocation, absoluteLocation.0 == rect && absoluteLocation.1 == containerSize {
            return
        }
        let sizeUpdated = self.absoluteLocation?.1 != containerSize
        let frameUpdated = self.absoluteLocation?.0 != rect
        self.absoluteLocation = (rect, containerSize)
        
        if sizeUpdated {
            if self.shouldBeAnimating {
                self.imageNode.layer.removeAnimation(forKey: "shimmer")
                self.addImageAnimation()
            }
        }
        
        if frameUpdated {
            self.imageNodeContainer.frame = CGRect(origin: CGPoint(x: -rect.minX, y: -rect.minY), size: containerSize)
        }
        
        self.updateAnimation()
    }
    
    private func updateAnimation() {
        let shouldBeAnimating = self.isCurrentlyInHierarchy && self.absoluteLocation != nil
        if shouldBeAnimating != self.shouldBeAnimating {
            self.shouldBeAnimating = shouldBeAnimating
            if shouldBeAnimating {
                self.addImageAnimation()
            } else {
                self.imageNode.layer.removeAnimation(forKey: "shimmer")
            }
        }
    }
    
    private func addImageAnimation() {
        guard let containerSize = self.absoluteLocation?.1 else {
            return
        }
        let gradientHeight: CGFloat = 250.0
        self.imageNode.frame = CGRect(origin: CGPoint(x: 0.0, y: -gradientHeight), size: CGSize(width: containerSize.width, height: gradientHeight))
        let animation = self.imageNode.layer.makeAnimation(from: 0.0 as NSNumber, to: (containerSize.height + gradientHeight) as NSNumber, keyPath: "position.y", timingFunction: CAMediaTimingFunctionName.easeOut.rawValue, duration: 1.3 * 1.0, delay: 0.0, mediaTimingFunction: nil, removeOnCompletion: true, additive: true)
        animation.repeatCount = Float.infinity
        animation.beginTime = 1.0
        self.imageNode.layer.add(animation, forKey: "shimmer")
    }
}

public final class ChatListSearchShimmerNode: ASDisplayNode {
    private let backgroundColorNode: ASDisplayNode
    private let effectNode: SearchShimmerEffectNode
    private let maskNode: ASImageNode
    private var currentParams: (size: CGSize, presentationData: PresentationData, key: ChatListSearchPaneKey)?
    
    public init(key: ChatListSearchPaneKey) {
        self.backgroundColorNode = ASDisplayNode()
        self.effectNode = SearchShimmerEffectNode()
        self.maskNode = ASImageNode()
        
        super.init()
        
        self.isUserInteractionEnabled = false
        
        self.addSubnode(self.backgroundColorNode)
        self.addSubnode(self.effectNode)
        self.addSubnode(self.maskNode)
    }
    
    public func update(context: AccountContext, size: CGSize, presentationData: PresentationData, animationCache: AnimationCache, animationRenderer: MultiAnimationRenderer, key: ChatListSearchPaneKey, hasSelection: Bool, transition: ContainedViewLayoutTransition) {
        if self.currentParams?.size != size || self.currentParams?.presentationData !== presentationData || self.currentParams?.key != key {
            self.currentParams = (size, presentationData, key)
            
            let chatListPresentationData = ChatListPresentationData(theme: presentationData.theme, fontSize: presentationData.chatFontSize, strings: presentationData.strings, dateTimeFormat: presentationData.dateTimeFormat, nameSortOrder: presentationData.nameSortOrder, nameDisplayOrder: presentationData.nameDisplayOrder, disableAnimations: true)
            
            let peer1: EnginePeer = .user(TelegramUser(id: EnginePeer.Id(namespace: Namespaces.Peer.CloudUser, id: EnginePeer.Id.Id._internalFromInt64Value(0)), accessHash: nil, firstName: "FirstName", lastName: nil, username: nil, phone: nil, photo: [], botInfo: nil, restrictionInfo: nil, flags: [], emojiStatus: nil, usernames: [], storiesHidden: nil))
            let timestamp1: Int32 = 100000
            var peers: [EnginePeer.Id: EnginePeer] = [:]
            peers[peer1.id] = peer1
            let interaction = ChatListNodeInteraction(context: context, animationCache: animationCache, animationRenderer: animationRenderer, activateSearch: {}, peerSelected: { _, _, _, _ in }, disabledPeerSelected: { _, _ in }, togglePeerSelected: { _, _ in }, togglePeersSelection: { _, _ in }, additionalCategorySelected: { _ in
            }, messageSelected: { _, _, _, _ in}, groupSelected: { _ in }, addContact: { _ in }, setPeerIdWithRevealedOptions: { _, _ in }, setItemPinned: { _, _ in }, setPeerMuted: { _, _ in }, setPeerThreadMuted: { _, _, _ in }, deletePeer: { _, _ in }, deletePeerThread: { _, _ in }, setPeerThreadStopped: { _, _, _ in }, setPeerThreadPinned: { _, _, _ in }, setPeerThreadHidden: { _, _, _ in }, updatePeerGrouping: { _, _ in }, togglePeerMarkedUnread: { _, _ in}, toggleArchivedFolderHiddenByDefault: {}, toggleThreadsSelection: { _, _ in }, hidePsa: { _ in }, activateChatPreview: { _, _, _, gesture, _ in
                gesture?.cancel()
            }, present: { _ in }, openForumThread: { _, _ in }, openStorageManagement: {}, openPasswordSetup: {}, openPremiumIntro: {}, openActiveSessions: {
            }, performActiveSessionAction: { _, _ in
            }, openChatFolderUpdates: {}, hideChatFolderUpdates: {
            }, openStories: { _, _ in
            })
            var isInlineMode = false
            if case .topics = key {
                isInlineMode = false
            }
            interaction.isSearchMode = true
            interaction.isInlineMode = isInlineMode
            
            let items = (0 ..< 2).compactMap { _ -> ListViewItem? in
                switch key {
                    case .chats, .topics, .downloads:
                        let message = EngineMessage(
                            stableId: 0,
                            stableVersion: 0,
                            id: EngineMessage.Id(peerId: peer1.id, namespace: 0, id: 0),
                            globallyUniqueId: nil,
                            groupingKey: nil,
                            groupInfo: nil,
                            threadId: nil,
                            timestamp: timestamp1,
                            flags: [],
                            tags: [],
                            globalTags: [],
                            localTags: [],
                            forwardInfo: nil,
                            author: peer1,
                            text: "Text",
                            attributes: [],
                            media: [],
                            peers: peers,
                            associatedMessages: [:],
                            associatedMessageIds: [],
                            associatedMedia: [:],
                            associatedThreadInfo: nil,
                            associatedStories: [:]
                        )
                        let readState = EnginePeerReadCounters()
                        return ChatListItem(presentationData: chatListPresentationData, context: context, chatListLocation: .chatList(groupId: .root), filterData: nil, index: .chatList(EngineChatList.Item.Index.ChatList(pinningIndex: 0, messageIndex: EngineMessage.Index(id: EngineMessage.Id(peerId: peer1.id, namespace: 0, id: 0), timestamp: timestamp1))), content: .peer(ChatListItemContent.PeerData(
                            messages: [message],
                            peer: EngineRenderedPeer(peer: peer1),
                            threadInfo: nil,
                            combinedReadState: readState,
                            isRemovedFromTotalUnreadCount: false,
                            presence: nil,
                            hasUnseenMentions: false,
                            hasUnseenReactions: false,
                            draftState: nil,
                            inputActivities: nil,
                            promoInfo: nil,
                            ignoreUnreadBadge: false,
                            displayAsMessage: false,
                            hasFailedMessages: false,
                            forumTopicData: nil,
                            topForumTopicItems: [],
                            autoremoveTimeout: nil,
                            storyState: nil
                        )), editing: false, hasActiveRevealControls: false, selected: false, header: nil, enableContextActions: false, hiddenOffset: false, interaction: interaction)
                    case .media:
                        return nil
                    case .links:
                        var media: [EngineMedia] = []
                        media.append(.webpage(TelegramMediaWebpage(webpageId: EngineMedia.Id(namespace: 0, id: 0), content: .Loaded(TelegramMediaWebpageLoadedContent(url: "https://telegram.org", displayUrl: "https://telegram.org", hash: 0, type: nil, websiteName: "Telegram", title: "Telegram Telegram", text: "Telegram", embedUrl: nil, embedType: nil, embedSize: nil, duration: nil, author: nil, image: nil, file: nil, story: nil, attributes: [], instantPage: nil)))))
                        let message = EngineMessage(
                            stableId: 0,
                            stableVersion: 0,
                            id: EngineMessage.Id(peerId: peer1.id, namespace: 0, id: 0),
                            globallyUniqueId: nil,
                            groupingKey: nil,
                            groupInfo: nil,
                            threadId: nil,
                            timestamp: timestamp1,
                            flags: [],
                            tags: [],
                            globalTags: [],
                            localTags: [],
                            forwardInfo: nil,
                            author: peer1,
                            text: "Text",
                            attributes: [],
                            media: media,
                            peers: peers,
                            associatedMessages: [:],
                            associatedMessageIds: [],
                            associatedMedia: [:],
                            associatedThreadInfo: nil,
                            associatedStories: [:]
                        )
                        
                        return ListMessageItem(presentationData: ChatPresentationData(presentationData: presentationData), context: context, chatLocation: .peer(id: peer1.id), interaction: ListMessageItemInteraction.default, message: message._asMessage(), selection: hasSelection ? .selectable(selected: false) : .none, displayHeader: false, customHeader: nil, hintIsLink: true, isGlobalSearchResult: true)
                    case .files:
                        var media: [EngineMedia] = []
                        media.append(.file(TelegramMediaFile(fileId: EngineMedia.Id(namespace: 0, id: 0), partialReference: nil, resource: LocalFileMediaResource(fileId: 0), previewRepresentations: [], videoThumbnails: [], immediateThumbnailData: nil, mimeType: "application/text", size: 0, attributes: [.FileName(fileName: "Text.txt")])))
                        let message = EngineMessage(
                            stableId: 0,
                            stableVersion: 0,
                            id: EngineMessage.Id(peerId: peer1.id, namespace: 0, id: 0),
                            globallyUniqueId: nil,
                            groupingKey: nil,
                            groupInfo: nil,
                            threadId: nil,
                            timestamp: timestamp1,
                            flags: [],
                            tags: [],
                            globalTags: [],
                            localTags: [],
                            forwardInfo: nil,
                            author: peer1,
                            text: "Text",
                            attributes: [],
                            media: media,
                            peers: peers,
                            associatedMessages: [:],
                            associatedMessageIds: [],
                            associatedMedia: [:],
                            associatedThreadInfo: nil,
                            associatedStories: [:]
                        )
                        
                        return ListMessageItem(presentationData: ChatPresentationData(presentationData: presentationData), context: context, chatLocation: .peer(id: peer1.id), interaction: ListMessageItemInteraction.default, message: message._asMessage(), selection: hasSelection ? .selectable(selected: false) : .none, displayHeader: false, customHeader: nil, hintIsLink: false, isGlobalSearchResult: true)
                    case .music:
                        var media: [EngineMedia] = []
                        media.append(.file(TelegramMediaFile(fileId: EngineMedia.Id(namespace: 0, id: 0), partialReference: nil, resource: LocalFileMediaResource(fileId: 0), previewRepresentations: [], videoThumbnails: [], immediateThumbnailData: nil, mimeType: "audio/ogg", size: 0, attributes: [.Audio(isVoice: false, duration: 0, title: nil, performer: nil, waveform: Data())])))
                        let message = EngineMessage(
                            stableId: 0,
                            stableVersion: 0,
                            id: EngineMessage.Id(peerId: peer1.id, namespace: 0, id: 0),
                            globallyUniqueId: nil,
                            groupingKey: nil,
                            groupInfo: nil,
                            threadId: nil,
                            timestamp: timestamp1,
                            flags: [],
                            tags: [],
                            globalTags: [],
                            localTags: [],
                            forwardInfo: nil,
                            author: peer1,
                            text: "Text",
                            attributes: [],
                            media: media,
                            peers: peers,
                            associatedMessages: [:],
                            associatedMessageIds: [],
                            associatedMedia: [:],
                            associatedThreadInfo: nil,
                            associatedStories: [:]
                        )
                        
                        return ListMessageItem(presentationData: ChatPresentationData(presentationData: presentationData), context: context, chatLocation: .peer(id: peer1.id), interaction: ListMessageItemInteraction.default, message: message._asMessage(), selection: hasSelection ? .selectable(selected: false) : .none, displayHeader: false, customHeader: nil, hintIsLink: false, isGlobalSearchResult: true)
                    case .voice:
                        var media: [EngineMedia] = []
                        media.append(.file(TelegramMediaFile(fileId: EngineMedia.Id(namespace: 0, id: 0), partialReference: nil, resource: LocalFileMediaResource(fileId: 0), previewRepresentations: [], videoThumbnails: [], immediateThumbnailData: nil, mimeType: "audio/ogg", size: 0, attributes: [.Audio(isVoice: true, duration: 0, title: nil, performer: nil, waveform: Data())])))
                        let message = EngineMessage(
                            stableId: 0,
                            stableVersion: 0,
                            id: EngineMessage.Id(peerId: peer1.id, namespace: 0, id: 0),
                            globallyUniqueId: nil,
                            groupingKey: nil,
                            groupInfo: nil,
                            threadId: nil,
                            timestamp: timestamp1,
                            flags: [],
                            tags: [],
                            globalTags: [],
                            localTags: [],
                            forwardInfo: nil,
                            author: peer1,
                            text: "Text",
                            attributes: [],
                            media: media,
                            peers: peers,
                            associatedMessages: [:],
                            associatedMessageIds: [],
                            associatedMedia: [:],
                            associatedThreadInfo: nil,
                            associatedStories: [:]
                        )
                        
                        return ListMessageItem(presentationData: ChatPresentationData(presentationData: presentationData), context: context, chatLocation: .peer(id: peer1.id), interaction: ListMessageItemInteraction.default, message: message._asMessage(), selection: hasSelection ? .selectable(selected: false) : .none, displayHeader: false, customHeader: nil, hintIsLink: false, isGlobalSearchResult: true)
                }
            }
            
            var itemNodes: [ListViewItemNode] = []
            for i in 0 ..< items.count {
                items[i].nodeConfiguredForParams(async: { f in f() }, params: ListViewItemLayoutParams(width: size.width, leftInset: 0.0, rightInset: 0.0, availableHeight: 100.0), synchronousLoads: false, previousItem: i == 0 ? nil : items[i - 1], nextItem: (i == items.count - 1) ? nil : items[i + 1], completion: { node, apply in
                    itemNodes.append(node)
                    apply().1(ListViewItemApply(isOnScreen: true))
                })
            }
            
            self.backgroundColorNode.backgroundColor = presentationData.theme.list.mediaPlaceholderColor
            
            self.maskNode.image = generateImage(size, rotatedContext: { size, context in
                context.setFillColor(presentationData.theme.chatList.backgroundColor.cgColor)
                context.fill(CGRect(origin: CGPoint(), size: size))
                
                if key == .media {
                    var currentY: CGFloat = 0.0
                    var rowIndex: Int = 0
                    
                    let itemSpacing: CGFloat = 1.0
                    let itemsInRow = max(3, min(6, Int(size.width / 140.0)))
                    let itemSize: CGFloat = floor(size.width / CGFloat(itemsInRow))
                    
                    context.setBlendMode(.copy)
                    context.setFillColor(UIColor.clear.cgColor)
                    
                    while currentY < size.height {
                        for i in 0 ..< itemsInRow {
                            let itemOrigin = CGPoint(x: CGFloat(i) * (itemSize + itemSpacing), y: itemSpacing + CGFloat(rowIndex) * (itemSize + itemSpacing))
                            context.fill(CGRect(origin: itemOrigin, size: CGSize(width: itemSize, height: itemSize)))
                        }
                        currentY += itemSize
                        rowIndex += 1
                    }
                } else {
                    var currentY: CGFloat = 0.0
                    let fakeLabelPlaceholderHeight: CGFloat = 8.0
                    
                    func fillLabelPlaceholderRect(origin: CGPoint, width: CGFloat) {
                        let startPoint = origin
                        let diameter = fakeLabelPlaceholderHeight
                        context.fillEllipse(in: CGRect(origin: startPoint, size: CGSize(width: diameter, height: diameter)))
                        context.fillEllipse(in: CGRect(origin: CGPoint(x: startPoint.x + width - diameter, y: startPoint.y), size: CGSize(width: diameter, height: diameter)))
                        context.fill(CGRect(origin: CGPoint(x: startPoint.x + diameter / 2.0, y: startPoint.y), size: CGSize(width: width - diameter, height: diameter)))
                    }
                    
                    while currentY < size.height {
                        let sampleIndex = 0
                        let itemHeight: CGFloat = itemNodes[sampleIndex].contentSize.height
                        
                        context.setBlendMode(.copy)
                        context.setFillColor(UIColor.clear.cgColor)
                        
                        let selectionOffset: CGFloat = hasSelection ? 45.0 : 0.0
                        
                        if let itemNode = itemNodes[sampleIndex] as? ChatListItemNode {
                            if !isInlineMode {
                                if !itemNode.avatarNode.isHidden {
                                    context.fillEllipse(in: itemNode.avatarNode.view.convert(itemNode.avatarNode.bounds, to: itemNode.view).offsetBy(dx: 0.0, dy: currentY))
                                }
                            }
                            
                            let titleFrame = itemNode.titleNode.frame.offsetBy(dx: 0.0, dy: currentY)
                            if isInlineMode {
                                fillLabelPlaceholderRect(origin: CGPoint(x: titleFrame.minX + 22.0, y: floor(titleFrame.midY - fakeLabelPlaceholderHeight / 2.0)), width: 60.0 - 22.0)
                            } else {
                                fillLabelPlaceholderRect(origin: CGPoint(x: titleFrame.minX, y: floor(titleFrame.midY - fakeLabelPlaceholderHeight / 2.0)), width: 60.0)
                            }
                            
                            let textFrame = itemNode.textNode.textNode.frame.offsetBy(dx: 0.0, dy: currentY)
                            
                            if isInlineMode {
                                context.fillEllipse(in: CGRect(origin: CGPoint(x: textFrame.minX, y: titleFrame.minY + 2.0), size: CGSize(width: 16.0, height: 16.0)))
                            }
                            
                            fillLabelPlaceholderRect(origin: CGPoint(x: textFrame.minX, y: currentY + itemHeight - floor(itemNode.titleNode.frame.midY - fakeLabelPlaceholderHeight / 2.0) - fakeLabelPlaceholderHeight), width: 60.0)
                            
                            fillLabelPlaceholderRect(origin: CGPoint(x: textFrame.minX, y: currentY + floor((itemHeight - fakeLabelPlaceholderHeight) / 2.0)), width: 120.0)
                            fillLabelPlaceholderRect(origin: CGPoint(x: textFrame.minX + 120.0 + 10.0, y: currentY + floor((itemHeight - fakeLabelPlaceholderHeight) / 2.0)), width: 60.0)
                            
                            let dateFrame = itemNode.dateNode.frame.offsetBy(dx: 0.0, dy: currentY)
                            fillLabelPlaceholderRect(origin: CGPoint(x: dateFrame.maxX - 30.0, y: dateFrame.minY), width: 30.0)
                            
                            context.setBlendMode(.normal)
                            context.setFillColor(presentationData.theme.chatList.itemSeparatorColor.cgColor)
                            context.fill(itemNode.separatorNode.frame.offsetBy(dx: 0.0, dy: currentY))
                            
                            context.setBlendMode(.normal)
                            context.setFillColor(presentationData.theme.chatList.itemSeparatorColor.cgColor)
                            context.fill(itemNode.separatorNode.frame.offsetBy(dx: 0.0, dy: currentY))
                        } else if let itemNode = itemNodes[sampleIndex] as? ListMessageFileItemNode {
                            var isVoice = false
                            if let media = itemNode.currentMedia as? TelegramMediaFile {
                                isVoice = media.isVoice
                                if media.isMusic || media.isVoice {
                                    context.fillEllipse(in: CGRect(x: 12.0 + selectionOffset, y: currentY + 8.0, width: 40.0, height: 40.0))
                                } else {
                                    let path = UIBezierPath(roundedRect: CGRect(x: 12.0 + selectionOffset, y: currentY + 8.0, width: 40.0, height: 40.0), cornerRadius: 6.0)
                                    context.addPath(path.cgPath)
                                    context.fillPath()
                                }
                            }
                            
                            let titleFrame = itemNode.titleNode.frame.offsetBy(dx: 0.0, dy: currentY)
                            fillLabelPlaceholderRect(origin: CGPoint(x: titleFrame.minX, y: floor(titleFrame.midY - fakeLabelPlaceholderHeight / 2.0)), width: isVoice ? 240.0 : 60.0)
                            
                            let descriptionFrame = itemNode.descriptionNode.frame.offsetBy(dx: 0.0, dy: currentY)
                            fillLabelPlaceholderRect(origin: CGPoint(x: descriptionFrame.minX, y: floor(descriptionFrame.midY - fakeLabelPlaceholderHeight / 2.0)), width: isVoice ? 60.0 : 240.0)
                            
                            let dateFrame = itemNode.dateNode.frame.offsetBy(dx: 0.0, dy: currentY)
                            fillLabelPlaceholderRect(origin: CGPoint(x: dateFrame.maxX - 30.0, y: floor(dateFrame.midY - fakeLabelPlaceholderHeight / 2.0)), width: 30.0)
                            
                            context.setBlendMode(.normal)
                            context.setFillColor(presentationData.theme.chatList.itemSeparatorColor.cgColor)
                            context.fill(itemNode.separatorNode.frame.offsetBy(dx: 0.0, dy: currentY))
                        } else if let itemNode = itemNodes[sampleIndex] as? ListMessageSnippetItemNode {
                            let path = UIBezierPath(roundedRect: CGRect(x: 12.0 + selectionOffset, y: currentY + 12.0, width: 40.0, height: 40.0), cornerRadius: 6.0)
                            context.addPath(path.cgPath)
                            context.fillPath()
                            
                            let titleFrame = itemNode.titleNode.frame.offsetBy(dx: 0.0, dy: currentY)
                            fillLabelPlaceholderRect(origin: CGPoint(x: titleFrame.minX, y: floor(titleFrame.midY - fakeLabelPlaceholderHeight / 2.0)), width: 120.0)
                            
                            let linkFrame = itemNode.linkNode.frame.offsetBy(dx: 0.0, dy: currentY - 1.0)
                            fillLabelPlaceholderRect(origin: CGPoint(x: linkFrame.minX, y: floor(linkFrame.midY - fakeLabelPlaceholderHeight / 2.0)), width: 240.0)
                            
                            let authorFrame = itemNode.authorNode.frame.offsetBy(dx: 0.0, dy: currentY)
                            fillLabelPlaceholderRect(origin: CGPoint(x: authorFrame.minX, y: floor(authorFrame.midY - fakeLabelPlaceholderHeight / 2.0)), width: 60.0)
                            
                            let dateFrame = itemNode.dateNode.frame.offsetBy(dx: 0.0, dy: currentY)
                            fillLabelPlaceholderRect(origin: CGPoint(x: dateFrame.maxX - 30.0, y: floor(dateFrame.midY - fakeLabelPlaceholderHeight / 2.0)), width: 30.0)
                            
                            context.setBlendMode(.normal)
                            context.setFillColor(presentationData.theme.chatList.itemSeparatorColor.cgColor)
                            context.fill(itemNode.separatorNode.frame.offsetBy(dx: 0.0, dy: currentY))
                        }
                        
                        currentY += itemHeight
                    }
                }
            })
            
            self.effectNode.update(backgroundColor: presentationData.theme.list.mediaPlaceholderColor, foregroundColor: presentationData.theme.list.itemBlocksBackgroundColor.withAlphaComponent(0.4))
            self.effectNode.updateAbsoluteRect(CGRect(origin: CGPoint(), size: size), within: size)
        }
        transition.updateFrame(node: self.backgroundColorNode, frame: CGRect(origin: CGPoint(x: 0.0, y: 0.0), size: size))
        transition.updateFrame(node: self.maskNode, frame: CGRect(origin: CGPoint(x: 0.0, y: 0.0), size: size))
        transition.updateFrame(node: self.effectNode, frame: CGRect(origin: CGPoint(x: 0.0, y: 0.0), size: size))
    }
}<|MERGE_RESOLUTION|>--- conflicted
+++ resolved
@@ -1077,9 +1077,6 @@
     }
     
     private var hiddenMediaDisposable: Disposable?
-    private var searchQueryDisposable: Disposable?
-    private var searchOptionsDisposable: Disposable?
-  
     private var searchQueryDisposable: Disposable?
     private var searchOptionsDisposable: Disposable?
     
@@ -2387,22 +2384,14 @@
         let previousExpandGlobalSearch = Atomic<Bool>(value: false)
         
         self.searchQueryDisposable = (searchQuery
-<<<<<<< HEAD
-        |> deliverOnMainQueue).start(next: { [weak self, weak listInteraction, weak chatListInteraction] query in
-=======
         |> deliverOnMainQueue).startStrict(next: { [weak self, weak listInteraction, weak chatListInteraction] query in
->>>>>>> 4ff424b9
             self?.searchQueryValue = query
             listInteraction?.searchTextHighightState = query
             chatListInteraction?.searchTextHighightState = query
         })
         
         self.searchOptionsDisposable = (searchOptions
-<<<<<<< HEAD
-        |> deliverOnMainQueue).start(next: { [weak self] options in
-=======
         |> deliverOnMainQueue).startStrict(next: { [weak self] options in
->>>>>>> 4ff424b9
             self?.searchOptionsValue = options
         })
 
