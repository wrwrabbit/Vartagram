import Foundation
import UIKit
import SwiftSignalKit
import ContextUI
import AccountContext
import Postbox
import TelegramCore
import Display
import TelegramUIPreferences
import OverlayStatusController
import AlertUI
import PresentationDataUtils
import UndoUI
import PremiumUI
import TelegramPresentationData
import TelegramStringFormatting
import ChatTimerScreen
import NotificationPeerExceptionController

func archiveContextMenuItems(context: AccountContext, groupId: PeerGroupId, chatListController: ChatListControllerImpl?) -> Signal<[ContextMenuItem], NoError> {
    let presentationData = context.sharedContext.currentPresentationData.with({ $0 })
    let strings = presentationData.strings
    return combineLatest(
        context.engine.messages.unreadChatListPeerIds(groupId: EngineChatList.Group(groupId), filterPredicate: nil, inactiveSecretChatPeerIds: context.inactiveSecretChatPeerIds),
        context.engine.data.get(
            TelegramEngine.EngineData.Item.Configuration.ApplicationSpecificPreference(key: ApplicationSpecificPreferencesKeys.chatArchiveSettings)
        )
    )
    |> map { [weak chatListController] unreadChatListPeerIds, chatArchiveSettingsPreference -> [ContextMenuItem] in
        var items: [ContextMenuItem] = []
        
        if !unreadChatListPeerIds.isEmpty {
            items.append(.action(ContextMenuActionItem(text: strings.ChatList_Context_MarkAllAsRead, icon: { theme in generateTintedImage(image: UIImage(bundleImageName: "Chat/Context Menu/MarkAsRead"), color: theme.contextMenu.primaryColor) }, action: { _, f in
<<<<<<< HEAD
                let _ = (context.engine.messages.markAllChatsAsReadInteractively(items: [(groupId: EngineChatList.Group(groupId), filterPredicate: nil)], inactiveSecretChatPeerIds: context.inactiveSecretChatPeerIds)
                |> deliverOnMainQueue).start(completed: {
=======
                let _ = (context.engine.messages.markAllChatsAsReadInteractively(items: [(groupId: EngineChatList.Group(groupId), filterPredicate: nil)])
                |> deliverOnMainQueue).startStandalone(completed: {
>>>>>>> 4ff424b9
                    f(.default)
                })
            })))
        }
        
        let settings = chatArchiveSettingsPreference?.get(ChatArchiveSettings.self) ?? ChatArchiveSettings.default
        let isPinned = !settings.isHiddenByDefault
        items.append(.action(ContextMenuActionItem(text: isPinned ? strings.ChatList_Context_HideArchive : strings.ChatList_Context_UnhideArchive, icon: { theme in generateTintedImage(image: UIImage(bundleImageName: isPinned ? "Chat/Context Menu/Unpin": "Chat/Context Menu/Pin"), color: theme.contextMenu.primaryColor) }, action: { [weak chatListController] _, f in
            chatListController?.toggleArchivedFolderHiddenByDefault()
            f(.default)
        })))
        
        return items
    }
}

enum ChatContextMenuSource {
    case chatList(filter: ChatListFilter?)
    case search(ChatListSearchContextActionSource)
}

func chatContextMenuItems(context: AccountContext, peerId: PeerId, promoInfo: ChatListNodeEntryPromoInfo?, source: ChatContextMenuSource, chatListController: ChatListControllerImpl?, joined: Bool) -> Signal<[ContextMenuItem], NoError> {
    let presentationData = context.sharedContext.currentPresentationData.with({ $0 })
    let strings = presentationData.strings

    return combineLatest(
        context.engine.data.get(TelegramEngine.EngineData.Item.Messages.ChatListGroup(id: peerId)),
        context.engine.peers.recentlySearchedPeers() |> take(1),
        context.engine.data.get(
            TelegramEngine.EngineData.Item.Peer.Peer(id: context.account.peerId),
            TelegramEngine.EngineData.Item.Configuration.UserLimits(isPremium: false),
            TelegramEngine.EngineData.Item.Configuration.UserLimits(isPremium: true)
        )
    )
    |> mapToSignal { peerGroup, recentlySearchedPeers, limitsData -> Signal<[ContextMenuItem], NoError> in
        let location: TogglePeerChatPinnedLocation
        var chatListFilter: ChatListFilter?
        if case let .chatList(filter) = source, let chatFilter = filter {
            chatListFilter = chatFilter
            location = .filter(chatFilter.id)
        } else {
            if let peerGroup = peerGroup {
                location = .group(peerGroup._asGroup())
            } else {
                location = .group(.root)
            }
        }

        return combineLatest(
            context.engine.peers.updatedChatListFilters()
            |> take(1),
            context.engine.peers.getPinnedItemIds(location: location)
        )
        |> mapToSignal { filters, pinnedItemIds -> Signal<[ContextMenuItem], NoError> in
            let isPinned = pinnedItemIds.contains(.peer(peerId))
            
            let renderedPeer = context.engine.data.get(TelegramEngine.EngineData.Item.Peer.RenderedPeer(id: peerId))
            
            return renderedPeer
            |> mapToSignal { renderedPeer -> Signal<[ContextMenuItem], NoError> in
                guard let renderedPeer = renderedPeer else {
                    return .single([])
                }
                guard let peer = renderedPeer.chatMainPeer else {
                    return .single([])
                }
                
                return context.engine.data.get(
                    TelegramEngine.EngineData.Item.Peer.IsContact(id: peer.id),
                    TelegramEngine.EngineData.Item.Peer.NotificationSettings(id: peer.id),
                    TelegramEngine.EngineData.Item.NotificationSettings.Global(),
                    TelegramEngine.EngineData.Item.Messages.PeerReadCounters(id: peer.id)
                )
                |> map { [weak chatListController] isContact, notificationSettings, globalNotificationSettings, readCounters -> [ContextMenuItem] in
                    if promoInfo != nil {
                        return []
                    }

                    var items: [ContextMenuItem] = []

                    if case let .search(search) = source {
                        switch search {
                        case .recentPeers:
                            items.append(.action(ContextMenuActionItem(text: strings.ChatList_Context_RemoveFromRecents, textColor: .destructive, icon: { theme in generateTintedImage(image: UIImage(bundleImageName: "Chat/Context Menu/Clear"), color: theme.contextMenu.destructiveColor) }, action: { _, f in
                                let _ = (context.engine.peers.removeRecentPeer(peerId: peerId)
                                |> deliverOnMainQueue).startStandalone(completed: {
                                    f(.default)
                                })
                            })))
                            items.append(.separator)
                        case .recentSearch:
                            items.append(.action(ContextMenuActionItem(text: strings.ChatList_Context_RemoveFromRecents, textColor: .destructive, icon: { theme in generateTintedImage(image: UIImage(bundleImageName: "Chat/Context Menu/Clear"), color: theme.contextMenu.destructiveColor) }, action: { _, f in
                                let _ = (context.engine.peers.removeRecentlySearchedPeer(peerId: peerId)
                                |> deliverOnMainQueue).startStandalone(completed: {
                                    f(.default)
                                })
                            })))
                            items.append(.separator)
                        case .search:
                            if recentlySearchedPeers.contains(where: { $0.peer.peerId == peerId }) {
                                items.append(.action(ContextMenuActionItem(text: strings.ChatList_Context_RemoveFromRecents, textColor: .destructive, icon: { theme in generateTintedImage(image: UIImage(bundleImageName: "Chat/Context Menu/Clear"), color: theme.contextMenu.destructiveColor) }, action: { _, f in
                                    let _ = (context.engine.peers.removeRecentlySearchedPeer(peerId: peerId)
                                    |> deliverOnMainQueue).startStandalone(completed: {
                                        f(.default)
                                    })
                                })))
                                items.append(.separator)
                            }
                        }
                    }

                    let isSavedMessages = peerId == context.account.peerId

                    if !isSavedMessages, case let .user(peer) = peer, !peer.flags.contains(.isSupport), peer.botInfo == nil && !peer.isDeleted {
                        if !isContact {
                            items.append(.action(ContextMenuActionItem(text: strings.ChatList_Context_AddToContacts, icon: { theme in generateTintedImage(image: UIImage(bundleImageName: "Chat/Context Menu/AddUser"), color: theme.contextMenu.primaryColor) }, action: { _, f in
                                context.sharedContext.openAddPersonContact(context: context, peerId: peerId, pushController: { controller in
                                    if let navigationController = chatListController?.navigationController as? NavigationController {
                                        navigationController.pushViewController(controller)
                                    }
                                }, present: { c, a in
                                    if let chatListController = chatListController {
                                        chatListController.present(c, in: .window(.root), with: a)
                                    }
                                })
                                f(.default)
                            })))
                            items.append(.separator)
                        }
                    }

                    var isMuted = false
                    if case let .muted(until) = notificationSettings.muteState, until >= Int32(CFAbsoluteTimeGetCurrent() + NSTimeIntervalSince1970) {
                        isMuted = true
                    } else if case .default = notificationSettings.muteState {
                        if case .user = peer {
                            isMuted = !globalNotificationSettings.privateChats.enabled
                        } else if case .legacyGroup = peer {
                            isMuted = !globalNotificationSettings.groupChats.enabled
                        } else if case let .channel(channel) = peer {
                            switch channel.info {
                            case .group:
                                isMuted = !globalNotificationSettings.groupChats.enabled
                            case .broadcast:
                                isMuted = !globalNotificationSettings.channels.enabled
                            }
                        }
                    }

                    var isUnread = false
                    if readCounters.isUnread {
                        isUnread = true
                    }
                    
                    var isForum = false
                    if case let .channel(channel) = peer, channel.flags.contains(.isForum) {
                        isForum = true
                    }

                    var hasRemoveFromFolder = false
                    if case let .chatList(currentFilter) = source {
                        if let currentFilter = currentFilter, case let .filter(id, title, emoticon, data) = currentFilter {
                            items.append(.action(ContextMenuActionItem(text: strings.ChatList_Context_RemoveFromFolder, icon: { theme in generateTintedImage(image: UIImage(bundleImageName: "Chat/Context Menu/RemoveFromFolder"), color: theme.contextMenu.primaryColor) }, action: { c, _ in
                                let _ = (context.engine.peers.updateChatListFiltersInteractively { filters in
                                    var filters = filters
                                    for i in 0 ..< filters.count {
                                        if filters[i].id == currentFilter.id {
                                            var updatedData = data
                                            let _ = updatedData.addExcludePeer(peerId: peer.id)
                                            filters[i] = .filter(id: id, title: title, emoticon: emoticon, data: updatedData)
                                            break
                                        }
                                    }
                                    return filters
                                }
                                |> deliverOnMainQueue).startStandalone(completed: {
                                    c.dismiss(completion: {
                                        chatListController?.present(UndoOverlayController(presentationData: presentationData, content: .chatRemovedFromFolder(chatTitle: peer.displayTitle(strings: presentationData.strings, displayOrder: presentationData.nameDisplayOrder), folderTitle: title), elevatedLayout: false, animateInAsReplacement: true, action: { _ in
                                            return false
                                        }), in: .current)
                                    })
                                })
                            })))
                            hasRemoveFromFolder = true
                        }
                    }
                    
                    if !hasRemoveFromFolder && peerGroup != nil {
                        var hasFolders = false

                        for case let .filter(_, _, _, data) in filters {
                            let predicate = chatListFilterPredicate(filter: data, accountPeerId: context.account.peerId)
                            if predicate.includes(peer: peer._asPeer(), groupId: .root, isRemovedFromTotalUnreadCount: isMuted, isUnread: isUnread, isContact: isContact, messageTagSummaryResult: false) {
                                continue
                            }

                            var data = data
                            if data.addIncludePeer(peerId: peer.id) {
                                hasFolders = true
                                break
                            }
                        }

                        if hasFolders {
                            items.append(.action(ContextMenuActionItem(text: strings.ChatList_Context_AddToFolder, icon: { theme in generateTintedImage(image: UIImage(bundleImageName: "Chat/Context Menu/Folder"), color: theme.contextMenu.primaryColor) }, action: { c, _ in
                                var updatedItems: [ContextMenuItem] = []

                                for filter in filters {
                                    if case let .filter(_, title, _, data) = filter {
                                        let predicate = chatListFilterPredicate(filter: data, accountPeerId: context.account.peerId)
                                        if predicate.includes(peer: peer._asPeer(), groupId: .root, isRemovedFromTotalUnreadCount: isMuted, isUnread: isUnread, isContact: isContact, messageTagSummaryResult: false) {
                                            continue
                                        }

                                        var data = data
                                        if !data.addIncludePeer(peerId: peer.id) {
                                            continue
                                        }

                                        let filterType = chatListFilterType(data)
                                        updatedItems.append(.action(ContextMenuActionItem(text: title, icon: { theme in
                                            let imageName: String
                                            switch filterType {
                                            case .generic:
                                                imageName = "Chat/Context Menu/List"
                                            case .unmuted:
                                                imageName = "Chat/Context Menu/Unmute"
                                            case .unread:
                                                imageName = "Chat/Context Menu/MarkAsUnread"
                                            case .channels:
                                                imageName = "Chat/Context Menu/Channels"
                                            case .groups:
                                                imageName = "Chat/Context Menu/Groups"
                                            case .bots:
                                                imageName = "Chat/Context Menu/Bots"
                                            case .contacts:
                                                imageName = "Chat/Context Menu/User"
                                            case .nonContacts:
                                                imageName = "Chat/Context Menu/UnknownUser"
                                            }
                                            return generateTintedImage(image: UIImage(bundleImageName: imageName), color: theme.contextMenu.primaryColor)
                                        }, action: { c, f in
                                            c.dismiss(completion: {
                                                let isPremium = limitsData.0?.isPremium ?? false
                                                let (_, limits, premiumLimits) = limitsData
                                                
                                                let limit = limits.maxFolderChatsCount
                                                let premiumLimit = premiumLimits.maxFolderChatsCount

                                                let count = data.includePeers.peers.count - 1
                                                if count >= premiumLimit {
                                                    let controller = PremiumLimitScreen(context: context, subject: .chatsPerFolder, count: Int32(count), action: {
                                                        return true
                                                    })
                                                    chatListController?.push(controller)
                                                    return
                                                } else if count >= limit && !isPremium {
                                                    var replaceImpl: ((ViewController) -> Void)?
                                                    let controller = PremiumLimitScreen(context: context, subject: .chatsPerFolder, count: Int32(count), action: {
                                                        let controller = PremiumIntroScreen(context: context, source: .chatsPerFolder)
                                                        replaceImpl?(controller)
                                                        return true
                                                    })
                                                    replaceImpl = { [weak controller] c in
                                                        controller?.replace(with: c)
                                                    }
                                                    chatListController?.push(controller)
                                                    return
                                                }
                                                
                                                let _ = (context.engine.peers.updateChatListFiltersInteractively { filters in
                                                    var filters = filters
                                                    for i in 0 ..< filters.count {
                                                        if filters[i].id == filter.id {
                                                            if case let .filter(id, title, emoticon, data) = filter {
                                                                var updatedData = data
                                                                let _ = updatedData.addIncludePeer(peerId: peer.id)
                                                                filters[i] = .filter(id: id, title: title, emoticon: emoticon, data: updatedData)
                                                            }
                                                            break
                                                        }
                                                    }
                                                    return filters
                                                }).startStandalone()

                                                chatListController?.present(UndoOverlayController(presentationData: presentationData, content: .chatAddedToFolder(chatTitle: peer.displayTitle(strings: presentationData.strings, displayOrder: presentationData.nameDisplayOrder), folderTitle: title), elevatedLayout: false, animateInAsReplacement: true, action: { _ in
                                                    return false
                                                }), in: .current)
                                            })
                                        })))
                                    }
                                }

                                updatedItems.append(.separator)
                                updatedItems.append(.action(ContextMenuActionItem(text: strings.ChatList_Context_Back, icon: { theme in
                                    return generateTintedImage(image: UIImage(bundleImageName: "Chat/Context Menu/Back"), color: theme.contextMenu.primaryColor)
                                }, iconPosition: .left, action: { c, _ in
                                    c.setItems(chatContextMenuItems(context: context, peerId: peerId, promoInfo: promoInfo, source: source, chatListController: chatListController, joined: joined) |> map { ContextController.Items(content: .list($0)) }, minHeight: nil)
                                })))

                                c.setItems(.single(ContextController.Items(content: .list(updatedItems))), minHeight: nil)
                            })))
                        }
                    }

                    if isUnread {
                        items.append(.action(ContextMenuActionItem(text: strings.ChatList_Context_MarkAsRead, icon: { theme in generateTintedImage(image: UIImage(bundleImageName: "Chat/Context Menu/MarkAsRead"), color: theme.contextMenu.primaryColor) }, action: { _, f in
                            let _ = context.engine.messages.togglePeersUnreadMarkInteractively(peerIds: [peerId], setToValue: nil).startStandalone()
                            f(.default)
                        })))
                    } else if !isForum {
                        items.append(.action(ContextMenuActionItem(text: strings.ChatList_Context_MarkAsUnread, icon: { theme in generateTintedImage(image: UIImage(bundleImageName: "Chat/Context Menu/MarkAsUnread"), color: theme.contextMenu.primaryColor) }, action: { _, f in
                            let _ = context.engine.messages.togglePeersUnreadMarkInteractively(peerIds: [peerId], setToValue: nil).startStandalone()
                            f(.default)
                        })))
                    }

                    let archiveEnabled = !isSavedMessages && peerId != PeerId(namespace: Namespaces.Peer.CloudUser, id: PeerId.Id._internalFromInt64Value(777000)) && peerId == context.account.peerId
                    if let group = peerGroup {
                        if archiveEnabled {
                            let isArchived = group == .archive
                            items.append(.action(ContextMenuActionItem(text: isArchived ? strings.ChatList_Context_Unarchive : strings.ChatList_Context_Archive, icon: { theme in generateTintedImage(image: UIImage(bundleImageName: isArchived ? "Chat/Context Menu/Unarchive" : "Chat/Context Menu/Archive"), color: theme.contextMenu.primaryColor) }, action: { _, f in
                                if isArchived {
                                    let _ = (context.engine.peers.updatePeersGroupIdInteractively(peerIds: [peerId], groupId: .root)
                                    |> deliverOnMainQueue).startStandalone(completed: {
                                        f(.default)
                                    })
                                } else {
                                    if let chatListController = chatListController {
                                        chatListController.archiveChats(peerIds: [peerId])
                                        f(.default)
                                    } else {
                                        let _ = (context.engine.peers.updatePeersGroupIdInteractively(peerIds: [peerId], groupId: .archive)
                                        |> deliverOnMainQueue).startStandalone(completed: {
                                            f(.default)
                                        })
                                    }
                                }
                            })))
                        }

                        if isPinned || chatListFilter == nil || peerId.namespace != Namespaces.Peer.SecretChat {
                            items.append(.action(ContextMenuActionItem(text: isPinned ? strings.ChatList_Context_Unpin : strings.ChatList_Context_Pin, icon: { theme in generateTintedImage(image: UIImage(bundleImageName: isPinned ? "Chat/Context Menu/Unpin" : "Chat/Context Menu/Pin"), color: theme.contextMenu.primaryColor) }, action: { c, f in
                                let _ = (context.engine.peers.toggleItemPinned(location: location, itemId: .peer(peerId))
                                |> deliverOnMainQueue).startStandalone(next: { result in
                                    switch result {
                                    case .done:
                                        f(.default)
                                    case let .limitExceeded(count, _):
                                        f(.default)
                                        
                                        let isPremium = limitsData.0?.isPremium ?? false
                                        if isPremium {
                                            if case .filter = location {
                                                let controller = PremiumLimitScreen(context: context, subject: .chatsPerFolder, count: Int32(count), action: {
                                                    return true
                                                })
                                                chatListController?.push(controller)
                                            } else {
                                                let controller = PremiumLimitScreen(context: context, subject: .pins, count: Int32(count), action: {
                                                    return true
                                                })
                                                chatListController?.push(controller)
                                            }
                                        } else {
                                            if case .filter = location {
                                                var replaceImpl: ((ViewController) -> Void)?
                                                let controller = PremiumLimitScreen(context: context, subject: .chatsPerFolder, count: Int32(count), action: {
                                                    let premiumScreen = PremiumIntroScreen(context: context, source: .pinnedChats)
                                                    replaceImpl?(premiumScreen)
                                                    return true
                                                })
                                                chatListController?.push(controller)
                                                replaceImpl = { [weak controller] c in
                                                    controller?.replace(with: c)
                                                }
                                            } else {
                                                var replaceImpl: ((ViewController) -> Void)?
                                                let controller = PremiumLimitScreen(context: context, subject: .pins, count: Int32(count), action: {
                                                    let premiumScreen = PremiumIntroScreen(context: context, source: .pinnedChats)
                                                    replaceImpl?(premiumScreen)
                                                    return true
                                                })
                                                chatListController?.push(controller)
                                                replaceImpl = { [weak controller] c in
                                                    controller?.replace(with: c)
                                                }
                                            }
                                        }
                                    }
                                })
                            })))
                        }

                        if !isSavedMessages {
                            var isMuted = false
                            if case let .muted(until) = notificationSettings.muteState, until >= Int32(CFAbsoluteTimeGetCurrent() + NSTimeIntervalSince1970) {
                                isMuted = true
                            } else if case .default = notificationSettings.muteState {
                                if case .user = peer {
                                    isMuted = !globalNotificationSettings.privateChats.enabled
                                } else if case .legacyGroup = peer {
                                    isMuted = !globalNotificationSettings.groupChats.enabled
                                } else if case let .channel(channel) = peer {
                                    switch channel.info {
                                    case .group:
                                        isMuted = !globalNotificationSettings.groupChats.enabled
                                    case .broadcast:
                                        isMuted = !globalNotificationSettings.channels.enabled
                                    }
                                }
                            }
                            items.append(.action(ContextMenuActionItem(text: isMuted ? strings.ChatList_Context_Unmute : strings.ChatList_Context_Mute, icon: { theme in generateTintedImage(image: UIImage(bundleImageName: isMuted ? "Chat/Context Menu/Unmute" : "Chat/Context Menu/Muted"), color: theme.contextMenu.primaryColor) }, action: { _, f in
                                let _ = (context.engine.peers.togglePeerMuted(peerId: peerId, threadId: nil)
                                |> deliverOnMainQueue).startStandalone(completed: {
                                    f(.default)
                                })
                            })))
                        }
                    } else {
                        if case .search = source {
                            if case let .channel(peer) = peer {
                                let text: String
                                if case .broadcast = peer.info {
                                    text = strings.ChatList_Context_JoinChannel
                                } else {
                                    text = strings.ChatList_Context_JoinChat
                                }
                                items.append(.action(ContextMenuActionItem(text: text, icon: { theme in generateTintedImage(image: UIImage(bundleImageName: "Chat/Context Menu/Add"), color: theme.contextMenu.primaryColor) }, action: { _, f in
                                    var createSignal = context.peerChannelMemberCategoriesContextsManager.join(engine: context.engine, peerId: peerId, hash: nil)
                                    var cancelImpl: (() -> Void)?
                                    let progressSignal = Signal<Never, NoError> { subscriber in
                                        let presentationData = context.sharedContext.currentPresentationData.with { $0 }
                                        let controller = OverlayStatusController(theme: presentationData.theme, type: .loading(cancelled: {
                                            cancelImpl?()
                                        }))
                                        chatListController?.present(controller, in: .window(.root))
                                        return ActionDisposable { [weak controller] in
                                            Queue.mainQueue().async() {
                                                controller?.dismiss()
                                            }
                                        }
                                    }
                                    |> runOn(Queue.mainQueue())
                                    |> delay(0.15, queue: Queue.mainQueue())
                                    let progressDisposable = progressSignal.start()

                                    createSignal = createSignal
                                    |> afterDisposed {
                                        Queue.mainQueue().async {
                                            progressDisposable.dispose()
                                        }
                                    }
                                    let joinChannelDisposable = MetaDisposable()
                                    cancelImpl = {
                                        joinChannelDisposable.set(nil)
                                    }

                                    joinChannelDisposable.set((createSignal
                                    |> deliverOnMainQueue).start(next: { _ in
                                    }, error: { _ in
                                        if let chatListController = chatListController {
                                            let presentationData = context.sharedContext.currentPresentationData.with { $0 }
                                            chatListController.present(textAlertController(context: context, title: nil, text: presentationData.strings.Login_UnknownError, actions: [TextAlertAction(type: .defaultAction, title: presentationData.strings.Common_OK, action: {})]), in: .window(.root))
                                        }
                                    }, completed: {
                                        let _ = (context.engine.data.get(TelegramEngine.EngineData.Item.Peer.Peer(id: peerId))
                                        |> deliverOnMainQueue).startStandalone(next: { peer in
                                            guard let peer = peer else {
                                                return
                                            }
                                            if let navigationController = (chatListController?.navigationController as? NavigationController) {
                                                context.sharedContext.navigateToChatController(NavigateToChatControllerParams(navigationController: navigationController, context: context, chatLocation: .peer(peer)))
                                            }
                                        })
                                    }))
                                    f(.default)
                                })))
                            }
                        }
                    }

                    if case .chatList = source, peerGroup != nil {
                        items.append(.action(ContextMenuActionItem(text: strings.ChatList_Context_Delete, textColor: .destructive, icon: { theme in generateTintedImage(image: UIImage(bundleImageName: "Chat/Context Menu/Delete"), color: theme.contextMenu.destructiveColor) }, action: { _, f in
                            if let chatListController = chatListController {
                                chatListController.deletePeerChat(peerId: peerId, joined: joined)
                            }
                            f(.default)
                        })))
                    }

                    if let item = items.last, case .separator = item {
                        items.removeLast()
                    }

                    return items
                }
            }
        }
    }
}

func chatForumTopicMenuItems(context: AccountContext, peerId: PeerId, threadId: Int64, isPinned: Bool?, isClosed: Bool?, chatListController: ChatListControllerImpl?, joined: Bool, canSelect: Bool) -> Signal<[ContextMenuItem], NoError> {
    let presentationData = context.sharedContext.currentPresentationData.with({ $0 })
    let strings = presentationData.strings

    return context.engine.data.get(
        TelegramEngine.EngineData.Item.Peer.Peer(id: peerId),
        TelegramEngine.EngineData.Item.Peer.NotificationSettings(id: peerId),
        TelegramEngine.EngineData.Item.Peer.ThreadData(id: peerId, threadId: threadId),
        TelegramEngine.EngineData.Item.NotificationSettings.Global()
    )
    |> mapToSignal { peer, peerNotificationSettings, threadData, globalNotificationSettings -> Signal<[ContextMenuItem], NoError> in
        guard case let .channel(channel) = peer else {
            return .single([])
        }
        guard let threadData = threadData else {
            return .single([])
        }
        
        var items: [ContextMenuItem] = []
        
        if let isClosed = isClosed, isClosed && threadId != 1 {
        } else {
            if let isPinned = isPinned, channel.hasPermission(.manageTopics) {
                items.append(.action(ContextMenuActionItem(text: isPinned ? presentationData.strings.ChatList_Context_Unpin : presentationData.strings.ChatList_Context_Pin, icon: { theme in generateTintedImage(image: UIImage(bundleImageName: isPinned ? "Chat/Context Menu/Unpin": "Chat/Context Menu/Pin"), color: theme.contextMenu.primaryColor) }, action: { _, f in
                    f(.default)
                    
                    let _ = (context.engine.peers.toggleForumChannelTopicPinned(id: peerId, threadId: threadId)
                    |> deliverOnMainQueue).startStandalone(error: { error in
                        switch error {
                        case let .limitReached(count):
                            if let chatListController = chatListController {
                                let presentationData = context.sharedContext.currentPresentationData.with { $0 }
                                let text = presentationData.strings.ChatList_MaxThreadPinsFinalText(Int32(count))
                                chatListController.present(textAlertController(context: context, title: presentationData.strings.Premium_LimitReached, text: text, actions: [TextAlertAction(type: .defaultAction, title: presentationData.strings.Common_OK, action: {})], parseMarkdown: true), in: .window(.root))
                            }
                        default:
                            break
                        }
                    })
                })))
            }
        }
        
        var isUnread = false
        if threadData.incomingUnreadCount != 0 {
            isUnread = true
        }
        
        if isUnread {
            items.append(.action(ContextMenuActionItem(text: strings.ChatList_Context_MarkAsRead, icon: { theme in generateTintedImage(image: UIImage(bundleImageName: "Chat/Context Menu/MarkAsRead"), color: theme.contextMenu.primaryColor) }, action: { _, f in
                let _ = context.engine.messages.markForumThreadAsRead(peerId: peerId, threadId: threadId).startStandalone()
                f(.default)
            })))
        }
        
        var isMuted = false
        switch threadData.notificationSettings.muteState {
        case .muted:
            isMuted = true
        case .unmuted:
            isMuted = false
        case .default:
            var peerIsMuted = false
            if case let .muted(until) = peerNotificationSettings.muteState, until >= Int32(CFAbsoluteTimeGetCurrent() + NSTimeIntervalSince1970) {
                peerIsMuted = true
            } else if case .default = peerNotificationSettings.muteState {
                if case let .channel(channel) = peer, case .group = channel.info {
                    peerIsMuted = !globalNotificationSettings.groupChats.enabled
                }
            }
            isMuted = peerIsMuted
        }
        items.append(.action(ContextMenuActionItem(text: isMuted ? strings.ChatList_Context_Unmute : strings.ChatList_Context_Mute, icon: { theme in generateTintedImage(image: UIImage(bundleImageName: isMuted ? "Chat/Context Menu/Unmute" : "Chat/Context Menu/Muted"), color: theme.contextMenu.primaryColor) }, action: { [weak chatListController] c, f in
            if isMuted {
                let _ = (context.engine.peers.updatePeerMuteSetting(peerId: peerId, threadId: threadId, muteInterval: 0)
                |> deliverOnMainQueue).startStandalone(completed: {
                    f(.default)
                })
            } else {
                var items: [ContextMenuItem] = []
                
                items.append(.action(ContextMenuActionItem(text: presentationData.strings.PeerInfo_MuteFor, icon: { theme in
                    return generateTintedImage(image: UIImage(bundleImageName: "Chat/Context Menu/Mute2d"), color: theme.contextMenu.primaryColor)
                }, action: { c, _ in
                    var subItems: [ContextMenuItem] = []
                    
                    /*subItems.append(.action(ContextMenuActionItem(text: presentationData.strings.Common_Back, icon: { theme in
                        return generateTintedImage(image: UIImage(bundleImageName: "Chat/Context Menu/Back"), color: theme.contextMenu.primaryColor)
                    }, action: { c, _ in
                        c.popItems()
                    })))
                    subItems.append(.separator)*/
                    
                    let presetValues: [Int32] = [
                        1 * 60 * 60,
                        8 * 60 * 60,
                        1 * 24 * 60 * 60,
                        7 * 24 * 60 * 60
                    ]
                    
                    for value in presetValues {
                        subItems.append(.action(ContextMenuActionItem(text: muteForIntervalString(strings: presentationData.strings, value: value), icon: { _ in
                            return nil
                        }, action: { _, f in
                            f(.default)
                            
                            let _ = context.engine.peers.updatePeerMuteSetting(peerId: peerId, threadId: threadId, muteInterval: value).startStandalone()
                            
                            chatListController?.present(UndoOverlayController(presentationData: presentationData, content: .universal(animation: "anim_mute_for", scale: 0.066, colors: [:], title: nil, text: presentationData.strings.PeerInfo_TooltipMutedFor(mutedForTimeIntervalString(strings: presentationData.strings, value: value)).string, customUndoText: nil, timeout: nil), elevatedLayout: false, animateInAsReplacement: true, action: { _ in return false }), in: .current)
                        })))
                    }
                    
                    subItems.append(.action(ContextMenuActionItem(text: presentationData.strings.PeerInfo_MuteForCustom, icon: { _ in
                        return nil
                    }, action: { _, f in
                        f(.default)
                        
                        if let chatListController = chatListController {
                            openCustomMute(context: context, peerId: peerId, threadId: threadId, baseController: chatListController)
                        }
                    })))
                    
                    //c.pushItems(items: .single(ContextController.Items(content: .list(subItems))))
                    c.setItems(.single(ContextController.Items(content: .list(subItems))), minHeight: nil)
                })))
                
                items.append(.separator)
                
                var isSoundEnabled = true
                switch threadData.notificationSettings.messageSound {
                case .none:
                    isSoundEnabled = false
                default:
                    break
                }
                
                if case .muted = threadData.notificationSettings.muteState {
                    items.append(.action(ContextMenuActionItem(text: presentationData.strings.PeerInfo_ButtonUnmute, icon: { theme in
                        return generateTintedImage(image: UIImage(bundleImageName: "Chat/Context Menu/SoundOn"), color: theme.contextMenu.primaryColor)
                    }, action: { _, f in
                        f(.default)
                        
                        let _ = context.engine.peers.updatePeerMuteSetting(peerId: peerId, threadId: threadId, muteInterval: nil).startStandalone()
                        
                        let iconColor: UIColor = .white
                        chatListController?.present(UndoOverlayController(presentationData: presentationData, content: .universal(animation: "anim_profileunmute", scale: 0.075, colors: [
                                "Middle.Group 1.Fill 1": iconColor,
                                "Top.Group 1.Fill 1": iconColor,
                                "Bottom.Group 1.Fill 1": iconColor,
                                "EXAMPLE.Group 1.Fill 1": iconColor,
                                "Line.Group 1.Stroke 1": iconColor
                        ], title: nil, text: presentationData.strings.PeerInfo_TooltipUnmuted, customUndoText: nil, timeout: nil), elevatedLayout: false, animateInAsReplacement: true, action: { _ in return false }), in: .current)
                    })))
                } else if !isSoundEnabled {
                    items.append(.action(ContextMenuActionItem(text: presentationData.strings.PeerInfo_EnableSound, icon: { theme in
                        return generateTintedImage(image: UIImage(bundleImageName: "Chat/Context Menu/SoundOn"), color: theme.contextMenu.primaryColor)
                    }, action: { _, f in
                        f(.default)
                        
                        let _ = context.engine.peers.updatePeerNotificationSoundInteractive(peerId: peerId, threadId: threadId, sound: .default).startStandalone()
                        
                        chatListController?.present(UndoOverlayController(presentationData: presentationData, content: .universal(animation: "anim_sound_on", scale: 0.056, colors: [:], title: nil, text: presentationData.strings.PeerInfo_TooltipSoundEnabled, customUndoText: nil, timeout: nil), elevatedLayout: false, animateInAsReplacement: true, action: { _ in return false }), in: .current)
                    })))
                } else {
                    items.append(.action(ContextMenuActionItem(text: presentationData.strings.PeerInfo_DisableSound, icon: { theme in
                        return generateTintedImage(image: UIImage(bundleImageName: "Chat/Context Menu/SoundOff"), color: theme.contextMenu.primaryColor)
                    }, action: { _, f in
                        f(.default)
                        
                        let _ = context.engine.peers.updatePeerNotificationSoundInteractive(peerId: peerId, threadId: threadId, sound: .none).startStandalone()
                        
                        chatListController?.present(UndoOverlayController(presentationData: presentationData, content: .universal(animation: "anim_sound_off", scale: 0.056, colors: [:], title: nil, text: presentationData.strings.PeerInfo_TooltipSoundDisabled, customUndoText: nil, timeout: nil), elevatedLayout: false, animateInAsReplacement: true, action: { _ in return false }), in: .current)
                    })))
                }
                
                items.append(.action(ContextMenuActionItem(text: presentationData.strings.PeerInfo_NotificationsCustomize, icon: { theme in
                    return generateTintedImage(image: UIImage(bundleImageName: "Chat/Context Menu/Customize"), color: theme.contextMenu.primaryColor)
                }, action: { _, f in
                    f(.dismissWithoutContent)
                    
                    let _ = (context.engine.data.get(
                        TelegramEngine.EngineData.Item.NotificationSettings.Global()
                    )
                    |> deliverOnMainQueue).startStandalone(next: { globalSettings in
                        let updatePeerSound: (PeerId, PeerMessageSound) -> Signal<Void, NoError> = { peerId, sound in
                            return context.engine.peers.updatePeerNotificationSoundInteractive(peerId: peerId, threadId: threadId, sound: sound) |> deliverOnMainQueue
                        }
                        
                        let updatePeerNotificationInterval: (PeerId, Int32?) -> Signal<Void, NoError> = { peerId, muteInterval in
                            return context.engine.peers.updatePeerMuteSetting(peerId: peerId, threadId: threadId, muteInterval: muteInterval) |> deliverOnMainQueue
                        }
                        
                        let updatePeerDisplayPreviews: (PeerId, PeerNotificationDisplayPreviews) -> Signal<Void, NoError> = {
                            peerId, displayPreviews in
                            return context.engine.peers.updatePeerDisplayPreviewsSetting(peerId: peerId, threadId: threadId, displayPreviews: displayPreviews) |> deliverOnMainQueue
                        }
                        
                        let updatePeerStoriesMuted: (PeerId, PeerStoryNotificationSettings.Mute) -> Signal<Void, NoError> = {
                            peerId, mute in
                            return context.engine.peers.updatePeerStoriesMutedSetting(peerId: peerId, mute: mute) |> deliverOnMainQueue
                        }
                        
                        let updatePeerStoriesHideSender: (PeerId, PeerStoryNotificationSettings.HideSender) -> Signal<Void, NoError> = {
                            peerId, hideSender in
                            return context.engine.peers.updatePeerStoriesHideSenderSetting(peerId: peerId, hideSender: hideSender) |> deliverOnMainQueue
                        }
                        
                        let updatePeerStorySound: (PeerId, PeerMessageSound) -> Signal<Void, NoError> = { peerId, sound in
                            return context.engine.peers.updatePeerStorySoundInteractive(peerId: peerId, sound: sound) |> deliverOnMainQueue
                        }
                        
                        let defaultSound: PeerMessageSound
                        
                        if case .broadcast = channel.info {
                            defaultSound = globalSettings.channels.sound._asMessageSound()
                        } else {
                            defaultSound = globalSettings.groupChats.sound._asMessageSound()
                        }
                        
                        let canRemove = false
                        
                        let exceptionController = notificationPeerExceptionController(context: context, updatedPresentationData: nil, peer: .channel(channel), threadId: threadId, isStories: nil, canRemove: canRemove, defaultSound: defaultSound, defaultStoriesSound: defaultSound, edit: true, updatePeerSound: { peerId, sound in
                            let _ = (updatePeerSound(peerId, sound)
                            |> deliverOnMainQueue).startStandalone(next: { _ in
                            })
                        }, updatePeerNotificationInterval: { peerId, muteInterval in
                            let _ = (updatePeerNotificationInterval(peerId, muteInterval)
                            |> deliverOnMainQueue).startStandalone(next: { _ in
                                if let muteInterval = muteInterval, muteInterval == Int32.max {
                                    let iconColor: UIColor = .white
                                    chatListController?.present(UndoOverlayController(presentationData: presentationData, content: .universal(animation: "anim_profilemute", scale: 0.075, colors: [
                                        "Middle.Group 1.Fill 1": iconColor,
                                        "Top.Group 1.Fill 1": iconColor,
                                        "Bottom.Group 1.Fill 1": iconColor,
                                        "EXAMPLE.Group 1.Fill 1": iconColor,
                                        "Line.Group 1.Stroke 1": iconColor
                                    ], title: nil, text: presentationData.strings.PeerInfo_TooltipMutedForever, customUndoText: nil, timeout: nil), elevatedLayout: false, animateInAsReplacement: true, action: { _ in return false }), in: .current)
                                }
                            })
                        }, updatePeerDisplayPreviews: { peerId, displayPreviews in
                            let _ = (updatePeerDisplayPreviews(peerId, displayPreviews)
                            |> deliverOnMainQueue).startStandalone(next: { _ in
                                
                            })
                        }, updatePeerStoriesMuted: { peerId, mute in
                            let _ = (updatePeerStoriesMuted(peerId, mute)
                            |> deliverOnMainQueue).startStandalone()
                        }, updatePeerStoriesHideSender: { peerId, hideSender in
                            let _ = (updatePeerStoriesHideSender(peerId, hideSender)
                            |> deliverOnMainQueue).startStandalone()
                        }, updatePeerStorySound: { peerId, sound in
                            let _ = (updatePeerStorySound(peerId, sound)
                            |> deliverOnMainQueue).startStandalone()
                        }, removePeerFromExceptions: {
                        }, modifiedPeer: {
                        })
                        exceptionController.navigationPresentation = .modal
                        chatListController?.push(exceptionController)
                    })
                })))
                
                items.append(.action(ContextMenuActionItem(text: presentationData.strings.PeerInfo_MuteForever, textColor: .destructive, icon: { theme in
                    return generateTintedImage(image: UIImage(bundleImageName: "Chat/Context Menu/Muted"), color: theme.contextMenu.destructiveColor)
                }, action: { _, f in
                    f(.default)
                    
                    let _ = context.engine.peers.updatePeerMuteSetting(peerId: peerId, threadId: threadId, muteInterval: Int32.max).startStandalone()
                    
                    let iconColor: UIColor = .white
                    chatListController?.present(UndoOverlayController(presentationData: presentationData, content: .universal(animation: "anim_profilemute", scale: 0.075, colors: [
                        "Middle.Group 1.Fill 1": iconColor,
                        "Top.Group 1.Fill 1": iconColor,
                        "Bottom.Group 1.Fill 1": iconColor,
                        "EXAMPLE.Group 1.Fill 1": iconColor,
                        "Line.Group 1.Stroke 1": iconColor
                ], title: nil, text: presentationData.strings.PeerInfo_TooltipMutedForever, customUndoText: nil, timeout: nil), elevatedLayout: false, animateInAsReplacement: true, action: { _ in return false }), in: .current)
                })))
                
                c.setItems(.single(ContextController.Items(content: .list(items))), minHeight: nil)
            }
        })))
        
        if threadId != 1 {
            var canOpenClose = false
            if channel.flags.contains(.isCreator) {
                canOpenClose = true
            } else if channel.hasPermission(.manageTopics) {
                canOpenClose = true
            } else if threadData.isOwnedByMe {
                canOpenClose = true
            }
            if canOpenClose {
                items.append(.action(ContextMenuActionItem(text: threadData.isClosed ? presentationData.strings.ChatList_Context_ReopenTopic : presentationData.strings.ChatList_Context_CloseTopic, icon: { theme in generateTintedImage(image: UIImage(bundleImageName: threadData.isClosed ? "Chat/Context Menu/Play": "Chat/Context Menu/Pause"), color: theme.contextMenu.primaryColor) }, action: { _, f in
                    f(.default)
                    
                    let _ = context.engine.peers.setForumChannelTopicClosed(id: peerId, threadId: threadId, isClosed: !threadData.isClosed).startStandalone()
                })))
            }
            if channel.hasPermission(.deleteAllMessages) {
                items.append(.action(ContextMenuActionItem(text: strings.ChatList_Context_Delete, textColor: .destructive, icon: { theme in generateTintedImage(image: UIImage(bundleImageName: "Chat/Context Menu/Delete"), color: theme.contextMenu.destructiveColor) }, action: { [weak chatListController] _, f in
                    f(.default)
                    
                    chatListController?.deletePeerThread(peerId: peerId, threadId: threadId)
                })))
            }
        }
        
        if canSelect {
            items.append(.separator)
            items.append(.action(ContextMenuActionItem(text: strings.ChatList_Context_Select, textColor: .primary, icon: { theme in generateTintedImage(image: UIImage(bundleImageName: "Chat/Context Menu/Select"), color: theme.contextMenu.primaryColor) }, action: { _, f in
                f(.default)
                chatListController?.selectPeerThread(peerId: peerId, threadId: threadId)
            })))
        }
        
        return .single(items)
    }
}

private func openCustomMute(context: AccountContext, peerId: EnginePeer.Id, threadId: Int64, baseController: ViewController) {
    let controller = ChatTimerScreen(context: context, updatedPresentationData: nil, style: .default, mode: .mute, currentTime: nil, dismissByTapOutside: true, completion: { [weak baseController] value in
        let presentationData = context.sharedContext.currentPresentationData.with { $0 }
        
        if value <= 0 {
            let _ = context.engine.peers.updatePeerMuteSetting(peerId: peerId, threadId: threadId, muteInterval: nil).startStandalone()
        } else {
            let _ = context.engine.peers.updatePeerMuteSetting(peerId: peerId, threadId: threadId, muteInterval: value).startStandalone()
            
            let timeString = stringForPreciseRelativeTimestamp(strings: presentationData.strings, relativeTimestamp: Int32(Date().timeIntervalSince1970) + value, relativeTo: Int32(Date().timeIntervalSince1970), dateTimeFormat: presentationData.dateTimeFormat)
            
            baseController?.present(UndoOverlayController(presentationData: presentationData, content: .universal(animation: "anim_mute_for", scale: 0.056, colors: [:], title: nil, text: presentationData.strings.PeerInfo_TooltipMutedUntil(timeString).string, customUndoText: nil, timeout: nil), elevatedLayout: false, animateInAsReplacement: true, action: { _ in return false }), in: .current)
        }
    })
    baseController.view.endEditing(true)
    baseController.present(controller, in: .window(.root))
}<|MERGE_RESOLUTION|>--- conflicted
+++ resolved
@@ -31,13 +31,8 @@
         
         if !unreadChatListPeerIds.isEmpty {
             items.append(.action(ContextMenuActionItem(text: strings.ChatList_Context_MarkAllAsRead, icon: { theme in generateTintedImage(image: UIImage(bundleImageName: "Chat/Context Menu/MarkAsRead"), color: theme.contextMenu.primaryColor) }, action: { _, f in
-<<<<<<< HEAD
                 let _ = (context.engine.messages.markAllChatsAsReadInteractively(items: [(groupId: EngineChatList.Group(groupId), filterPredicate: nil)], inactiveSecretChatPeerIds: context.inactiveSecretChatPeerIds)
-                |> deliverOnMainQueue).start(completed: {
-=======
-                let _ = (context.engine.messages.markAllChatsAsReadInteractively(items: [(groupId: EngineChatList.Group(groupId), filterPredicate: nil)])
                 |> deliverOnMainQueue).startStandalone(completed: {
->>>>>>> 4ff424b9
                     f(.default)
                 })
             })))
