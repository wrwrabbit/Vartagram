--- conflicted
+++ resolved
@@ -9,17 +9,10 @@
 import TelegramUIPreferences
 import TelegramCore
 
-<<<<<<< HEAD
-func chatListFilterItems(context: AccountContext) -> Signal<(Int, [(ChatListFilter, Int, Bool)]), NoError> {
+public func chatListFilterItems(context: AccountContext) -> Signal<(Int, [(ChatListFilter, Int, Bool)]), NoError> {
     return combineLatest(context.engine.peers.updatedChatListFilters(), context.inactiveSecretChatPeerIds)
     |> distinctUntilChanged(isEqual: { $0 == $1 })
     |> mapToSignal { filters, inactiveSecretChatPeerIds -> Signal<(Int, [(ChatListFilter, Int, Bool)]), NoError> in
-=======
-public func chatListFilterItems(context: AccountContext) -> Signal<(Int, [(ChatListFilter, Int, Bool)]), NoError> {
-    return context.engine.peers.updatedChatListFilters()
-    |> distinctUntilChanged
-    |> mapToSignal { filters -> Signal<(Int, [(ChatListFilter, Int, Bool)]), NoError> in
->>>>>>> cb79afd6
         var unreadCountItems: [UnreadMessageCountsItem] = []
         unreadCountItems.append(.totalInGroup(.root))
         var additionalPeerIds = Set<PeerId>()
@@ -197,37 +190,14 @@
                                 }
                             }
                         }
-<<<<<<< HEAD
                         let excludeAssociatedPeerIds = associatedPeerIds.filter({ data.excludePeers.contains($0.key) }).values.flatMap { $0 }
                         for peerId in Set(data.excludePeers).union(excludeAssociatedPeerIds) {
                             if let (tag, peerCount, _, groupIdValue, isMuted) = peerTagAndCount[peerId], peerCount != 0, let groupId = groupIdValue {
-                                var matches = true
+                                var matches = false
                                 if tags.contains(tag) {
+                                    matches = true
                                     if isMuted && data.excludeMuted {
                                         matches = false
-=======
-                    }
-                    for peerId in data.excludePeers {
-                        if let (tag, peerCount, _, groupIdValue, isMuted) = peerTagAndCount[peerId], peerCount != 0, let groupId = groupIdValue {
-                            var matches = false
-                            if tags.contains(tag) {
-                                matches = true
-                                if isMuted && data.excludeMuted {
-                                    matches = false
-                                }
-                            }
-                            
-                            if matches {
-                                let matchesGroup: Bool
-                                switch groupId {
-                                case .root:
-                                    matchesGroup = true
-                                case .group:
-                                    if groupId == Namespaces.PeerGroup.archive {
-                                        matchesGroup = !data.excludeArchived
-                                    } else {
-                                        matchesGroup = false
->>>>>>> cb79afd6
                                     }
                                 }
                                 
