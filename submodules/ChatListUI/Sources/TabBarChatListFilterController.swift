import Foundation
import UIKit
import Display
import SwiftSignalKit
import AsyncDisplayKit
import TelegramPresentationData
import AccountContext
import Postbox
import TelegramUIPreferences
import TelegramCore

<<<<<<< HEAD
func chatListFilterItems(context: AccountContext) -> Signal<(Int, [(ChatListFilter, Int, Bool)]), NoError> {
    return combineLatest(context.engine.peers.updatedChatListFilters(), context.inactiveSecretChatPeerIds)
    |> distinctUntilChanged(isEqual: { $0 == $1 })
    |> mapToSignal { filters, inactiveSecretChatPeerIds -> Signal<(Int, [(ChatListFilter, Int, Bool)]), NoError> in
=======
public func chatListFilterItems(context: AccountContext) -> Signal<(Int, [(ChatListFilter, Int, Bool)]), NoError> {
    return context.engine.peers.updatedChatListFilters()
    |> distinctUntilChanged
    |> mapToSignal { filters -> Signal<(Int, [(ChatListFilter, Int, Bool)]), NoError> in
>>>>>>> 09a60ba5
        var unreadCountItems: [UnreadMessageCountsItem] = []
        unreadCountItems.append(.totalInGroup(.root))
        var additionalPeerIds = Set<PeerId>()
        var additionalGroupIds = Set<PeerGroupId>()
        for case let .filter(_, _, _, data) in filters {
            additionalPeerIds.formUnion(data.includePeers.peers)
            additionalPeerIds.formUnion(data.excludePeers)
            if !data.excludeArchived {
                additionalGroupIds.insert(Namespaces.PeerGroup.archive)
            }
        }
<<<<<<< HEAD
=======
        if !additionalPeerIds.isEmpty {
            for peerId in additionalPeerIds {
                unreadCountItems.append(.peer(id: peerId, handleThreads: true))
            }
        }
        for groupId in additionalGroupIds {
            unreadCountItems.append(.totalInGroup(groupId))
        }
        
        let globalNotificationsKey: PostboxViewKey = .preferences(keys: Set([PreferencesKeys.globalNotifications]))
        let unreadKey: PostboxViewKey = .unreadCounts(items: unreadCountItems)
        var keys: [PostboxViewKey] = []
        keys.append(globalNotificationsKey)
        keys.append(unreadKey)
        for peerId in additionalPeerIds {
            keys.append(.basicPeer(peerId))
        }
>>>>>>> 09a60ba5
        
        // fixes unread count on folders to include secret chats
        return context.account.postbox.transaction { transaction -> [PeerId: Set<PeerId>] in
            var peerIds = Set<PeerId>()
            for case let .filter(_, _, _, data) in filters {
                peerIds.formUnion(data.includePeers.peers)
                peerIds.formUnion(data.excludePeers)
            }
            return Dictionary(uniqueKeysWithValues: peerIds.compactMap { peerId in
                let associated = transaction.getAssociatedPeerIds(peerId, inactiveSecretChatPeerIds: inactiveSecretChatPeerIds)
                return associated.isEmpty ? nil : (peerId, associated)
            })
        }
        |> mapToSignal { associatedPeerIds in
            additionalPeerIds.formUnion(associatedPeerIds.values.flatMap { $0 })
            
<<<<<<< HEAD
            if !additionalPeerIds.isEmpty {
                for peerId in additionalPeerIds {
                    unreadCountItems.append(.peer(id: peerId, handleThreads: true))
=======
            var globalNotificationSettings: GlobalNotificationSettingsSet
            if let settingsView = view.views[globalNotificationsKey] as? PreferencesView, let settings = settingsView.values[PreferencesKeys.globalNotifications]?.get(GlobalNotificationSettings.self) {
                globalNotificationSettings = settings.effective
            } else {
                globalNotificationSettings = GlobalNotificationSettings.defaultSettings.effective
            }
            
            var result: [(ChatListFilter, Int, Bool)] = []
            
            var peerTagAndCount: [PeerId: (PeerSummaryCounterTags, Int, Bool, PeerGroupId?, Bool)] = [:]
            
            var totalStates: [PeerGroupId: ChatListTotalUnreadState] = [:]
            for entry in unreadCounts.entries {
                switch entry {
                case let .total(_, state):
                    totalStates[.root] = state
                case let .totalInGroup(groupId, state):
                    totalStates[groupId] = state
                case let .peer(peerId, state):
                    if let state = state, state.isUnread {
                        if let peerView = view.views[.basicPeer(peerId)] as? BasicPeerView, let peer = peerView.peer {
                            let tag = context.account.postbox.seedConfiguration.peerSummaryCounterTags(peer, peerView.isContact)
                            
                            var peerCount = Int(state.count)
                            if state.isUnread {
                                peerCount = max(1, peerCount)
                            }
                            
                            var isMuted = false
                            if let notificationSettings = peerView.notificationSettings as? TelegramPeerNotificationSettings {
                                if case .muted = notificationSettings.muteState {
                                    isMuted = true
                                } else if case .default = notificationSettings.muteState {
                                    if let peer = peerView.peer {
                                        if peer is TelegramUser {
                                            isMuted = !globalNotificationSettings.privateChats.enabled
                                        } else if peer is TelegramGroup {
                                            isMuted = !globalNotificationSettings.groupChats.enabled
                                        } else if let channel = peer as? TelegramChannel {
                                            switch channel.info {
                                            case .group:
                                                isMuted = !globalNotificationSettings.groupChats.enabled
                                            case .broadcast:
                                                isMuted = !globalNotificationSettings.channels.enabled
                                            }
                                        }
                                    }
                                }
                            }
                            if isMuted {
                                peerTagAndCount[peerId] = (tag, peerCount, false, peerView.groupId, true)
                            } else {
                                peerTagAndCount[peerId] = (tag, peerCount, true, peerView.groupId, false)
                            }
                        }
                    }
>>>>>>> 09a60ba5
                }
            }
            for groupId in additionalGroupIds {
                unreadCountItems.append(.totalInGroup(groupId))
            }
            let unreadKey: PostboxViewKey = .unreadCounts(items: unreadCountItems)
            var keys: [PostboxViewKey] = []
            keys.append(unreadKey)
            for peerId in additionalPeerIds {
                keys.append(.basicPeer(peerId))
            }
            
            return context.account.postbox.combinedView(keys: keys)
            |> map { view -> (Int, [(ChatListFilter, Int, Bool)]) in
                guard let unreadCounts = view.views[unreadKey] as? UnreadMessageCountsView else {
                    return (0, [])
                }
                
                var result: [(ChatListFilter, Int, Bool)] = []
                
                var peerTagAndCount: [PeerId: (PeerSummaryCounterTags, Int, Bool, PeerGroupId?, Bool)] = [:]
                
                var totalStates: [PeerGroupId: ChatListTotalUnreadState] = [:]
                for entry in unreadCounts.entries {
                    switch entry {
                    case let .total(_, state):
                        totalStates[.root] = state
                    case let .totalInGroup(groupId, state):
                        totalStates[groupId] = state
                    case let .peer(peerId, state):
                        if let state = state, state.isUnread {
                            if let peerView = view.views[.basicPeer(peerId)] as? BasicPeerView, let peer = peerView.peer {
                                let tag = context.account.postbox.seedConfiguration.peerSummaryCounterTags(peer, peerView.isContact)
                                
                                var peerCount = Int(state.count)
                                if state.isUnread {
                                    peerCount = max(1, peerCount)
                                }
                                
                                if let notificationSettings = peerView.notificationSettings as? TelegramPeerNotificationSettings, case .muted = notificationSettings.muteState {
                                    peerTagAndCount[peerId] = (tag, peerCount, false, peerView.groupId, true)
                                } else {
                                    peerTagAndCount[peerId] = (tag, peerCount, true, peerView.groupId, false)
                                }
                            }
                        }
                    }
                }
                
                let totalBadge = 0
                
                for filter in filters {
                    var count = 0
                    var unmutedUnreadCount = 0
                    if case let .filter(_, _, _, data) = filter {
                        var tags: [PeerSummaryCounterTags] = []
                        if data.categories.contains(.contacts) {
                            tags.append(.contact)
                        }
                        if data.categories.contains(.nonContacts) {
                            tags.append(.nonContact)
                        }
                        if data.categories.contains(.groups) {
                            tags.append(.group)
                        }
                        if data.categories.contains(.bots) {
                            tags.append(.bot)
                        }
                        if data.categories.contains(.channels) {
                            tags.append(.channel)
                        }
                        
                        if let totalState = totalStates[.root] {
                            for tag in tags {
                                if data.excludeMuted {
                                    if let value = totalState.filteredCounters[tag] {
                                        if value.chatCount != 0 {
                                            count += Int(value.chatCount)
                                            unmutedUnreadCount += Int(value.chatCount)
                                        }
                                    }
                                } else {
                                    if let value = totalState.absoluteCounters[tag] {
                                        count += Int(value.chatCount)
                                    }
                                    if let value = totalState.filteredCounters[tag] {
                                        if value.chatCount != 0 {
                                            unmutedUnreadCount += Int(value.chatCount)
                                        }
                                    }
                                }
                            }
                        }
                        if !data.excludeArchived {
                            if let totalState = totalStates[Namespaces.PeerGroup.archive] {
                                for tag in tags {
                                    if data.excludeMuted {
                                        if let value = totalState.filteredCounters[tag] {
                                            if value.chatCount != 0 {
                                                count += Int(value.chatCount)
                                                unmutedUnreadCount += Int(value.chatCount)
                                            }
                                        }
                                    } else {
                                        if let value = totalState.absoluteCounters[tag] {
                                            count += Int(value.chatCount)
                                        }
                                        if let value = totalState.filteredCounters[tag] {
                                            if value.chatCount != 0 {
                                                unmutedUnreadCount += Int(value.chatCount)
                                            }
                                        }
                                    }
                                }
                            }
                        }
                        let includeAssociatedPeerIds = associatedPeerIds.filter({ data.includePeers.peers.contains($0.key) }).values.flatMap { $0 }
                        for peerId in Set(data.includePeers.peers).union(includeAssociatedPeerIds) {
                            if let (tag, peerCount, hasUnmuted, groupIdValue, isMuted) = peerTagAndCount[peerId], peerCount != 0, let groupId = groupIdValue {
                                var matches = true
                                if tags.contains(tag) {
                                    if isMuted && data.excludeMuted {
                                    } else {
                                        matches = false
                                    }
                                }
                                if matches {
                                    let matchesGroup: Bool
                                    switch groupId {
                                    case .root:
                                        matchesGroup = true
                                    case .group:
                                        if groupId == Namespaces.PeerGroup.archive {
                                            matchesGroup = !data.excludeArchived
                                        } else {
                                            matchesGroup = false
                                        }
                                    }
                                    if matchesGroup && peerCount != 0 {
                                        count += 1
                                        if hasUnmuted {
                                            unmutedUnreadCount += 1
                                        }
                                    }
                                }
                            }
                        }
<<<<<<< HEAD
                        let excludeAssociatedPeerIds = associatedPeerIds.filter({ data.excludePeers.contains($0.key) }).values.flatMap { $0 }
                        for peerId in Set(data.excludePeers).union(excludeAssociatedPeerIds) {
                            if let (tag, peerCount, _, groupIdValue, isMuted) = peerTagAndCount[peerId], peerCount != 0, let groupId = groupIdValue {
                                var matches = true
                                if tags.contains(tag) {
                                    if isMuted && data.excludeMuted {
                                        matches = false
=======
                    }
                    for peerId in data.excludePeers {
                        if let (tag, peerCount, _, groupIdValue, isMuted) = peerTagAndCount[peerId], peerCount != 0, let groupId = groupIdValue {
                            var matches = false
                            if tags.contains(tag) {
                                matches = true
                                if isMuted && data.excludeMuted {
                                    matches = false
                                }
                            }
                            
                            if matches {
                                let matchesGroup: Bool
                                switch groupId {
                                case .root:
                                    matchesGroup = true
                                case .group:
                                    if groupId == Namespaces.PeerGroup.archive {
                                        matchesGroup = !data.excludeArchived
                                    } else {
                                        matchesGroup = false
>>>>>>> 09a60ba5
                                    }
                                }
                                
                                if matches {
                                    let matchesGroup: Bool
                                    switch groupId {
                                    case .root:
                                        matchesGroup = true
                                    case .group:
                                        if groupId == Namespaces.PeerGroup.archive {
                                            matchesGroup = !data.excludeArchived
                                        } else {
                                            matchesGroup = false
                                        }
                                    }
                                    if matchesGroup && peerCount != 0 {
                                        count -= 1
                                        if !isMuted {
                                            unmutedUnreadCount -= 1
                                        }
                                    }
                                }
                            }
                        }
                    }
                    result.append((filter, max(0, count), unmutedUnreadCount > 0))
                }
                
                return (totalBadge, result)
            }
        }
    }
}<|MERGE_RESOLUTION|>--- conflicted
+++ resolved
@@ -9,17 +9,10 @@
 import TelegramUIPreferences
 import TelegramCore
 
-<<<<<<< HEAD
-func chatListFilterItems(context: AccountContext) -> Signal<(Int, [(ChatListFilter, Int, Bool)]), NoError> {
-    return combineLatest(context.engine.peers.updatedChatListFilters(), context.inactiveSecretChatPeerIds)
-    |> distinctUntilChanged(isEqual: { $0 == $1 })
-    |> mapToSignal { filters, inactiveSecretChatPeerIds -> Signal<(Int, [(ChatListFilter, Int, Bool)]), NoError> in
-=======
 public func chatListFilterItems(context: AccountContext) -> Signal<(Int, [(ChatListFilter, Int, Bool)]), NoError> {
     return context.engine.peers.updatedChatListFilters()
     |> distinctUntilChanged
     |> mapToSignal { filters -> Signal<(Int, [(ChatListFilter, Int, Bool)]), NoError> in
->>>>>>> 09a60ba5
         var unreadCountItems: [UnreadMessageCountsItem] = []
         unreadCountItems.append(.totalInGroup(.root))
         var additionalPeerIds = Set<PeerId>()
@@ -31,27 +24,7 @@
                 additionalGroupIds.insert(Namespaces.PeerGroup.archive)
             }
         }
-<<<<<<< HEAD
-=======
-        if !additionalPeerIds.isEmpty {
-            for peerId in additionalPeerIds {
-                unreadCountItems.append(.peer(id: peerId, handleThreads: true))
-            }
-        }
-        for groupId in additionalGroupIds {
-            unreadCountItems.append(.totalInGroup(groupId))
-        }
-        
-        let globalNotificationsKey: PostboxViewKey = .preferences(keys: Set([PreferencesKeys.globalNotifications]))
-        let unreadKey: PostboxViewKey = .unreadCounts(items: unreadCountItems)
-        var keys: [PostboxViewKey] = []
-        keys.append(globalNotificationsKey)
-        keys.append(unreadKey)
-        for peerId in additionalPeerIds {
-            keys.append(.basicPeer(peerId))
-        }
->>>>>>> 09a60ba5
-        
+
         // fixes unread count on folders to include secret chats
         return context.account.postbox.transaction { transaction -> [PeerId: Set<PeerId>] in
             var peerIds = Set<PeerId>()
@@ -66,40 +39,59 @@
         }
         |> mapToSignal { associatedPeerIds in
             additionalPeerIds.formUnion(associatedPeerIds.values.flatMap { $0 })
-            
-<<<<<<< HEAD
+
             if !additionalPeerIds.isEmpty {
                 for peerId in additionalPeerIds {
                     unreadCountItems.append(.peer(id: peerId, handleThreads: true))
-=======
+                }
+            }
+            for groupId in additionalGroupIds {
+                unreadCountItems.append(.totalInGroup(groupId))
+            }
+
+        let globalNotificationsKey: PostboxViewKey = .preferences(keys: Set([PreferencesKeys.globalNotifications]))
+            let unreadKey: PostboxViewKey = .unreadCounts(items: unreadCountItems)
+            var keys: [PostboxViewKey] = []
+        keys.append(globalNotificationsKey)
+            keys.append(unreadKey)
+            for peerId in additionalPeerIds {
+                keys.append(.basicPeer(peerId))
+            }
+
+            return context.account.postbox.combinedView(keys: keys)
+            |> map { view -> (Int, [(ChatListFilter, Int, Bool)]) in
+                guard let unreadCounts = view.views[unreadKey] as? UnreadMessageCountsView else {
+                    return (0, [])
+                }
+
             var globalNotificationSettings: GlobalNotificationSettingsSet
             if let settingsView = view.views[globalNotificationsKey] as? PreferencesView, let settings = settingsView.values[PreferencesKeys.globalNotifications]?.get(GlobalNotificationSettings.self) {
                 globalNotificationSettings = settings.effective
             } else {
                 globalNotificationSettings = GlobalNotificationSettings.defaultSettings.effective
             }
-            
-            var result: [(ChatListFilter, Int, Bool)] = []
-            
-            var peerTagAndCount: [PeerId: (PeerSummaryCounterTags, Int, Bool, PeerGroupId?, Bool)] = [:]
-            
-            var totalStates: [PeerGroupId: ChatListTotalUnreadState] = [:]
-            for entry in unreadCounts.entries {
-                switch entry {
-                case let .total(_, state):
-                    totalStates[.root] = state
-                case let .totalInGroup(groupId, state):
-                    totalStates[groupId] = state
-                case let .peer(peerId, state):
-                    if let state = state, state.isUnread {
-                        if let peerView = view.views[.basicPeer(peerId)] as? BasicPeerView, let peer = peerView.peer {
-                            let tag = context.account.postbox.seedConfiguration.peerSummaryCounterTags(peer, peerView.isContact)
-                            
-                            var peerCount = Int(state.count)
-                            if state.isUnread {
-                                peerCount = max(1, peerCount)
-                            }
-                            
+
+                var result: [(ChatListFilter, Int, Bool)] = []
+
+                var peerTagAndCount: [PeerId: (PeerSummaryCounterTags, Int, Bool, PeerGroupId?, Bool)] = [:]
+
+                var totalStates: [PeerGroupId: ChatListTotalUnreadState] = [:]
+                for entry in unreadCounts.entries {
+                    switch entry {
+                    case let .total(_, state):
+                        totalStates[.root] = state
+                    case let .totalInGroup(groupId, state):
+                        totalStates[groupId] = state
+                    case let .peer(peerId, state):
+                        if let state = state, state.isUnread {
+                            if let peerView = view.views[.basicPeer(peerId)] as? BasicPeerView, let peer = peerView.peer {
+                                let tag = context.account.postbox.seedConfiguration.peerSummaryCounterTags(peer, peerView.isContact)
+
+                                var peerCount = Int(state.count)
+                                if state.isUnread {
+                                    peerCount = max(1, peerCount)
+                                }
+
                             var isMuted = false
                             if let notificationSettings = peerView.notificationSettings as? TelegramPeerNotificationSettings {
                                 if case .muted = notificationSettings.muteState {
@@ -122,53 +114,6 @@
                                 }
                             }
                             if isMuted {
-                                peerTagAndCount[peerId] = (tag, peerCount, false, peerView.groupId, true)
-                            } else {
-                                peerTagAndCount[peerId] = (tag, peerCount, true, peerView.groupId, false)
-                            }
-                        }
-                    }
->>>>>>> 09a60ba5
-                }
-            }
-            for groupId in additionalGroupIds {
-                unreadCountItems.append(.totalInGroup(groupId))
-            }
-            let unreadKey: PostboxViewKey = .unreadCounts(items: unreadCountItems)
-            var keys: [PostboxViewKey] = []
-            keys.append(unreadKey)
-            for peerId in additionalPeerIds {
-                keys.append(.basicPeer(peerId))
-            }
-            
-            return context.account.postbox.combinedView(keys: keys)
-            |> map { view -> (Int, [(ChatListFilter, Int, Bool)]) in
-                guard let unreadCounts = view.views[unreadKey] as? UnreadMessageCountsView else {
-                    return (0, [])
-                }
-                
-                var result: [(ChatListFilter, Int, Bool)] = []
-                
-                var peerTagAndCount: [PeerId: (PeerSummaryCounterTags, Int, Bool, PeerGroupId?, Bool)] = [:]
-                
-                var totalStates: [PeerGroupId: ChatListTotalUnreadState] = [:]
-                for entry in unreadCounts.entries {
-                    switch entry {
-                    case let .total(_, state):
-                        totalStates[.root] = state
-                    case let .totalInGroup(groupId, state):
-                        totalStates[groupId] = state
-                    case let .peer(peerId, state):
-                        if let state = state, state.isUnread {
-                            if let peerView = view.views[.basicPeer(peerId)] as? BasicPeerView, let peer = peerView.peer {
-                                let tag = context.account.postbox.seedConfiguration.peerSummaryCounterTags(peer, peerView.isContact)
-                                
-                                var peerCount = Int(state.count)
-                                if state.isUnread {
-                                    peerCount = max(1, peerCount)
-                                }
-                                
-                                if let notificationSettings = peerView.notificationSettings as? TelegramPeerNotificationSettings, case .muted = notificationSettings.muteState {
                                     peerTagAndCount[peerId] = (tag, peerCount, false, peerView.groupId, true)
                                 } else {
                                     peerTagAndCount[peerId] = (tag, peerCount, true, peerView.groupId, false)
@@ -177,9 +122,9 @@
                         }
                     }
                 }
-                
+
                 let totalBadge = 0
-                
+
                 for filter in filters {
                     var count = 0
                     var unmutedUnreadCount = 0
@@ -200,7 +145,7 @@
                         if data.categories.contains(.channels) {
                             tags.append(.channel)
                         }
-                        
+
                         if let totalState = totalStates[.root] {
                             for tag in tags {
                                 if data.excludeMuted {
@@ -276,40 +221,17 @@
                                 }
                             }
                         }
-<<<<<<< HEAD
                         let excludeAssociatedPeerIds = associatedPeerIds.filter({ data.excludePeers.contains($0.key) }).values.flatMap { $0 }
                         for peerId in Set(data.excludePeers).union(excludeAssociatedPeerIds) {
                             if let (tag, peerCount, _, groupIdValue, isMuted) = peerTagAndCount[peerId], peerCount != 0, let groupId = groupIdValue {
-                                var matches = true
+                            var matches = false
                                 if tags.contains(tag) {
+                                matches = true
                                     if isMuted && data.excludeMuted {
                                         matches = false
-=======
-                    }
-                    for peerId in data.excludePeers {
-                        if let (tag, peerCount, _, groupIdValue, isMuted) = peerTagAndCount[peerId], peerCount != 0, let groupId = groupIdValue {
-                            var matches = false
-                            if tags.contains(tag) {
-                                matches = true
-                                if isMuted && data.excludeMuted {
-                                    matches = false
-                                }
-                            }
-                            
-                            if matches {
-                                let matchesGroup: Bool
-                                switch groupId {
-                                case .root:
-                                    matchesGroup = true
-                                case .group:
-                                    if groupId == Namespaces.PeerGroup.archive {
-                                        matchesGroup = !data.excludeArchived
-                                    } else {
-                                        matchesGroup = false
->>>>>>> 09a60ba5
-                                    }
-                                }
-                                
+                                    }
+                                }
+
                                 if matches {
                                     let matchesGroup: Bool
                                     switch groupId {
@@ -334,7 +256,7 @@
                     }
                     result.append((filter, max(0, count), unmutedUnreadCount > 0))
                 }
-                
+
                 return (totalBadge, result)
             }
         }
