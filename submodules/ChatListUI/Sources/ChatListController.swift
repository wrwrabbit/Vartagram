import Foundation
import UIKit
import Postbox
import SwiftSignalKit
import AsyncDisplayKit
import Display
import TelegramCore
import TelegramPresentationData
import TelegramUIPreferences
import TelegramBaseController
import OverlayStatusController
import AccountContext
import AlertUI
import PresentationDataUtils
import UndoUI
import TelegramNotices
import SearchUI
import DeleteChatPeerActionSheetItem
import LanguageSuggestionUI
import ContextUI
import AppBundle
import LocalizedPeerData
import TelegramIntents
import TooltipUI
import TelegramCallsUI
import StickerResources
import PasswordSetupUI
import FetchManagerImpl
import ComponentFlow
import LottieAnimationComponent
import ProgressIndicatorComponent
import PremiumUI
import ConfettiEffect
import AnimationCache
import MultiAnimationRenderer
import EmojiStatusSelectionComponent
import EntityKeyboard
import TelegramStringFormatting
import ForumCreateTopicScreen
import AnimationUI
import ChatTitleView
import PeerInfoUI
import ComponentDisplayAdapters
import ChatListHeaderComponent
import ChatListTitleView

private func fixListNodeScrolling(_ listNode: ListView, searchNode: NavigationBarSearchContentNode) -> Bool {
    if listNode.scroller.isDragging {
        return false
    }
    if searchNode.expansionProgress > 0.0 && searchNode.expansionProgress < 1.0 {
        let offset: CGFloat
        if searchNode.expansionProgress < 0.6 {
            offset = navigationBarSearchContentHeight
        } else {
            offset = 0.0
        }
        let _ = listNode.scrollToOffsetFromTop(offset, animated: true)
        return true
    } else if searchNode.expansionProgress == 1.0 {
        var sortItemNode: ListViewItemNode?
        var nextItemNode: ListViewItemNode?
        
        listNode.forEachItemNode({ itemNode in
            if sortItemNode == nil, let itemNode = itemNode as? ChatListItemNode, let item = itemNode.item, case .groupReference = item.content {
                sortItemNode = itemNode
            } else if sortItemNode != nil && nextItemNode == nil {
                nextItemNode = itemNode as? ListViewItemNode
            }
        })
        
        if false, let sortItemNode = sortItemNode {
            let itemFrame = sortItemNode.apparentFrame
            if itemFrame.contains(CGPoint(x: 0.0, y: listNode.insets.top)) {
                var scrollToItem: ListViewScrollToItem?
                if itemFrame.minY + itemFrame.height * 0.6 < listNode.insets.top {
                    scrollToItem = ListViewScrollToItem(index: 0, position: .top(-76.0), animated: true, curve: .Default(duration: 0.3), directionHint: .Up)
                } else {
                    scrollToItem = ListViewScrollToItem(index: 0, position: .top(0), animated: true, curve: .Default(duration: 0.3), directionHint: .Up)
                }
                listNode.transaction(deleteIndices: [], insertIndicesAndItems: [], updateIndicesAndItems: [], options: ListViewDeleteAndInsertOptions(), scrollToItem: scrollToItem, updateSizeAndInsets: nil, stationaryItemRange: nil, updateOpaqueState: nil, completion: { _ in })
                return true
            }
        }
    }
    return false
}

private final class ContextControllerContentSourceImpl: ContextControllerContentSource {
    let controller: ViewController
    weak var sourceNode: ASDisplayNode?
    
    weak var navigationController: NavigationController?
    
    let passthroughTouches: Bool = true
    
    init(controller: ViewController, sourceNode: ASDisplayNode?, navigationController: NavigationController?) {
        self.controller = controller
        self.sourceNode = sourceNode
        self.navigationController = navigationController
    }
    
    func transitionInfo() -> ContextControllerTakeControllerInfo? {
        let sourceNode = self.sourceNode
        return ContextControllerTakeControllerInfo(contentAreaInScreenSpace: CGRect(origin: CGPoint(), size: CGSize(width: 10.0, height: 10.0)), sourceNode: { [weak sourceNode] in
            if let sourceNode = sourceNode {
                return (sourceNode.view, sourceNode.bounds)
            } else {
                return nil
            }
        })
    }
    
    func animatedIn() {
    }
}

public class ChatListControllerImpl: TelegramBaseController, ChatListController {
    private var validLayout: ContainerViewLayout?
    
    public let context: AccountContext
    private let controlsHistoryPreload: Bool
    private let hideNetworkActivityStatus: Bool
    
    private let animationCache: AnimationCache
    private let animationRenderer: MultiAnimationRenderer
    
    public let location: ChatListControllerLocation
    public let previewing: Bool
    
    let openMessageFromSearchDisposable: MetaDisposable = MetaDisposable()
    
    private var chatListDisplayNode: ChatListControllerNode {
        return super.displayNode as! ChatListControllerNode
    }
    
    private let headerContentView = ComponentView<Empty>()
    
    fileprivate private(set) var primaryContext: ChatListLocationContext?
    private let primaryInfoReady = Promise<Bool>()
    
    private var pendingSecondaryContext: ChatListLocationContext?
    fileprivate private(set) var secondaryContext: ChatListLocationContext?
    
    fileprivate var effectiveContext: ChatListLocationContext? {
        return self.secondaryContext ?? self.primaryContext
    }
    
    public var effectiveLocation: ChatListControllerLocation {
        return self.secondaryContext?.location ?? self.location
    }
    
    private var badgeDisposable: Disposable?
    private var badgeIconDisposable: Disposable?
    
    private var didAppear = false
    private var dismissSearchOnDisappear = false
        
    private var passcodeLockTooltipDisposable = MetaDisposable()
    private var didShowPasscodeLockTooltipController = false
    
    private var suggestLocalizationDisposable = MetaDisposable()
    private var didSuggestLocalization = false
    
    private let suggestAutoarchiveDisposable = MetaDisposable()
    private let dismissAutoarchiveDisposable = MetaDisposable()
    private var didSuggestAutoarchive = false
    
    private var presentationData: PresentationData
    private let presentationDataValue = Promise<PresentationData>()
    private var presentationDataDisposable: Disposable?
    
    private let stateDisposable = MetaDisposable()
    private let filterDisposable = MetaDisposable()
    private let featuredFiltersDisposable = MetaDisposable()
    private var processedFeaturedFilters = false
    
    private let isReorderingTabsValue = ValuePromise<Bool>(false)
    
    private var searchContentNode: NavigationBarSearchContentNode?
    
    private let tabContainerNode: ChatListFilterTabContainerNode
    private var tabContainerData: ([ChatListFilterTabEntry], Bool, Int32?)?
    
    private var hasDownloads: Bool = false
    private var activeDownloadsDisposable: Disposable?
    private var clearUnseenDownloadsTimer: SwiftSignalKit.Timer?
    
    private var isPremium: Bool = false
    
    private var didSetupTabs = false
    
    private weak var emojiStatusSelectionController: ViewController?
    
    private var forumChannelTracker: ForumChannelTopics?
    
    private let selectAddMemberDisposable = MetaDisposable()
    private let addMemberDisposable = MetaDisposable()
    private let joinForumDisposable = MetaDisposable()
    private let actionDisposables = DisposableSet()
    
    private var plainTitle: String = ""
    
    private var powerSavingMonitoringDisposable: Disposable?
    
    public override func updateNavigationCustomData(_ data: Any?, progress: CGFloat, transition: ContainedViewLayoutTransition) {
        if self.isNodeLoaded {
            self.chatListDisplayNode.effectiveContainerNode.updateSelectedChatLocation(data: data as? ChatLocation, progress: progress, transition: transition)
        }
    }
    
    public init(context: AccountContext, location: ChatListControllerLocation, controlsHistoryPreload: Bool, hideNetworkActivityStatus: Bool = false, previewing: Bool = false, enableDebugActions: Bool) {
        self.context = context
        self.controlsHistoryPreload = controlsHistoryPreload
        self.hideNetworkActivityStatus = hideNetworkActivityStatus
        
        self.location = location
        self.previewing = previewing
        
        self.presentationData = (context.sharedContext.currentPresentationData.with { $0 })
        self.presentationDataValue.set(.single(self.presentationData))
        
        self.animationCache = context.animationCache
        self.animationRenderer = context.animationRenderer
        
        let groupCallPanelSource: GroupCallPanelSource
        switch self.location {
        case .chatList:
            groupCallPanelSource = .all
        case let .forum(peerId):
            groupCallPanelSource = .peer(peerId)
        }
        
        self.tabContainerNode = ChatListFilterTabContainerNode()
                
        super.init(context: context, navigationBarPresentationData: NavigationBarPresentationData(presentationData: self.presentationData), mediaAccessoryPanelVisibility: .always, locationBroadcastPanelSource: .summary, groupCallPanelSource: groupCallPanelSource)
        
        self.tabBarItemContextActionType = .always
        self.automaticallyControlPresentationContextLayout = false
        
        self.statusBar.statusBarStyle = self.presentationData.theme.rootController.statusBarStyle.style
        
        let title: String
        switch self.location {
        case let .chatList(groupId):
            if groupId == .root {
                title = self.presentationData.strings.DialogList_Title
            } else {
                title = self.presentationData.strings.ChatList_ArchivedChatsTitle
            }
            self.plainTitle = title
        case let .forum(peerId):
            title = ""
            self.forumChannelTracker = ForumChannelTopics(account: self.context.account, peerId: peerId)
        }
        
        let primaryContext = ChatListLocationContext(
            context: context,
            location: self.location,
            parentController: self,
            hideNetworkActivityStatus: self.hideNetworkActivityStatus,
            containerNode: self.chatListDisplayNode.mainContainerNode,
            isReorderingTabs: self.isReorderingTabsValue.get()
        )
        self.primaryContext = primaryContext
        self.primaryInfoReady.set(primaryContext.ready.get())
        
        if !previewing {
            switch self.location {
            case let .chatList(groupId):
                if groupId == .root {
                    self.tabBarItem.title = self.presentationData.strings.DialogList_Title
                    
                    let icon: UIImage?
                    if useSpecialTabBarIcons() {
                        icon = UIImage(bundleImageName: "Chat List/Tabs/Holiday/IconChats")
                    } else {
                        icon = UIImage(bundleImageName: "Chat List/Tabs/IconChats")
                    }
                    
                    self.tabBarItem.image = icon
                    self.tabBarItem.selectedImage = icon
                    if !self.presentationData.reduceMotion {
                        self.tabBarItem.animationName = "TabChats"
                        self.tabBarItem.animationOffset = CGPoint(x: 0.0, y: UIScreenPixel)
                    }
                    
                    self.primaryContext?.leftButton = AnyComponentWithIdentity(id: "edit", component: AnyComponent(NavigationButtonComponent(
                        content: .text(title: self.presentationData.strings.Common_Edit, isBold: false),
                        pressed: { [weak self] _ in
                            self?.editPressed()
                        }
                    )))
                    
                    self.primaryContext?.rightButton = AnyComponentWithIdentity(id: "compose", component: AnyComponent(NavigationButtonComponent(
                        content: .icon(imageName: "Chat List/ComposeIcon"),
                        pressed: { [weak self] _ in
                            self?.composePressed()
                        }
                    )))
                    
                    //let backBarButtonItem = UIBarButtonItem(title: self.presentationData.strings.DialogList_Title, style: .plain, target: nil, action: nil)
                    //backBarButtonItem.accessibilityLabel = self.presentationData.strings.Common_Back
                    //self.navigationItem.backBarButtonItem = backBarButtonItem
                } else {
                    switch self.location {
                    case .chatList:
                        self.primaryContext?.rightButton = AnyComponentWithIdentity(id: "edit", component: AnyComponent(NavigationButtonComponent(
                            content: .text(title: self.presentationData.strings.Common_Edit, isBold: false),
                            pressed: { [weak self] _ in
                                self?.editPressed()
                            }
                        )))
                    case .forum:
                        break
                    }
                    
                    let backBarButtonItem = UIBarButtonItem(title: self.presentationData.strings.Common_Back, style: .plain, target: nil, action: nil)
                    backBarButtonItem.accessibilityLabel = self.presentationData.strings.Common_Back
                    self.navigationItem.backBarButtonItem = backBarButtonItem
                }
            case .forum:
                break
            }
        }
        
        self.scrollToTop = { [weak self] in
            if let strongSelf = self {
                if let searchContentNode = strongSelf.searchContentNode {
                    searchContentNode.updateExpansionProgress(1.0, animated: true)
                }
                strongSelf.chatListDisplayNode.scrollToTop()
            }
        }
        self.scrollToTopWithTabBar = { [weak self] in
            guard let strongSelf = self else {
                return
            }
            if strongSelf.chatListDisplayNode.searchDisplayController != nil {
                strongSelf.deactivateSearch(animated: true)
            } else {
                switch strongSelf.chatListDisplayNode.effectiveContainerNode.currentItemNode.visibleContentOffset() {
                case .none, .unknown:
                    if let searchContentNode = strongSelf.searchContentNode {
                        searchContentNode.updateExpansionProgress(1.0, animated: true)
                    }
                    strongSelf.chatListDisplayNode.effectiveContainerNode.currentItemNode.scrollToPosition(.top)
                case let .known(offset):
                    let isFirstFilter = strongSelf.chatListDisplayNode.effectiveContainerNode.currentItemNode.chatListFilter == strongSelf.chatListDisplayNode.mainContainerNode.availableFilters.first?.filter
                    
                    if offset <= navigationBarSearchContentHeight + 1.0 && strongSelf.chatListDisplayNode.inlineStackContainerNode != nil {
                        strongSelf.setInlineChatList(location: nil)
                    } else if offset <= navigationBarSearchContentHeight + 1.0 && !isFirstFilter {
                        let firstFilter = strongSelf.chatListDisplayNode.effectiveContainerNode.availableFilters.first ?? .all
                        let targetTab: ChatListFilterTabEntryId
                        switch firstFilter {
                            case .all:
                                targetTab = .all
                            case let .filter(filter):
                                targetTab = .filter(filter.id)
                        }
                        strongSelf.selectTab(id: targetTab)
                    } else {
                        if let searchContentNode = strongSelf.searchContentNode {
                            searchContentNode.updateExpansionProgress(1.0, animated: true)
                        }
                        if let inlineStackContainerNode = strongSelf.chatListDisplayNode.inlineStackContainerNode {
                            inlineStackContainerNode.currentItemNode.scrollToPosition(.top)
                        } else {
                            strongSelf.chatListDisplayNode.effectiveContainerNode.currentItemNode.scrollToPosition(.top)
                        }
                    }
                }
            }
        }
        
        self.badgeDisposable = (combineLatest(renderedTotalUnreadCount(accountManager: context.sharedContext.accountManager, engine: context.engine), self.presentationDataValue.get()) |> deliverOnMainQueue).start(next: { [weak self] count, presentationData in
            if let strongSelf = self {
                if count.0 == 0 {
                    strongSelf.tabBarItem.badgeValue = ""
                } else {
                    strongSelf.tabBarItem.badgeValue = compactNumericCountString(Int(count.0), decimalSeparator: presentationData.dateTimeFormat.decimalSeparator)
                }
            }
        })
        
        self.presentationDataDisposable = (context.sharedContext.presentationData
        |> deliverOnMainQueue).start(next: { [weak self] presentationData in
            if let strongSelf = self {
                let previousTheme = strongSelf.presentationData.theme
                let previousStrings = strongSelf.presentationData.strings
                
                strongSelf.presentationData = presentationData
                strongSelf.presentationDataValue.set(.single(presentationData))
                
                if previousTheme !== presentationData.theme || previousStrings !== presentationData.strings {
                    strongSelf.updateThemeAndStrings()
                }
            }
        })
        
        if !previewing {
            let placeholder: String
            let compactPlaceholder: String
            
            var isForum = false
            if case .forum = location {
                isForum = true
                placeholder = self.presentationData.strings.Common_Search
                compactPlaceholder = self.presentationData.strings.Common_Search
            } else {
                placeholder = self.presentationData.strings.DialogList_SearchLabel
                compactPlaceholder = self.presentationData.strings.DialogList_SearchLabelCompact
            }
            
            self.searchContentNode = NavigationBarSearchContentNode(theme: self.presentationData.theme, placeholder: placeholder, compactPlaceholder: compactPlaceholder, activate: { [weak self] in
                self?.chatListDisplayNode.mainContainerNode.currentItemNode.cancelTracking()
                self?.activateSearch(filter: isForum ? .topics : .chats)
            })
            self.searchContentNode?.updateExpansionProgress(0.0)
            self.navigationBar?.setContentNode(self.searchContentNode, animated: false)
            
            enum State: Equatable {
                case empty(hasDownloads: Bool)
                case downloading(progress: Double)
                case hasUnseen
            }
            
            let entriesWithFetchStatuses = Signal<[(entry: FetchManagerEntrySummary, progress: Double)], NoError> { subscriber in
                let queue = Queue()
                final class StateHolder {
                    final class EntryContext {
                        var entry: FetchManagerEntrySummary
                        var isRemoved: Bool = false
                        var statusDisposable: Disposable?
                        var status: MediaResourceStatus?
                        
                        init(entry: FetchManagerEntrySummary) {
                            self.entry = entry
                        }
                        
                        deinit {
                            self.statusDisposable?.dispose()
                        }
                    }
                    
                    let queue: Queue
                    
                    var entryContexts: [FetchManagerLocationEntryId: EntryContext] = [:]
                    
                    let state = Promise<[(entry: FetchManagerEntrySummary, progress: Double)]>()
                    
                    init(queue: Queue) {
                        self.queue = queue
                    }
                    
                    func update(engine: TelegramEngine, entries: [FetchManagerEntrySummary]) {
                        if entries.isEmpty {
                            self.entryContexts.removeAll()
                        } else {
                            for entry in entries {
                                let context: EntryContext
                                if let current = self.entryContexts[entry.id] {
                                    context = current
                                } else {
                                    context = EntryContext(entry: entry)
                                    self.entryContexts[entry.id] = context
                                }
                                
                                context.entry = entry
                                
                                if context.isRemoved {
                                    context.isRemoved = false
                                    context.status = nil
                                    context.statusDisposable?.dispose()
                                    context.statusDisposable = nil
                                }
                            }
                            
                            for (_, context) in self.entryContexts {
                                if !entries.contains(where: { $0.id == context.entry.id }) {
                                    context.isRemoved = true
                                }
                                
                                if context.statusDisposable == nil {
                                    context.statusDisposable = (engine.account.postbox.mediaBox.resourceStatus(context.entry.resourceReference.resource)
                                    |> deliverOn(self.queue)).start(next: { [weak self, weak context] status in
                                        guard let strongSelf = self, let context = context else {
                                            return
                                        }
                                        if context.status != status {
                                            context.status = status
                                            strongSelf.notifyUpdatedIfReady()
                                        }
                                    })
                                }
                            }
                        }
                        
                        self.notifyUpdatedIfReady()
                    }
                    
                    func notifyUpdatedIfReady() {
                        var result: [(entry: FetchManagerEntrySummary, progress: Double)] = []
                        loop: for (_, context) in self.entryContexts {
                            guard let status = context.status else {
                                return
                            }
                            let progress: Double
                            switch status {
                            case .Local:
                                progress = 1.0
                            case .Remote:
                                if context.isRemoved {
                                    continue loop
                                }
                                progress = 0.0
                            case let .Paused(value):
                                progress = Double(value)
                            case let .Fetching(_, value):
                                progress = Double(value)
                            }
                            result.append((context.entry, progress))
                        }
                        self.state.set(.single(result))
                    }
                }
                let holder = QueueLocalObject<StateHolder>(queue: queue, generate: {
                    return StateHolder(queue: queue)
                })
                let entriesDisposable = ((context.fetchManager as! FetchManagerImpl).entriesSummary).start(next: { entries in
                    holder.with { holder in
                        holder.update(engine: context.engine, entries: entries)
                    }
                })
                let holderStateDisposable = MetaDisposable()
                holder.with { holder in
                    holderStateDisposable.set(holder.state.get().start(next: { state in
                        subscriber.putNext(state)
                    }))
                }
                
                return ActionDisposable {
                    entriesDisposable.dispose()
                    holderStateDisposable.dispose()
                }
            }
            
            let displayRecentDownloads = context.account.postbox.tailChatListView(groupId: .root, filterPredicate: nil, count: 11, summaryComponents: ChatListEntrySummaryComponents(components: [:]), inactiveSecretChatPeerIds: context.inactiveSecretChatPeerIds)
            |> map { view -> Bool in
                return view.0.entries.count >= 10
            }
            |> distinctUntilChanged
            
            let stateSignal: Signal<State, NoError> = (combineLatest(queue: .mainQueue(), entriesWithFetchStatuses, recentDownloadItems(postbox: context.account.postbox), displayRecentDownloads)
            |> map { entries, recentDownloadItems, displayRecentDownloads -> State in
                if !entries.isEmpty && displayRecentDownloads {
                    var totalBytes = 0.0
                    var totalProgressInBytes = 0.0
                    for (entry, progress) in entries {
                        var size: Int64 = 1024 * 1024 * 1024
                        if let sizeValue = entry.resourceReference.resource.size {
                            size = sizeValue
                        }
                        totalBytes += Double(size)
                        totalProgressInBytes += Double(size) * progress
                    }
                    let totalProgress: Double
                    if totalBytes.isZero {
                        totalProgress = 0.0
                    } else {
                        totalProgress = totalProgressInBytes / totalBytes
                    }
                    return .downloading(progress: totalProgress)
                } else {
                    for item in recentDownloadItems {
                        if !item.isSeen {
                            return .hasUnseen
                        }
                    }
                    return .empty(hasDownloads: !recentDownloadItems.isEmpty)
                }
            }
            |> mapToSignal { value -> Signal<State, NoError> in
                return .single(value) |> delay(0.1, queue: .mainQueue())
            }
            |> distinctUntilChanged
            |> deliverOnMainQueue)
            
            self.activeDownloadsDisposable = stateSignal.start(next: { [weak self] state in
                guard let strongSelf = self else {
                    return
                }
                let animation: LottieAnimationComponent.AnimationItem?
                let colors: [String: UIColor]
                let progressValue: Double?
                switch state {
                case let .downloading(progress):
                    strongSelf.hasDownloads = true
                    
                    animation = LottieAnimationComponent.AnimationItem(
                        name: "anim_search_downloading",
                        mode: .animating(loop: true)
                    )
                    colors = [
                        "Oval.Ellipse 1.Stroke 1": strongSelf.presentationData.theme.list.itemAccentColor,
                        "Arrow1.Union.Fill 1": strongSelf.presentationData.theme.list.itemAccentColor,
                        "Arrow2.Union.Fill 1": strongSelf.presentationData.theme.list.itemAccentColor,
                    ]
                    progressValue = progress
                    
                    strongSelf.clearUnseenDownloadsTimer?.invalidate()
                    strongSelf.clearUnseenDownloadsTimer = nil
                case .hasUnseen:
                    strongSelf.hasDownloads = true
                    
                    animation = LottieAnimationComponent.AnimationItem(
                        name: "anim_search_downloaded",
                        mode: .animating(loop: false)
                    )
                    colors = [
                        "Fill 2.Ellipse 1.Fill 1": strongSelf.presentationData.theme.list.itemAccentColor,
                        "Mask1.Ellipse 1.Fill 1": strongSelf.presentationData.theme.list.itemAccentColor,
                        "Mask2.Ellipse 1.Fill 1": strongSelf.presentationData.theme.list.itemAccentColor,
                        "Arrow3.Union.Fill 1": strongSelf.presentationData.theme.list.itemAccentColor,
                        "Fill.Ellipse 1.Fill 1": strongSelf.presentationData.theme.list.itemAccentColor,
                        "Oval.Ellipse 1.Stroke 1": strongSelf.presentationData.theme.list.itemAccentColor,
                        "Arrow1.Union.Fill 1": strongSelf.presentationData.theme.list.itemAccentColor,
                        "Arrow2.Union.Fill 1": strongSelf.presentationData.theme.rootController.navigationSearchBar.inputFillColor.blitOver(strongSelf.presentationData.theme.rootController.navigationBar.opaqueBackgroundColor, alpha: 1.0),
                    ]
                    progressValue = 1.0
                    
                    if strongSelf.clearUnseenDownloadsTimer == nil {
                        let timeout: Double
                        #if DEBUG
                        timeout = 10.0
                        #else
                        timeout = 1.0 * 60.0
                        #endif
                        strongSelf.clearUnseenDownloadsTimer = SwiftSignalKit.Timer(timeout: timeout, repeat: false, completion: {
                            guard let strongSelf = self else {
                                return
                            }
                            strongSelf.clearUnseenDownloadsTimer = nil
                            let _ = markAllRecentDownloadItemsAsSeen(postbox: strongSelf.context.account.postbox).start()
                        }, queue: .mainQueue())
                        strongSelf.clearUnseenDownloadsTimer?.start()
                    }
                case let .empty(hasDownloadsValue):
                    strongSelf.hasDownloads = hasDownloadsValue
                    
                    animation = nil
                    colors = [:]
                    progressValue = nil
                    
                    strongSelf.clearUnseenDownloadsTimer?.invalidate()
                    strongSelf.clearUnseenDownloadsTimer = nil
                }
                
                if let animation = animation, let progressValue = progressValue {
                    let contentComponent = AnyComponent(ZStack<Empty>([
                        AnyComponentWithIdentity(id: 0, component: AnyComponent(LottieAnimationComponent(
                            animation: animation,
                            colors: colors,
                            size: CGSize(width: 24.0, height: 24.0)
                        ))),
                        AnyComponentWithIdentity(id: 1, component: AnyComponent(ProgressIndicatorComponent(
                            diameter: 16.0,
                            backgroundColor: .clear,
                            foregroundColor: strongSelf.presentationData.theme.list.itemAccentColor,
                            value: progressValue
                        )))
                    ]))
                    
                    strongSelf.searchContentNode?.placeholderNode.setAccessoryComponent(component: AnyComponent(Button(
                        content: contentComponent,
                        action: {
                            guard let strongSelf = self else {
                                return
                            }
                            strongSelf.activateSearch(filter: .downloads, query: nil)
                        }
                    )))
                } else {
                    strongSelf.searchContentNode?.placeholderNode.setAccessoryComponent(component: nil)
                }
            })
        }
        
        if enableDebugActions {
            self.tabBarItemDebugTapAction = {
                preconditionFailure("debug tap")
            }
        }
        
        if case .chatList(.root) = self.location {
            self.chatListDisplayNode.mainContainerNode.currentItemFilterUpdated = { [weak self] filter, fraction, transition, force in
                guard let strongSelf = self else {
                    return
                }
                guard let layout = strongSelf.validLayout else {
                    return
                }
                guard let tabContainerData = strongSelf.tabContainerData else {
                    return
                }
                if force {
                    strongSelf.tabContainerNode.cancelAnimations()
                }
                strongSelf.tabContainerNode.update(size: CGSize(width: layout.size.width, height: 46.0), sideInset: layout.safeInsets.left, filters: tabContainerData.0, selectedFilter: filter, isReordering: strongSelf.chatListDisplayNode.isReorderingFilters || (strongSelf.chatListDisplayNode.mainContainerNode.currentItemNode.currentState.editing && !strongSelf.chatListDisplayNode.didBeginSelectingChatsWhileEditing), isEditing: strongSelf.chatListDisplayNode.mainContainerNode.currentItemNode.currentState.editing, canReorderAllChats: strongSelf.isPremium, filtersLimit: tabContainerData.2, transitionFraction: fraction, presentationData: strongSelf.presentationData, transition: transition)
            }
            self.reloadFilters()
        }
        
        self.updateNavigationMetadata()
    }

    required public init(coder aDecoder: NSCoder) {
        fatalError("init(coder:) has not been implemented")
    }
    
    deinit {
        self.openMessageFromSearchDisposable.dispose()
        self.badgeDisposable?.dispose()
        self.badgeIconDisposable?.dispose()
        self.passcodeLockTooltipDisposable.dispose()
        self.suggestLocalizationDisposable.dispose()
        self.suggestAutoarchiveDisposable.dispose()
        self.dismissAutoarchiveDisposable.dispose()
        self.presentationDataDisposable?.dispose()
        self.stateDisposable.dispose()
        self.filterDisposable.dispose()
        self.featuredFiltersDisposable.dispose()
        self.activeDownloadsDisposable?.dispose()
        self.selectAddMemberDisposable.dispose()
        self.addMemberDisposable.dispose()
        self.joinForumDisposable.dispose()
        self.actionDisposables.dispose()
        self.powerSavingMonitoringDisposable?.dispose()
    }
    
    private func updateNavigationMetadata() {
        guard let currentContext = self.secondaryContext ?? self.primaryContext else {
            return
        }
        
        switch currentContext.location {
        case .chatList:
            self.navigationBar?.userInfo = nil
            self.navigationBar?.allowsCustomTransition = {
                return false
            }
        case let .forum(peerId):
            self.navigationBar?.userInfo = PeerInfoNavigationSourceTag(peerId: peerId)
            self.navigationBar?.allowsCustomTransition = { [weak self] in
                guard let strongSelf = self else {
                    return false
                }
                if strongSelf.navigationBar?.userInfo == nil {
                    return false
                }
                return true
            }
        }
    }
    
    func findTitleView() -> ChatListTitleView? {
        guard let componentView = self.headerContentView.view as? ChatListHeaderComponent.View else {
            return nil
        }
        return componentView.findTitleView()
    }
    
    private var previousEmojiSetupTimestamp: Double?
    private func openStatusSetup(sourceView: UIView) {
        let currentTimestamp = CACurrentMediaTime()
        if let previousTimestamp = self.previousEmojiSetupTimestamp, currentTimestamp < previousTimestamp + 1.0 {
            return
        }
        self.previousEmojiSetupTimestamp = currentTimestamp
        
        self.emojiStatusSelectionController?.dismiss()
        var selectedItems = Set<MediaId>()
        var topStatusTitle = self.presentationData.strings.PeerStatusSetup_NoTimerTitle
        var currentSelection: Int64?
        if let peerStatus = self.findTitleView()?.title.peerStatus, case let .emoji(emojiStatus) = peerStatus {
            selectedItems.insert(MediaId(namespace: Namespaces.Media.CloudFile, id: emojiStatus.fileId))
            currentSelection = emojiStatus.fileId
            
            if let timestamp = emojiStatus.expirationDate {
                topStatusTitle = peerStatusExpirationString(statusTimestamp: timestamp, relativeTo: Int32(Date().timeIntervalSince1970), strings: self.presentationData.strings, dateTimeFormat: self.presentationData.dateTimeFormat)
            }
        }
        let controller = EmojiStatusSelectionController(
            context: self.context,
            mode: .statusSelection,
            sourceView: sourceView,
            emojiContent: EmojiPagerContentComponent.emojiInputData(
                context: self.context,
                animationCache: self.animationCache,
                animationRenderer: self.animationRenderer,
                isStandalone: false,
                isStatusSelection: true,
                isReactionSelection: false,
                isEmojiSelection: false,
                hasTrending: false,
                topReactionItems: [],
                areUnicodeEmojiEnabled: false,
                areCustomEmojiEnabled: true,
                chatPeerId: self.context.account.peerId,
                selectedItems: selectedItems,
                topStatusTitle: topStatusTitle
            ),
            currentSelection: currentSelection,
            destinationItemView: { [weak sourceView] in
                return sourceView
            }
        )
        self.emojiStatusSelectionController = controller
        self.present(controller, in: .window(.root))
    }
    
    private func updateThemeAndStrings() {
        if case .chatList(.root) = self.location {
            self.tabBarItem.title = self.presentationData.strings.DialogList_Title
            let backBarButtonItem = UIBarButtonItem(title: self.presentationData.strings.DialogList_Title, style: .plain, target: nil, action: nil)
            backBarButtonItem.accessibilityLabel = self.presentationData.strings.Common_Back
            self.navigationItem.backBarButtonItem = backBarButtonItem
            
            if !self.presentationData.reduceMotion {
                self.tabBarItem.animationName = "TabChats"
            } else {
                self.tabBarItem.animationName = nil
            }
        } else {
            let backBarButtonItem = UIBarButtonItem(title: self.presentationData.strings.Common_Back, style: .plain, target: nil, action: nil)
            backBarButtonItem.accessibilityLabel = self.presentationData.strings.Common_Back
            self.navigationItem.backBarButtonItem = backBarButtonItem
        }
        
        let placeholder: String
        let compactPlaceholder: String
        if case .forum = location {
            placeholder = self.presentationData.strings.Common_Search
            compactPlaceholder = self.presentationData.strings.Common_Search
        } else {
            placeholder = self.presentationData.strings.DialogList_SearchLabel
            compactPlaceholder = self.presentationData.strings.DialogList_SearchLabelCompact
        }
        self.searchContentNode?.updateThemeAndPlaceholder(theme: self.presentationData.theme, placeholder: placeholder, compactPlaceholder: compactPlaceholder)
        
        /*let editing = self.chatListDisplayNode.containerNode.currentItemNode.currentState.editing
        if case .chatList(.root) = self.location {
            self.primaryContext?.leftButton = AnyComponentWithIdentity(id: "edit", component: AnyComponent(NavigationButtonComponent(
                content: .text(title: self.presentationData.strings.Common_Edit, isBold: false),
                pressed: { [weak self] in
                    self?.editPressed()
                }
            )))
            self.primaryContext?.rightButton = AnyComponentWithIdentity(id: "compose", component: AnyComponent(NavigationButtonComponent(
                content: .icon(imageName: "Chat List/Compose Icon"),
                pressed: { [weak self] in
                    self?.composePressed()
                }
            )))
        } else {
            self.primaryContext?.rightButton = AnyComponentWithIdentity(id: "edit", component: AnyComponent(NavigationButtonComponent(
                content: .text(title: self.presentationData.strings.Common_Edit, isBold: false),
                pressed: { [weak self] in
                    self?.editPressed()
                }
            )))
        }*/
        
        self.statusBar.statusBarStyle = self.presentationData.theme.rootController.statusBarStyle.style
        self.navigationBar?.updatePresentationData(NavigationBarPresentationData(presentationData: self.presentationData))
        
        if let layout = self.validLayout {
            self.tabContainerNode.update(size: CGSize(width: layout.size.width, height: 46.0), sideInset: layout.safeInsets.left, filters: self.tabContainerData?.0 ?? [], selectedFilter: self.chatListDisplayNode.effectiveContainerNode.currentItemFilter, isReordering: self.chatListDisplayNode.isReorderingFilters || (self.chatListDisplayNode.effectiveContainerNode.currentItemNode.currentState.editing && !self.chatListDisplayNode.didBeginSelectingChatsWhileEditing), isEditing: self.chatListDisplayNode.effectiveContainerNode.currentItemNode.currentState.editing, canReorderAllChats: self.isPremium, filtersLimit: self.tabContainerData?.2, transitionFraction: self.chatListDisplayNode.effectiveContainerNode.transitionFraction, presentationData: self.presentationData, transition: .immediate)
        }
        
        if self.isNodeLoaded {
            self.chatListDisplayNode.updatePresentationData(self.presentationData)
        }
        
        self.requestUpdateHeaderContent(transition: .immediate)
    }
    
    override public func loadDisplayNode() {
        self.displayNode = ChatListControllerNode(context: self.context, location: self.location, previewing: self.previewing, controlsHistoryPreload: self.controlsHistoryPreload, presentationData: self.presentationData, animationCache: self.animationCache, animationRenderer: self.animationRenderer, controller: self)
        
        self.chatListDisplayNode.navigationBar = self.navigationBar
        
        self.chatListDisplayNode.requestDeactivateSearch = { [weak self] in
            self?.deactivateSearch(animated: true)
        }
        
        self.chatListDisplayNode.mainContainerNode.activateSearch = { [weak self] in
            self?.activateSearch()
        }
        
        self.chatListDisplayNode.mainContainerNode.presentAlert = { [weak self] text in
            if let strongSelf = self {
                self?.present(textAlertController(context: strongSelf.context, title: nil, text: text, actions: [TextAlertAction(type: .defaultAction, title: strongSelf.presentationData.strings.Common_OK, action: {})]), in: .window(.root))
            }
        }
        
        self.chatListDisplayNode.mainContainerNode.present = { [weak self] c in
            if let strongSelf = self {
                strongSelf.present(c, in: .window(.root))
            }
        }
        
        self.chatListDisplayNode.mainContainerNode.push = { [weak self] c in
            if let strongSelf = self {
                strongSelf.push(c)
            }
        }
        
        self.chatListDisplayNode.mainContainerNode.toggleArchivedFolderHiddenByDefault = { [weak self] in
            guard let strongSelf = self else {
                return
            }
            strongSelf.toggleArchivedFolderHiddenByDefault()
        }
        
        self.chatListDisplayNode.mainContainerNode.hidePsa = { [weak self] peerId in
            guard let strongSelf = self else {
                return
            }
            strongSelf.hidePsa(peerId)
        }
        
        self.chatListDisplayNode.mainContainerNode.deletePeerChat = { [weak self] peerId, joined in
            guard let strongSelf = self else {
                return
            }
            strongSelf.deletePeerChat(peerId: peerId, joined: joined)
        }
        self.chatListDisplayNode.mainContainerNode.deletePeerThread = { [weak self] peerId, threadId in
            guard let strongSelf = self else {
                return
            }
            strongSelf.deletePeerThread(peerId: peerId, threadId: threadId)
        }
        self.chatListDisplayNode.mainContainerNode.setPeerThreadStopped = { [weak self] peerId, threadId, isStopped in
            guard let strongSelf = self else {
                return
            }
            strongSelf.setPeerThreadStopped(peerId: peerId, threadId: threadId, isStopped: isStopped)
        }
        self.chatListDisplayNode.mainContainerNode.setPeerThreadPinned = { [weak self] peerId, threadId, isPinned in
            guard let strongSelf = self else {
                return
            }
            strongSelf.setPeerThreadPinned(peerId: peerId, threadId: threadId, isPinned: isPinned)
        }
        self.chatListDisplayNode.mainContainerNode.setPeerThreadHidden = { [weak self] peerId, threadId, isHidden in
            guard let strongSelf = self else {
                return
            }
            strongSelf.setPeerThreadHidden(peerId: peerId, threadId: threadId, isHidden: isHidden)
        }
        
        self.chatListDisplayNode.mainContainerNode.peerSelected = { [weak self] peer, threadId, animated, activateInput, promoInfo in
            if let strongSelf = self {
                if let navigationController = strongSelf.navigationController as? NavigationController {
                    var scrollToEndIfExists = false
                    if let layout = strongSelf.validLayout, case .regular = layout.metrics.widthClass {
                        scrollToEndIfExists = true
                    }
                    
                    if case let .channel(channel) = peer, channel.flags.contains(.isForum), threadId == nil {
                        strongSelf.chatListDisplayNode.clearHighlightAnimated(true)
                        
                        if strongSelf.chatListDisplayNode.inlineStackContainerNode?.location == .forum(peerId: channel.id) {
                            strongSelf.setInlineChatList(location: nil)
                        } else {
                            strongSelf.setInlineChatList(location: .forum(peerId: channel.id))
                        }
                    } else {
                        if case let .channel(channel) = peer, channel.flags.contains(.isForum), let threadId {
                            let _ = strongSelf.context.sharedContext.navigateToForumThread(context: strongSelf.context, peerId: peer.id, threadId: threadId, messageId: nil, navigationController: navigationController, activateInput: nil, keepStack: .never).start()
                            strongSelf.chatListDisplayNode.clearHighlightAnimated(true)
                        } else {
                            var navigationAnimationOptions: NavigationAnimationOptions = []
                            var groupId: EngineChatList.Group = .root
                            if case let .chatList(groupIdValue) = strongSelf.location {
                                groupId = groupIdValue
                                if case .root = groupIdValue {
                                    navigationAnimationOptions = .removeOnMasterDetails
                                }
                            }
                            
                            let chatLocation: NavigateToChatControllerParams.Location
                            chatLocation = .peer(peer)
                            
                            strongSelf.context.sharedContext.navigateToChatController(NavigateToChatControllerParams(navigationController: navigationController, context: strongSelf.context, chatLocation: chatLocation, activateInput: (activateInput && !peer.isDeleted) ? .text : nil, scrollToEndIfExists: scrollToEndIfExists, animated: !scrollToEndIfExists, options: navigationAnimationOptions, parentGroupId: groupId._asGroup(), chatListFilter: strongSelf.chatListDisplayNode.mainContainerNode.currentItemNode.chatListFilter?.id, completion: { [weak self] controller in
                                self?.chatListDisplayNode.mainContainerNode.currentItemNode.clearHighlightAnimated(true)
                                if let promoInfo = promoInfo {
                                    switch promoInfo {
                                    case .proxy:
                                        let _ = (ApplicationSpecificNotice.getProxyAdsAcknowledgment(accountManager: strongSelf.context.sharedContext.accountManager)
                                                 |> deliverOnMainQueue).start(next: { value in
                                            guard let strongSelf = self else {
                                                return
                                            }
                                            if !value {
                                                controller.displayPromoAnnouncement(text: strongSelf.presentationData.strings.DialogList_AdNoticeAlert)
                                                let _ = ApplicationSpecificNotice.setProxyAdsAcknowledgment(accountManager: strongSelf.context.sharedContext.accountManager).start()
                                            }
                                        })
                                    case let .psa(type, _):
                                        let _ = (ApplicationSpecificNotice.getPsaAcknowledgment(accountManager: strongSelf.context.sharedContext.accountManager, peerId: peer.id)
                                                 |> deliverOnMainQueue).start(next: { value in
                                            guard let strongSelf = self else {
                                                return
                                            }
                                            if !value {
                                                var text = strongSelf.presentationData.strings.ChatList_GenericPsaAlert
                                                let key = "ChatList.PsaAlert.\(type)"
                                                if let string = strongSelf.presentationData.strings.primaryComponent.dict[key] {
                                                    text = string
                                                } else if let string = strongSelf.presentationData.strings.secondaryComponent?.dict[key] {
                                                    text = string
                                                }
                                                
                                                controller.displayPromoAnnouncement(text: text)
                                                let _ = ApplicationSpecificNotice.setPsaAcknowledgment(accountManager: strongSelf.context.sharedContext.accountManager, peerId: peer.id).start()
                                            }
                                        })
                                    }
                                }
                            }))
                        }
                    }
                }
            }
        }
        
        self.chatListDisplayNode.mainContainerNode.groupSelected = { [weak self] groupId in
            if let strongSelf = self {
                if let navigationController = strongSelf.navigationController as? NavigationController {
                    let chatListController = ChatListControllerImpl(context: strongSelf.context, location: .chatList(groupId: groupId), controlsHistoryPreload: false, enableDebugActions: false)
                    chatListController.navigationPresentation = .master
                    navigationController.pushViewController(chatListController)
                    strongSelf.chatListDisplayNode.mainContainerNode.currentItemNode.clearHighlightAnimated(true)
                }
            }
        }
        
        self.chatListDisplayNode.mainContainerNode.updatePeerGrouping = { [weak self] peerId, group in
            guard let strongSelf = self else {
                return
            }
            if group {
                strongSelf.archiveChats(peerIds: [peerId])
            } else {
                strongSelf.chatListDisplayNode.mainContainerNode.currentItemNode.setCurrentRemovingItemId(ChatListNodeState.ItemId(peerId: peerId, threadId: nil))
                let _ = strongSelf.context.engine.peers.updatePeersGroupIdInteractively(peerIds: [peerId], groupId: group ? .archive : .root).start(completed: {
                    guard let strongSelf = self else {
                        return
                    }
                    strongSelf.chatListDisplayNode.mainContainerNode.currentItemNode.setCurrentRemovingItemId(nil)
                })
            }
        }
        
        self.chatListDisplayNode.requestOpenMessageFromSearch = { [weak self] peer, threadId, messageId, deactivateOnAction in
            if let strongSelf = self {
                strongSelf.openMessageFromSearchDisposable.set((strongSelf.context.engine.peers.ensurePeerIsLocallyAvailable(peer: peer)
                |> deliverOnMainQueue).start(next: { [weak strongSelf] actualPeer in
                    if let strongSelf = strongSelf {
                        if let navigationController = strongSelf.navigationController as? NavigationController {
                            var scrollToEndIfExists = false
                            if let layout = strongSelf.validLayout, case .regular = layout.metrics.widthClass {
                                scrollToEndIfExists = true
                            }
                            var navigationAnimationOptions: NavigationAnimationOptions = []
                            if case .chatList(.root) = strongSelf.location {
                                navigationAnimationOptions = .removeOnMasterDetails
                            }
                            if case let .channel(channel) = actualPeer, channel.flags.contains(.isForum), let threadId {
                                let _ = strongSelf.context.sharedContext.navigateToForumThread(context: strongSelf.context, peerId: peer.id, threadId: threadId, messageId: messageId, navigationController: navigationController, activateInput: nil, keepStack: .never).start()
                            } else {
                                strongSelf.context.sharedContext.navigateToChatController(NavigateToChatControllerParams(navigationController: navigationController, context: strongSelf.context, chatLocation: .peer(actualPeer), subject: .message(id: .id(messageId), highlight: true, timecode: nil), purposefulAction: {
                                    if deactivateOnAction {
                                        self?.deactivateSearch(animated: false)
                                    }
                                }, scrollToEndIfExists: scrollToEndIfExists, options: navigationAnimationOptions))
                            }
                            strongSelf.chatListDisplayNode.mainContainerNode.currentItemNode.clearHighlightAnimated(true)
                        }
                    }
                }))
            }
        }
        
        self.chatListDisplayNode.requestOpenPeerFromSearch = { [weak self] peer, threadId, dismissSearch in
            if let strongSelf = self {
                let storedPeer = strongSelf.context.engine.peers.ensurePeerIsLocallyAvailable(peer: peer) |> map { _ -> Void in return Void() }
                strongSelf.openMessageFromSearchDisposable.set((storedPeer |> deliverOnMainQueue).start(completed: { [weak strongSelf] in
                    if let strongSelf = strongSelf {
                        if dismissSearch {
                            strongSelf.deactivateSearch(animated: true)
                        }
                        var scrollToEndIfExists = false
                        if let layout = strongSelf.validLayout, case .regular = layout.metrics.widthClass {
                            scrollToEndIfExists = true
                        }
                        if let navigationController = strongSelf.navigationController as? NavigationController {
                            var navigationAnimationOptions: NavigationAnimationOptions = []
                            if case .chatList(.root) = strongSelf.location {
                                navigationAnimationOptions = .removeOnMasterDetails
                            }
                            if case let .channel(channel) = peer, channel.flags.contains(.isForum), let threadId {
                                let _ = strongSelf.context.sharedContext.navigateToForumThread(context: strongSelf.context, peerId: peer.id, threadId: threadId, messageId: nil, navigationController: navigationController, activateInput: nil, keepStack: .never).start()
                            } else {
                                strongSelf.context.sharedContext.navigateToChatController(NavigateToChatControllerParams(navigationController: navigationController, context: strongSelf.context, chatLocation: .peer(peer), purposefulAction: { [weak self] in
                                    self?.deactivateSearch(animated: false)
                                }, scrollToEndIfExists: scrollToEndIfExists, options: navigationAnimationOptions))
                            }
                            strongSelf.chatListDisplayNode.mainContainerNode.currentItemNode.clearHighlightAnimated(true)
                        }
                    }
                }))
            }
        }
        
        self.chatListDisplayNode.requestOpenRecentPeerOptions = { [weak self] peer in
            if let strongSelf = self {
                strongSelf.view.window?.endEditing(true)
                let actionSheet = ActionSheetController(presentationData: strongSelf.presentationData)
                
                actionSheet.setItemGroups([
                    ActionSheetItemGroup(items: [
                        ActionSheetButtonItem(title: strongSelf.presentationData.strings.Common_Delete, color: .destructive, action: { [weak actionSheet] in
                            actionSheet?.dismissAnimated()
                            
                            if let strongSelf = self {
                                let _ = strongSelf.context.engine.peers.removeRecentPeer(peerId: peer.id).start()
                            }
                        })
                    ]),
                    ActionSheetItemGroup(items: [
                        ActionSheetButtonItem(title: strongSelf.presentationData.strings.Common_Cancel, color: .accent, font: .bold, action: { [weak actionSheet] in
                            actionSheet?.dismissAnimated()
                        })
                    ])
                ])
                strongSelf.present(actionSheet, in: .window(.root))
            }
        }
        
        self.chatListDisplayNode.requestAddContact = { [weak self] phoneNumber in
            if let strongSelf = self {
                strongSelf.view.endEditing(true)
                strongSelf.context.sharedContext.openAddContact(context: strongSelf.context, firstName: "", lastName: "", phoneNumber: phoneNumber, label: defaultContactLabel, present: { [weak self] controller, arguments in
                    self?.present(controller, in: .window(.root), with: arguments)
                }, pushController: { [weak self] controller in
                    (self?.navigationController as? NavigationController)?.pushViewController(controller)
                }, completed: {
                    self?.deactivateSearch(animated: false)
                })
            }
        }
        
        self.chatListDisplayNode.dismissSelfIfCompletedPresentation = { [weak self] in
            guard let strongSelf = self, let navigationController = strongSelf.navigationController as? NavigationController else {
                return
            }
            if !strongSelf.didAppear {
                return
            }
            navigationController.filterController(strongSelf, animated: !_animationsTemporarilyDisabledForCoverUp)
        }
        
        self.chatListDisplayNode.contentOffsetChanged = { [weak self] offset in
            if let strongSelf = self, let searchContentNode = strongSelf.searchContentNode, let validLayout = strongSelf.validLayout {
                var offset = offset
                if validLayout.inVoiceOver {
                    offset = .known(0.0)
                }
                searchContentNode.updateListVisibleContentOffset(offset, transition: strongSelf.chatListDisplayNode.temporaryContentOffsetChangeTransition ?? .immediate)
            }
        }
        
        self.chatListDisplayNode.contentScrollingEnded = { [weak self] listView in
            if let strongSelf = self, let searchContentNode = strongSelf.searchContentNode {
                return fixListNodeScrolling(listView, searchNode: searchContentNode)
            } else {
                return false
            }
        }
        
        self.chatListDisplayNode.emptyListAction = { [weak self] _ in
            guard let strongSelf = self, let navigationController = strongSelf.navigationController as? NavigationController else {
                return
            }
            if let filter = strongSelf.chatListDisplayNode.effectiveContainerNode.currentItemNode.chatListFilter {
                strongSelf.push(chatListFilterPresetController(context: strongSelf.context, currentPreset: filter, updated: { _ in }))
            } else {
                if case let .forum(peerId) = strongSelf.chatListDisplayNode.effectiveContainerNode.location {
                    let context = strongSelf.context
                    let controller = ForumCreateTopicScreen(context: context, peerId: peerId, mode: .create)
                    controller.navigationPresentation = .modal
                    
                    controller.completion = { [weak controller] title, fileId, _ in
                        controller?.isInProgress = true
                        
                        let _ = (context.engine.peers.createForumChannelTopic(id: peerId, title: title, iconColor: ForumCreateTopicScreen.iconColors.randomElement()!, iconFileId: fileId)
                        |> deliverOnMainQueue).start(next: { topicId in
                            let _ = context.sharedContext.navigateToForumThread(context: context, peerId: peerId, threadId: topicId, messageId: nil, navigationController: navigationController, activateInput: .text, keepStack: .never).start()
                        }, error: { _ in
                            controller?.isInProgress = false
                        })
                    }
                    strongSelf.push(controller)
                } else {
                    strongSelf.composePressed()
                }
            }
        }
        
        self.chatListDisplayNode.cancelEditing = { [weak self] in
            guard let strongSelf = self else {
                return
            }
            let _ = strongSelf.reorderingDonePressed()
        }
        
        self.chatListDisplayNode.toolbarActionSelected = { [weak self] action in
            self?.toolbarActionSelected(action: action)
        }
        
        self.chatListDisplayNode.mainContainerNode.activateChatPreview = { [weak self] item, threadId, node, gesture, location in
            guard let strongSelf = self else {
                gesture?.cancel()
                return
            }
            
            var joined = false
            if case let .peer(peerData) = item.content, let message = peerData.messages.first {
                for media in message.media {
                    if let action = media as? TelegramMediaAction, action.action == .peerJoined {
                        joined = true
                    }
                }
            }
            
            switch item.content {
            case let .groupReference(groupId, _, _, _, _):
                let chatListController = ChatListControllerImpl(context: strongSelf.context, location: .chatList(groupId: groupId), controlsHistoryPreload: false, hideNetworkActivityStatus: true, previewing: true, enableDebugActions: false)
                chatListController.navigationPresentation = .master
                let contextController = ContextController(account: strongSelf.context.account, presentationData: strongSelf.presentationData, source: .controller(ContextControllerContentSourceImpl(controller: chatListController, sourceNode: node, navigationController: strongSelf.navigationController as? NavigationController)), items: archiveContextMenuItems(context: strongSelf.context, groupId: groupId._asGroup(), chatListController: strongSelf) |> map { ContextController.Items(content: .list($0)) }, gesture: gesture)
                strongSelf.presentInGlobalOverlay(contextController)
            case let .peer(peerData):
                let peer = peerData.peer
                let threadInfo = peerData.threadInfo
                let promoInfo = peerData.promoInfo
                
                switch item.index {
                case .chatList:
                    if case let .channel(channel) = peer.peer, channel.flags.contains(.isForum) {
                        if let threadId = threadId {
                            let source: ContextContentSource
                            let chatController = strongSelf.context.sharedContext.makeChatController(context: strongSelf.context, chatLocation: .replyThread(message: ChatReplyThreadMessage(
                                messageId: MessageId(peerId: peer.peerId, namespace: Namespaces.Message.Cloud, id: Int32(clamping: threadId)), channelMessageId: nil, isChannelPost: false, isForumPost: true, maxMessage: nil, maxReadIncomingMessageId: nil, maxReadOutgoingMessageId: nil, unreadCount: 0, initialFilledHoles: IndexSet(), initialAnchor: .automatic, isNotAvailable: false
                            )), subject: nil, botStart: nil, mode: .standard(previewing: true))
                            chatController.canReadHistory.set(false)
                            source = .controller(ContextControllerContentSourceImpl(controller: chatController, sourceNode: node, navigationController: strongSelf.navigationController as? NavigationController))
                            
                            let contextController = ContextController(account: strongSelf.context.account, presentationData: strongSelf.presentationData, source: source, items: chatForumTopicMenuItems(context: strongSelf.context, peerId: peer.peerId, threadId: threadId, isPinned: nil, isClosed: nil, chatListController: strongSelf, joined: joined, canSelect: false) |> map { ContextController.Items(content: .list($0)) }, gesture: gesture)
                            strongSelf.presentInGlobalOverlay(contextController)
                        } else {
                            let chatListController = ChatListControllerImpl(context: strongSelf.context, location: .forum(peerId: channel.id), controlsHistoryPreload: false, hideNetworkActivityStatus: true, previewing: true, enableDebugActions: false)
                            chatListController.navigationPresentation = .master
                            let contextController = ContextController(account: strongSelf.context.account, presentationData: strongSelf.presentationData, source: .controller(ContextControllerContentSourceImpl(controller: chatListController, sourceNode: node, navigationController: strongSelf.navigationController as? NavigationController)), items: chatContextMenuItems(context: strongSelf.context, peerId: peer.peerId, promoInfo: promoInfo, source: .chatList(filter: strongSelf.chatListDisplayNode.mainContainerNode.currentItemNode.chatListFilter), chatListController: strongSelf, joined: joined) |> map { ContextController.Items(content: .list($0)) }, gesture: gesture)
                            strongSelf.presentInGlobalOverlay(contextController)
                        }
                    } else {
                        let source: ContextContentSource
                        if let location = location {
                            source = .location(ChatListContextLocationContentSource(controller: strongSelf, location: location))
                        } else {
                            let chatController = strongSelf.context.sharedContext.makeChatController(context: strongSelf.context, chatLocation: .peer(id: peer.peerId), subject: nil, botStart: nil, mode: .standard(previewing: true))
                            chatController.canReadHistory.set(false)
                            source = .controller(ContextControllerContentSourceImpl(controller: chatController, sourceNode: node, navigationController: strongSelf.navigationController as? NavigationController))
                        }
                        
                        let contextController = ContextController(account: strongSelf.context.account, presentationData: strongSelf.presentationData, source: source, items: chatContextMenuItems(context: strongSelf.context, peerId: peer.peerId, promoInfo: promoInfo, source: .chatList(filter: strongSelf.chatListDisplayNode.mainContainerNode.currentItemNode.chatListFilter), chatListController: strongSelf, joined: joined) |> map { ContextController.Items(content: .list($0)) }, gesture: gesture)
                        strongSelf.presentInGlobalOverlay(contextController)
                    }
                case let .forum(pinnedIndex, _, threadId, _, _):
                    let isPinned: Bool
                    switch pinnedIndex {
                    case .index:
                        isPinned = true
                    case .none:
                        isPinned = false
                    }
                    let source: ContextContentSource
                    let chatController = strongSelf.context.sharedContext.makeChatController(context: strongSelf.context, chatLocation: .replyThread(message: ChatReplyThreadMessage(
                        messageId: MessageId(peerId: peer.peerId, namespace: Namespaces.Message.Cloud, id: Int32(clamping: threadId)), channelMessageId: nil, isChannelPost: false, isForumPost: true, maxMessage: nil, maxReadIncomingMessageId: nil, maxReadOutgoingMessageId: nil, unreadCount: 0, initialFilledHoles: IndexSet(), initialAnchor: .automatic, isNotAvailable: false
                    )), subject: nil, botStart: nil, mode: .standard(previewing: true))
                    chatController.canReadHistory.set(false)
                    source = .controller(ContextControllerContentSourceImpl(controller: chatController, sourceNode: node, navigationController: strongSelf.navigationController as? NavigationController))
                    
                    let contextController = ContextController(account: strongSelf.context.account, presentationData: strongSelf.presentationData, source: source, items: chatForumTopicMenuItems(context: strongSelf.context, peerId: peer.peerId, threadId: threadId, isPinned: isPinned, isClosed: threadInfo?.isClosed, chatListController: strongSelf, joined: joined, canSelect: true) |> map { ContextController.Items(content: .list($0)) }, gesture: gesture)
                    strongSelf.presentInGlobalOverlay(contextController)
                }
            }
        }
        
        self.chatListDisplayNode.peerContextAction = { [weak self] peer, source, node, gesture, location in
            guard let strongSelf = self else {
                gesture?.cancel()
                return
            }
            
            if case let .channel(channel) = peer, channel.flags.contains(.isForum) {
                let chatListController = ChatListControllerImpl(context: strongSelf.context, location: .forum(peerId: channel.id), controlsHistoryPreload: false, hideNetworkActivityStatus: true, previewing: true, enableDebugActions: false)
                chatListController.navigationPresentation = .master
                let contextController = ContextController(account: strongSelf.context.account, presentationData: strongSelf.presentationData, source: .controller(ContextControllerContentSourceImpl(controller: chatListController, sourceNode: node, navigationController: strongSelf.navigationController as? NavigationController)), items: chatContextMenuItems(context: strongSelf.context, peerId: peer.id, promoInfo: nil, source: .search(source), chatListController: strongSelf, joined: false) |> map { ContextController.Items(content: .list($0)) }, gesture: gesture)
                strongSelf.presentInGlobalOverlay(contextController)
            } else {
                let contextContentSource: ContextContentSource
                if peer.id.namespace == Namespaces.Peer.SecretChat, let node = node.subnodes?.first as? ContextExtractedContentContainingNode {
                    contextContentSource = .extracted(ChatListHeaderBarContextExtractedContentSource(controller: strongSelf, sourceNode: node, keepInPlace: false))
                } else {
                    var subject: ChatControllerSubject?
                    if case let .search(messageId) = source, let id = messageId {
                        subject = .message(id: .id(id), highlight: false, timecode: nil)
                    }
                    let chatController = strongSelf.context.sharedContext.makeChatController(context: strongSelf.context, chatLocation: .peer(id: peer.id), subject: subject, botStart: nil, mode: .standard(previewing: true))
                    chatController.canReadHistory.set(false)
                    contextContentSource = .controller(ContextControllerContentSourceImpl(controller: chatController, sourceNode: node, navigationController: strongSelf.navigationController as? NavigationController))
                }
                
                let contextController = ContextController(account: strongSelf.context.account, presentationData: strongSelf.presentationData, source: contextContentSource, items: chatContextMenuItems(context: strongSelf.context, peerId: peer.id, promoInfo: nil, source: .search(source), chatListController: strongSelf, joined: false) |> map { ContextController.Items(content: .list($0)) }, gesture: gesture)
                strongSelf.presentInGlobalOverlay(contextController)
            }
        }
        
        self.tabContainerNode.tabSelected = { [weak self] id, isDisabled in
            guard let strongSelf = self else {
                return
            }
            if isDisabled {
                let context = strongSelf.context
                var replaceImpl: ((ViewController) -> Void)?
                let controller = PremiumLimitScreen(context: context, subject: .folders, count: strongSelf.tabContainerNode.filtersCount, action: {
                    let controller = PremiumIntroScreen(context: context, source: .folders)
                    replaceImpl?(controller)
                })
                replaceImpl = { [weak controller] c in
                    controller?.replace(with: c)
                }
                strongSelf.push(controller)
            } else {
                strongSelf.selectTab(id: id)
            }
        }
        
        self.tabContainerNode.tabRequestedDeletion = { [weak self] id in
            if case let .filter(id) = id {
                self?.askForFilterRemoval(id: id)
            }
        }
        self.tabContainerNode.presentPremiumTip = { [weak self] in
            if let strongSelf = self {
                strongSelf.present(UndoOverlayController(presentationData: strongSelf.presentationData, content: .universal(animation: "anim_reorder", scale: 0.05, colors: [:], title: nil, text: strongSelf.presentationData.strings.ChatListFolderSettings_SubscribeToMoveAll, customUndoText: strongSelf.presentationData.strings.ChatListFolderSettings_SubscribeToMoveAllAction, timeout: nil), elevatedLayout: false, position: .top, animateInAsReplacement: false, action: { action in
                    if case .undo = action {
                        let context = strongSelf.context
                        var replaceImpl: ((ViewController) -> Void)?
                        let controller = PremiumDemoScreen(context: context, subject: .advancedChatManagement, action: {
                            let controller = PremiumIntroScreen(context: context, source: .folders)
                            replaceImpl?(controller)
                        })
                        replaceImpl = { [weak controller] c in
                            controller?.replace(with: c)
                        }
                        strongSelf.push(controller)
                    }
                    return false }), in: .current)
            }
        }
        
        let tabContextGesture: (Int32?, ContextExtractedContentContainingNode, ContextGesture, Bool, Bool) -> Void = { [weak self] id, sourceNode, gesture, keepInPlace, isDisabled in
            guard let strongSelf = self else {
                return
            }
            let _ = combineLatest(
                queue: Queue.mainQueue(),
                strongSelf.context.engine.peers.currentChatListFilters(),
                strongSelf.context.engine.data.get(
                    TelegramEngine.EngineData.Item.Configuration.UserLimits(isPremium: true)
                )
            ).start(next: { [weak self] filters, premiumLimits in
                guard let strongSelf = self else {
                    return
                }
                var items: [ContextMenuItem] = []
                if let id = id {
                    items.append(.action(ContextMenuActionItem(text: strongSelf.presentationData.strings.ChatList_EditFolder, icon: { theme in
                        return generateTintedImage(image: UIImage(bundleImageName: "Chat/Context Menu/Edit"), color: theme.contextMenu.primaryColor)
                    }, action: { c, f in
                        c.dismiss(completion: {
                            guard let strongSelf = self else {
                                return
                            }
                            if isDisabled {
                                let context = strongSelf.context
                                var replaceImpl: ((ViewController) -> Void)?
                                let controller = PremiumLimitScreen(context: context, subject: .folders, count: strongSelf.tabContainerNode.filtersCount, action: {
                                    let controller = PremiumIntroScreen(context: context, source: .folders)
                                    replaceImpl?(controller)
                                })
                                replaceImpl = { [weak controller] c in
                                    controller?.replace(with: c)
                                }
                                strongSelf.push(controller)
                            } else {
                                let _ = (strongSelf.context.engine.peers.currentChatListFilters()
                                |> deliverOnMainQueue).start(next: { presetList in
                                    guard let strongSelf = self else {
                                        return
                                    }
                                    var found = false
                                    for filter in presetList {
                                        if filter.id == id {
                                            strongSelf.push(chatListFilterPresetController(context: strongSelf.context, currentPreset: filter, updated: { _ in }))
                                            f(.dismissWithoutContent)
                                            found = true
                                            break
                                        }
                                    }
                                    if !found {
                                        f(.default)
                                    }
                                })
                            }
                        })
                    })))
                    
                    if let _ = filters.first(where: { $0.id == id }) {
                        items.append(.action(ContextMenuActionItem(text: strongSelf.presentationData.strings.ChatList_AddChatsToFolder, icon: { theme in
                            return generateTintedImage(image: UIImage(bundleImageName: "Chat/Context Menu/Add"), color: theme.contextMenu.primaryColor)
                        }, action: { c, f in
                            c.dismiss(completion: {
                                guard let strongSelf = self else {
                                    return
                                }
                                
                                if isDisabled {
                                    let context = strongSelf.context
                                    var replaceImpl: ((ViewController) -> Void)?
                                    let controller = PremiumLimitScreen(context: context, subject: .folders, count: strongSelf.tabContainerNode.filtersCount, action: {
                                        let controller = PremiumIntroScreen(context: context, source: .folders)
                                        replaceImpl?(controller)
                                    })
                                    replaceImpl = { [weak controller] c in
                                        controller?.replace(with: c)
                                    }
                                    strongSelf.push(controller)
                                } else {
                                    let _ = combineLatest(
                                        queue: Queue.mainQueue(),
                                        strongSelf.context.engine.data.get(
                                            TelegramEngine.EngineData.Item.Peer.Peer(id: strongSelf.context.account.peerId),
                                            TelegramEngine.EngineData.Item.Configuration.UserLimits(isPremium: false),
                                            TelegramEngine.EngineData.Item.Configuration.UserLimits(isPremium: true)
                                        ),
                                        strongSelf.context.engine.peers.currentChatListFilters()
                                    ).start(next: { result, presetList in
                                        guard let strongSelf = self else {
                                            return
                                        }
                                        var found = false
                                        for filter in presetList {
                                            if filter.id == id, case let .filter(_, _, _, data) = filter {
                                                let (accountPeer, limits, premiumLimits) = result
                                                let isPremium = accountPeer?.isPremium ?? false
                                                
                                                let limit = limits.maxFolderChatsCount
                                                let premiumLimit = premiumLimits.maxFolderChatsCount
                                                
                                                if data.includePeers.peers.count >= premiumLimit {
                                                    let controller = PremiumLimitScreen(context: strongSelf.context, subject: .chatsPerFolder, count: Int32(data.includePeers.peers.count), action: {})
                                                    strongSelf.push(controller)
                                                    f(.dismissWithoutContent)
                                                    return
                                                } else if data.includePeers.peers.count >= limit && !isPremium {
                                                    var replaceImpl: ((ViewController) -> Void)?
                                                    let controller = PremiumLimitScreen(context: strongSelf.context, subject: .chatsPerFolder, count: Int32(data.includePeers.peers.count), action: {
                                                        let controller = PremiumIntroScreen(context: strongSelf.context, source: .chatsPerFolder)
                                                        replaceImpl?(controller)
                                                    })
                                                    replaceImpl = { [weak controller] c in
                                                        controller?.replace(with: c)
                                                    }
                                                    strongSelf.push(controller)
                                                    f(.dismissWithoutContent)
                                                    return
                                                }
                                                
                                                let _ = (strongSelf.context.engine.peers.currentChatListFilters()
                                                |> deliverOnMainQueue).start(next: { filters in
                                                    guard let strongSelf = self else {
                                                        return
                                                    }
                                                    strongSelf.push(chatListFilterAddChatsController(context: strongSelf.context, filter: filter, allFilters: filters, limit: limits.maxFolderChatsCount, premiumLimit: premiumLimits.maxFolderChatsCount, isPremium: isPremium))
                                                    f(.dismissWithoutContent)
                                                })
                                                found = true
                                                break
                                            }
                                        }
                                        if !found {
                                            f(.default)
                                        }
                                    })
                                }
                            })
                        })))
                        
                        if let filterEntries = strongSelf.tabContainerData?.0 {
                            for filter in filterEntries {
                                if case let .filter(filterId, _, unread) = filter, filterId == id {
                                    if unread.value > 0 {
                                        items.append(.action(ContextMenuActionItem(text: strongSelf.presentationData.strings.ChatList_ReadAll, textColor: .primary, icon: { theme in
                                            return generateTintedImage(image: UIImage(bundleImageName: "Chat/Context Menu/ReadAll"), color: theme.contextMenu.primaryColor)
                                        }, action: { c, f in
                                            c.dismiss(completion: {
                                                guard let strongSelf = self else {
                                                    return
                                                }
                                                strongSelf.readAllInFilter(id: id)
                                            })
                                        })))
                                    }
                                    break
                                }
                            }
                        }
                        
                        items.append(.action(ContextMenuActionItem(text: strongSelf.presentationData.strings.ChatList_RemoveFolder, textColor: .destructive, icon: { theme in
                            return generateTintedImage(image: UIImage(bundleImageName: "Chat/Context Menu/Delete"), color: theme.contextMenu.destructiveColor)
                        }, action: { c, f in
                            c.dismiss(completion: {
                                guard let strongSelf = self else {
                                    return
                                }
                                strongSelf.askForFilterRemoval(id: id)
                            })
                        })))
                    }
                } else {
                    items.append(.action(ContextMenuActionItem(text: strongSelf.presentationData.strings.ChatList_EditFolders, icon: { theme in
                        return generateTintedImage(image: UIImage(bundleImageName: "Chat/Context Menu/Edit"), color: theme.contextMenu.primaryColor)
                    }, action: { c, f in
                        c.dismiss(completion: {
                            guard let strongSelf = self else {
                                return
                            }
                            strongSelf.openFilterSettings()
                        })
                    })))
                }
                
                if filters.count > 1 {
                    items.append(.separator)
                    items.append(.action(ContextMenuActionItem(text: strongSelf.presentationData.strings.ChatList_ReorderTabs, icon: { theme in
                        return generateTintedImage(image: UIImage(bundleImageName: "Chat/Context Menu/ReorderItems"), color: theme.contextMenu.primaryColor)
                    }, action: { c, f in
                        c.dismiss(completion: {
                            guard let strongSelf = self else {
                                return
                            }
                            
                            strongSelf.chatListDisplayNode.isReorderingFilters = true
                            strongSelf.isReorderingTabsValue.set(true)
                            strongSelf.searchContentNode?.setIsEnabled(false, animated: true)
                            (strongSelf.parent as? TabBarController)?.updateIsTabBarEnabled(false, transition: .animated(duration: 0.2, curve: .easeInOut))
                            if let layout = strongSelf.validLayout {
                                strongSelf.updateLayout(layout: layout, transition: .animated(duration: 0.2, curve: .easeInOut))
                            }
                        })
                    })))
                }
                
                let controller = ContextController(account: strongSelf.context.account, presentationData: strongSelf.presentationData, source: .extracted(ChatListHeaderBarContextExtractedContentSource(controller: strongSelf, sourceNode: sourceNode, keepInPlace: keepInPlace)), items: .single(ContextController.Items(content: .list(items))), recognizer: nil, gesture: gesture)
                strongSelf.context.sharedContext.mainWindow?.presentInGlobalOverlay(controller)
            })
        }
        self.tabContainerNode.contextGesture = { id, sourceNode, gesture, isDisabled in
            tabContextGesture(id, sourceNode, gesture, false, isDisabled)
        }
        
        if case .chatList(.root) = self.location {
            self.ready.set(.never())
        } else {
            self.ready.set(combineLatest([
                self.chatListDisplayNode.mainContainerNode.ready,
                self.primaryInfoReady.get()
            ])
            |> map { values -> Bool in
                return !values.contains(where: { !$0 })
            }
            |> filter { $0 })
        }
        
        self.displayNodeDidLoad()
    }
    
    public override func displayNodeDidLoad() {
        super.displayNodeDidLoad()
        
        Queue.mainQueue().after(1.0) {
            self.context.prefetchManager?.prepareNextGreetingSticker()
        }
    }
    
    public static var sharedPreviousPowerSavingEnabled: Bool?
    
    override public func viewDidAppear(_ animated: Bool) {
        super.viewDidAppear(animated)
                
        if self.powerSavingMonitoringDisposable == nil {
            self.powerSavingMonitoringDisposable = (self.context.sharedContext.automaticMediaDownloadSettings
            |> mapToSignal { settings -> Signal<Bool, NoError> in
                return automaticEnergyUsageShouldBeOn(settings: settings)
            }
            |> distinctUntilChanged).start(next: { [weak self] isPowerSavingEnabled in
                guard let self else {
                    return
                }
                var previousValueValue: Bool?
                
                previousValueValue = ChatListControllerImpl.sharedPreviousPowerSavingEnabled
                ChatListControllerImpl.sharedPreviousPowerSavingEnabled = isPowerSavingEnabled
                
                /*#if DEBUG
                previousValueValue = false
                #endif*/
                
                if isPowerSavingEnabled != previousValueValue && previousValueValue != nil && isPowerSavingEnabled {
                    let batteryLevel = UIDevice.current.batteryLevel
                    if batteryLevel > 0.0 && self.view.window != nil {
                        let presentationData = self.context.sharedContext.currentPresentationData.with { $0 }
                        let batteryPercentage = Int(batteryLevel * 100.0)
                        
                        self.dismissAllUndoControllers()
                        self.present(UndoOverlayController(presentationData: presentationData, content: .universal(animation: "lowbattery_30", scale: 1.0, colors: [:], title: presentationData.strings.PowerSaving_AlertEnabledTitle, text: presentationData.strings.PowerSaving_AlertEnabledText("\(batteryPercentage)").string, customUndoText: presentationData.strings.PowerSaving_AlertEnabledAction, timeout: 5.0), elevatedLayout: false, action: { [weak self] action in
                            if case .undo = action, let self {
                                let _ = updateMediaDownloadSettingsInteractively(accountManager: self.context.sharedContext.accountManager, { settings in
                                    var settings = settings
                                    settings.energyUsageSettings.activationThreshold = 4
                                    return settings
                                }).start()
                            }
                            return false
                        }), in: .current)
                    }
                }
            })
        }
        
        self.didAppear = true
        
        self.chatListDisplayNode.mainContainerNode.updateEnableAdjacentFilterLoading(true)
        
        self.chatListDisplayNode.mainContainerNode.didBeginSelectingChats = { [weak self] in
            guard let strongSelf = self else {
                return
            }
            if !strongSelf.chatListDisplayNode.didBeginSelectingChatsWhileEditing {
                var isEditing = false
                strongSelf.chatListDisplayNode.effectiveContainerNode.updateState { state in
                    isEditing = state.editing
                    return state
                }
                if !isEditing {
                    strongSelf.editPressed()
                }
                strongSelf.chatListDisplayNode.didBeginSelectingChatsWhileEditing = true
                if let layout = strongSelf.validLayout {
                    strongSelf.updateLayout(layout: layout, transition: .animated(duration: 0.2, curve: .easeInOut))
                }
            }
        }
        
        self.chatListDisplayNode.mainContainerNode.displayFilterLimit = { [weak self] in
            guard let strongSelf = self else {
                return
            }
            let context = strongSelf.context
            var replaceImpl: ((ViewController) -> Void)?
            let controller = PremiumLimitScreen(context: context, subject: .folders, count: strongSelf.tabContainerNode.filtersCount, action: {
                let controller = PremiumIntroScreen(context: context, source: .folders)
                replaceImpl?(controller)
            })
            replaceImpl = { [weak controller] c in
                controller?.replace(with: c)
            }
            strongSelf.push(controller)
        }
        
        guard case .chatList(.root) = self.location else {
            return
        }
        
        #if true && DEBUG
        DispatchQueue.main.asyncAfter(deadline: DispatchTime.now() + 1.0, execute: { [weak self] in
            guard let strongSelf = self else {
                return
            }
            let count = ChatControllerCount.with({ $0 })
            if count > 1 {
                strongSelf.present(textAlertController(context: strongSelf.context, title: "", text: "ChatControllerCount \(count)", actions: [TextAlertAction(type: .defaultAction, title: "OK", action: {})]), in: .window(.root))
            }
        })
        #endif

        if let lockViewFrame = self.findTitleView()?.lockViewFrame, !self.didShowPasscodeLockTooltipController {
            self.passcodeLockTooltipDisposable.set(combineLatest(queue: .mainQueue(), ApplicationSpecificNotice.getPasscodeLockTips(accountManager: self.context.sharedContext.accountManager), self.context.sharedContext.accountManager.accessChallengeData() |> take(1)).start(next: { [weak self] tooltipValue, passcodeView in
                    if let strongSelf = self {
                        if !tooltipValue {
                            let hasPasscode = passcodeView.data.isLockable
                            if hasPasscode {
                                let _ = ApplicationSpecificNotice.setPasscodeLockTips(accountManager: strongSelf.context.sharedContext.accountManager).start()
                                
                                let tooltipController = TooltipController(content: .text(strongSelf.presentationData.strings.DialogList_PasscodeLockHelp), baseFontSize: strongSelf.presentationData.listsFontSize.baseDisplaySize, dismissByTapOutside: true)
                                strongSelf.present(tooltipController, in: .window(.root), with: TooltipControllerPresentationArguments(sourceViewAndRect: { [weak self] in
                                    if let strongSelf = self, let titleView = strongSelf.findTitleView() {
                                        return (titleView, lockViewFrame.offsetBy(dx: 4.0, dy: 14.0))
                                    }
                                    return nil
                                }))
                                strongSelf.didShowPasscodeLockTooltipController = true
                            }
                        } else {
                            strongSelf.didShowPasscodeLockTooltipController = true
                        }
                    }
                }))
        }
        
        if !self.didSuggestLocalization {
            self.didSuggestLocalization = true
            
            let context = self.context
            
            let suggestedLocalization = self.context.engine.data.get(TelegramEngine.EngineData.Item.Configuration.SuggestedLocalization())
            
            let signal = combineLatest(
                self.context.sharedContext.accountManager.transaction { transaction -> String in
                    let languageCode: String
                    if let current = transaction.getSharedData(SharedDataKeys.localizationSettings)?.get(LocalizationSettings.self) {
                        let code = current.primaryComponent.languageCode
                        let rawSuffix = "-raw"
                        if code.hasSuffix(rawSuffix) {
                            languageCode = String(code.dropLast(rawSuffix.count))
                        } else {
                            languageCode = code
                        }
                    } else {
                        languageCode = "en"
                    }
                    return languageCode
                },
                suggestedLocalization
            )
            |> mapToSignal({ value -> Signal<(String, SuggestedLocalizationInfo)?, NoError> in
                guard let suggestedLocalization = value.1, !suggestedLocalization.isSeen && suggestedLocalization.languageCode != "en" && suggestedLocalization.languageCode != value.0 else {
                    return .single(nil)
                }
                return context.engine.localization.suggestedLocalizationInfo(languageCode: suggestedLocalization.languageCode, extractKeys: LanguageSuggestionControllerStrings.keys)
                |> map({ suggestedLocalization -> (String, SuggestedLocalizationInfo)? in
                    return (value.0, suggestedLocalization)
                })
            })
        
            self.suggestLocalizationDisposable.set((signal |> deliverOnMainQueue).start(next: { [weak self] suggestedLocalization in
                guard let strongSelf = self, let (currentLanguageCode, suggestedLocalization) = suggestedLocalization else {
                    return
                }
                if let controller = languageSuggestionController(context: strongSelf.context, suggestedLocalization: suggestedLocalization, currentLanguageCode: currentLanguageCode, openSelection: { [weak self] in
                    if let strongSelf = self {
                        let controller = strongSelf.context.sharedContext.makeLocalizationListController(context: strongSelf.context)
                        (strongSelf.navigationController as? NavigationController)?.pushViewController(controller)
                    }
                }) {
                    strongSelf.present(controller, in: .window(.root))
                    _ = strongSelf.context.engine.localization.markSuggestedLocalizationAsSeenInteractively(languageCode: suggestedLocalization.languageCode).start()
                }
            }))
            
            self.suggestAutoarchiveDisposable.set((getServerProvidedSuggestions(account: self.context.account)
            |> deliverOnMainQueue).start(next: { [weak self] values in
                guard let strongSelf = self else {
                    return
                }
                if strongSelf.didSuggestAutoarchive {
                    return
                }
                if !values.contains(.autoarchivePopular) {
                    return
                }
                strongSelf.didSuggestAutoarchive = true
                strongSelf.present(standardTextAlertController(theme: AlertControllerTheme(presentationData: strongSelf.presentationData), title: strongSelf.presentationData.strings.ChatList_AutoarchiveSuggestion_Title, text: strongSelf.presentationData.strings.ChatList_AutoarchiveSuggestion_Text, actions: [
                    TextAlertAction(type: .genericAction, title: strongSelf.presentationData.strings.Common_Cancel, action: {
                        guard let strongSelf = self else {
                            return
                        }
                        strongSelf.dismissAutoarchiveDisposable.set(dismissServerProvidedSuggestion(account: strongSelf.context.account, suggestion: .autoarchivePopular).start())
                    }),
                    TextAlertAction(type: .defaultAction, title: strongSelf.presentationData.strings.ChatList_AutoarchiveSuggestion_OpenSettings, action: {
                        guard let strongSelf = self else {
                            return
                        }
                        strongSelf.dismissAutoarchiveDisposable.set(dismissServerProvidedSuggestion(account: strongSelf.context.account, suggestion: .autoarchivePopular).start())
                        strongSelf.push(strongSelf.context.sharedContext.makePrivacyAndSecurityController(context: strongSelf.context))
                    })
                ], actionLayout: .vertical, parseMarkdown: true), in: .window(.root))
            }))
            
            Queue.mainQueue().after(1.0, {
                let _ = (
                    self.context.engine.data.get(
                        TelegramEngine.EngineData.Item.Peer.Peer(id: self.context.account.peerId),
                        TelegramEngine.EngineData.Item.Notices.Notice(key: ApplicationSpecificNotice.forcedPasswordSetupKey())
                    )
                    |> map { peer, entry -> (phoneNumber: String?, nortice: Int32?) in
                        var phoneNumber: String?
                        if case let .user(user) = peer {
                            phoneNumber = user.phone
                        }
                        return (phoneNumber, entry?.get(ApplicationSpecificCounterNotice.self)?.value)
                    }
                    |> deliverOnMainQueue
                ).start(next: { [weak self] phoneNumber, value in
                    guard let strongSelf = self else {
                        return
                    }
                    
                    guard let value = value else {
                        return
                    }
                    
                    let controller = TwoFactorAuthSplashScreen(sharedContext: context.sharedContext, engine: .authorized(strongSelf.context.engine), mode: .intro(.init(
                        title: strongSelf.presentationData.strings.ForcedPasswordSetup_Intro_Title,
                        text: strongSelf.presentationData.strings.ForcedPasswordSetup_Intro_Text,
                        actionText: strongSelf.presentationData.strings.ForcedPasswordSetup_Intro_Action,
                        doneText: strongSelf.presentationData.strings.ForcedPasswordSetup_Intro_DoneAction,
                        phoneNumber: phoneNumber
                    )))
                    controller.dismissConfirmation = { [weak controller] f in
                        guard let strongSelf = self, let controller = controller else {
                            return true
                        }
                        
                        controller.present(standardTextAlertController(theme: AlertControllerTheme(presentationData: strongSelf.presentationData), title: strongSelf.presentationData.strings.ForcedPasswordSetup_Intro_DismissTitle, text: strongSelf.presentationData.strings.ForcedPasswordSetup_Intro_DismissText(value), actions: [
                            TextAlertAction(type: .genericAction, title: strongSelf.presentationData.strings.ForcedPasswordSetup_Intro_DismissActionCancel, action: {
                            }),
                            TextAlertAction(type: .destructiveAction, title: strongSelf.presentationData.strings.ForcedPasswordSetup_Intro_DismissActionOK, action: { [weak controller] in
                                if let strongSelf = self {
                                    let _ = ApplicationSpecificNotice.setForcedPasswordSetup(engine: strongSelf.context.engine, reloginDaysTimeout: nil).start()
                                }
                                controller?.dismiss()
                            })
                        ], parseMarkdown: true), in: .window(.root))
                        
                        return false
                    }
                    strongSelf.push(controller)
                    
                    let _ = value
                })
            })
        }
        
        self.chatListDisplayNode.mainContainerNode.addedVisibleChatsWithPeerIds = { [weak self] peerIds in
            guard let strongSelf = self else {
                return
            }
            
            strongSelf.forEachController({ controller in
                if let controller = controller as? UndoOverlayController {
                    switch controller.content {
                        case let .archivedChat(peerId, _, _, _):
                            if peerIds.contains(PeerId(peerId)) {
                                controller.dismiss()
                            }
                        default:
                            break
                    }
                }
                return true
            })
        }
                
        if !self.processedFeaturedFilters {
            let initializedFeatured = self.context.account.postbox.preferencesView(keys: [
                PreferencesKeys.chatListFiltersFeaturedState
            ])
            |> mapToSignal { view -> Signal<Bool, NoError> in
                if let entry = view.values[PreferencesKeys.chatListFiltersFeaturedState]?.get(ChatListFiltersFeaturedState.self) {
                    return .single(!entry.filters.isEmpty && !entry.isSeen)
                } else {
                    return .complete()
                }
            }
            |> take(1)
            
            let initializedFilters = self.context.engine.peers.updatedChatListFiltersInfo()
            |> mapToSignal { (filters, isInitialized) -> Signal<Bool, NoError> in
                if isInitialized {
                    return .single(!filters.isEmpty)
                } else {
                    return .complete()
                }
            }
            |> take(1)
            
            self.featuredFiltersDisposable.set((
                combineLatest(initializedFeatured, initializedFilters)
                |> take(1)
                |> delay(1.0, queue: .mainQueue())
                |> deliverOnMainQueue
            ).start(next: { [weak self] hasFeatured, hasFilters in
                guard let strongSelf = self else {
                    return
                }
                
                strongSelf.processedFeaturedFilters = true
                if hasFeatured {
                    if let _ = strongSelf.validLayout, let _ = strongSelf.parent as? TabBarController {
                        let _ = (ApplicationSpecificNotice.incrementChatFolderTips(accountManager: strongSelf.context.sharedContext.accountManager)
                        |> deliverOnMainQueue).start(next: { count in
                            guard let strongSelf = self, let _ = strongSelf.validLayout, let parentController = strongSelf.parent as? TabBarController, let sourceFrame = parentController.frameForControllerTab(controller: strongSelf) else {
                                return
                            }
                            if count >= 2 {
                                return
                            }
                            
                            let absoluteFrame = sourceFrame
                            let text: String
                            if hasFilters {
                                text = strongSelf.presentationData.strings.ChatList_TabIconFoldersTooltipNonEmptyFolders
                                let _ = strongSelf.context.engine.peers.markChatListFeaturedFiltersAsSeen().start()
                                return
                            } else {
                                text = strongSelf.presentationData.strings.ChatList_TabIconFoldersTooltipEmptyFolders
                            }
                            
                            let location = CGRect(origin: CGPoint(x: absoluteFrame.midX, y: absoluteFrame.minY - 8.0), size: CGSize())
                            
                            parentController.present(TooltipScreen(account: strongSelf.context.account,  text: text, icon: .chatListPress, location: .point(location, .bottom), shouldDismissOnTouch: { point in
                                guard let strongSelf = self, let parentController = strongSelf.parent as? TabBarController else {
                                    return .dismiss(consume: false)
                                }
                                if parentController.isPointInsideContentArea(point: point) {
                                    return .ignore
                                }
                                return .dismiss(consume: false)
                            }), in: .current)
                        })
                    }
                }
            }))
        }
    }
    
    func dismissAllUndoControllers() {
        self.forEachController({ controller in
            if let controller = controller as? UndoOverlayController {
                controller.dismissWithCommitAction()
            }
            return true
        })
        
        if let emojiStatusSelectionController = self.emojiStatusSelectionController {
            self.emojiStatusSelectionController = nil
            emojiStatusSelectionController.dismiss()
        }
    }
    
    override public func viewWillDisappear(_ animated: Bool) {
        super.viewWillDisappear(animated)
        
        self.chatListDisplayNode.mainContainerNode.updateEnableAdjacentFilterLoading(false)
        
        self.dismissAllUndoControllers()
        
        self.featuredFiltersDisposable.set(nil)
    }
    
    override public func viewDidDisappear(_ animated: Bool) {
        super.viewDidDisappear(animated)
        
        if self.dismissSearchOnDisappear {
            self.dismissSearchOnDisappear = false
            self.deactivateSearch(animated: false)
        }
        
        self.chatListDisplayNode.clearHighlightAnimated(true)
    }
    
    func requestUpdateHeaderContent(transition: ContainedViewLayoutTransition) {
        if let validLayout = self.validLayout {
            self.updateHeaderContent(layout: validLayout, transition: transition)
        }
    }
    
    private func updateHeaderContent(layout: ContainerViewLayout, transition: ContainedViewLayoutTransition) {
        var primaryContent: ChatListHeaderComponent.Content?
        if let primaryContext = self.primaryContext {
            var backTitle: String?
            if let previousItem = self.navigationBar?.previousItem {
                switch previousItem {
                case let .item(item):
                    backTitle = item.title ?? self.presentationData.strings.Common_Back
                case .close:
                    backTitle = self.presentationData.strings.Common_Close
                }
            }
            var navigationBackTitle: String?
            if case .chatList(.archive) = self.location {
                navigationBackTitle = self.presentationData.strings.Common_Back
            }
            primaryContent = ChatListHeaderComponent.Content(
                title: self.plainTitle,
                navigationBackTitle: navigationBackTitle,
                titleComponent: primaryContext.chatTitleComponent.flatMap { AnyComponent<Empty>($0) },
                chatListTitle: primaryContext.chatListTitle,
                leftButton: primaryContext.leftButton,
                rightButtons: primaryContext.rightButtons,
                backTitle: backTitle,
                backPressed: backTitle != nil ? { [weak self] in
                    guard let self else {
                        return
                    }
                    self.navigationBackPressed()
                } : nil
            )
        }
        var secondaryContent: ChatListHeaderComponent.Content?
        if let secondaryContext = self.secondaryContext {
            secondaryContent = ChatListHeaderComponent.Content(
                title: self.plainTitle,
                navigationBackTitle: nil,
                titleComponent: secondaryContext.chatTitleComponent.flatMap { AnyComponent<Empty>($0) },
                chatListTitle: secondaryContext.chatListTitle,
                leftButton: secondaryContext.leftButton,
                rightButtons: secondaryContext.rightButtons,
                backTitle: nil,
                backPressed: { [weak self] in
                    guard let self else {
                        return
                    }
                    self.setInlineChatList(location: nil)
                }
            )
        }
        
        let _ = self.headerContentView.update(
            transition: Transition(transition),
            component: AnyComponent(ChatListHeaderComponent(
                sideInset: layout.safeInsets.left + 16.0,
                primaryContent: primaryContent,
                secondaryContent: secondaryContent,
                secondaryTransition: self.chatListDisplayNode.inlineStackContainerTransitionFraction,
                networkStatus: nil,
                context: self.context,
                theme: self.presentationData.theme,
                strings: self.presentationData.strings,
                openStatusSetup: { [weak self] sourceView in
                    guard let self else {
                        return
                    }
                    self.openStatusSetup(sourceView: sourceView)
                },
                toggleIsLocked: { [weak self] in
                    guard let self else {
                        return
                    }
                    self.context.sharedContext.appLockContext.lock()
                }
            )),
            environment: {},
            containerSize: CGSize(width: layout.size.width, height: 44.0)
        )
        if let componentView = self.headerContentView.view as? NavigationBarHeaderView {
            if self.navigationBar?.customHeaderContentView !== componentView {
                self.navigationBar?.customHeaderContentView = componentView
            }
        }
    }
    
    override public func updateNavigationBarLayout(_ layout: ContainerViewLayout, transition: ContainedViewLayoutTransition) {
        /*if self.chatListDisplayNode.searchDisplayController?.contentNode != nil {
            self.navigationBar?.secondaryContentNodeDisplayFraction = 1.0
        } else {
            self.navigationBar?.secondaryContentNodeDisplayFraction = 1.0 - self.chatListDisplayNode.inlineStackContainerTransitionFraction
        }*/
        
        self.updateHeaderContent(layout: layout, transition: transition)
        
        super.updateNavigationBarLayout(layout, transition: transition)
        
        if let inlineStackContainerNode = self.chatListDisplayNode.inlineStackContainerNode {
            let _ = inlineStackContainerNode
        } else {
        }
    }
    
    override public func containerLayoutUpdated(_ layout: ContainerViewLayout, transition: ContainedViewLayoutTransition) {
        super.containerLayoutUpdated(layout, transition: transition)
        
        let wasInVoiceOver = self.validLayout?.inVoiceOver ?? false
        
        self.validLayout = layout
        
        self.updateLayout(layout: layout, transition: transition)
        
        if let searchContentNode = self.searchContentNode, layout.inVoiceOver != wasInVoiceOver {
            searchContentNode.updateListVisibleContentOffset(.known(0.0))
            self.chatListDisplayNode.scrollToTop()
        }
    }
    
    private func updateLayout(layout: ContainerViewLayout, transition: ContainedViewLayoutTransition) {
        var tabContainerOffset: CGFloat = 0.0
        if !self.displayNavigationBar {
            tabContainerOffset += layout.statusBarHeight ?? 0.0
            tabContainerOffset += 44.0 + 20.0
        }

        let navigationBarHeight = self.navigationBar?.frame.maxY ?? 0.0
        transition.updateFrame(node: self.tabContainerNode, frame: CGRect(origin: CGPoint(x: 0.0, y: navigationBarHeight - self.additionalNavigationBarHeight - 46.0 + tabContainerOffset), size: CGSize(width: layout.size.width, height: 46.0)))
<<<<<<< HEAD
        self.tabContainerNode.update(size: CGSize(width: layout.size.width, height: 46.0), sideInset: layout.safeInsets.left, filters: self.tabContainerData?.0 ?? [], selectedFilter: self.chatListDisplayNode.mainContainerNode.currentItemFilter, isReordering: self.chatListDisplayNode.isReorderingFilters || (self.chatListDisplayNode.effectiveContainerNode.currentItemNode.currentState.editing && !self.chatListDisplayNode.didBeginSelectingChatsWhileEditing), isEditing: self.chatListDisplayNode.effectiveContainerNode.currentItemNode.currentState.editing, canReorderAllChats: self.isPremium, filtersLimit: self.tabContainerData?.2, transitionFraction: self.chatListDisplayNode.effectiveContainerNode.transitionFraction, presentationData: self.presentationData, transition: transition.isAnimated ? .animated(duration: 0.4, curve: .spring) : .immediate)
        
=======
        if !skipTabContainerUpdate {
            self.tabContainerNode.update(size: CGSize(width: layout.size.width, height: 46.0), sideInset: layout.safeInsets.left, filters: self.tabContainerData?.0 ?? [], selectedFilter: self.chatListDisplayNode.mainContainerNode.currentItemFilter, isReordering: self.chatListDisplayNode.isReorderingFilters || (self.chatListDisplayNode.effectiveContainerNode.currentItemNode.currentState.editing && !self.chatListDisplayNode.didBeginSelectingChatsWhileEditing), isEditing: self.chatListDisplayNode.effectiveContainerNode.currentItemNode.currentState.editing, canReorderAllChats: self.isPremium, filtersLimit: self.tabContainerData?.2, transitionFraction: self.chatListDisplayNode.effectiveContainerNode.transitionFraction, presentationData: self.presentationData, transition: .animated(duration: 0.4, curve: .spring))
        }
>>>>>>> cb79afd6
        self.chatListDisplayNode.containerLayoutUpdated(layout, navigationBarHeight: self.cleanNavigationHeight, visualNavigationHeight: navigationBarHeight, cleanNavigationBarHeight: self.cleanNavigationHeight, transition: transition)
    }
    
    override public func navigationStackConfigurationUpdated(next: [ViewController]) {
        super.navigationStackConfigurationUpdated(next: next)
    }
    
    @objc fileprivate func editPressed() {
        if self.secondaryContext == nil {
            if case .chatList(.root) = self.chatListDisplayNode.effectiveContainerNode.location {
                self.effectiveContext?.leftButton = AnyComponentWithIdentity(id: "done", component: AnyComponent(NavigationButtonComponent(
                    content: .text(title: self.presentationData.strings.Common_Done, isBold: true),
                    pressed: { [weak self] _ in
                        self?.donePressed()
                    }
                )))
                (self.navigationController as? NavigationController)?.updateMasterDetailsBlackout(.details, transition: .animated(duration: 0.5, curve: .spring))
            } else {
                self.effectiveContext?.rightButton = AnyComponentWithIdentity(id: "done", component: AnyComponent(NavigationButtonComponent(
                    content: .text(title: self.presentationData.strings.Common_Done, isBold: true),
                    pressed: { [weak self] _ in
                        self?.donePressed()
                    }
                )))
                (self.navigationController as? NavigationController)?.updateMasterDetailsBlackout(.master, transition: .animated(duration: 0.5, curve: .spring))
            }
        }
        
        self.requestUpdateHeaderContent(transition: .animated(duration: 0.3, curve: .spring))
        
        self.searchContentNode?.setIsEnabled(false, animated: true)
        
        self.chatListDisplayNode.didBeginSelectingChatsWhileEditing = false
        self.chatListDisplayNode.effectiveContainerNode.updateState { state in
            var state = state
            state.editing = true
            state.peerIdWithRevealedOptions = nil
            return state
        }
        self.chatListDisplayNode.isEditing = true
        if let layout = self.validLayout {
            self.updateLayout(layout: layout, transition: .animated(duration: 0.2, curve: .easeInOut))
        }
    }
    
<<<<<<< HEAD
    @objc fileprivate func donePressed(animated: Bool = true) {
        self.reorderingDonePressed()
=======
    @objc fileprivate func donePressed() {
        let skipLayoutUpdate = self.reorderingDonePressed()
>>>>>>> cb79afd6
        
        (self.navigationController as? NavigationController)?.updateMasterDetailsBlackout(nil, transition: animated ? .animated(duration: 0.4, curve: .spring) : .immediate)
        self.searchContentNode?.setIsEnabled(true, animated: animated)
        self.chatListDisplayNode.didBeginSelectingChatsWhileEditing = false
        self.chatListDisplayNode.effectiveContainerNode.updateState { state in
            var state = state
            state.editing = false
            state.peerIdWithRevealedOptions = nil
            state.selectedPeerIds.removeAll()
            state.selectedThreadIds.removeAll()
            return state
        }
        self.chatListDisplayNode.isEditing = false
<<<<<<< HEAD
        if let layout = self.validLayout {
            self.updateLayout(layout: layout, transition: animated ? .animated(duration: 0.2, curve: .easeInOut) : .immediate)
=======
        
        if !skipLayoutUpdate {
            if let layout = self.validLayout {
                self.updateLayout(layout: layout, transition: .animated(duration: 0.2, curve: .easeInOut))
            }
>>>>>>> cb79afd6
        }
    }
    
    private var skipTabContainerUpdate = false
    fileprivate func reorderingDonePressed() -> Bool {
        guard let defaultFilters = self.tabContainerData else {
            return false
        }
        self.skipTabContainerUpdate = true
        let defaultFilterIds = defaultFilters.0.compactMap { entry -> Int32? in
            switch entry {
            case .all:
                return 0
            case let .filter(id, _, _):
                return id
            }
        }
        
        var reorderedFilterIdsValue: [Int32]?
        if let reorderedFilterIds = self.tabContainerNode.reorderedFilterIds, reorderedFilterIds != defaultFilterIds {
            reorderedFilterIdsValue = reorderedFilterIds
        }
        
        let completion = { [weak self] in
            guard let strongSelf = self else {
                return
            }
            strongSelf.skipTabContainerUpdate = false
            strongSelf.chatListDisplayNode.isReorderingFilters = false
            strongSelf.isReorderingTabsValue.set(false)
            (strongSelf.parent as? TabBarController)?.updateIsTabBarEnabled(true, transition: .animated(duration: 0.2, curve: .easeInOut))
            strongSelf.searchContentNode?.setIsEnabled(true, animated: true)
            if let layout = strongSelf.validLayout {
                strongSelf.updateLayout(layout: layout, transition: .animated(duration: 0.2, curve: .easeInOut))
            }
        }
        if let reorderedFilterIds = reorderedFilterIdsValue {
            let _ = (self.context.engine.peers.updateChatListFiltersInteractively { stateFilters in
                var updatedFilters: [ChatListFilter] = []
                for id in reorderedFilterIds {
                    if let index = stateFilters.firstIndex(where: { $0.id == id }) {
                        updatedFilters.append(stateFilters[index])
                    }
                }
                updatedFilters.append(contentsOf: stateFilters.compactMap { filter -> ChatListFilter? in
                    if !updatedFilters.contains(where: { $0.id == filter.id }) {
                        return filter
                    } else {
                        return nil
                    }
                })
                return updatedFilters
            }
            |> deliverOnMainQueue).start(completed: { [weak self] in
                guard let strongSelf = self else {
                    return
                }
                strongSelf.reloadFilters(firstUpdate: {
                   completion()
                })
            })
        } else {
            completion()
        }
        return true
    }
    
    public func setInlineChatList(location: ChatListControllerLocation?) {
        if let location {
            let inlineNode = self.chatListDisplayNode.makeInlineChatList(location: location)
            let pendingSecondaryContext = ChatListLocationContext(
                context: self.context,
                location: location,
                parentController: self,
                hideNetworkActivityStatus: false,
                containerNode: inlineNode,
                isReorderingTabs: .single(false)
            )
            self.pendingSecondaryContext = pendingSecondaryContext
            let _ = (pendingSecondaryContext.ready.get()
            |> filter { $0 }
            |> take(1)
            |> deliverOnMainQueue).start(next: { [weak self, weak pendingSecondaryContext] _ in
                guard let self, let pendingSecondaryContext = pendingSecondaryContext, self.pendingSecondaryContext === pendingSecondaryContext else {
                    return
                }
                
                if self.chatListDisplayNode.effectiveContainerNode.currentItemNode.currentState.editing {
                    self.donePressed()
                }
                
                self.secondaryContext = pendingSecondaryContext
                self.setToolbar(pendingSecondaryContext.toolbar, transition: .animated(duration: 0.5, curve: .spring))
                self.chatListDisplayNode.setInlineChatList(inlineStackContainerNode: inlineNode)
                self.updateNavigationMetadata()
            })
        } else {
            if self.chatListDisplayNode.effectiveContainerNode.currentItemNode.currentState.editing {
                self.donePressed()
            }
            
            self.secondaryContext = nil
            self.setToolbar(self.primaryContext?.toolbar, transition: .animated(duration: 0.5, curve: .spring))
            self.chatListDisplayNode.setInlineChatList(inlineStackContainerNode: nil)
            self.updateNavigationMetadata()
        }
    }
    
    private func navigationBackPressed() {
        self.dismiss()
    }
    
    public static func openMoreMenu(context: AccountContext, peerId: EnginePeer.Id, sourceController: ViewController, isViewingAsTopics: Bool, sourceView: UIView, gesture: ContextGesture?) {
        let _ = (context.engine.data.get(TelegramEngine.EngineData.Item.Peer.Peer(id: peerId))
        |> deliverOnMainQueue).start(next: { peer in
            guard case let .channel(channel) = peer else {
                return
            }
            
            let strings = context.sharedContext.currentPresentationData.with { $0 }.strings
            
            var items: [ContextMenuItem] = []
            
            items.append(.action(ContextMenuActionItem(text: strings.Chat_ContextViewAsTopics, icon: { theme in
                if !isViewingAsTopics {
                    return nil
                }
                return generateTintedImage(image: UIImage(bundleImageName: "Chat/Context Menu/Check"), color: theme.contextMenu.primaryColor)
            }, action: { [weak sourceController] _, a in
                a(.default)
                
                guard let sourceController = sourceController, let navigationController = sourceController.navigationController as? NavigationController else {
                    return
                }
                
                if let targetController = navigationController.viewControllers.first(where: { controller in
                    var checkController = controller
                    if let tabBarController = checkController as? TabBarController {
                        if let currentController = tabBarController.currentController {
                            checkController = currentController
                        } else {
                            return false
                        }
                    }
                    if let controller = checkController as? ChatListControllerImpl {
                        if controller.chatListDisplayNode.inlineStackContainerNode?.location == .forum(peerId: peerId) {
                            return true
                        }
                    }
                    return false
                }) {
                    let _ = navigationController.popToViewController(targetController, animated: true)
                } else {
                    let chatController = context.sharedContext.makeChatListController(context: context, location: .forum(peerId: peerId), controlsHistoryPreload: false, hideNetworkActivityStatus: false, previewing: false, enableDebugActions: false)
                    navigationController.replaceController(sourceController, with: chatController, animated: false)
                }
            })))
            items.append(.action(ContextMenuActionItem(text: strings.Chat_ContextViewAsMessages, icon: { theme in
                if isViewingAsTopics {
                    return nil
                }
                return generateTintedImage(image: UIImage(bundleImageName: "Chat/Context Menu/Check"), color: theme.contextMenu.primaryColor)
            }, action: { [weak sourceController] _, a in
                a(.default)

                guard let sourceController = sourceController, let navigationController = sourceController.navigationController as? NavigationController else {
                    return
                }
                
                let chatController = context.sharedContext.makeChatController(context: context, chatLocation: .peer(id: peerId), subject: nil, botStart: nil, mode: .standard(previewing: false))
                
                if let sourceController = sourceController as? ChatListControllerImpl, case .forum(peerId) = sourceController.location {
                    navigationController.replaceController(sourceController, with: chatController, animated: false)
                } else {
                    navigationController.pushViewController(chatController)
                }
            })))
            items.append(.separator)
            
            items.append(.action(ContextMenuActionItem(text: strings.GroupInfo_Title, icon: { theme in
                return generateTintedImage(image: UIImage(bundleImageName: "Chat/Context Menu/Groups"), color: theme.contextMenu.primaryColor)
            }, action: { [weak sourceController] _, f in
                f(.default)
                
                let _ = (context.engine.data.get(
                    TelegramEngine.EngineData.Item.Peer.Peer(id: peerId)
                )
                |> deliverOnMainQueue).start(next: { peer in
                    guard let sourceController = sourceController, let peer = peer, let controller = context.sharedContext.makePeerInfoController(context: context, updatedPresentationData: nil, peer: peer._asPeer(), mode: .generic, avatarInitiallyExpanded: false, fromChat: false, requestsContext: nil) else {
                        return
                    }
                    (sourceController.navigationController as? NavigationController)?.pushViewController(controller)
                })
            })))
            
            if channel.hasPermission(.inviteMembers) {
                items.append(.action(ContextMenuActionItem(text: strings.GroupInfo_AddParticipant, icon: { theme in
                    return generateTintedImage(image: UIImage(bundleImageName: "Chat/Context Menu/AddUser"), color: theme.contextMenu.primaryColor)
                }, action: { [weak sourceController] _, f in
                    f(.default)
                    
                    let _ = (context.engine.data.get(TelegramEngine.EngineData.Item.Peer.Peer(id: peerId))
                             |> deliverOnMainQueue).start(next: { peer in
                        guard let sourceController = sourceController, let peer = peer else {
                            return
                        }
                        let selectAddMemberDisposable = MetaDisposable()
                        let addMemberDisposable = MetaDisposable()
                        context.sharedContext.openAddPeerMembers(context: context, updatedPresentationData: nil, parentController: sourceController, groupPeer: peer._asPeer(), selectAddMemberDisposable: selectAddMemberDisposable, addMemberDisposable: addMemberDisposable)
                    })
                })))
            }
            
            if let sourceController = sourceController as? ChatController {
                items.append(.separator)
                items.append(.action(ContextMenuActionItem(text: strings.Conversation_Search, icon: { theme in
                    return generateTintedImage(image: UIImage(bundleImageName: "Chat/Context Menu/Search"), color: theme.contextMenu.primaryColor)
                }, action: { [weak sourceController] action in
                    action.dismissWithResult(.default)
                    
                    sourceController?.beginMessageSearch("")
                })))
            } else if channel.hasPermission(.createTopics) {
                items.append(.separator)
                
                items.append(.action(ContextMenuActionItem(text: strings.Chat_CreateTopic, icon: { theme in
                    return generateTintedImage(image: UIImage(bundleImageName: "Chat/Context Menu/Edit"), color: theme.contextMenu.primaryColor)
                }, action: { action in
                    action.dismissWithResult(.default)
                    
                    let controller = ForumCreateTopicScreen(context: context, peerId: peerId, mode: .create)
                    controller.navigationPresentation = .modal
                    
                    controller.completion = { [weak controller] title, fileId, _ in
                        controller?.isInProgress = true
                        
                        let _ = (context.engine.peers.createForumChannelTopic(id: peerId, title: title, iconColor: ForumCreateTopicScreen.iconColors.randomElement()!, iconFileId: fileId)
                        |> deliverOnMainQueue).start(next: { topicId in
                            if let navigationController = (sourceController.navigationController as? NavigationController) {
                                let _ = context.sharedContext.navigateToForumThread(context: context, peerId: peerId, threadId: topicId, messageId: nil, navigationController: navigationController, activateInput: .text, keepStack: .never).start()
                            }
                        }, error: { _ in
                            controller?.isInProgress = false
                        })
                    }
                    sourceController.push(controller)
                })))
            }

            let presentationData = context.sharedContext.currentPresentationData.with { $0 }
            let contextController = ContextController(account: context.account, presentationData: presentationData, source: .reference(HeaderContextReferenceContentSource(controller: sourceController, sourceView: sourceView)), items: .single(ContextController.Items(content: .list(items))), gesture: gesture)
            sourceController.presentInGlobalOverlay(contextController)
        })
    }
    
    private var initializedFilters = false
    private func reloadFilters(firstUpdate: (() -> Void)? = nil) {
        let filterItems = chatListFilterItems(context: self.context)
        var notifiedFirstUpdate = false
        self.filterDisposable.set((combineLatest(queue: .mainQueue(),
            filterItems,
            self.context.account.postbox.peerView(id: self.context.account.peerId),
            self.context.engine.data.get(TelegramEngine.EngineData.Item.Configuration.UserLimits(isPremium: false))
        )
        |> deliverOnMainQueue).start(next: { [weak self] countAndFilterItems, peerView, limits in
            guard let strongSelf = self else {
                return
            }
            
            let isPremium = peerView.peers[peerView.peerId]?.isPremium
            strongSelf.isPremium = isPremium ?? false
            
            let (_, items) = countAndFilterItems
            var filterItems: [ChatListFilterTabEntry] = []
            
            for (filter, unreadCount, hasUnmutedUnread) in items {
                switch filter {
                    case .allChats:
                        if let isPremium = isPremium, !isPremium && filterItems.count > 0 {
                            filterItems.insert(.all(unreadCount: 0), at: 0)
                        } else {
                            filterItems.append(.all(unreadCount: 0))
                        }
                    case let .filter(id, title, _, _):
                        filterItems.append(.filter(id: id, text: title, unread: ChatListFilterTabEntryUnreadCount(value: unreadCount, hasUnmuted: hasUnmutedUnread)))
                }
            }
            
            var resolvedItems = filterItems
            if case .chatList(.root) = strongSelf.location {
            } else {
                resolvedItems = []
            }
            
            var wasEmpty = false
            if let tabContainerData = strongSelf.tabContainerData {
                wasEmpty = tabContainerData.0.count <= 1 || tabContainerData.1
            } else {
                wasEmpty = true
            }
            
            let firstItem = countAndFilterItems.1.first?.0 ?? .allChats
            let firstItemEntryId: ChatListFilterTabEntryId
            switch firstItem {
                case .allChats:
                    firstItemEntryId = .all
                case let .filter(id, _, _, _):
                    firstItemEntryId = .filter(id)
            }
            
            var selectedEntryId = !strongSelf.initializedFilters ? firstItemEntryId : strongSelf.chatListDisplayNode.mainContainerNode.currentItemFilter
            var resetCurrentEntry = false
            if !resolvedItems.contains(where: { $0.id == selectedEntryId }) {
                resetCurrentEntry = true
                if let tabContainerData = strongSelf.tabContainerData {
                    var found = false
                    if let index = tabContainerData.0.firstIndex(where: { $0.id == selectedEntryId }) {
                        for i in (0 ..< index - 1).reversed() {
                            if resolvedItems.contains(where: { $0.id == tabContainerData.0[i].id }) {
                                selectedEntryId = tabContainerData.0[i].id
                                found = true
                                break
                            }
                        }
                    }
                    if !found {
                        selectedEntryId = .all
                    }
                } else {
                    selectedEntryId = .all
                }
            }
            let filtersLimit = isPremium == false ? limits.maxFoldersCount : nil
            strongSelf.tabContainerData = (resolvedItems, false, filtersLimit)
            var availableFilters: [ChatListContainerNodeFilter] = []
            var hasAllChats = false
            for item in items {
                switch item.0 {
                    case .allChats:
                        hasAllChats = true
                        if let isPremium = isPremium, !isPremium && availableFilters.count > 0 {
                            availableFilters.insert(.all, at: 0)
                        } else {
                            availableFilters.append(.all)
                        }
                    case .filter:
                        availableFilters.append(.filter(item.0))
                }
            }
            if !hasAllChats {
                availableFilters.insert(.all, at: 0)
            }
            strongSelf.chatListDisplayNode.mainContainerNode.updateAvailableFilters(availableFilters, limit: filtersLimit)
            
            if isPremium == nil && items.isEmpty {
                strongSelf.ready.set(strongSelf.chatListDisplayNode.mainContainerNode.currentItemNode.ready)
            } else if !strongSelf.initializedFilters {
                if selectedEntryId != strongSelf.chatListDisplayNode.mainContainerNode.currentItemFilter {
                    strongSelf.chatListDisplayNode.mainContainerNode.switchToFilter(id: selectedEntryId, animated: false, completion: { [weak self] in
                        if let strongSelf = self {
                            strongSelf.ready.set(strongSelf.chatListDisplayNode.mainContainerNode.currentItemNode.ready)
                        }
                    })
                } else {
                    strongSelf.ready.set(strongSelf.chatListDisplayNode.mainContainerNode.currentItemNode.ready)
                }
                strongSelf.initializedFilters = true
            }
            
            let isEmpty = resolvedItems.count <= 1
            
            let animated = strongSelf.didSetupTabs
            strongSelf.didSetupTabs = true

            if wasEmpty != isEmpty, strongSelf.displayNavigationBar {
                strongSelf.navigationBar?.setSecondaryContentNode(isEmpty ? nil : strongSelf.tabContainerNode, animated: false)
                if let parentController = strongSelf.parent as? TabBarController {
                    parentController.navigationBar?.setSecondaryContentNode(isEmpty ? nil : strongSelf.tabContainerNode, animated: animated)
                }
            }
            
            if let layout = strongSelf.validLayout {
                if wasEmpty != isEmpty {
                    let transition: ContainedViewLayoutTransition = animated ? .animated(duration: 0.2, curve: .easeInOut) : .immediate
                    strongSelf.containerLayoutUpdated(layout, transition: transition)
                    (strongSelf.parent as? TabBarController)?.updateLayout(transition: transition)
                } else {
                    strongSelf.tabContainerNode.update(size: CGSize(width: layout.size.width, height: 46.0), sideInset: layout.safeInsets.left, filters: resolvedItems, selectedFilter: selectedEntryId, isReordering: strongSelf.chatListDisplayNode.isReorderingFilters || (strongSelf.chatListDisplayNode.mainContainerNode.currentItemNode.currentState.editing && !strongSelf.chatListDisplayNode.didBeginSelectingChatsWhileEditing), isEditing: strongSelf.chatListDisplayNode.mainContainerNode.currentItemNode.currentState.editing, canReorderAllChats: strongSelf.isPremium, filtersLimit: filtersLimit, transitionFraction: strongSelf.chatListDisplayNode.mainContainerNode.transitionFraction, presentationData: strongSelf.presentationData, transition: .animated(duration: 0.4, curve: .spring))
                }
            }
            
            if !notifiedFirstUpdate {
                notifiedFirstUpdate = true
                firstUpdate?()
            }
            
            if resetCurrentEntry {
                strongSelf.selectTab(id: selectedEntryId)
            }
        }))
    }
    
    private func selectTab(id: ChatListFilterTabEntryId) {
        if self.parent == nil {
            if let navigationController = self.context.sharedContext.mainWindow?.viewController as? NavigationController {
                for controller in navigationController.viewControllers {
                    if let controller = controller as? TabBarController {
                        if let index = controller.controllers.firstIndex(of: self) {
                            controller.selectedIndex = index
                            break
                        }
                    }
                }
            }
        }
        
        let _ = (self.context.engine.peers.currentChatListFilters()
        |> deliverOnMainQueue).start(next: { [weak self] filters in
            guard let strongSelf = self else {
                return
            }
            let updatedFilter: ChatListFilter?
            switch id {
            case .all:
                updatedFilter = nil
            case let .filter(id):
                var found = false
                var foundValue: ChatListFilter?
                for filter in filters {
                    if filter.id == id {
                        foundValue = filter
                        found = true
                        break
                    }
                }
                if found {
                    updatedFilter = foundValue
                } else {
                    updatedFilter = nil
                }
            }
            if strongSelf.chatListDisplayNode.mainContainerNode.currentItemNode.chatListFilter?.id == updatedFilter?.id {
                strongSelf.scrollToTop?()
            } else {
                if strongSelf.chatListDisplayNode.inlineStackContainerNode != nil {
                    strongSelf.setInlineChatList(location: nil)
                }
                strongSelf.chatListDisplayNode.mainContainerNode.switchToFilter(id: updatedFilter.flatMap { .filter($0.id) } ?? .all)
            }
        })
    }
    
    private func readAllInFilter(id: Int32) {
        for filter in self.chatListDisplayNode.mainContainerNode.availableFilters {
            if case let .filter(filter) = filter, case let .filter(filterId, _, _, data) = filter, filterId == id {
                let filterPredicate = chatListFilterPredicate(filter: data)
                var markItems: [(groupId: EngineChatList.Group, filterPredicate: ChatListFilterPredicate?)] = []
                markItems.append((.root, filterPredicate))
                for additionalGroupId in filterPredicate.includeAdditionalPeerGroupIds {
                    markItems.append((EngineChatList.Group(additionalGroupId), filterPredicate))
                }
                
                let _ = self.context.engine.messages.markAllChatsAsReadInteractively(items: markItems).start()
                break
            }
        }
    }
    
    private func askForFilterRemoval(id: Int32) {
        let actionSheet = ActionSheetController(presentationData: self.presentationData)
        
        actionSheet.setItemGroups([
            ActionSheetItemGroup(items: [
                ActionSheetTextItem(title: self.presentationData.strings.ChatList_RemoveFolderConfirmation),
                ActionSheetButtonItem(title: self.presentationData.strings.ChatList_RemoveFolderAction, color: .destructive, action: { [weak self, weak actionSheet] in
                    actionSheet?.dismissAnimated()
                    
                    guard let strongSelf = self else {
                        return
                    }
                    
                    let commit: () -> Void = {
                        guard let strongSelf = self else {
                            return
                        }
                        
                        if strongSelf.chatListDisplayNode.mainContainerNode.currentItemNode.chatListFilter?.id == id {
                            if strongSelf.chatListDisplayNode.mainContainerNode.currentItemNode.currentState.editing {
                                    strongSelf.donePressed()
                            }
                        }
                        
                        let _ = (strongSelf.context.engine.peers.updateChatListFiltersInteractively { filters in
                            return filters.filter({ $0.id != id })
                        }).start()
                    }
                    
                    if strongSelf.chatListDisplayNode.mainContainerNode.currentItemNode.chatListFilter?.id == id {
                        strongSelf.chatListDisplayNode.mainContainerNode.switchToFilter(id: .all, completion: {
                            commit()
                        })
                    } else {
                        commit()
                    }
                })
            ]),
            ActionSheetItemGroup(items: [
                ActionSheetButtonItem(title: self.presentationData.strings.Common_Cancel, color: .accent, font: .bold, action: { [weak actionSheet] in
                    actionSheet?.dismissAnimated()
                })
            ])
        ])
        self.present(actionSheet, in: .window(.root))
    }
    
    public private(set) var isSearchActive: Bool = false
    public func activateSearch(filter: ChatListSearchFilter = .chats, query: String? = nil) {
        self.activateSearch(filter: filter, query: query, skipScrolling: false)
    }
        
    private func activateSearch(filter: ChatListSearchFilter = .chats, query: String? = nil, skipScrolling: Bool = false) {
        var filter = filter
        if case .forum = self.chatListDisplayNode.effectiveContainerNode.location {
            filter = .topics
        }
        
        if self.displayNavigationBar {
            if !skipScrolling, let searchContentNode = self.searchContentNode, searchContentNode.expansionProgress != 1.0 {
                self.scrollToTop?()
                DispatchQueue.main.asyncAfter(deadline: DispatchTime.now() + 0.2, execute: { [weak self] in
                    self?.activateSearch(filter: filter, query: query, skipScrolling: true)
                })
                return
            }
            
            let _ = (combineLatest(self.chatListDisplayNode.mainContainerNode.currentItemNode.contentsReady |> take(1), self.context.account.postbox.tailChatListView(groupId: .root, count: 16, summaryComponents: ChatListEntrySummaryComponents(components: [:]), inactiveSecretChatPeerIds: self.context.inactiveSecretChatPeerIds) |> take(1))
            |> deliverOnMainQueue).start(next: { [weak self] _, chatListView in
                guard let strongSelf = self else {
                    return
                }
                
                if let scrollToTop = strongSelf.scrollToTop {
                    scrollToTop()
                }
                
                let tabsIsEmpty: Bool
                if let (resolvedItems, displayTabsAtBottom, _) = strongSelf.tabContainerData {
                    tabsIsEmpty = resolvedItems.count <= 1 || displayTabsAtBottom
                } else {
                    tabsIsEmpty = true
                }
                
                let displaySearchFilters = true
                if !tabsIsEmpty, let snapshotView = strongSelf.tabContainerNode.view.snapshotView(afterScreenUpdates: false) {
                    snapshotView.frame = strongSelf.tabContainerNode.frame
                    strongSelf.tabContainerNode.view.superview?.addSubview(snapshotView)
                    
                    snapshotView.layer.animateAlpha(from: 1.0, to: 0.0, duration: 0.2, removeOnCompletion: false, completion: { [weak snapshotView] _ in
                        snapshotView?.removeFromSuperview()
                    })
                }
                
                if let searchContentNode = strongSelf.searchContentNode {                    
                    if let filterContainerNodeAndActivate = strongSelf.chatListDisplayNode.activateSearch(placeholderNode: searchContentNode.placeholderNode, displaySearchFilters: displaySearchFilters, hasDownloads: strongSelf.hasDownloads, initialFilter: filter, navigationController: strongSelf.navigationController as? NavigationController) {
                        let (filterContainerNode, activate) = filterContainerNodeAndActivate
                        if displaySearchFilters {
                            strongSelf.navigationBar?.setSecondaryContentNode(filterContainerNode, animated: false)
                            if let parentController = strongSelf.parent as? TabBarController {
                                parentController.navigationBar?.setSecondaryContentNode(filterContainerNode, animated: true)
                            }
                        }
                        
                        activate(filter != .downloads)
                        
                        if let searchContentNode = strongSelf.chatListDisplayNode.searchDisplayController?.contentNode as? ChatListSearchContainerNode {
                            searchContentNode.search(filter: filter, query: query)
                        }
                        
                        Queue.mainQueue().justDispatch {
                            filterContainerNode.layer.animatePosition(from: CGPoint(x: 0.0, y: 30.0), to: CGPoint(), duration: 0.4, timingFunction: kCAMediaTimingFunctionSpring, additive: true)
                            filterContainerNode.layer.animateAlpha(from: 0.0, to: 1.0, duration: 0.3)
                        }
                    }
                }
                
                let transition: ContainedViewLayoutTransition = .animated(duration: 0.4, curve: .spring)
                strongSelf.setDisplayNavigationBar(false, transition: transition)
                
                (strongSelf.parent as? TabBarController)?.updateIsTabBarHidden(true, transition: .animated(duration: 0.4, curve: .spring))
            })
            
            self.isSearchActive = true
            if let navigationController = self.navigationController as? NavigationController {
                for controller in navigationController.globalOverlayControllers {
                    if let controller = controller as? VoiceChatOverlayController {
                        controller.updateVisibility()
                        break
                    }
                }
            }
        } else if self.isSearchActive {
            if let searchContentNode = self.chatListDisplayNode.searchDisplayController?.contentNode as? ChatListSearchContainerNode {
                searchContentNode.search(filter: filter, query: query)
            }
        }
    }
    
    public func deactivateSearch(animated: Bool) {
        if !self.displayNavigationBar {
            var completion: (() -> Void)?
            
            let tabsIsEmpty: Bool
            if let (resolvedItems, displayTabsAtBottom, _) = self.tabContainerData {
                tabsIsEmpty = resolvedItems.count <= 1 || displayTabsAtBottom
            } else {
                tabsIsEmpty = true
            }
            
            
            var filterContainerNode: ASDisplayNode?
            if animated, let searchContentNode = self.chatListDisplayNode.searchDisplayController?.contentNode as? ChatListSearchContainerNode {
                filterContainerNode = searchContentNode.filterContainerNode
                
                if let filterContainerNode = filterContainerNode, let snapshotView = filterContainerNode.view.snapshotView(afterScreenUpdates: false) {
                    snapshotView.frame = filterContainerNode.frame
                    filterContainerNode.view.superview?.addSubview(snapshotView)
                    
                    snapshotView.layer.animateAlpha(from: 1.0, to: 0.0, duration: 0.3, removeOnCompletion: false, completion: { [weak snapshotView] _ in
                        snapshotView?.removeFromSuperview()
                    })
                    
                    if !tabsIsEmpty {
                        Queue.mainQueue().after(0.01) {
                            self.tabContainerNode.layer.animateAlpha(from: 0.0, to: 1.0, duration: 0.3)
                            self.tabContainerNode.layer.animatePosition(from: CGPoint(x: 0.0, y: -74.0), to: .zero, duration: 0.4, timingFunction: kCAMediaTimingFunctionSpring, additive: true)
                        }
                    }
                }
            }
            
            if let searchContentNode = self.searchContentNode {
                completion = self.chatListDisplayNode.deactivateSearch(placeholderNode: searchContentNode.placeholderNode, animated: animated)
            }
            

            self.navigationBar?.setSecondaryContentNode(tabsIsEmpty ? nil : self.tabContainerNode, animated: false)
            if let parentController = self.parent as? TabBarController {
                parentController.navigationBar?.setSecondaryContentNode(tabsIsEmpty ? nil : self.tabContainerNode, animated: animated)
            }
            
            let transition: ContainedViewLayoutTransition = animated ? .animated(duration: 0.4, curve: .spring) : .immediate
            self.setDisplayNavigationBar(true, transition: transition)
            
            completion?()
            
            (self.parent as? TabBarController)?.updateIsTabBarHidden(false, transition: animated ? .animated(duration: 0.4, curve: .spring) : .immediate)
            
            self.isSearchActive = false
            if let navigationController = self.navigationController as? NavigationController {
                for controller in navigationController.globalOverlayControllers {
                    if let controller = controller as? VoiceChatOverlayController {
                        controller.updateVisibility()
                        break
                    }
                }
            }
        }
    }
    
    public func activateCompose() {
        self.composePressed()
    }
    
    @objc fileprivate func composePressed() {
        guard let navigationController = self.navigationController as? NavigationController else {
            return
        }
        var hasComposeController = false
        navigationController.viewControllers.forEach { controller in
            if controller is ComposeController {
                hasComposeController = true
            }
        }
        
        if !hasComposeController {
            let controller = self.context.sharedContext.makeComposeController(context: self.context)
            navigationController.pushViewController(controller)
        }
    }
    
    public override var keyShortcuts: [KeyShortcut] {
        let strings = self.presentationData.strings
        
        let toggleSearch: () -> Void = { [weak self] in
            if let strongSelf = self {
                if strongSelf.displayNavigationBar {
                    strongSelf.activateSearch()
                } else {
                    strongSelf.deactivateSearch(animated: true)
                }
            }
        }
        
        let inputShortcuts: [KeyShortcut] = [
            KeyShortcut(title: strings.KeyCommand_JumpToPreviousChat, input: UIKeyCommand.inputUpArrow, modifiers: [.alternate], action: { [weak self] in
                if let strongSelf = self {
                    strongSelf.chatListDisplayNode.effectiveContainerNode.currentItemNode.selectChat(.previous(unread: false))
                }
            }),
            KeyShortcut(title: strings.KeyCommand_JumpToNextChat, input: UIKeyCommand.inputDownArrow, modifiers: [.alternate], action: { [weak self] in
                if let strongSelf = self {
                    strongSelf.chatListDisplayNode.effectiveContainerNode.currentItemNode.selectChat(.next(unread: false))
                }
            }),
            KeyShortcut(title: strings.KeyCommand_JumpToPreviousUnreadChat, input: UIKeyCommand.inputUpArrow, modifiers: [.alternate, .shift], action: { [weak self] in
                if let strongSelf = self {
                    strongSelf.chatListDisplayNode.effectiveContainerNode.currentItemNode.selectChat(.previous(unread: true))
                }
            }),
            KeyShortcut(title: strings.KeyCommand_JumpToNextUnreadChat, input: UIKeyCommand.inputDownArrow, modifiers: [.alternate, .shift], action: { [weak self] in
                if let strongSelf = self {
                    strongSelf.chatListDisplayNode.effectiveContainerNode.currentItemNode.selectChat(.next(unread: true))
                }
            }),
            KeyShortcut(title: strings.KeyCommand_NewMessage, input: "N", modifiers: [.command], action: { [weak self] in
                if let strongSelf = self {
                    strongSelf.composePressed()
                }
            }),
            KeyShortcut(title: strings.KeyCommand_LockWithPasscode, input: "L", modifiers: [.command], action: { [weak self] in
                if let strongSelf = self {
                    strongSelf.context.sharedContext.appLockContext.lock()
                }
            }),
            KeyShortcut(title: strings.KeyCommand_Find, input: "\t", modifiers: [], action: toggleSearch),
            KeyShortcut(input: UIKeyCommand.inputEscape, modifiers: [], action: toggleSearch)
        ]
        
        let openTab: (Int) -> Void = { [weak self] index in
            if let strongSelf = self {
                let filters = strongSelf.chatListDisplayNode.mainContainerNode.availableFilters
                if index > filters.count - 1 {
                    return
                }
                switch filters[index] {
                    case .all:
                        strongSelf.selectTab(id: .all)
                    case let .filter(filter):
                        strongSelf.selectTab(id: .filter(filter.id))
                }
            }
        }
        
        let openChat: (Int) -> Void = { [weak self] index in
            if let strongSelf = self {
                if index == 0 {
                    strongSelf.chatListDisplayNode.effectiveContainerNode.currentItemNode.selectChat(.peerId(strongSelf.context.account.peerId))
                } else {
                    strongSelf.chatListDisplayNode.effectiveContainerNode.currentItemNode.selectChat(.index(index - 1))
                }
            }
        }
        
        let folderShortcuts: [KeyShortcut] = (0 ... 9).map { index in
            return KeyShortcut(input: "\(index)", modifiers: [.command], action: {
                if index == 0 {
                    openChat(0)
                } else {
                    openTab(index - 1)
                }
            })
        }
        
        let chatShortcuts: [KeyShortcut] = (0 ... 9).map { index in
            return KeyShortcut(input: "\(index)", modifiers: [.command, .alternate], action: {
                openChat(index)
            })
        }
        
        return inputShortcuts + folderShortcuts + chatShortcuts
    }
    
    override public func toolbarActionSelected(action: ToolbarActionOption) {
        let peerIds = self.chatListDisplayNode.effectiveContainerNode.currentItemNode.currentState.selectedPeerIds
        let threadIds = self.chatListDisplayNode.effectiveContainerNode.currentItemNode.currentState.selectedThreadIds
        if case .left = action {
            let signal: Signal<Never, NoError>
            var completion: (() -> Void)?
            if !threadIds.isEmpty, case let .forum(peerId) = self.chatListDisplayNode.effectiveContainerNode.location {
                self.chatListDisplayNode.effectiveContainerNode.currentItemNode.setCurrentRemovingItemId(ChatListNodeState.ItemId(peerId: peerId, threadId: threadIds.first!))
                completion = { [weak self] in
                    self?.chatListDisplayNode.effectiveContainerNode.currentItemNode.setCurrentRemovingItemId(nil)
                }
                signal = self.context.engine.messages.markForumThreadsAsRead(peerId: peerId, threadIds: Array(threadIds))
            } else if !peerIds.isEmpty {
                self.chatListDisplayNode.effectiveContainerNode.currentItemNode.setCurrentRemovingItemId(ChatListNodeState.ItemId(peerId: peerIds.first!, threadId: nil))
                completion = { [weak self] in
                    self?.chatListDisplayNode.effectiveContainerNode.currentItemNode.setCurrentRemovingItemId(nil)
                }
                signal = self.context.engine.messages.togglePeersUnreadMarkInteractively(peerIds: Array(peerIds), setToValue: false)
            } else if case let .chatList(groupId) = self.chatListDisplayNode.effectiveContainerNode.location {
                let filterPredicate: ChatListFilterPredicate?
                if let filter = self.chatListDisplayNode.effectiveContainerNode.currentItemNode.chatListFilter, case let .filter(_, _, _, data) = filter {
                    filterPredicate = chatListFilterPredicate(filter: data)
                } else {
                    filterPredicate = nil
                }
                var markItems: [(groupId: EngineChatList.Group, filterPredicate: ChatListFilterPredicate?)] = []
                markItems.append((groupId, filterPredicate))
                if let filterPredicate = filterPredicate {
                    for additionalGroupId in filterPredicate.includeAdditionalPeerGroupIds {
                        markItems.append((EngineChatList.Group(additionalGroupId), filterPredicate))
                    }
                }
                signal = self.context.engine.messages.markAllChatsAsReadInteractively(items: markItems, inactiveSecretChatPeerIds: self.context.inactiveSecretChatPeerIds)
            } else {
                signal = .complete()
            }
            let _ = (signal
            |> deliverOnMainQueue).start(completed: { [weak self] in
                self?.donePressed()
                completion?()
            })
        } else if case .right = action {
            if !threadIds.isEmpty, case let .forum(peerId) = self.chatListDisplayNode.effectiveContainerNode.location {
                let actionSheet = ActionSheetController(presentationData: self.presentationData)
                var items: [ActionSheetItem] = []
                items.append(ActionSheetButtonItem(title: self.presentationData.strings.ChatList_DeleteThreadsConfirmation(Int32(threadIds.count)), color: .destructive, action: { [weak self, weak actionSheet] in
                    actionSheet?.dismissAnimated()
                    
                    guard let strongSelf = self else {
                        return
                    }
                    
                    strongSelf.chatListDisplayNode.effectiveContainerNode.currentItemNode.setCurrentRemovingItemId(ChatListNodeState.ItemId(peerId: peerId, threadId: threadIds.first))
                    strongSelf.chatListDisplayNode.effectiveContainerNode.updateState(onlyCurrent: false, { state in
                        var state = state
                        for threadId in threadIds {
                            state.pendingRemovalItemIds.insert(ChatListNodeState.ItemId(peerId: peerId, threadId: threadId))
                        }
                        return state
                    })
                    
                    let text = strongSelf.presentationData.strings.ChatList_DeletedThreads(Int32(threadIds.count))
                    
                    strongSelf.present(UndoOverlayController(presentationData: strongSelf.context.sharedContext.currentPresentationData.with { $0 }, content: .removedChat(text: text), elevatedLayout: false, animateInAsReplacement: true, action: { value in
                        guard let strongSelf = self else {
                            return false
                        }
                        if value == .commit {
                            let presentationData = strongSelf.presentationData
                            let progressSignal = Signal<Never, NoError> { subscriber in
                                let controller = OverlayStatusController(theme: presentationData.theme, type: .loading(cancelled: nil))
                                self?.present(controller, in: .window(.root))
                                return ActionDisposable { [weak controller] in
                                    Queue.mainQueue().async() {
                                        controller?.dismiss()
                                    }
                                }
                            }
                            |> runOn(Queue.mainQueue())
                            |> delay(0.8, queue: Queue.mainQueue())
                            let progressDisposable = progressSignal.start()
                            
                            let signal: Signal<Never, NoError> = strongSelf.context.engine.peers.removeForumChannelThreads(id: peerId, threadIds: Array(threadIds))
                            |> afterDisposed {
                                Queue.mainQueue().async {
                                    progressDisposable.dispose()
                                }
                            }
                            let _ = (signal
                            |> deliverOnMainQueue).start()
                            
                            strongSelf.chatListDisplayNode.effectiveContainerNode.updateState(onlyCurrent: false, { state in
                                var state = state
                                for threadId in threadIds {
                                    state.selectedThreadIds.remove(threadId)
                                }
                                return state
                            })
                            
                            return true
                        } else if value == .undo {
                            strongSelf.chatListDisplayNode.effectiveContainerNode.currentItemNode.setCurrentRemovingItemId(ChatListNodeState.ItemId(peerId: peerId, threadId: threadIds.first))
                            strongSelf.chatListDisplayNode.effectiveContainerNode.updateState(onlyCurrent: false, { state in
                                var state = state
                                for threadId in threadIds {
                                    state.pendingRemovalItemIds.remove(ChatListNodeState.ItemId(peerId: peerId, threadId: threadId))
                                }
                                return state
                            })
                            self?.chatListDisplayNode.effectiveContainerNode.currentItemNode.setCurrentRemovingItemId(ChatListNodeState.ItemId(peerId: peerId, threadId: threadIds.first))
                            return true
                        }
                        return false
                    }), in: .current)
                    
                    strongSelf.donePressed()
                }))
                
                actionSheet.setItemGroups([
                    ActionSheetItemGroup(items: items),
                    ActionSheetItemGroup(items: [
                        ActionSheetButtonItem(title: self.presentationData.strings.Common_Cancel, color: .accent, font: .bold, action: { [weak actionSheet] in
                            actionSheet?.dismissAnimated()
                        })
                    ])
                ])
                self.present(actionSheet, in: .window(.root))
            } else if !peerIds.isEmpty {
                let actionSheet = ActionSheetController(presentationData: self.presentationData)
                var items: [ActionSheetItem] = []
                items.append(ActionSheetButtonItem(title: self.presentationData.strings.ChatList_DeleteConfirmation(Int32(peerIds.count)), color: .destructive, action: { [weak self, weak actionSheet] in
                    actionSheet?.dismissAnimated()
                    
                    guard let strongSelf = self else {
                        return
                    }
                    
                    strongSelf.chatListDisplayNode.effectiveContainerNode.updateState(onlyCurrent: false, { state in
                        var state = state
                        for peerId in peerIds {
                            state.pendingRemovalItemIds.insert(ChatListNodeState.ItemId(peerId: peerId, threadId: nil))
                        }
                        return state
                    })
                    
                    let text = strongSelf.presentationData.strings.ChatList_DeletedChats(Int32(peerIds.count))
                    
                    strongSelf.present(UndoOverlayController(presentationData: strongSelf.context.sharedContext.currentPresentationData.with { $0 }, content: .removedChat(text: text), elevatedLayout: false, animateInAsReplacement: true, action: { value in
                        guard let strongSelf = self else {
                            return false
                        }
                        if value == .commit {
                            let presentationData = strongSelf.presentationData
                            let progressSignal = Signal<Never, NoError> { subscriber in
                                let controller = OverlayStatusController(theme: presentationData.theme, type: .loading(cancelled: nil))
                                self?.present(controller, in: .window(.root))
                                return ActionDisposable { [weak controller] in
                                    Queue.mainQueue().async() {
                                        controller?.dismiss()
                                    }
                                }
                            }
                            |> runOn(Queue.mainQueue())
                            |> delay(0.8, queue: Queue.mainQueue())
                            let progressDisposable = progressSignal.start()
                            
                            let signal: Signal<Never, NoError> = strongSelf.context.engine.peers.removePeerChats(peerIds: Array(peerIds))
                            |> afterDisposed {
                                Queue.mainQueue().async {
                                    progressDisposable.dispose()
                                }
                            }
                            let _ = (signal
                            |> deliverOnMainQueue).start()
                            
                            strongSelf.chatListDisplayNode.effectiveContainerNode.updateState(onlyCurrent: false, { state in
                                var state = state
                                for peerId in peerIds {
                                    state.selectedPeerIds.remove(peerId)
                                }
                                return state
                            })
                            
                            return true
                        } else if value == .undo {
                            strongSelf.chatListDisplayNode.effectiveContainerNode.currentItemNode.setCurrentRemovingItemId(ChatListNodeState.ItemId(peerId: peerIds.first!, threadId: nil))
                            strongSelf.chatListDisplayNode.effectiveContainerNode.updateState(onlyCurrent: false, { state in
                                var state = state
                                for peerId in peerIds {
                                    state.pendingRemovalItemIds.remove(ChatListNodeState.ItemId(peerId: peerId, threadId: nil))
                                }
                                return state
                            })
                            self?.chatListDisplayNode.effectiveContainerNode.currentItemNode.setCurrentRemovingItemId(ChatListNodeState.ItemId(peerId: peerIds.first!, threadId: nil))
                            return true
                        }
                        return false
                    }), in: .current)
                    
                    strongSelf.donePressed()
                }))
                
                actionSheet.setItemGroups([
                    ActionSheetItemGroup(items: items),
                    ActionSheetItemGroup(items: [
                        ActionSheetButtonItem(title: self.presentationData.strings.Common_Cancel, color: .accent, font: .bold, action: { [weak actionSheet] in
                            actionSheet?.dismissAnimated()
                        })
                    ])
                ])
                self.present(actionSheet, in: .window(.root))
            }
        } else if case .middle = action {
            switch self.chatListDisplayNode.effectiveContainerNode.location {
            case let .chatList(groupId):
                if !peerIds.isEmpty {
                    if groupId == .root {
                        self.donePressed()
                        self.archiveChats(peerIds: Array(peerIds))
                    } else {
                        if !peerIds.isEmpty {
                            self.chatListDisplayNode.effectiveContainerNode.currentItemNode.setCurrentRemovingItemId(ChatListNodeState.ItemId(peerId: peerIds.first!, threadId: nil))
                            let _ = (self.context.engine.peers.updatePeersGroupIdInteractively(peerIds: Array(peerIds), groupId: .root)
                                     |> deliverOnMainQueue).start(completed: { [weak self] in
                                guard let strongSelf = self else {
                                    return
                                }
                                strongSelf.chatListDisplayNode.effectiveContainerNode.currentItemNode.setCurrentRemovingItemId(nil)
                                strongSelf.donePressed()
                            })
                        }
                    }
                }
            case let .forum(peerId):
                self.joinForumDisposable.set((self.context.peerChannelMemberCategoriesContextsManager.join(engine: context.engine, peerId: peerId, hash: nil)
                |> afterDisposed { [weak self] in
                    Queue.mainQueue().async {
                        if let strongSelf = self {
                            let _ = strongSelf
                            /*strongSelf.activityIndicator.isHidden = true
                            strongSelf.activityIndicator.stopAnimating()
                            strongSelf.isJoining = false*/
                        }
                    }
                }).start(error: { [weak self] error in
                    guard let strongSelf = self else {
                        return
                    }
                    let _ = (strongSelf.context.engine.data.get(TelegramEngine.EngineData.Item.Peer.Peer(id: peerId))
                    |> deliverOnMainQueue).start(next: { peer in
                        guard let strongSelf = self, let peer = peer else {
                            return
                        }
                        
                        let presentationData = strongSelf.context.sharedContext.currentPresentationData.with { $0 }
                        
                        let text: String
                        switch error {
                        case .inviteRequestSent:
                            strongSelf.present(UndoOverlayController(presentationData: presentationData, content: .inviteRequestSent(title: presentationData.strings.Group_RequestToJoinSent, text: presentationData.strings.Group_RequestToJoinSentDescriptionGroup ), elevatedLayout: true, animateInAsReplacement: false, action: { _ in return false }), in: .window(.root))
                            return
                        case .tooMuchJoined:
                            (strongSelf.navigationController as? NavigationController)?.pushViewController(oldChannelsController(context: strongSelf.context, intent: .join, completed: { value in
                                if value {
                                    self?.toolbarActionSelected(action: .middle)
                                }
                            }))
                            return
                        case .tooMuchUsers:
                            text = presentationData.strings.Conversation_UsersTooMuchError
                        case .generic:
                            if case let .channel(channel) = peer, case .broadcast = channel.info {
                                text = presentationData.strings.Channel_ErrorAccessDenied
                            } else {
                                text = presentationData.strings.Group_ErrorAccessDenied
                            }
                        }
                        strongSelf.present(textAlertController(context: strongSelf.context, title: nil, text: text, actions: [TextAlertAction(type: .defaultAction, title: presentationData.strings.Common_OK, action: {})]), in: .window(.root))
                    })
                }))
            }
        }
    }
    
    func toggleArchivedFolderHiddenByDefault() {
        var updatedValue = false
        let _ = (updateChatArchiveSettings(engine: self.context.engine, { settings in
            var settings = settings
            settings.isHiddenByDefault = !settings.isHiddenByDefault
            updatedValue = settings.isHiddenByDefault
            return settings
        })
        |> deliverOnMainQueue).start(completed: { [weak self] in
            guard let strongSelf = self else {
                return
            }
            strongSelf.chatListDisplayNode.mainContainerNode.updateState { state in
                var state = state
                if updatedValue {
                    state.hiddenItemShouldBeTemporaryRevealed = false
                }
                state.peerIdWithRevealedOptions = nil
                return state
            }
            strongSelf.forEachController({ controller in
                if let controller = controller as? UndoOverlayController {
                    controller.dismissWithCommitActionAndReplacementAnimation()
                }
                return true
            })
            
            if updatedValue {
                strongSelf.present(UndoOverlayController(presentationData: strongSelf.context.sharedContext.currentPresentationData.with { $0 }, content: .hidArchive(title: strongSelf.presentationData.strings.ChatList_UndoArchiveHiddenTitle, text: strongSelf.presentationData.strings.ChatList_UndoArchiveHiddenText, undo: false), elevatedLayout: false, animateInAsReplacement: true, action: { [weak self] value in
                    guard let strongSelf = self else {
                        return false
                    }
                    if value == .undo {
                        let _ = updateChatArchiveSettings(engine: strongSelf.context.engine, { settings in
                            var settings = settings
                            settings.isHiddenByDefault = false
                            return settings
                        }).start()
                        
                        return true
                    }
                    return false
                }), in: .current)
            } else {
                strongSelf.present(UndoOverlayController(presentationData: strongSelf.context.sharedContext.currentPresentationData.with { $0 }, content: .revealedArchive(title: strongSelf.presentationData.strings.ChatList_UndoArchiveRevealedTitle, text: strongSelf.presentationData.strings.ChatList_UndoArchiveRevealedText, undo: false), elevatedLayout: false, animateInAsReplacement: true, action: { _ in return false
                }), in: .current)
            }
        })
    }
    
    func hidePsa(_ id: PeerId) {
        self.chatListDisplayNode.mainContainerNode.updateState { state in
            var state = state
            state.hiddenPsaPeerId = id
            state.peerIdWithRevealedOptions = nil
            return state
        }
        
        let _ = hideAccountPromoInfoChat(account: self.context.account, peerId: id).start()
    }
    
    func deletePeerChat(peerId: PeerId, joined: Bool) {
        let _ = (self.context.engine.data.get(TelegramEngine.EngineData.Item.Peer.RenderedPeer(id: peerId))
        |> deliverOnMainQueue).start(next: { [weak self] peer in
            guard let strongSelf = self, let peer = peer, let chatPeer = peer.peers[peer.peerId], let mainPeer = peer.chatMainPeer else {
                return
            }
            strongSelf.view.window?.endEditing(true)
            
            var canRemoveGlobally = false
            let limitsConfiguration = strongSelf.context.currentLimitsConfiguration.with { $0 }
            if peer.peerId.namespace == Namespaces.Peer.CloudUser && peer.peerId != strongSelf.context.account.peerId {
                if limitsConfiguration.maxMessageRevokeIntervalInPrivateChats == LimitsConfiguration.timeIntervalForever {
                    canRemoveGlobally = true
                }
            } else if peer.peerId.namespace == Namespaces.Peer.SecretChat {
                canRemoveGlobally = true
            }
            
            if case let .user(user) = chatPeer, user.botInfo == nil, canRemoveGlobally {
                strongSelf.maybeAskForPeerChatRemoval(peer: peer, joined: joined, completion: { _ in }, removed: {})
            } else {
                let actionSheet = ActionSheetController(presentationData: strongSelf.presentationData)
                var items: [ActionSheetItem] = []
                var canClear = true
                var canStop = false
                var canRemoveGlobally = false
                
                var deleteTitle = strongSelf.presentationData.strings.Common_Delete
                if case let .channel(channel) = chatPeer {
                    if case .broadcast = channel.info {
                        canClear = false
                        deleteTitle = strongSelf.presentationData.strings.Channel_LeaveChannel
                        if channel.flags.contains(.isCreator) {
                            canRemoveGlobally = true
                        }
                    } else {
                        deleteTitle = strongSelf.presentationData.strings.Group_DeleteGroup
                        if channel.flags.contains(.isCreator) {
                            canRemoveGlobally = true
                        }
                    }
                    if let addressName = channel.addressName, !addressName.isEmpty {
                        canClear = false
                    }
                } else if case let .legacyGroup(group) = chatPeer {
                    if case .creator = group.role {
                        canRemoveGlobally = true
                    }
                } else if case let .user(user) = chatPeer, user.botInfo != nil {
                    canStop = !user.flags.contains(.isSupport)
                    canClear = user.botInfo == nil
                    deleteTitle = strongSelf.presentationData.strings.ChatList_DeleteChat
                } else if case .secretChat = chatPeer {
                    canClear = true
                    deleteTitle = strongSelf.presentationData.strings.ChatList_DeleteChat
                }
                
                let limitsConfiguration = strongSelf.context.currentLimitsConfiguration.with { $0 }
                if case .user = chatPeer, chatPeer.id != strongSelf.context.account.peerId {
                    if limitsConfiguration.maxMessageRevokeIntervalInPrivateChats == LimitsConfiguration.timeIntervalForever {
                        canRemoveGlobally = true
                    }
                } else if case .secretChat = chatPeer {
                    canRemoveGlobally = true
                }
                
                var isGroupOrChannel = false
                switch mainPeer {
                case .legacyGroup, .channel:
                    isGroupOrChannel = true
                default:
                    break
                }
                
                if canRemoveGlobally && isGroupOrChannel {
                    items.append(DeleteChatPeerActionSheetItem(context: strongSelf.context, peer: mainPeer, chatPeer: chatPeer, action: .deleteAndLeave, strings: strongSelf.presentationData.strings, nameDisplayOrder: strongSelf.presentationData.nameDisplayOrder))
                    
                    items.append(ActionSheetButtonItem(title: strongSelf.presentationData.strings.ChatList_DeleteForCurrentUser, color: .destructive, action: { [weak actionSheet] in
                        actionSheet?.dismissAnimated()
                        self?.schedulePeerChatRemoval(peer: peer, type: .forLocalPeer, deleteGloballyIfPossible: false, completion: {
                        })
                    }))
                    
                    let deleteForAllText: String
                    if case let .channel(channel) = mainPeer, case .broadcast = channel.info {
                        deleteForAllText = strongSelf.presentationData.strings.ChatList_DeleteForAllSubscribers
                    } else {
                        deleteForAllText = strongSelf.presentationData.strings.ChatList_DeleteForAllMembers
                    }
                    
                    items.append(ActionSheetButtonItem(title: deleteForAllText, color: .destructive, action: { [weak actionSheet] in
                        actionSheet?.dismissAnimated()
                        guard let strongSelf = self else {
                            return
                        }
                        
                        let deleteForAllConfirmation: String
                        if case let .channel(channel) = mainPeer, case .broadcast = channel.info {
                            deleteForAllConfirmation = strongSelf.presentationData.strings.ChannelInfo_DeleteChannelConfirmation
                        } else {
                            deleteForAllConfirmation = strongSelf.presentationData.strings.ChannelInfo_DeleteGroupConfirmation
                        }
                        
                        strongSelf.present(standardTextAlertController(theme: AlertControllerTheme(presentationData: strongSelf.presentationData), title: strongSelf.presentationData.strings.ChatList_DeleteForEveryoneConfirmationTitle, text: deleteForAllConfirmation, actions: [
                            TextAlertAction(type: .genericAction, title: strongSelf.presentationData.strings.Common_Cancel, action: {
                            }),
                            TextAlertAction(type: .destructiveAction, title: strongSelf.presentationData.strings.ChatList_DeleteForEveryoneConfirmationAction, action: {
                                self?.schedulePeerChatRemoval(peer: peer, type: .forEveryone, deleteGloballyIfPossible: true, completion: {
                                })
                            })
                        ], parseMarkdown: true), in: .window(.root))
                    }))
                } else {
                    items.append(DeleteChatPeerActionSheetItem(context: strongSelf.context, peer: mainPeer, chatPeer: chatPeer, action: .delete, strings: strongSelf.presentationData.strings, nameDisplayOrder: strongSelf.presentationData.nameDisplayOrder))
                    
                    if canClear {
                        let beginClear: (InteractiveHistoryClearingType) -> Void = { type in
                            guard let strongSelf = self else {
                                return
                            }
                            strongSelf.chatListDisplayNode.effectiveContainerNode.updateState({ state in
                                var state = state
                                state.pendingClearHistoryPeerIds.insert(ChatListNodeState.ItemId(peerId: peer.peerId, threadId: nil))
                                return state
                            })
                            strongSelf.forEachController({ controller in
                                if let controller = controller as? UndoOverlayController {
                                    controller.dismissWithCommitActionAndReplacementAnimation()
                                }
                                return true
                            })
                            
                            strongSelf.present(UndoOverlayController(presentationData: strongSelf.context.sharedContext.currentPresentationData.with { $0 }, content: .removedChat(text: strongSelf.presentationData.strings.Undo_ChatCleared), elevatedLayout: false, animateInAsReplacement: true, action: { value in
                                guard let strongSelf = self else {
                                    return false
                                }
                                if value == .commit {
                                    let _ = strongSelf.context.engine.messages.clearHistoryInteractively(peerId: peerId, threadId: nil, type: type).start(completed: {
                                        guard let strongSelf = self else {
                                            return
                                        }
                                        strongSelf.chatListDisplayNode.effectiveContainerNode.updateState({ state in
                                            var state = state
                                            state.pendingClearHistoryPeerIds.remove(ChatListNodeState.ItemId(peerId: peer.peerId, threadId: nil))
                                            return state
                                        })
                                    })
                                    return true
                                } else if value == .undo {
                                    strongSelf.chatListDisplayNode.effectiveContainerNode.updateState({ state in
                                        var state = state
                                        state.pendingClearHistoryPeerIds.remove(ChatListNodeState.ItemId(peerId: peer.peerId, threadId: nil))
                                        return state
                                    })
                                    return true
                                }
                                return false
                            }), in: .current)
                        }
                        
                        items.append(ActionSheetButtonItem(title: strongSelf.presentationData.strings.DialogList_ClearHistoryConfirmation, color: .accent, action: { [weak actionSheet] in
                            actionSheet?.dismissAnimated()
                            
                            guard let strongSelf = self else {
                                return
                            }
                            
                            if case .secretChat = chatPeer {
                                beginClear(.forEveryone)
                            } else {
                                if canRemoveGlobally {
                                    let actionSheet = ActionSheetController(presentationData: strongSelf.presentationData)
                                    var items: [ActionSheetItem] = []
                                                                
                                    items.append(DeleteChatPeerActionSheetItem(context: strongSelf.context, peer: mainPeer, chatPeer: chatPeer, action: .clearHistory(canClearCache: false), strings: strongSelf.presentationData.strings, nameDisplayOrder: strongSelf.presentationData.nameDisplayOrder))
                                    
                                    if joined || mainPeer.isDeleted {
                                        items.append(ActionSheetButtonItem(title: strongSelf.presentationData.strings.Common_Delete, color: .destructive, action: { [weak actionSheet] in
                                            beginClear(.forEveryone)
                                            actionSheet?.dismissAnimated()
                                        }))
                                    } else {
                                        items.append(ActionSheetButtonItem(title: strongSelf.presentationData.strings.ChatList_DeleteForCurrentUser, color: .destructive, action: { [weak actionSheet] in
                                            beginClear(.forLocalPeer)
                                            actionSheet?.dismissAnimated()
                                        }))
                                        items.append(ActionSheetButtonItem(title: strongSelf.presentationData.strings.ChatList_DeleteForEveryone(mainPeer.compactDisplayTitle).string, color: .destructive, action: { [weak actionSheet] in
                                            beginClear(.forEveryone)
                                            actionSheet?.dismissAnimated()
                                        }))
                                    }
                                    
                                    actionSheet.setItemGroups([
                                        ActionSheetItemGroup(items: items),
                                        ActionSheetItemGroup(items: [
                                            ActionSheetButtonItem(title: strongSelf.presentationData.strings.Common_Cancel, color: .accent, font: .bold, action: { [weak actionSheet] in
                                                actionSheet?.dismissAnimated()
                                            })
                                        ])
                                    ])
                                    strongSelf.present(actionSheet, in: .window(.root))
                                } else {
                                    strongSelf.present(standardTextAlertController(theme: AlertControllerTheme(presentationData: strongSelf.presentationData), title: strongSelf.presentationData.strings.ChatList_DeleteSavedMessagesConfirmationTitle, text: strongSelf.presentationData.strings.ChatList_DeleteSavedMessagesConfirmationText, actions: [
                                        TextAlertAction(type: .genericAction, title: strongSelf.presentationData.strings.Common_Cancel, action: {
                                        }),
                                        TextAlertAction(type: .destructiveAction, title: strongSelf.presentationData.strings.ChatList_DeleteSavedMessagesConfirmationAction, action: {
                                            beginClear(.forLocalPeer)
                                        })
                                    ], parseMarkdown: true), in: .window(.root))
                                }
                            }
                        }))
                    }
                    
                    if case .secretChat = chatPeer {
                        items.append(ActionSheetButtonItem(title: strongSelf.presentationData.strings.ChatList_DeleteForEveryone(mainPeer.compactDisplayTitle).string, color: .destructive, action: { [weak actionSheet] in
                            actionSheet?.dismissAnimated()
                            guard let strongSelf = self else {
                                return
                            }
                            strongSelf.schedulePeerChatRemoval(peer: peer, type: .forEveryone, deleteGloballyIfPossible: true, completion: {
                            })
                        }))
                    } else {
                        items.append(ActionSheetButtonItem(title: deleteTitle, color: .destructive, action: { [weak actionSheet] in
                            actionSheet?.dismissAnimated()
                            guard let strongSelf = self else {
                                return
                            }
                            
                            var isGroupOrChannel = false
                            switch mainPeer {
                            case .legacyGroup, .channel:
                                isGroupOrChannel = true
                            default:
                                break
                            }
                            
                            if canRemoveGlobally && isGroupOrChannel {
                                let actionSheet = ActionSheetController(presentationData: strongSelf.presentationData)
                                var items: [ActionSheetItem] = []
                                
                                items.append(DeleteChatPeerActionSheetItem(context: strongSelf.context, peer: mainPeer, chatPeer: chatPeer, action: .deleteAndLeave, strings: strongSelf.presentationData.strings, nameDisplayOrder: strongSelf.presentationData.nameDisplayOrder))
                                
                                items.append(ActionSheetButtonItem(title: strongSelf.presentationData.strings.ChatList_DeleteForCurrentUser, color: .destructive, action: { [weak actionSheet] in
                                    actionSheet?.dismissAnimated()
                                    self?.schedulePeerChatRemoval(peer: peer, type: .forLocalPeer, deleteGloballyIfPossible: false, completion: {
                                    })
                                }))
                                
                                let deleteForAllText: String
                                if case let .channel(channel) = mainPeer, case .broadcast = channel.info {
                                    deleteForAllText = strongSelf.presentationData.strings.ChatList_DeleteForAllSubscribers
                                } else {
                                    deleteForAllText = strongSelf.presentationData.strings.ChatList_DeleteForAllMembers
                                }
                                
                                items.append(ActionSheetButtonItem(title: deleteForAllText, color: .destructive, action: { [weak actionSheet] in
                                    actionSheet?.dismissAnimated()
                                    guard let strongSelf = self else {
                                        return
                                    }
                                    
                                    let deleteForAllConfirmation: String
                                    if case let .channel(channel) = mainPeer, case .broadcast = channel.info {
                                        deleteForAllConfirmation = strongSelf.presentationData.strings.ChatList_DeleteForAllSubscribersConfirmationText
                                    } else {
                                        deleteForAllConfirmation = strongSelf.presentationData.strings.ChatList_DeleteForAllMembersConfirmationText
                                    }
                                    
                                    strongSelf.present(standardTextAlertController(theme: AlertControllerTheme(presentationData: strongSelf.presentationData), title: strongSelf.presentationData.strings.ChatList_DeleteForEveryoneConfirmationTitle, text: deleteForAllConfirmation, actions: [
                                        TextAlertAction(type: .genericAction, title: strongSelf.presentationData.strings.Common_Cancel, action: {
                                        }),
                                        TextAlertAction(type: .destructiveAction, title: strongSelf.presentationData.strings.ChatList_DeleteForEveryoneConfirmationAction, action: {
                                            self?.schedulePeerChatRemoval(peer: peer, type: .forEveryone, deleteGloballyIfPossible: true, completion: {
                                            })
                                        })
                                    ], parseMarkdown: true), in: .window(.root))
                                }))
                                    
                                actionSheet.setItemGroups([
                                    ActionSheetItemGroup(items: items),
                                    ActionSheetItemGroup(items: [
                                        ActionSheetButtonItem(title: strongSelf.presentationData.strings.Common_Cancel, color: .accent, font: .bold, action: { [weak actionSheet] in
                                            actionSheet?.dismissAnimated()
                                        })
                                    ])
                                ])
                                strongSelf.present(actionSheet, in: .window(.root))
                            } else {
                                strongSelf.maybeAskForPeerChatRemoval(peer: peer, completion: { _ in }, removed: {})
                            }
                        }))
                    }
                }
                
                if canStop {
                    items.append(ActionSheetButtonItem(title: strongSelf.presentationData.strings.DialogList_DeleteBotConversationConfirmation, color: .destructive, action: { [weak actionSheet] in
                        actionSheet?.dismissAnimated()
                        
                        if let strongSelf = self {
                            strongSelf.maybeAskForPeerChatRemoval(peer: peer, completion: { _ in
                            }, removed: {
                                guard let strongSelf = self else {
                                    return
                                }
                                let _ = strongSelf.context.engine.privacy.requestUpdatePeerIsBlocked(peerId: peer.peerId, isBlocked: true).start()
                            })
                        }
                    }))
                }
                
                actionSheet.setItemGroups([ActionSheetItemGroup(items: items),
                        ActionSheetItemGroup(items: [
                        ActionSheetButtonItem(title: strongSelf.presentationData.strings.Common_Cancel, color: .accent, font: .bold, action: { [weak actionSheet] in
                            actionSheet?.dismissAnimated()
                        })
                    ])
                ])
                strongSelf.present(actionSheet, in: .window(.root))
            }
        })
    }
    
    func deletePeerThread(peerId: EnginePeer.Id, threadId: Int64) {
        let actionSheet = ActionSheetController(presentationData: self.presentationData)
        var items: [ActionSheetItem] = []
        
        items.append(ActionSheetTextItem(title: self.presentationData.strings.ChatList_DeleteTopicConfirmationText, parseMarkdown: true))
        items.append(ActionSheetButtonItem(title: self.presentationData.strings.ChatList_DeleteTopicConfirmationAction, color: .destructive, action: { [weak self, weak actionSheet] in
            actionSheet?.dismissAnimated()
            self?.commitDeletePeerThread(peerId: peerId, threadId: threadId, completion: {})
        }))
        
        actionSheet.setItemGroups([ActionSheetItemGroup(items: items),
                ActionSheetItemGroup(items: [
                ActionSheetButtonItem(title: self.presentationData.strings.Common_Cancel, color: .accent, font: .bold, action: { [weak actionSheet] in
                    actionSheet?.dismissAnimated()
                })
            ])
        ])
        self.present(actionSheet, in: .window(.root))
    }
    
    func selectPeerThread(peerId: EnginePeer.Id, threadId: Int64) {
        self.chatListDisplayNode.effectiveContainerNode.updateState({ state in
            var state = state
            state.selectedThreadIds.insert(threadId)
            return state
        })
        self.chatListDisplayNode.effectiveContainerNode.didBeginSelectingChats?()
    }
    
    private func commitDeletePeerThread(peerId: EnginePeer.Id, threadId: Int64, completion: @escaping () -> Void) {
        self.forEachController({ controller in
            if let controller = controller as? UndoOverlayController {
                controller.dismissWithCommitActionAndReplacementAnimation()
            }
            return true
        })
        
        self.chatListDisplayNode.effectiveContainerNode.currentItemNode.setCurrentRemovingItemId(ChatListNodeState.ItemId(peerId: peerId, threadId: threadId))
        self.chatListDisplayNode.effectiveContainerNode.updateState({ state in
            var state = state
            state.pendingRemovalItemIds.insert(ChatListNodeState.ItemId(peerId: peerId, threadId: threadId))
            return state
        })
        
        let statusText = self.presentationData.strings.Undo_DeletedTopic
        
        self.present(UndoOverlayController(presentationData: self.context.sharedContext.currentPresentationData.with { $0 }, content: .removedChat(text: statusText), elevatedLayout: false, animateInAsReplacement: true, action: { [weak self] value in
            guard let self else {
                return false
            }
            if value == .commit {
                self.chatListDisplayNode.effectiveContainerNode.currentItemNode.setCurrentRemovingItemId(ChatListNodeState.ItemId(peerId: peerId, threadId: threadId))
                
                let _ = self.context.engine.peers.removeForumChannelThread(id: peerId, threadId: threadId).start(completed: { [weak self] in
                    guard let self else {
                        return
                    }
                    self.chatListDisplayNode.effectiveContainerNode.updateState({ state in
                        var state = state
                        state.pendingRemovalItemIds.remove(ChatListNodeState.ItemId(peerId: peerId, threadId: threadId))
                        return state
                    })
                    self.chatListDisplayNode.effectiveContainerNode.currentItemNode.setCurrentRemovingItemId(nil)
                })
                
                self.chatListDisplayNode.effectiveContainerNode.updateState({ state in
                    var state = state
                    state.selectedThreadIds.remove(threadId)
                    return state
                })
                
                completion()
                return true
            } else if value == .undo {
                self.chatListDisplayNode.effectiveContainerNode.currentItemNode.setCurrentRemovingItemId(ChatListNodeState.ItemId(peerId: peerId, threadId: threadId))
                self.chatListDisplayNode.effectiveContainerNode.updateState({ state in
                    var state = state
                    state.pendingRemovalItemIds.remove(ChatListNodeState.ItemId(peerId: peerId, threadId: threadId))
                    return state
                })
                self.chatListDisplayNode.effectiveContainerNode.currentItemNode.setCurrentRemovingItemId(nil)
                return true
            }
            return false
        }), in: .current)
    }
    
    private func setPeerThreadStopped(peerId: EnginePeer.Id, threadId: Int64, isStopped: Bool) {
        self.actionDisposables.add(self.context.engine.peers.setForumChannelTopicClosed(id: peerId, threadId: threadId, isClosed: isStopped).start())
    }
    
    private func setPeerThreadPinned(peerId: EnginePeer.Id, threadId: Int64, isPinned: Bool) {
        self.actionDisposables.add(self.context.engine.peers.toggleForumChannelTopicPinned(id: peerId, threadId: threadId).start())
    }
    
    private func setPeerThreadHidden(peerId: EnginePeer.Id, threadId: Int64, isHidden: Bool) {
        self.actionDisposables.add((self.context.engine.peers.setForumChannelTopicHidden(id: peerId, threadId: threadId, isHidden: isHidden)
        |> deliverOnMainQueue).start(completed: { [weak self] in
            if let strongSelf = self {
                strongSelf.chatListDisplayNode.effectiveContainerNode.updateState { state in
                    var state = state
                    state.hiddenItemShouldBeTemporaryRevealed = false
                    return state
                }
                
                if isHidden {
                    strongSelf.present(UndoOverlayController(presentationData: strongSelf.context.sharedContext.currentPresentationData.with { $0 }, content: .hidArchive(title: strongSelf.presentationData.strings.ChatList_GeneralHidden, text: strongSelf.presentationData.strings.ChatList_GeneralHiddenInfo, undo: false), elevatedLayout: false, animateInAsReplacement: true, action: { [weak self] value in
                        guard let strongSelf = self else {
                            return false
                        }
                        if value == .undo {
                            strongSelf.setPeerThreadHidden(peerId: peerId, threadId: threadId, isHidden: false)
                            return true
                        }
                        return false
                    }), in: .current)
                } else {
                    strongSelf.present(UndoOverlayController(presentationData: strongSelf.context.sharedContext.currentPresentationData.with { $0 }, content: .revealedArchive(title: strongSelf.presentationData.strings.ChatList_GeneralUnhidden, text: strongSelf.presentationData.strings.ChatList_GeneralUnhiddenInfo, undo: false), elevatedLayout: false, animateInAsReplacement: true, action: { _ in return false
                    }), in: .current)
                }
            }
        }))
    }
    
    public func maybeAskForPeerChatRemoval(peer: EngineRenderedPeer, joined: Bool = false, deleteGloballyIfPossible: Bool = false, completion: @escaping (Bool) -> Void, removed: @escaping () -> Void) {
        guard let chatPeer = peer.peers[peer.peerId], let mainPeer = peer.chatMainPeer else {
            completion(false)
            return
        }
        var canRemoveGlobally = false
        let limitsConfiguration = self.context.currentLimitsConfiguration.with { $0 }
        if peer.peerId.namespace == Namespaces.Peer.CloudUser && peer.peerId != self.context.account.peerId {
            if limitsConfiguration.maxMessageRevokeIntervalInPrivateChats == LimitsConfiguration.timeIntervalForever {
                canRemoveGlobally = true
            }
        }
        if case let .user(user) = chatPeer, user.botInfo != nil {
            canRemoveGlobally = false
        }
        if case .secretChat = chatPeer {
            canRemoveGlobally = true
        }
        
        if canRemoveGlobally {
            let actionSheet = ActionSheetController(presentationData: self.presentationData)
            var items: [ActionSheetItem] = []
            
            items.append(DeleteChatPeerActionSheetItem(context: self.context, peer: mainPeer, chatPeer: chatPeer, action: .delete, strings: self.presentationData.strings, nameDisplayOrder: self.presentationData.nameDisplayOrder))
            
            if joined || mainPeer.isDeleted {
                items.append(ActionSheetButtonItem(title: self.presentationData.strings.Common_Delete, color: .destructive, action: { [weak self, weak actionSheet] in
                    actionSheet?.dismissAnimated()
                    self?.schedulePeerChatRemoval(peer: peer, type: .forEveryone, deleteGloballyIfPossible: deleteGloballyIfPossible, completion: {
                        removed()
                    })
                    completion(true)
                }))
            } else {
                items.append(ActionSheetButtonItem(title: self.presentationData.strings.ChatList_DeleteForCurrentUser, color: .destructive, action: { [weak self, weak actionSheet] in
                    actionSheet?.dismissAnimated()
                    self?.schedulePeerChatRemoval(peer: peer, type: .forLocalPeer, deleteGloballyIfPossible: deleteGloballyIfPossible, completion: {
                        removed()
                    })
                    completion(true)
                }))
                items.append(ActionSheetButtonItem(title: self.presentationData.strings.ChatList_DeleteForEveryone(mainPeer.compactDisplayTitle).string, color: .destructive, action: { [weak self, weak actionSheet] in
                    actionSheet?.dismissAnimated()
                    guard let strongSelf = self else {
                        return
                    }
                    strongSelf.present(standardTextAlertController(theme: AlertControllerTheme(presentationData: strongSelf.presentationData), title: strongSelf.presentationData.strings.ChatList_DeleteForEveryoneConfirmationTitle, text: strongSelf.presentationData.strings.ChatList_DeleteForEveryoneConfirmationText, actions: [
                        TextAlertAction(type: .genericAction, title: strongSelf.presentationData.strings.Common_Cancel, action: {
                            completion(false)
                        }),
                        TextAlertAction(type: .destructiveAction, title: strongSelf.presentationData.strings.ChatList_DeleteForEveryoneConfirmationAction, action: {
                            self?.schedulePeerChatRemoval(peer: peer, type: .forEveryone, deleteGloballyIfPossible: deleteGloballyIfPossible, completion: {
                                removed()
                            })
                            completion(true)
                        })
                    ], parseMarkdown: true), in: .window(.root))
                }))
            }
            actionSheet.setItemGroups([
                ActionSheetItemGroup(items: items),
                ActionSheetItemGroup(items: [
                    ActionSheetButtonItem(title: self.presentationData.strings.Common_Cancel, color: .accent, font: .bold, action: { [weak actionSheet] in
                        actionSheet?.dismissAnimated()
                        completion(false)
                    })
                ])
            ])
            self.present(actionSheet, in: .window(.root))
        } else if peer.peerId == self.context.account.peerId {
            self.present(standardTextAlertController(theme: AlertControllerTheme(presentationData: self.presentationData), title: self.presentationData.strings.ChatList_DeleteSavedMessagesConfirmationTitle, text: self.presentationData.strings.ChatList_DeleteSavedMessagesConfirmationText, actions: [
                TextAlertAction(type: .genericAction, title: self.presentationData.strings.Common_Cancel, action: {
                    completion(false)
                }),
                TextAlertAction(type: .destructiveAction, title: self.presentationData.strings.ChatList_DeleteSavedMessagesConfirmationAction, action: { [weak self] in
                    self?.schedulePeerChatRemoval(peer: peer, type: .forEveryone, deleteGloballyIfPossible: deleteGloballyIfPossible, completion: {
                        removed()
                    })
                    completion(true)
                })
            ], parseMarkdown: true), in: .window(.root))
        } else {
            completion(true)
            self.schedulePeerChatRemoval(peer: peer, type: .forLocalPeer, deleteGloballyIfPossible: deleteGloballyIfPossible, completion: {
                removed()
            })
        }
    }
    
    func archiveChats(peerIds: [PeerId]) {
        guard !peerIds.isEmpty else {
            return
        }
        let engine = self.context.engine
        self.chatListDisplayNode.mainContainerNode.currentItemNode.setCurrentRemovingItemId(ChatListNodeState.ItemId(peerId: peerIds[0], threadId: nil))
        let _ = (ApplicationSpecificNotice.incrementArchiveChatTips(accountManager: self.context.sharedContext.accountManager, count: 1)
        |> deliverOnMainQueue).start(next: { [weak self] previousHintCount in
            let _ = (engine.peers.updatePeersGroupIdInteractively(peerIds: peerIds, groupId: .archive)
            |> deliverOnMainQueue).start(completed: {
                guard let strongSelf = self else {
                    return
                }
                strongSelf.chatListDisplayNode.mainContainerNode.currentItemNode.setCurrentRemovingItemId(nil)
        
                for peerId in peerIds {
                    deleteSendMessageIntents(peerId: peerId)
                }
                
                let action: (UndoOverlayAction) -> Bool = { value in
                    guard let strongSelf = self else {
                        return false
                    }
                    if value == .undo {
                        strongSelf.chatListDisplayNode.effectiveContainerNode.currentItemNode.setCurrentRemovingItemId(ChatListNodeState.ItemId(peerId: peerIds[0], threadId: nil))
                        let _ = (engine.peers.updatePeersGroupIdInteractively(peerIds: peerIds, groupId: .root)
                        |> deliverOnMainQueue).start(completed: {
                            guard let strongSelf = self else {
                                return
                            }
                            strongSelf.chatListDisplayNode.effectiveContainerNode.currentItemNode.setCurrentRemovingItemId(nil)
                        })
                        return true
                    } else {
                        return false
                    }
                }
        
                strongSelf.forEachController({ controller in
                    if let controller = controller as? UndoOverlayController {
                        controller.dismissWithCommitActionAndReplacementAnimation()
                    }
                    return true
                })
        
                var title = peerIds.count == 1 ? strongSelf.presentationData.strings.ChatList_UndoArchiveTitle : strongSelf.presentationData.strings.ChatList_UndoArchiveMultipleTitle
                let text: String
                let undo: Bool
                switch previousHintCount {
                    case 0:
                        text = strongSelf.presentationData.strings.ChatList_UndoArchiveText1
                        undo = false
                    default:
                        text = title
                        title = ""
                        undo = true
                }
                let controller = UndoOverlayController(presentationData: strongSelf.context.sharedContext.currentPresentationData.with { $0 }, content: .archivedChat(peerId: peerIds[0].toInt64(), title: title, text: text, undo: undo), elevatedLayout: false, animateInAsReplacement: true, action: action)
                strongSelf.present(controller, in: .current)
                
                strongSelf.chatListDisplayNode.playArchiveAnimation()
            })
        })
    }
    
    private func schedulePeerChatRemoval(peer: EngineRenderedPeer, type: InteractiveMessagesDeletionType, deleteGloballyIfPossible: Bool, completion: @escaping () -> Void) {
        guard let chatPeer = peer.peers[peer.peerId] else {
            return
        }
        
        var deleteGloballyIfPossible = deleteGloballyIfPossible
        if case .forEveryone = type {
            deleteGloballyIfPossible = true
        }
        
        let peerId = peer.peerId
        self.chatListDisplayNode.effectiveContainerNode.currentItemNode.setCurrentRemovingItemId(ChatListNodeState.ItemId(peerId: peerId, threadId: nil))
        self.chatListDisplayNode.effectiveContainerNode.updateState({ state in
            var state = state
            state.pendingRemovalItemIds.insert(ChatListNodeState.ItemId(peerId: peer.peerId, threadId: nil))
            return state
        })
        self.chatListDisplayNode.effectiveContainerNode.currentItemNode.setCurrentRemovingItemId(nil)
        let statusText: String
        if case let .channel(channel) = chatPeer {
            if deleteGloballyIfPossible {
                if case .broadcast = channel.info {
                    statusText = self.presentationData.strings.Undo_DeletedChannel
                } else {
                    statusText = self.presentationData.strings.Undo_DeletedGroup
                }
            } else {
                if case .broadcast = channel.info {
                    statusText = self.presentationData.strings.Undo_LeftChannel
                } else {
                    statusText = self.presentationData.strings.Undo_LeftGroup
                }
            }
        } else if case .legacyGroup = chatPeer {
            if deleteGloballyIfPossible {
                statusText = self.presentationData.strings.Undo_DeletedGroup
            } else {
                statusText = self.presentationData.strings.Undo_LeftGroup
            }
        } else if case .secretChat = chatPeer {
            statusText = self.presentationData.strings.Undo_SecretChatDeleted
        } else {
            if case .forEveryone = type {
                statusText = self.presentationData.strings.Undo_ChatDeletedForBothSides
            } else {
                statusText = self.presentationData.strings.Undo_ChatDeleted
            }
        }
        
        self.forEachController({ controller in
            if let controller = controller as? UndoOverlayController {
                controller.dismissWithCommitActionAndReplacementAnimation()
            }
            return true
        })
        
        self.present(UndoOverlayController(presentationData: self.context.sharedContext.currentPresentationData.with { $0 }, content: .removedChat(text: statusText), elevatedLayout: false, animateInAsReplacement: true, action: { [weak self] value in
            guard let strongSelf = self else {
                return false
            }
            if value == .commit {
                strongSelf.chatListDisplayNode.effectiveContainerNode.currentItemNode.setCurrentRemovingItemId(ChatListNodeState.ItemId(peerId: peerId, threadId: nil))
                if case let .channel(channel) = chatPeer {
                    strongSelf.context.peerChannelMemberCategoriesContextsManager.externallyRemoved(peerId: channel.id, memberId: strongSelf.context.account.peerId)
                }
                let _ = strongSelf.context.engine.peers.removePeerChat(peerId: peerId, reportChatSpam: false, deleteGloballyIfPossible: deleteGloballyIfPossible).start(completed: {
                    guard let strongSelf = self else {
                        return
                    }
                    strongSelf.chatListDisplayNode.effectiveContainerNode.updateState({ state in
                        var state = state
                        state.pendingRemovalItemIds.remove(ChatListNodeState.ItemId(peerId: peer.peerId, threadId: nil))
                        return state
                    })
                    strongSelf.chatListDisplayNode.effectiveContainerNode.currentItemNode.setCurrentRemovingItemId(nil)
                    
                    deleteSendMessageIntents(peerId: peerId)
                })
                
                strongSelf.chatListDisplayNode.effectiveContainerNode.updateState({ state in
                    var state = state
                    state.selectedPeerIds.remove(peerId)
                    return state
                })
                
                completion()
                return true
            } else if value == .undo {
                strongSelf.chatListDisplayNode.effectiveContainerNode.currentItemNode.setCurrentRemovingItemId(ChatListNodeState.ItemId(peerId: peerId, threadId: nil))
                strongSelf.chatListDisplayNode.effectiveContainerNode.updateState({ state in
                    var state = state
                    state.pendingRemovalItemIds.remove(ChatListNodeState.ItemId(peerId: peer.peerId, threadId: nil))
                    return state
                })
                strongSelf.chatListDisplayNode.effectiveContainerNode.currentItemNode.setCurrentRemovingItemId(nil)
                return true
            }
            return false
        }), in: .current)
    }
    
    override public func setToolbar(_ toolbar: Toolbar?, transition: ContainedViewLayoutTransition) {
        let transition = _animationsTemporarilyDisabledForCoverUp ? .immediate : transition
        if case .chatList(.root) = self.chatListDisplayNode.mainContainerNode.location {
            super.setToolbar(toolbar, transition: transition)
        } else {
            self.chatListDisplayNode.toolbar = toolbar
            self.requestLayout(transition: transition)
        }
    }
    
    public var lockViewFrame: CGRect? {
        if let titleView = self.findTitleView(), let lockViewFrame = titleView.lockViewFrame {
            return titleView.convert(lockViewFrame, to: self.view)
        } else {
            return nil
        }
    }
    
    private func openFilterSettings() {
        self.chatListDisplayNode.mainContainerNode.updateEnableAdjacentFilterLoading(false)
        if let navigationController = self.context.sharedContext.mainWindow?.viewController as? NavigationController {
            navigationController.pushViewController(chatListFilterPresetListController(context: self.context, mode: .modal, dismissed: { [weak self] in
                self?.chatListDisplayNode.mainContainerNode.updateEnableAdjacentFilterLoading(true)
            }))
        }
    }
    
    override public func tabBarDisabledAction() {
        self.donePressed()
    }
    
    override public func tabBarItemContextAction(sourceNode: ContextExtractedContentContainingNode, gesture: ContextGesture) {
        let _ = (combineLatest(queue: .mainQueue(),
            self.context.engine.peers.currentChatListFilters(),
            chatListFilterItems(context: self.context)
            |> take(1),
            context.engine.data.get(
                TelegramEngine.EngineData.Item.Peer.Peer(id: context.account.peerId),
                TelegramEngine.EngineData.Item.Configuration.UserLimits(isPremium: false),
                TelegramEngine.EngineData.Item.Configuration.UserLimits(isPremium: true)
            )
        )
        |> deliverOnMainQueue).start(next: { [weak self] presetList, filterItemsAndTotalCount, result in
            guard let strongSelf = self else {
                return
            }
            
            let (accountPeer, limits, _) = result
            let isPremium = accountPeer?.isPremium ?? false
            
            
            let _ = strongSelf.context.engine.peers.markChatListFeaturedFiltersAsSeen().start()
            let (_, filterItems) = filterItemsAndTotalCount
            
            var items: [ContextMenuItem] = []
            items.append(.action(ContextMenuActionItem(text: presetList.isEmpty ? strongSelf.presentationData.strings.ChatList_AddFolder : strongSelf.presentationData.strings.ChatList_EditFolders, icon: { theme in
                return generateTintedImage(image: UIImage(bundleImageName: presetList.isEmpty ? "Chat/Context Menu/Add" : "Chat/Context Menu/ItemList"), color: theme.contextMenu.primaryColor)
            }, action: { c, f in
                c.dismiss(completion: {
                    guard let strongSelf = self else {
                        return
                    }
                    strongSelf.openFilterSettings()
                })
            })))
            
            if strongSelf.chatListDisplayNode.effectiveContainerNode.currentItemNode.chatListFilter != nil {
                items.append(.action(ContextMenuActionItem(text: strongSelf.presentationData.strings.ChatList_FolderAllChats, icon: { theme in
                    return nil
                }, action: { c, f in
                    f(.dismissWithoutContent)
                    guard let strongSelf = self else {
                        return
                    }
                    strongSelf.selectTab(id: .all)
                })))
            }
            
            if !presetList.isEmpty {
                if presetList.count > 1 {
                    items.append(.separator)
                }
                var filterCount = 0
                for case let .filter(id, title, _, data) in presetList {
                    let filterType = chatListFilterType(data)
                    var badge: ContextMenuActionBadge?
                    var isDisabled = false
                    if !isPremium && filterCount >= limits.maxFoldersCount {
                        isDisabled = true
                    }
                    
                    for item in filterItems {
                        if item.0.id == id && item.1 != 0 {
                            badge = ContextMenuActionBadge(value: "\(item.1)", color: item.2 ? .accent : .inactive)
                        }
                    }
                    items.append(.action(ContextMenuActionItem(text: title, badge: badge, icon: { theme in
                        let imageName: String
                        if isDisabled {
                            imageName = "Chat/Context Menu/Lock"
                        } else {
                            switch filterType {
                            case .generic:
                                imageName = "Chat/Context Menu/List"
                            case .unmuted:
                                imageName = "Chat/Context Menu/Unmute"
                            case .unread:
                                imageName = "Chat/Context Menu/MarkAsUnread"
                            case .channels:
                                imageName = "Chat/Context Menu/Channels"
                            case .groups:
                                imageName = "Chat/Context Menu/Groups"
                            case .bots:
                                imageName = "Chat/Context Menu/Bots"
                            case .contacts:
                                imageName = "Chat/Context Menu/User"
                            case .nonContacts:
                                imageName = "Chat/Context Menu/UnknownUser"
                            }
                        }
                        return generateTintedImage(image: UIImage(bundleImageName: imageName), color: theme.contextMenu.primaryColor)
                    }, action: { _, f in
                        f(.dismissWithoutContent)
                        guard let strongSelf = self else {
                            return
                        }
                        if isDisabled {
                            let context = strongSelf.context
                            var replaceImpl: ((ViewController) -> Void)?
                            let controller = PremiumLimitScreen(context: context, subject: .folders, count: strongSelf.tabContainerNode.filtersCount, action: {
                                let controller = PremiumIntroScreen(context: context, source: .folders)
                                replaceImpl?(controller)
                            })
                            replaceImpl = { [weak controller] c in
                                controller?.replace(with: c)
                            }
                            if let navigationController = strongSelf.context.sharedContext.mainWindow?.viewController as? NavigationController {
                                navigationController.pushViewController(controller)
                            }
                        } else {
                            strongSelf.selectTab(id: .filter(id))
                        }
                    })))
                    
                    filterCount += 1
                }
            }
            
            let controller = ContextController(account: strongSelf.context.account, presentationData: strongSelf.presentationData, source: .extracted(ChatListTabBarContextExtractedContentSource(controller: strongSelf, sourceNode: sourceNode)), items: .single(ContextController.Items(content: .list(items))), recognizer: nil, gesture: gesture)
            strongSelf.context.sharedContext.mainWindow?.presentInGlobalOverlay(controller)
        })
    }
    
    public func doneEditing() {
        if self.chatListDisplayNode.effectiveContainerNode.currentItemNode.currentState.editing {
            self.donePressed(animated: false)
        }
    }
    
    private var playedSignUpCompletedAnimation = false
    public func playSignUpCompletedAnimation() {
        guard !self.playedSignUpCompletedAnimation else {
            return
        }
        self.playedSignUpCompletedAnimation = true
        Queue.mainQueue().after(0.3) {
            self.view.addSubview(ConfettiView(frame: self.view.bounds))
        }
    }
}

private final class ChatListTabBarContextExtractedContentSource: ContextExtractedContentSource {
    let keepInPlace: Bool = true
    let ignoreContentTouches: Bool = true
    let blurBackground: Bool = true
    let actionsHorizontalAlignment: ContextActionsHorizontalAlignment = .center
    
    private let controller: ChatListController
    private let sourceNode: ContextExtractedContentContainingNode
    
    init(controller: ChatListController, sourceNode: ContextExtractedContentContainingNode) {
        self.controller = controller
        self.sourceNode = sourceNode
    }
    
    func takeView() -> ContextControllerTakeViewInfo? {
        return ContextControllerTakeViewInfo(containingItem: .node(self.sourceNode), contentAreaInScreenSpace: UIScreen.main.bounds)
    }
    
    func putBack() -> ContextControllerPutBackViewInfo? {
        return ContextControllerPutBackViewInfo(contentAreaInScreenSpace: UIScreen.main.bounds)
    }
}

private final class ChatListHeaderBarContextExtractedContentSource: ContextExtractedContentSource {
    let keepInPlace: Bool
    let ignoreContentTouches: Bool = true
    let blurBackground: Bool = true
    
    private let controller: ChatListController
    private let sourceNode: ContextExtractedContentContainingNode
    
    init(controller: ChatListController, sourceNode: ContextExtractedContentContainingNode, keepInPlace: Bool) {
        self.controller = controller
        self.sourceNode = sourceNode
        self.keepInPlace = keepInPlace
    }
    
    func takeView() -> ContextControllerTakeViewInfo? {
        return ContextControllerTakeViewInfo(containingItem: .node(self.sourceNode), contentAreaInScreenSpace: UIScreen.main.bounds)
    }
    
    func putBack() -> ContextControllerPutBackViewInfo? {
        return ContextControllerPutBackViewInfo(contentAreaInScreenSpace: UIScreen.main.bounds)
    }
}

private final class ChatListContextLocationContentSource: ContextLocationContentSource {    
    private let controller: ViewController
    private let location: CGPoint
    
    init(controller: ViewController, location: CGPoint) {
        self.controller = controller
        self.location = location
    }
    
    func transitionInfo() -> ContextControllerLocationViewInfo? {
        return ContextControllerLocationViewInfo(location: self.location, contentAreaInScreenSpace: UIScreen.main.bounds)
    }
}

private final class HeaderContextReferenceContentSource: ContextReferenceContentSource {
    private let controller: ViewController
    private let sourceView: UIView

    init(controller: ViewController, sourceView: UIView) {
        self.controller = controller
        self.sourceView = sourceView
    }

    func transitionInfo() -> ContextControllerReferenceViewInfo? {
        return ContextControllerReferenceViewInfo(referenceView: self.sourceView, contentAreaInScreenSpace: UIScreen.main.bounds)
    }
}

private final class ChatListLocationContext {
    let context: AccountContext
    let location: ChatListControllerLocation
    weak var parentController: ChatListControllerImpl?
    
    private var proxyUnavailableTooltipController: TooltipController?
    private var didShowProxyUnavailableTooltipController = false
    
    private var titleDisposable: Disposable?
    
    private(set) var title: String = ""
    private(set) var chatTitleComponent: ChatTitleComponent?
    private(set) var chatListTitle: NetworkStatusTitle?
    
    var leftButton: AnyComponentWithIdentity<NavigationButtonComponentEnvironment>?
    var rightButton: AnyComponentWithIdentity<NavigationButtonComponentEnvironment>?
    var proxyButton: AnyComponentWithIdentity<NavigationButtonComponentEnvironment>?
    
    var rightButtons: [AnyComponentWithIdentity<NavigationButtonComponentEnvironment>] {
        var result: [AnyComponentWithIdentity<NavigationButtonComponentEnvironment>] = []
        if let rightButton = self.rightButton {
            result.append(rightButton)
        }
        if let proxyButton = self.proxyButton {
            result.append(proxyButton)
        }
        return result
    }
    
    private(set) var toolbar: Toolbar?
    
    private let previousEditingAndNetworkStateValue = Atomic<(Bool, AccountNetworkState)?>(value: nil)
    
    private var didSetReady: Bool = false
    let ready = Promise<Bool>()
    
    private var stateDisposable: Disposable?
    
    init(
        context: AccountContext,
        location: ChatListControllerLocation,
        parentController: ChatListControllerImpl,
        hideNetworkActivityStatus: Bool,
        containerNode: ChatListContainerNode,
        isReorderingTabs: Signal<Bool, NoError>
    ) {
        self.context = context
        self.location = location
        self.parentController = parentController
        
        let hasProxy = context.sharedContext.accountManager.sharedData(keys: [SharedDataKeys.proxySettings])
        |> map { sharedData -> (Bool, Bool) in
            if let settings = sharedData.entries[SharedDataKeys.proxySettings]?.get(ProxySettings.self) {
                return (!settings.servers.isEmpty, settings.enabled)
            } else {
                return (false, false)
            }
        }
        |> distinctUntilChanged(isEqual: { lhs, rhs in
            return lhs == rhs
        })
        
        let passcode = context.sharedContext.accountManager.accessChallengeData()
        |> map { view -> (Bool, Bool) in
            let data = view.data
            return (data.isLockable, false)
        }
        
        let peerStatus: Signal<NetworkStatusTitle.Status?, NoError>
        switch self.location {
        case .chatList(.root):
            peerStatus = context.engine.data.subscribe(TelegramEngine.EngineData.Item.Peer.Peer(id: context.account.peerId))
            |> map { peer -> NetworkStatusTitle.Status? in
                guard case let .user(user) = peer else {
                    return nil
                }
                if let emojiStatus = user.emojiStatus {
                    return .emoji(emojiStatus)
                } else if user.isPremium {
                    return .premium
                } else {
                    return nil
                }
            }
            |> distinctUntilChanged
        default:
            peerStatus = .single(nil)
        }
        
        switch location {
        case .chatList:
            if !hideNetworkActivityStatus {
                self.titleDisposable = combineLatest(queue: .mainQueue(),
                    context.account.networkState,
                    hasProxy,
                    passcode,
                    containerNode.currentItemState,
                    isReorderingTabs,
                    peerStatus,
                    parentController.updatedPresentationData.1
                ).start(next: { [weak self] networkState, proxy, passcode, stateAndFilterId, isReorderingTabs, peerStatus, presentationData in
                    guard let self else {
                        return
                    }
                    self.updateChatList(
                        networkState: networkState,
                        proxy: proxy,
                        passcode: passcode,
                        stateAndFilterId: stateAndFilterId,
                        isReorderingTabs: isReorderingTabs,
                        peerStatus: peerStatus,
                        presentationData: presentationData
                    )
                })
            } else {
                self.didSetReady = true
                self.ready.set(.single(true))
            }
        case let .forum(peerId):     
            let peerView = Promise<PeerView>()
            peerView.set(context.account.viewTracker.peerView(peerId))
            
            var onlineMemberCount: Signal<Int32?, NoError> = .single(nil)
            
            let recentOnlineSignal: Signal<Int32?, NoError> = peerView.get()
            |> map { view -> Bool? in
                if let cachedData = view.cachedData as? CachedChannelData, let peer = peerViewMainPeer(view) as? TelegramChannel {
                    if case .broadcast = peer.info {
                        return nil
                    } else if let memberCount = cachedData.participantsSummary.memberCount, memberCount > 50 {
                        return true
                    } else {
                        return false
                    }
                } else {
                    return false
                }
            }
            |> distinctUntilChanged
            |> mapToSignal { isLarge -> Signal<Int32?, NoError> in
                if let isLarge = isLarge {
                    if isLarge {
                        return context.peerChannelMemberCategoriesContextsManager.recentOnline(account: context.account, accountPeerId: context.account.peerId, peerId: peerId)
                        |> map(Optional.init)
                    } else {
                        return context.peerChannelMemberCategoriesContextsManager.recentOnlineSmall(engine: context.engine, postbox: context.account.postbox, network: context.account.network, accountPeerId: context.account.peerId, peerId: peerId)
                        |> map(Optional.init)
                    }
                } else {
                    return .single(nil)
                }
            }
            onlineMemberCount = recentOnlineSignal
            
            self.titleDisposable = (combineLatest(queue: Queue.mainQueue(),
                peerView.get(),
                onlineMemberCount,
                containerNode.currentItemState,
                parentController.updatedPresentationData.1
            )
            |> deliverOnMainQueue).start(next: { [weak self] peerView, onlineMemberCount, stateAndFilterId, presentationData in
                guard let self else {
                    return
                }
                self.updateForum(
                    peerId: peerId,
                    peerView: peerView,
                    onlineMemberCount: onlineMemberCount,
                    stateAndFilterId: stateAndFilterId,
                    presentationData: presentationData
                )
            })
        }
        
        let context = self.context
        let location = self.location
        let peerIdsAndOptions: Signal<(ChatListSelectionOptions, Set<PeerId>, Set<Int64>)?, NoError> = containerNode.currentItemState
        |> map { state, filterId -> (Set<PeerId>, Set<Int64>, Int32?)? in
            if !state.editing {
                return nil
            }
            return (state.selectedPeerIds, state.selectedThreadIds, filterId)
        }
        |> distinctUntilChanged(isEqual: { lhs, rhs in
            if lhs?.0 != rhs?.0 {
                return false
            }
            if lhs?.1 != rhs?.1 {
                return false
            }
            if lhs?.2 != rhs?.2 {
                return false
            }
            return true
        })
        |> mapToSignal { selectedPeerIdsAndFilterId -> Signal<(ChatListSelectionOptions, Set<PeerId>, Set<Int64>)?, NoError> in
            if let (selectedPeerIds, selectedThreadIds, filterId) = selectedPeerIdsAndFilterId {
                switch location {
                case .chatList:
                    return chatListSelectionOptions(context: context, peerIds: selectedPeerIds, filterId: filterId)
                    |> map { options -> (ChatListSelectionOptions, Set<PeerId>, Set<Int64>)? in
                        return (options, selectedPeerIds, selectedThreadIds)
                    }
                case let .forum(peerId):
                    return forumSelectionOptions(context: context, peerId: peerId, threadIds: selectedThreadIds)
                    |> map { options -> (ChatListSelectionOptions, Set<PeerId>, Set<Int64>)? in
                        return (options, selectedPeerIds, selectedThreadIds)
                    }
                }
                
            } else {
                return .single(nil)
            }
        }
        
        let peerView: Signal<PeerView?, NoError>
        if case let .forum(peerId) = location {
            peerView = context.account.viewTracker.peerView(peerId)
            |> map(Optional.init)
        } else {
            peerView = .single(nil)
        }
        
        let previousToolbarValue = Atomic<Toolbar?>(value: nil)
        self.stateDisposable = combineLatest(queue: .mainQueue(),
            parentController.updatedPresentationData.1,
            peerIdsAndOptions,
            peerView
        ).start(next: { [weak self, weak containerNode] presentationData, peerIdsAndOptions, peerView in
            guard let strongSelf = self, let containerNode = containerNode, let parentController = strongSelf.parentController else {
                return
            }
            var toolbar: Toolbar?
            if let (options, peerIds, _) = peerIdsAndOptions {
                if case .chatList(.root) = location {
                    let leftAction: ToolbarAction
                    switch options.read {
                    case let .all(enabled):
                        leftAction = ToolbarAction(title: presentationData.strings.ChatList_ReadAll, isEnabled: enabled)
                    case let .selective(enabled):
                        leftAction = ToolbarAction(title: presentationData.strings.ChatList_Read, isEnabled: enabled)
                    }
                    var archiveEnabled = options.delete
                    var displayArchive = true
                    if let filter = containerNode.currentItemNode.chatListFilter, case let .filter(_, _, _, data) = filter {
                        if !data.excludeArchived {
                            displayArchive = false
                        }
                    }
                    if archiveEnabled {
                        for peerId in peerIds {
                            if peerId == PeerId(namespace: Namespaces.Peer.CloudUser, id: PeerId.Id._internalFromInt64Value(777000)) {
                                archiveEnabled = false
                                break
                            } else if peerId == strongSelf.context.account.peerId {
                                archiveEnabled = false
                                break
                            }
                        }
                    }
                    toolbar = Toolbar(leftAction: leftAction, rightAction: ToolbarAction(title: presentationData.strings.Common_Delete, isEnabled: options.delete), middleAction: displayArchive ? ToolbarAction(title: presentationData.strings.ChatList_ArchiveAction, isEnabled: archiveEnabled) : nil)
                } else if case .forum = strongSelf.location {
                    let leftAction: ToolbarAction
                    switch options.read {
                    case .all:
                        leftAction = ToolbarAction(title: presentationData.strings.ChatList_Read, isEnabled: false)
                    case let .selective(enabled):
                        leftAction = ToolbarAction(title: presentationData.strings.ChatList_Read, isEnabled: enabled)
                    }
                    toolbar = Toolbar(leftAction: leftAction, rightAction: ToolbarAction(title: presentationData.strings.Common_Delete, isEnabled: options.delete), middleAction: nil)
                } else {
                    let middleAction = ToolbarAction(title: presentationData.strings.ChatList_UnarchiveAction, isEnabled: !peerIds.isEmpty)
                    let leftAction: ToolbarAction
                    switch options.read {
                    case .all:
                        leftAction = ToolbarAction(title: presentationData.strings.ChatList_Read, isEnabled: false)
                    case let .selective(enabled):
                        leftAction = ToolbarAction(title: presentationData.strings.ChatList_Read, isEnabled: enabled)
                    }
                    toolbar = Toolbar(leftAction: leftAction, rightAction: ToolbarAction(title: presentationData.strings.Common_Delete, isEnabled: options.delete), middleAction: middleAction)
                }
            } else if let peerView = peerView, let channel = peerView.peers[peerView.peerId] as? TelegramChannel {
                switch channel.participationStatus {
                case .member:
                    toolbar = nil
                default:
                    let actionTitle: String
                    if channel.flags.contains(.requestToJoin) {
                        actionTitle = presentationData.strings.Group_ApplyToJoin
                    } else {
                        actionTitle = presentationData.strings.Channel_JoinChannel
                    }
                    toolbar = Toolbar(leftAction: nil, rightAction: nil, middleAction: ToolbarAction(title: actionTitle, isEnabled: true))
                }
            }
            var transition: ContainedViewLayoutTransition = .immediate
            let previousToolbar = previousToolbarValue.swap(toolbar)
            if (previousToolbar == nil) != (toolbar == nil) {
                transition = .animated(duration: 0.4, curve: .spring)
            }
            if strongSelf.toolbar != toolbar {
                strongSelf.toolbar = toolbar
                if parentController.effectiveContext === strongSelf {
                    parentController.setToolbar(toolbar, transition: transition)
                }
            }
        })
    }
                                
    deinit {
        self.titleDisposable?.dispose()
        self.stateDisposable?.dispose()
    }
    
    private func updateChatList(
        networkState: AccountNetworkState,
        proxy: (Bool, Bool),
        passcode: (Bool, Bool),
        stateAndFilterId: (state: ChatListNodeState, filterId: Int32?),
        isReorderingTabs: Bool,
        peerStatus: NetworkStatusTitle.Status?,
        presentationData: PresentationData
    ) {
        let defaultTitle: String
        switch location {
        case let .chatList(groupId):
            if groupId == .root {
                defaultTitle = presentationData.strings.DialogList_Title
            } else {
                defaultTitle = presentationData.strings.ChatList_ArchivedChatsTitle
            }
        case .forum:
            defaultTitle = ""
        }
        let previousEditingAndNetworkState = self.previousEditingAndNetworkStateValue.swap((stateAndFilterId.state.editing, networkState))
        
        var titleContent: NetworkStatusTitle
        
        if stateAndFilterId.state.editing {
            if case .chatList(.root) = self.location {
                self.rightButton = nil
            }
            let title = !stateAndFilterId.state.selectedPeerIds.isEmpty ? presentationData.strings.ChatList_SelectedChats(Int32(stateAndFilterId.state.selectedPeerIds.count)) : defaultTitle
            
            var animated = false
            if let (previousEditing, previousNetworkState) = previousEditingAndNetworkState {
                if previousEditing != stateAndFilterId.state.editing, previousNetworkState == networkState, case .online = networkState {
                    animated = true
                }
            }
            titleContent = NetworkStatusTitle(text: title, activity: false, hasProxy: false, connectsViaProxy: false, isPasscodeSet: false, isManuallyLocked: false, peerStatus: peerStatus)
            let _ = animated
        } else if isReorderingTabs {
            if case .chatList(.root) = self.location {
                self.rightButton = nil
            }
            self.leftButton = AnyComponentWithIdentity(id: "done", component: AnyComponent(NavigationButtonComponent(
                content: .text(title: presentationData.strings.Common_Done, isBold: true),
                pressed: { [weak self] _ in
                    let _ = self?.parentController?.reorderingDonePressed()
                }
            )))
            
            let (_, connectsViaProxy) = proxy
            
            switch networkState {
            case .waitingForNetwork:
                titleContent = NetworkStatusTitle(text: presentationData.strings.State_WaitingForNetwork, activity: true, hasProxy: false, connectsViaProxy: connectsViaProxy, isPasscodeSet: false, isManuallyLocked: false, peerStatus: peerStatus)
            case let .connecting(proxy):
                let text = presentationData.strings.State_Connecting
                let _ = proxy
                /*if let layout = strongSelf.validLayout, proxy != nil && layout.metrics.widthClass != .regular && layout.size.width > 320.0 {
                    text = self.presentationData.strings.State_ConnectingToProxy
                }*/
                titleContent = NetworkStatusTitle(text: text, activity: true, hasProxy: false, connectsViaProxy: connectsViaProxy, isPasscodeSet: false, isManuallyLocked: false, peerStatus: peerStatus)
            case .updating:
                titleContent = NetworkStatusTitle(text: presentationData.strings.State_Updating, activity: true, hasProxy: false, connectsViaProxy: connectsViaProxy, isPasscodeSet: false, isManuallyLocked: false, peerStatus: peerStatus)
            case .online:
                titleContent = NetworkStatusTitle(text: defaultTitle, activity: false, hasProxy: false, connectsViaProxy: connectsViaProxy, isPasscodeSet: false, isManuallyLocked: false, peerStatus: peerStatus)
            }
        } else {
            var isRoot = false
            if case .chatList(.root) = self.location {
                isRoot = true
                
                if isReorderingTabs {
                    self.rightButton = AnyComponentWithIdentity(id: "done", component: AnyComponent(NavigationButtonComponent(
                        content: .text(title: presentationData.strings.Common_Done, isBold: true),
                        pressed: { [weak self] _ in
                            self?.parentController?.editPressed()
                        }
                    )))
                } else {
                    self.rightButton = AnyComponentWithIdentity(id: "compose", component: AnyComponent(NavigationButtonComponent(
                        content: .icon(imageName: "Chat List/ComposeIcon"),
                        pressed: { [weak self] _ in
                            self?.parentController?.composePressed()
                        }
                    )))
                }
                
                if isReorderingTabs {
                    self.leftButton = AnyComponentWithIdentity(id: "done", component: AnyComponent(NavigationButtonComponent(
                        content: .text(title: presentationData.strings.Common_Done, isBold: true),
                        pressed: { [weak self] _ in
                            let _ = self?.parentController?.reorderingDonePressed()
                        }
                    )))
                } else {
                    if stateAndFilterId.state.editing {
                        self.leftButton = AnyComponentWithIdentity(id: "done", component: AnyComponent(NavigationButtonComponent(
                            content: .text(title: presentationData.strings.Common_Done, isBold: true),
                            pressed: { [weak self] _ in
                                self?.parentController?.donePressed()
                            }
                        )))
                    } else {
                        self.leftButton = AnyComponentWithIdentity(id: "edit", component: AnyComponent(NavigationButtonComponent(
                            content: .text(title: presentationData.strings.Common_Edit, isBold: false),
                            pressed: { [weak self] _ in
                                self?.parentController?.editPressed()
                            }
                        )))
                    }
                }
            } else {
                self.rightButton = AnyComponentWithIdentity(id: "edit", component: AnyComponent(NavigationButtonComponent(
                    content: .text(title: presentationData.strings.Common_Edit, isBold: false),
                    pressed: { [weak self] _ in
                        self?.parentController?.editPressed()
                    }
                )))
            }
            
            let (hasProxy, connectsViaProxy) = proxy
            let (isPasscodeSet, isManuallyLocked) = passcode
            var checkProxy = false
            switch networkState {
            case .waitingForNetwork:
                titleContent = NetworkStatusTitle(text: presentationData.strings.State_WaitingForNetwork, activity: true, hasProxy: false, connectsViaProxy: connectsViaProxy, isPasscodeSet: isRoot && isPasscodeSet, isManuallyLocked: isRoot && isManuallyLocked, peerStatus: peerStatus)
            case let .connecting(proxy):
                let text = presentationData.strings.State_Connecting
                /*if let layout = strongSelf.validLayout, proxy != nil && layout.metrics.widthClass != .regular && layout.size.width > 320.0 {*/
                    //text = self.presentationData.strings.State_ConnectingToProxy
                //}
                if let proxy = proxy, proxy.hasConnectionIssues {
                    checkProxy = true
                }
                titleContent = NetworkStatusTitle(text: text, activity: true, hasProxy: isRoot && hasProxy, connectsViaProxy: connectsViaProxy, isPasscodeSet: isRoot && isPasscodeSet, isManuallyLocked: isRoot && isManuallyLocked, peerStatus: peerStatus)
            case .updating:
                titleContent = NetworkStatusTitle(text: presentationData.strings.State_Updating, activity: true, hasProxy: isRoot && hasProxy, connectsViaProxy: connectsViaProxy, isPasscodeSet: isRoot && isPasscodeSet, isManuallyLocked: isRoot && isManuallyLocked, peerStatus: peerStatus)
            case .online:
                titleContent = NetworkStatusTitle(text: defaultTitle, activity: false, hasProxy: isRoot && hasProxy, connectsViaProxy: connectsViaProxy, isPasscodeSet: isRoot && isPasscodeSet, isManuallyLocked: isRoot && isManuallyLocked, peerStatus: peerStatus)
            }
            
            if titleContent.hasProxy {
                let proxyStatus: ChatTitleProxyStatus
                if titleContent.connectsViaProxy {
                    proxyStatus = titleContent.activity ? .connecting : .connected
                } else {
                    proxyStatus = .available
                }
                
                self.proxyButton = AnyComponentWithIdentity(id: "proxy", component: AnyComponent(NavigationButtonComponent(
                    content: .proxy(status: proxyStatus),
                    pressed: { [weak self] _ in
                        guard let self, let parentController = self.parentController else {
                            return
                        }
                        (parentController.navigationController as? NavigationController)?.pushViewController(self.context.sharedContext.makeProxySettingsController(context: self.context))
                    }
                )))
                
                titleContent.hasProxy = false
                titleContent.connectsViaProxy = false
            } else {
                self.proxyButton = nil
            }
            
            self.chatListTitle = titleContent
            
            if case .chatList(.root) = self.location, checkProxy {
                if self.proxyUnavailableTooltipController == nil, !self.didShowProxyUnavailableTooltipController, let parentController = self.parentController, parentController.isNodeLoaded, parentController.displayNode.view.window != nil, parentController.navigationController?.topViewController == nil {
                    self.didShowProxyUnavailableTooltipController = true
                    let tooltipController = TooltipController(content: .text(presentationData.strings.Proxy_TooltipUnavailable), baseFontSize: presentationData.listsFontSize.baseDisplaySize, timeout: 60.0, dismissByTapOutside: true)
                    self.proxyUnavailableTooltipController = tooltipController
                    tooltipController.dismissed = { [weak self, weak tooltipController] _ in
                        if let strongSelf = self, let tooltipController = tooltipController, strongSelf.proxyUnavailableTooltipController === tooltipController {
                            strongSelf.proxyUnavailableTooltipController = nil
                        }
                    }
                    self.parentController?.present(tooltipController, in: .window(.root), with: TooltipControllerPresentationArguments(sourceViewAndRect: { [weak self] in
                        if let strongSelf = self, let titleView = strongSelf.parentController?.self.findTitleView(), let rect = titleView.proxyButtonFrame {
                            return (titleView, rect.insetBy(dx: 0.0, dy: -4.0))
                        }
                        return nil
                    }))
                }
            } else {
                self.didShowProxyUnavailableTooltipController = false
                if let proxyUnavailableTooltipController = self.proxyUnavailableTooltipController {
                    self.proxyUnavailableTooltipController = nil
                    proxyUnavailableTooltipController.dismiss()
                }
            }
        }
        
        if !self.didSetReady {
            self.didSetReady = true
            self.ready.set(.single(true))
        }
        
        self.parentController?.requestUpdateHeaderContent(transition: .immediate)
    }
    
    private func updateForum(
        peerId: EnginePeer.Id,
        peerView: PeerView,
        onlineMemberCount: Int32?,
        stateAndFilterId: (state: ChatListNodeState, filterId: Int32?),
        presentationData: PresentationData
    ) {
        if stateAndFilterId.state.editing && stateAndFilterId.state.selectedThreadIds.count > 0 {
            self.chatTitleComponent = ChatTitleComponent(
                context: self.context,
                theme: presentationData.theme,
                strings: presentationData.strings,
                dateTimeFormat: presentationData.dateTimeFormat,
                nameDisplayOrder: presentationData.nameDisplayOrder,
                content: .custom(presentationData.strings.ChatList_SelectedTopics(Int32(stateAndFilterId.state.selectedThreadIds.count)), nil, false),
                tapped: {
                },
                longTapped: {
                }
            )
        } else {
            self.chatTitleComponent = ChatTitleComponent(
                context: self.context,
                theme: presentationData.theme,
                strings: presentationData.strings,
                dateTimeFormat: presentationData.dateTimeFormat,
                nameDisplayOrder: presentationData.nameDisplayOrder,
                content: .peer(peerView: peerView, customTitle: nil, onlineMemberCount: onlineMemberCount, isScheduledMessages: false, isMuted: nil, customMessageCount: nil, isEnabled: true),
                tapped: { [weak self] in
                    guard let self else {
                        return
                    }
                    let _ = (self.context.engine.data.get(
                        TelegramEngine.EngineData.Item.Peer.Peer(id: peerId)
                    )
                    |> deliverOnMainQueue).start(next: { [weak self] peer in
                        guard let self, let peer = peer, let controller = self.context.sharedContext.makePeerInfoController(context: self.context, updatedPresentationData: nil, peer: peer._asPeer(), mode: .generic, avatarInitiallyExpanded: false, fromChat: false, requestsContext: nil) else {
                            return
                        }
                        (self.parentController?.navigationController as? NavigationController)?.pushViewController(controller)
                    })
                },
                longTapped: { [weak self] in
                    guard let self else {
                        return
                    }
                    self.parentController?.activateSearch()
                }
            )
        }
        
        if stateAndFilterId.state.editing {
            self.rightButton = AnyComponentWithIdentity(id: "done", component: AnyComponent(NavigationButtonComponent(
                content: .text(title: presentationData.strings.Common_Done, isBold: true),
                pressed: { [weak self] _ in
                    self?.parentController?.donePressed()
                }
            )))
        } else {
            let parentController = self.parentController
            self.rightButton = AnyComponentWithIdentity(id: "more", component: AnyComponent(NavigationButtonComponent(
                content: .more,
                pressed: { [weak parentController] sourceView in
                    if let secondaryContext = parentController?.secondaryContext {
                        secondaryContext.performMoreAction(sourceView: sourceView)
                    } else if let primaryContext = parentController?.primaryContext {
                        primaryContext.performMoreAction(sourceView: sourceView)
                    }
                },
                contextAction: { [weak self] sourceView, gesture in
                    guard let self, let parentController = self.parentController else {
                        return
                    }
                    ChatListControllerImpl.openMoreMenu(context: self.context, peerId: peerId, sourceController: parentController, isViewingAsTopics: true, sourceView: sourceView, gesture: gesture)
                }
            )))
        }
        
        if !self.didSetReady {
            self.didSetReady = true
            self.ready.set(.single(true))
        }
        
        if let channel = peerView.peers[peerView.peerId] as? TelegramChannel, !channel.flags.contains(.isForum) {
            if let parentController = self.parentController, let navigationController = parentController.navigationController as? NavigationController {
                let chatController = self.context.sharedContext.makeChatController(context: self.context, chatLocation: .peer(id: peerId), subject: nil, botStart: nil, mode: .standard(previewing: false))
                navigationController.replaceController(parentController, with: chatController, animated: true)
            }
        } else {
            self.parentController?.requestUpdateHeaderContent(transition: .immediate)
        }
    }
    
    private func performMoreAction(sourceView: UIView) {
        guard let parentController = self.parentController else {
            return
        }
        switch self.location {
        case .chatList:
            break
        case let .forum(peerId):
            ChatListControllerImpl.openMoreMenu(context: self.context, peerId: peerId, sourceController: parentController, isViewingAsTopics: true, sourceView: sourceView, gesture: nil)
        }
    }
}<|MERGE_RESOLUTION|>--- conflicted
+++ resolved
@@ -2140,14 +2140,9 @@
 
         let navigationBarHeight = self.navigationBar?.frame.maxY ?? 0.0
         transition.updateFrame(node: self.tabContainerNode, frame: CGRect(origin: CGPoint(x: 0.0, y: navigationBarHeight - self.additionalNavigationBarHeight - 46.0 + tabContainerOffset), size: CGSize(width: layout.size.width, height: 46.0)))
-<<<<<<< HEAD
-        self.tabContainerNode.update(size: CGSize(width: layout.size.width, height: 46.0), sideInset: layout.safeInsets.left, filters: self.tabContainerData?.0 ?? [], selectedFilter: self.chatListDisplayNode.mainContainerNode.currentItemFilter, isReordering: self.chatListDisplayNode.isReorderingFilters || (self.chatListDisplayNode.effectiveContainerNode.currentItemNode.currentState.editing && !self.chatListDisplayNode.didBeginSelectingChatsWhileEditing), isEditing: self.chatListDisplayNode.effectiveContainerNode.currentItemNode.currentState.editing, canReorderAllChats: self.isPremium, filtersLimit: self.tabContainerData?.2, transitionFraction: self.chatListDisplayNode.effectiveContainerNode.transitionFraction, presentationData: self.presentationData, transition: transition.isAnimated ? .animated(duration: 0.4, curve: .spring) : .immediate)
-        
-=======
         if !skipTabContainerUpdate {
-            self.tabContainerNode.update(size: CGSize(width: layout.size.width, height: 46.0), sideInset: layout.safeInsets.left, filters: self.tabContainerData?.0 ?? [], selectedFilter: self.chatListDisplayNode.mainContainerNode.currentItemFilter, isReordering: self.chatListDisplayNode.isReorderingFilters || (self.chatListDisplayNode.effectiveContainerNode.currentItemNode.currentState.editing && !self.chatListDisplayNode.didBeginSelectingChatsWhileEditing), isEditing: self.chatListDisplayNode.effectiveContainerNode.currentItemNode.currentState.editing, canReorderAllChats: self.isPremium, filtersLimit: self.tabContainerData?.2, transitionFraction: self.chatListDisplayNode.effectiveContainerNode.transitionFraction, presentationData: self.presentationData, transition: .animated(duration: 0.4, curve: .spring))
-        }
->>>>>>> cb79afd6
+            self.tabContainerNode.update(size: CGSize(width: layout.size.width, height: 46.0), sideInset: layout.safeInsets.left, filters: self.tabContainerData?.0 ?? [], selectedFilter: self.chatListDisplayNode.mainContainerNode.currentItemFilter, isReordering: self.chatListDisplayNode.isReorderingFilters || (self.chatListDisplayNode.effectiveContainerNode.currentItemNode.currentState.editing && !self.chatListDisplayNode.didBeginSelectingChatsWhileEditing), isEditing: self.chatListDisplayNode.effectiveContainerNode.currentItemNode.currentState.editing, canReorderAllChats: self.isPremium, filtersLimit: self.tabContainerData?.2, transitionFraction: self.chatListDisplayNode.effectiveContainerNode.transitionFraction, presentationData: self.presentationData, transition: transition.isAnimated ? .animated(duration: 0.4, curve: .spring) : .immediate)
+        }
         self.chatListDisplayNode.containerLayoutUpdated(layout, navigationBarHeight: self.cleanNavigationHeight, visualNavigationHeight: navigationBarHeight, cleanNavigationBarHeight: self.cleanNavigationHeight, transition: transition)
     }
     
@@ -2193,13 +2188,8 @@
         }
     }
     
-<<<<<<< HEAD
     @objc fileprivate func donePressed(animated: Bool = true) {
-        self.reorderingDonePressed()
-=======
-    @objc fileprivate func donePressed() {
         let skipLayoutUpdate = self.reorderingDonePressed()
->>>>>>> cb79afd6
         
         (self.navigationController as? NavigationController)?.updateMasterDetailsBlackout(nil, transition: animated ? .animated(duration: 0.4, curve: .spring) : .immediate)
         self.searchContentNode?.setIsEnabled(true, animated: animated)
@@ -2213,16 +2203,11 @@
             return state
         }
         self.chatListDisplayNode.isEditing = false
-<<<<<<< HEAD
-        if let layout = self.validLayout {
-            self.updateLayout(layout: layout, transition: animated ? .animated(duration: 0.2, curve: .easeInOut) : .immediate)
-=======
         
         if !skipLayoutUpdate {
             if let layout = self.validLayout {
-                self.updateLayout(layout: layout, transition: .animated(duration: 0.2, curve: .easeInOut))
-            }
->>>>>>> cb79afd6
+                self.updateLayout(layout: layout, transition: animated ? .animated(duration: 0.2, curve: .easeInOut) : .immediate)
+            }
         }
     }
     
@@ -2685,7 +2670,7 @@
                     markItems.append((EngineChatList.Group(additionalGroupId), filterPredicate))
                 }
                 
-                let _ = self.context.engine.messages.markAllChatsAsReadInteractively(items: markItems).start()
+                let _ = self.context.engine.messages.markAllChatsAsReadInteractively(items: markItems, inactiveSecretChatPeerIds: self.context.inactiveSecretChatPeerIds).start()
                 break
             }
         }
