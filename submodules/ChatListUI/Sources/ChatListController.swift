--- conflicted
+++ resolved
@@ -1396,12 +1396,8 @@
                         } else if peer.peerId.namespace == Namespaces.Peer.SecretChat, let node = node.subnodes?.first as? ContextExtractedContentContainingNode {
                             source = .extracted(ChatListHeaderBarContextExtractedContentSource(controller: strongSelf, sourceNode: node, keepInPlace: false))
                         } else {
-<<<<<<< HEAD
                             precondition(peer.peerId.namespace != Namespaces.Peer.SecretChat)
-                            let chatController = strongSelf.context.sharedContext.makeChatController(context: strongSelf.context, chatLocation: .peer(id: peer.peerId), subject: nil, botStart: nil, mode: .standard(previewing: true))
-=======
                             let chatController = strongSelf.context.sharedContext.makeChatController(context: strongSelf.context, chatLocation: .peer(id: peer.peerId), subject: nil, botStart: nil, mode: .standard(.previewing))
->>>>>>> 3fb85da5
                             chatController.canReadHistory.set(false)
                             source = .controller(ContextControllerContentSourceImpl(controller: chatController, sourceNode: node, navigationController: strongSelf.navigationController as? NavigationController))
                         }
