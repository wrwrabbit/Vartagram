--- conflicted
+++ resolved
@@ -115,7 +115,7 @@
     private var suggestedFilters: [ChatListSearchFilter]?
     private let suggestedFiltersDisposable = MetaDisposable()
     private var forumPeer: EnginePeer?
-    
+
     private var shareStatusDisposable: MetaDisposable?
     
     private var stateValue = ChatListSearchContainerNodeSearchState()
@@ -140,7 +140,7 @@
         if case .chats = initialFilter, case .forum = location {
             initialFilter = .topics
         }
-        
+
         self.context = context
         self.peersFilter = filter
         self.location = location
@@ -158,7 +158,7 @@
     
         self.dimNode = ASDisplayNode()
         self.dimNode.backgroundColor = UIColor.black.withAlphaComponent(0.5)
-        
+
         self.filterContainerNode = ChatListSearchFiltersContainerNode()
         self.paneContainerNode = ChatListSearchPaneContainerNode(context: context, animationCache: animationCache, animationRenderer: animationRenderer, updatedPresentationData: updatedPresentationData, peersFilter: self.peersFilter, location: location, searchQuery: self.searchQuery.get(), searchOptions: self.searchOptions.get(), navigationController: navigationController)
         self.paneContainerNode.clipsToBounds = true
@@ -289,7 +289,7 @@
                         if case .forum = strongSelf.location {
                             isForum = true
                         }
-                        
+
                         filters = defaultAvailableSearchPanes(isForum: isForum, hasDownloads: !isForum && strongSelf.hasDownloads).map(\.filter)
                     }
                     strongSelf.filterContainerNode.update(size: CGSize(width: layout.size.width - 40.0, height: 38.0), sideInset: layout.safeInsets.left - 20.0, filters: filters.map { .filter($0) }, selectedFilter: strongSelf.selectedFilter?.id, transitionFraction: strongSelf.transitionFraction, presentationData: strongSelf.presentationData, transition: transition)
@@ -365,7 +365,6 @@
                     return .single(nil)
                 }
             }
-<<<<<<< HEAD
             |> mapToSignal { query -> Signal<[EnginePeer], NoError> in
                 if let query = query {
                     return context.account.postbox.searchPeers(query: query.lowercased())
@@ -374,14 +373,6 @@
                     }
                 } else {
                     return .single([])
-=======
-        }
-        |> mapToSignal { query -> Signal<[EnginePeer], NoError> in
-            if let query = query {
-                return context.account.postbox.searchPeers(query: query.lowercased(), inactiveSecretChatPeerIds: context.inactiveSecretChatPeerIds)
-                |> map { local -> [EnginePeer] in
-                    return Array(local.compactMap { $0.peer }.prefix(10).map(EnginePeer.init))
->>>>>>> e839afcd
                 }
             }
         } else {
@@ -489,7 +480,7 @@
                 self?.updateSearchOptions(nil)
             })
         }
-        
+
         self._ready.set(self.paneContainerNode.isReady.get()
         |> map { _ in Void() })
     }
@@ -505,19 +496,19 @@
     
     public override func didLoad() {
         super.didLoad()
-        
-        
+
+
         self.dimNode.view.addGestureRecognizer(UITapGestureRecognizer(target: self, action: #selector(self.dimTapGesture(_:))))
     }
-    
+
     public override var hasDim: Bool {
         return self.peersFilter.contains(.excludeRecent)
     }
-    
+
     public override var animateBackgroundAppearance: Bool {
         return !self.hasDim
     }
-    
+
     private func updateState(_ f: (ChatListSearchContainerNodeSearchState) -> ChatListSearchContainerNodeSearchState) {
         let state = f(self.stateValue)
         if state != self.stateValue {
@@ -637,7 +628,7 @@
         }
         self.setQuery?(nil, tokens, query ?? "")
     }
-    
+
     @objc private func dimTapGesture(_ recognizer: UITapGestureRecognizer) {
         if case .ended = recognizer.state {
             self.cancel?()
@@ -651,7 +642,7 @@
         self.validLayout = (layout, navigationBarHeight)
         
         let topInset = navigationBarHeight
-        
+
         transition.updateFrame(node: self.dimNode, frame: CGRect(origin: CGPoint(x: 0.0, y: topInset), size: CGSize(width: layout.size.width, height: layout.size.height - topInset)))
         transition.updateFrame(node: self.filterContainerNode, frame: CGRect(origin: CGPoint(x: 0.0, y: navigationBarHeight + 6.0), size: CGSize(width: layout.size.width, height: 38.0)))
         
@@ -659,7 +650,7 @@
         if case .forum = self.location {
             isForum = true
         }
-        
+
         let filters: [ChatListSearchFilter]
         if let suggestedFilters = self.suggestedFilters, !suggestedFilters.isEmpty {
             filters = suggestedFilters
@@ -673,7 +664,7 @@
         if isFirstTime {
             self.filterContainerNode.layer.animateAlpha(from: 0.0, to: 1.0, duration: 0.2)
         }
-        
+
         var bottomIntrinsicInset = layout.intrinsicInsets.bottom
         if case .chatList(.root) = self.location {
             if layout.safeInsets.left > overflowInset {
@@ -920,7 +911,7 @@
                     return []
                 }
                 let isPremium = accountPeer?.isPremium ?? false
-                
+
                 var items: [ContextMenuItem] = []
                 
                 if isCachedValue {
@@ -945,7 +936,7 @@
                                 f(.default)
                                 return
                             }
-                            
+
                             let context = strongSelf.context
                             var replaceImpl: ((ViewController) -> Void)?
                             let controller = PremiumDemoScreen(context: context, subject: .fasterDownload, action: {
@@ -956,12 +947,12 @@
                                 controller?.replace(with: c)
                             }
                             strongSelf.navigationController?.pushViewController(controller, animated: false, completion: {})
-                                                                                    
+
                             f(.default)
                         })))
                         items.append(.separator)
                     }
-                    
+
                     if let downloadResource = downloadResource, !downloadResource.isFirstInList {
                         items.append(.action(ContextMenuActionItem(text: strongSelf.presentationData.strings.DownloadList_RaisePriority, textColor: .primary, icon: { theme in
                             return generateTintedImage(image: UIImage(bundleImageName: "Chat/Context Menu/Raise"), color: theme.contextMenu.primaryColor)
