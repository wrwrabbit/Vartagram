--- conflicted
+++ resolved
@@ -101,7 +101,7 @@
     let openChatFolderUpdates: () -> Void
     let hideChatFolderUpdates: () -> Void
     let openStories: (ChatListNode.OpenStoriesSubject, ASDisplayNode?) -> Void
-    
+
     public var searchTextHighightState: String?
     var highlightedChatLocation: ChatListHighlightedLocation?
     
@@ -221,13 +221,13 @@
     public struct StoryState: Equatable {
         public var stats: EngineChatList.StoryStats
         public var hasUnseenCloseFriends: Bool
-        
+
         public init(stats: EngineChatList.StoryStats, hasUnseenCloseFriends: Bool) {
             self.stats = stats
             self.hasUnseenCloseFriends = hasUnseenCloseFriends
         }
     }
-    
+
     public struct ItemId: Hashable {
         public var peerId: EnginePeer.Id
         public var threadId: Int64?
@@ -252,7 +252,7 @@
     public var selectedPeerMap: [EnginePeer.Id: EnginePeer]
     public var selectedThreadIds: Set<Int64>
     public var archiveStoryState: StoryState?
-    
+
     public init(
         presentationData: ChatListPresentationData,
         editing: Bool,
@@ -1089,7 +1089,7 @@
         case peer(EnginePeer.Id)
         case archive
     }
-    
+
     private let fillPreloadItems: Bool
     private let context: AccountContext
     private let location: ChatListControllerLocation
@@ -1128,7 +1128,7 @@
     public var hidePsa: ((EnginePeer.Id) -> Void)?
     public var activateChatPreview: ((ChatListItem, Int64?, ASDisplayNode, ContextGesture?, CGPoint?) -> Void)?
     public var openStories: ((ChatListNode.OpenStoriesSubject, ASDisplayNode?) -> Void)?
-    
+
     private var theme: PresentationTheme
     
     private let viewProcessingQueue = Queue()
@@ -1193,12 +1193,12 @@
     public var contentOffsetChanged: ((ListViewVisibleContentOffset) -> Void)?
     public var contentScrollingEnded: ((ListView) -> Bool)?
     public var didBeginInteractiveDragging: ((ListView) -> Void)?
-    
+
     public var isEmptyUpdated: ((ChatListNodeEmptyState, Bool, ContainedViewLayoutTransition) -> Void)?
     private var currentIsEmptyState: ChatListNodeEmptyState?
     
     public var canExpandHiddenItems: (() -> Bool)?
-    
+
     public var addedVisibleChatsWithPeerIds: (([EnginePeer.Id]) -> Void)?
     
     private let currentRemovingItemId = Atomic<ChatListNodeState.ItemId?>(value: nil)
@@ -1219,7 +1219,7 @@
     public var reachedSelectionLimit: ((Int32) -> Void)?
     
     private let inactiveSecretChatPeerIds: Signal<Set<PeerId>, NoError>
-    
+
     private var visibleTopInset: CGFloat?
     private var originalTopInset: CGFloat?
     
@@ -1231,21 +1231,17 @@
     private var pollFilterUpdatesDisposable: Disposable?
     private var chatFilterUpdatesDisposable: Disposable?
     
-<<<<<<< HEAD
-    public init(context: AccountContext, location: ChatListControllerLocation, chatListFilter: ChatListFilter? = nil, previewing: Bool, fillPreloadItems: Bool, mode: ChatListNodeMode, isPeerEnabled: ((EnginePeer) -> Bool)? = nil, theme: PresentationTheme, fontSize: PresentationFontSize, strings: PresentationStrings, dateTimeFormat: PresentationDateTimeFormat, nameSortOrder: PresentationPersonNameOrder, nameDisplayOrder: PresentationPersonNameOrder, animationCache: AnimationCache, animationRenderer: MultiAnimationRenderer, disableAnimations: Bool, isInlineMode: Bool, inactiveSecretChatPeerIds: Signal<Set<PeerId>, NoError>? = nil) {
-=======
     public var scrollHeightTopInset: CGFloat {
         didSet {
             self.keepMinimalScrollHeightWithTopInset = self.scrollHeightTopInset
         }
     }
-    
+
     public var startedScrollingAtUpperBound: Bool = false
-    
+
     private let autoSetReady: Bool
-    
+
     public init(context: AccountContext, location: ChatListControllerLocation, chatListFilter: ChatListFilter? = nil, previewing: Bool, fillPreloadItems: Bool, mode: ChatListNodeMode, isPeerEnabled: ((EnginePeer) -> Bool)? = nil, theme: PresentationTheme, fontSize: PresentationFontSize, strings: PresentationStrings, dateTimeFormat: PresentationDateTimeFormat, nameSortOrder: PresentationPersonNameOrder, nameDisplayOrder: PresentationPersonNameOrder, animationCache: AnimationCache, animationRenderer: MultiAnimationRenderer, disableAnimations: Bool, isInlineMode: Bool, autoSetReady: Bool) {
->>>>>>> c4ec7cf6
         self.context = context
         self.location = location
         self.chatListFilter = chatListFilter
@@ -1255,12 +1251,12 @@
         self.animationCache = animationCache
         self.animationRenderer = animationRenderer
         self.autoSetReady = autoSetReady
-        
+
         let isMainTab = chatListFilter == nil && location == .chatList(groupId: .root)
-        
+
         let inactiveSecretChatPeerIds = inactiveSecretChatPeerIds ?? context.inactiveSecretChatPeerIds
         self.inactiveSecretChatPeerIds = inactiveSecretChatPeerIds
-        
+
         var isSelecting = false
         if case .peers(_, true, _, _, _, _) = mode {
             isSelecting = true
@@ -1272,11 +1268,11 @@
         self.theme = theme
         
         self.scrollHeightTopInset = ChatListNavigationBar.searchScrollHeight
-        
+
         super.init()
         
         //self.useMainQueueTransactions = true
-        
+
         self.verticalScrollIndicatorColor = theme.list.scrollIndicatorColor
         self.verticalScrollIndicatorFollowsOverscroll = true
         
@@ -1925,7 +1921,7 @@
         }
         
         let accountPeerId = context.account.peerId
-        
+
         let chatListNodeViewTransition = combineLatest(
             queue: viewProcessingQueue,
             hideArchivedFolderByDefault,
@@ -1937,11 +1933,7 @@
             self.statePromise.get(),
             contacts
         )
-<<<<<<< HEAD
-        |> mapToQueue { [weak self] (hideArchivedFolderByDefault, displayArchiveIntro, storageInfo, suggestedChatListNotice, savedMessagesPeer, updateAndFilter, chatFolderUpdates, state, contacts) -> Signal<ChatListNodeListViewTransition, NoError> in
-=======
-        |> mapToQueue { (hideArchivedFolderByDefault, displayArchiveIntro, storageInfo, suggestedChatListNotice, savedMessagesPeer, updateAndFilter, state, contacts) -> Signal<ChatListNodeListViewTransition, NoError> in
->>>>>>> c4ec7cf6
+        |> mapToQueue { [weak self] (hideArchivedFolderByDefault, displayArchiveIntro, storageInfo, suggestedChatListNotice, savedMessagesPeer, updateAndFilter, state, contacts) -> Signal<ChatListNodeListViewTransition, NoError> in
             let (update, filter) = updateAndFilter
             
             let previousHideArchivedFolderByDefaultValue = previousHideArchivedFolderByDefault.swap(hideArchivedFolderByDefault)
@@ -2451,11 +2443,11 @@
                                 if let threadInfo, threadInfo.isHidden {
                                     isHiddenItemVisible = true
                                 }
-                            
+
                                 if let peer = peerEntry.peer.chatMainPeer, !peerEntry.isContact, case let .user(user) = peer {
                                     refreshStoryPeerIds.append(user.id)
                                 }
-                            
+
                                 break
                             case .GroupReferenceEntry:
                                 isHiddenItemVisible = true
@@ -2817,13 +2809,13 @@
             case let .known(value):
                 strongSelf.startedScrollingAtUpperBound = value <= 0.001
             }
-            
+
             if let canExpandHiddenItems = strongSelf.canExpandHiddenItems {
                 startedScrollingWithCanExpandHiddenItems = canExpandHiddenItems()
             } else {
                 startedScrollingWithCanExpandHiddenItems = true
             }
-            
+
             if strongSelf.currentState.peerIdWithRevealedOptions != nil {
                 strongSelf.updateState { state in
                     var state = state
@@ -2831,7 +2823,7 @@
                     return state
                 }
             }
-            
+
             strongSelf.didBeginInteractiveDragging?(strongSelf)
         }
         
@@ -2939,10 +2931,10 @@
                 }
             }
         })
-        
+
         return isHiddenItemVisible
     }
-    
+
     func revealScrollHiddenItem() {
         var isHiddenItemVisible = false
         self.forEachItemNode({ itemNode in
@@ -2971,7 +2963,7 @@
             }
         }
     }
-    
+
     private func pollFilterUpdates() {
         self.chatFolderUpdates.set(.single(nil))
         
@@ -3346,7 +3338,7 @@
     
     public var ignoreStoryInsetAdjustment: Bool = false
     private var previousStoriesInset: CGFloat?
-    
+
     public func updateLayout(transition: ContainedViewLayoutTransition, updateSizeAndInsets: ListViewUpdateSizeAndInsets, visibleTopInset: CGFloat, originalTopInset: CGFloat, storiesInset: CGFloat, inlineNavigationLocation: ChatListControllerLocation?, inlineNavigationTransitionFraction: CGFloat) {
         //print("inset: \(updateSizeAndInsets.insets.top)")
         
@@ -3401,7 +3393,7 @@
         }
         self.previousStoriesInset = storiesInset
         //print("storiesInset: \(storiesInset), additionalScrollDistance: \(additionalScrollDistance)")
-        
+
         var options: ListViewDeleteAndInsertOptions = [.Synchronous, .LowLatency]
         if navigationLocationUpdated {
             options.insert(.ForceUpdate)
@@ -3415,7 +3407,7 @@
         self.ignoreStopScrolling = true
         self.transaction(deleteIndices: [], insertIndicesAndItems: [], updateIndicesAndItems: [], options: options, scrollToItem: nil, additionalScrollDistance: additionalScrollDistance, updateSizeAndInsets: updateSizeAndInsets, stationaryItemRange: nil, updateOpaqueState: nil, completion: { _ in })
         self.ignoreStopScrolling = false
-        
+
         if !self.dequeuedInitialTransitionOnLayout {
             self.dequeuedInitialTransitionOnLayout = true
             
@@ -3432,7 +3424,7 @@
                 self.tempTopInset = ChatListNavigationBar.storiesScrollHeight
             }
         }
-        
+
         if let list = self.chatListView?.originalList {
             if !list.hasLater {
                 self.transaction(deleteIndices: [], insertIndicesAndItems: [], updateIndicesAndItems: [], options: [.Synchronous], scrollToItem: ListViewScrollToItem(index: 0, position: .top(additionalDelta), animated: animated, curve: .Default(duration: nil), directionHint: .Up), updateSizeAndInsets: nil, stationaryItemRange: nil, updateOpaqueState: nil, completion: { _ in })
