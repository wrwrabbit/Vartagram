--- conflicted
+++ resolved
@@ -97,7 +97,7 @@
     let openStorageManagement: () -> Void
     let openPasswordSetup: () -> Void
     let openPremiumIntro: () -> Void
-    
+
     public var searchTextHighightState: String?
     var highlightedChatLocation: ChatListHighlightedLocation?
     
@@ -561,10 +561,10 @@
                     if let peer = peer.peers[peer.peerId] {
                         chatPeer = peer
                     }
-                    
+
                     let peerContent: ContactsPeerItemPeer = .peer(peer: itemPeer, chatPeer: chatPeer)
                     let status: ContactsPeerItemStatus = .none
-                    
+
                     return ListViewInsertItem(index: entry.index, previousIndex: entry.previousIndex, item: ContactsPeerItem(
                         presentationData: ItemListPresentationData(theme: presentationData.theme, fontSize: presentationData.fontSize, strings: presentationData.strings, nameDisplayOrder: presentationData.nameDisplayOrder),
                         sortOrder: presentationData.nameSortOrder,
@@ -814,10 +814,10 @@
                         if let peer = peer.peers[peer.peerId] {
                             chatPeer = peer
                         }
-                        
+
                         let peerContent: ContactsPeerItemPeer = .peer(peer: itemPeer, chatPeer: chatPeer)
                         let status: ContactsPeerItemStatus = .none
-                        
+
                         return ListViewUpdateItem(index: entry.index, previousIndex: entry.previousIndex, item: ContactsPeerItem(
                             presentationData: ItemListPresentationData(theme: presentationData.theme, fontSize: presentationData.fontSize, strings: presentationData.strings, nameDisplayOrder: presentationData.nameDisplayOrder),
                             sortOrder: presentationData.nameSortOrder,
@@ -1064,14 +1064,14 @@
     public var reachedSelectionLimit: ((Int32) -> Void)?
     
     private var ptgSettingsDisposable: Disposable?
-    
+
     private let inactiveSecretChatPeerIds: Signal<Set<PeerId>, NoError>
-    
+
     private var visibleTopInset: CGFloat?
     private var originalTopInset: CGFloat?
     
     public var passthroughPeerSelection = false
-    
+
     let hideArhiveIntro = ValuePromise<Bool>(false, ignoreRepeated: true)
     
     public init(context: AccountContext, location: ChatListControllerLocation, chatListFilter: ChatListFilter? = nil, previewing: Bool, fillPreloadItems: Bool, mode: ChatListNodeMode, isPeerEnabled: ((EnginePeer) -> Bool)? = nil, theme: PresentationTheme, fontSize: PresentationFontSize, strings: PresentationStrings, dateTimeFormat: PresentationDateTimeFormat, nameSortOrder: PresentationPersonNameOrder, nameDisplayOrder: PresentationPersonNameOrder, animationCache: AnimationCache, animationRenderer: MultiAnimationRenderer, disableAnimations: Bool, isInlineMode: Bool, inactiveSecretChatPeerIds: Signal<Set<PeerId>, NoError>? = nil) {
@@ -1086,7 +1086,7 @@
         
         let inactiveSecretChatPeerIds = inactiveSecretChatPeerIds ?? context.inactiveSecretChatPeerIds
         self.inactiveSecretChatPeerIds = inactiveSecretChatPeerIds
-        
+
         var isSelecting = false
         if case .peers(_, true, _, _, _) = mode {
             isSelecting = true
@@ -1462,7 +1462,7 @@
         } else {
             displayArchiveIntro = .single(false)
         }
-    
+
         let suggestedChatListNotice: Signal<ChatListNotice?, NoError>
         if case .chatList(groupId: .root) = location, chatListFilter == nil {
             suggestedChatListNotice = .single(nil)
@@ -1510,7 +1510,7 @@
                                         break
                                     }
                                 }
-                                
+
                                 return nil
                             } else {
                                 return nil
@@ -1525,14 +1525,14 @@
         } else {
             suggestedChatListNotice = .single(nil)
         }
-        
+
         let storageInfo: Signal<Double?, NoError>
         if !"".isEmpty, case .chatList(groupId: .root) = location, chatListFilter == nil {
             let totalSizeSignal = combineLatest(context.account.postbox.mediaBox.storageBox.totalSize(), context.account.postbox.mediaBox.cacheStorageBox.totalSize())
             |> map { a, b -> Int64 in
                 return a + b
             }
-            
+
             storageInfo = totalSizeSignal
             |> take(1)
             |> mapToSignal { initialSize -> Signal<Double?, NoError> in
@@ -1541,32 +1541,32 @@
                 #else
                 let fractionLimit: Double = 0.3
                 #endif
-                
+
                 let systemAttributes = try? FileManager.default.attributesOfFileSystem(forPath: NSHomeDirectory() as String)
                 let deviceFreeSpace = (systemAttributes?[FileAttributeKey.systemFreeSize] as? NSNumber)?.int64Value ?? 0
-                
+
                 let initialFraction: Double
                 if deviceFreeSpace != 0 && initialSize != 0 {
                     initialFraction = Double(initialSize) / Double(deviceFreeSpace + initialSize)
                 } else {
                     initialFraction = 0.0
                 }
-                
+
                 let initialReportSize: Double?
                 if initialFraction > fractionLimit {
                     initialReportSize = Double(initialSize)
                 } else {
                     initialReportSize = nil
                 }
-                
+
                 final class ReportState {
                     var lastSize: Int64
-                    
+
                     init(lastSize: Int64) {
                         self.lastSize = lastSize
                     }
                 }
-                
+
                 let state = Atomic(value: ReportState(lastSize: initialSize))
                 let updatedReportSize: Signal<Double?, NoError> = Signal { subscriber in
                     let disposable = totalSizeSignal.start(next: { size in
@@ -1580,30 +1580,30 @@
                         }
                         if updatedSize >= 0 {
                             let deviceFreeSpace = (systemAttributes?[FileAttributeKey.systemFreeSize] as? NSNumber)?.int64Value ?? 0
-                            
+
                             let updatedFraction: Double
                             if deviceFreeSpace != 0 && updatedSize != 0 {
                                 updatedFraction = Double(updatedSize) / Double(deviceFreeSpace + updatedSize)
                             } else {
                                 updatedFraction = 0.0
                             }
-                            
+
                             let updatedReportSize: Double?
                             if updatedFraction > fractionLimit {
                                 updatedReportSize = Double(updatedSize)
                             } else {
                                 updatedReportSize = nil
                             }
-                            
+
                             subscriber.putNext(updatedReportSize)
                         }
                     })
-                    
+
                     return ActionDisposable {
                         disposable.dispose()
                     }
                 }
-                
+
                 return .single(initialReportSize)
                 |> then(
                     updatedReportSize
@@ -1612,25 +1612,9 @@
         } else {
             storageInfo = .single(nil)
         }
-        
+
         let currentPeerId: EnginePeer.Id = context.account.peerId
         
-<<<<<<< HEAD
-        let currentRecordId = self.context.account.id
-        let hiddenPeerIds = self.context.sharedContext.accountManager.sharedData(keys: [ApplicationSpecificSharedDataKeys.fakePasscodeSettings])
-        |> map { sharedData -> Set<EnginePeer.Id> in
-            let fakePasscodeHolder = FakePasscodeSettingsHolder(sharedData.entries[ApplicationSpecificSharedDataKeys.fakePasscodeSettings])
-            if let activeFakePasscodeSettings = fakePasscodeHolder.activeFakePasscodeSettings() {
-                if let accountActions = activeFakePasscodeSettings.accountActions.first(where: { $0.peerId == currentPeerId && $0.recordId == currentRecordId }) {
-                    return Set(accountActions.chatsToRemove.filter({ $0.removalType == .hide }).map({ $0.peerId }))
-                }
-            }
-            return Set()
-        }
-
-        let chatListNodeViewTransition = combineLatest(queue: viewProcessingQueue, hideArchivedFolderByDefault, displayArchiveIntro, savedMessagesPeer, chatListViewUpdate, self.statePromise.get(), hiddenPeerIds)
-        |> mapToQueue { (hideArchivedFolderByDefault, displayArchiveIntro, savedMessagesPeer, updateAndFilter, state, hiddenPeerIds) -> Signal<ChatListNodeListViewTransition, NoError> in
-=======
         let chatListNodeViewTransition = combineLatest(
             queue: viewProcessingQueue,
             hideArchivedFolderByDefault,
@@ -1642,15 +1626,10 @@
             self.statePromise.get()
         )
         |> mapToQueue { (hideArchivedFolderByDefault, displayArchiveIntro, storageInfo, suggestedChatListNotice, savedMessagesPeer, updateAndFilter, state) -> Signal<ChatListNodeListViewTransition, NoError> in
->>>>>>> 5bb80894
             let (update, filter) = updateAndFilter
             
             let previousHideArchivedFolderByDefaultValue = previousHideArchivedFolderByDefault.swap(hideArchivedFolderByDefault)
             
-<<<<<<< HEAD
-            let (rawEntries, isLoading) = chatListNodeEntriesForView(update.list, state: state, savedMessagesPeer: savedMessagesPeer, foundPeers: state.foundPeers, hideArchivedFolderByDefault: hideArchivedFolderByDefault, displayArchiveIntro: displayArchiveIntro, mode: mode, chatListLocation: location, hiddenPeerIds: hiddenPeerIds)
-            let entries = rawEntries.filter { entry in
-=======
             let notice: ChatListNotice?
             if let suggestedChatListNotice {
                 notice = suggestedChatListNotice
@@ -1659,11 +1638,10 @@
             } else {
                 notice = nil
             }
-            
+
             let (rawEntries, isLoading) = chatListNodeEntriesForView(update.list, state: state, savedMessagesPeer: savedMessagesPeer, foundPeers: state.foundPeers, hideArchivedFolderByDefault: hideArchivedFolderByDefault, displayArchiveIntro: displayArchiveIntro, notice: notice, mode: mode, chatListLocation: location)
             var isEmpty = true
             var entries = rawEntries.filter { entry in
->>>>>>> 5bb80894
                 switch entry {
                 case let .PeerEntry(peerEntry):
                     let peer = peerEntry.peer
@@ -1902,7 +1880,7 @@
             if isEmpty {
                 entries = []
             }
-            
+
             let processedView = ChatListNodeView(originalList: update.list, filteredEntries: entries, isLoading: isLoading, filter: filter)
             let previousView = previousView.swap(processedView)
             let previousState = previousState.swap(state)
@@ -2589,7 +2567,7 @@
 //        if case .forum = location {
 //            self.isSelectionGestureEnabled = false
 //        }
-        
+
         self.ptgSettingsDisposable = context.sharedContext.ptgSettings.start(next: { [weak self] next in
             self?.updateState { state in
                 var state = state
