import Foundation
import UIKit
import Display
import AsyncDisplayKit
import SwiftSignalKit
import TelegramCore
import TelegramPresentationData
import TelegramUIPreferences
import AccountContext
import TelegramNotices
import ContactsPeerItem
import ContextUI
import ItemListUI
import SearchUI
import ChatListSearchItemHeader
import PremiumUI
import AnimationCache
import MultiAnimationRenderer
import Postbox
import FakePasscode

public enum ChatListNodeMode {
    case chatList
    case peers(filter: ChatListNodePeersFilter, isSelecting: Bool, additionalCategories: [ChatListNodeAdditionalCategory], chatListFilters: [ChatListFilter]?)
}

struct ChatListNodeListViewTransition {
    let chatListView: ChatListNodeView
    let deleteItems: [ListViewDeleteItem]
    let insertItems: [ListViewInsertItem]
    let updateItems: [ListViewUpdateItem]
    let options: ListViewDeleteAndInsertOptions
    let scrollToItem: ListViewScrollToItem?
    let stationaryItemRange: (Int, Int)?
    let adjustScrollToFirstItem: Bool
    let animateCrossfade: Bool
}

final class ChatListHighlightedLocation {
    let location: ChatLocation
    let progress: CGFloat
    
    init(location: ChatLocation, progress: CGFloat) {
        self.location = location
        self.progress = progress
    }
    
    func withUpdatedProgress(_ progress: CGFloat) -> ChatListHighlightedLocation {
        return ChatListHighlightedLocation(location: location, progress: progress)
    }
}

public final class ChatListNodeInteraction {
    public enum PeerEntry {
        case peerId(EnginePeer.Id)
        case peer(EnginePeer)
    }
    
    let activateSearch: () -> Void
    let peerSelected: (EnginePeer, EnginePeer?, Int64?, ChatListNodeEntryPromoInfo?) -> Void
    let disabledPeerSelected: (EnginePeer, Int64?) -> Void
    let togglePeerSelected: (EnginePeer, Int64?) -> Void
    let togglePeersSelection: ([PeerEntry], Bool) -> Void
    let additionalCategorySelected: (Int) -> Void
    let messageSelected: (EnginePeer, Int64?, EngineMessage, ChatListNodeEntryPromoInfo?) -> Void
    let groupSelected: (EngineChatList.Group) -> Void
    let addContact: (String) -> Void
    let setPeerIdWithRevealedOptions: (EnginePeer.Id?, EnginePeer.Id?) -> Void
    let setItemPinned: (EngineChatList.PinnedItem.Id, Bool) -> Void
    let setPeerMuted: (EnginePeer.Id, Bool) -> Void
    let setPeerThreadMuted: (EnginePeer.Id, Int64?, Bool) -> Void
    let deletePeer: (EnginePeer.Id, Bool) -> Void
    let deletePeerThread: (EnginePeer.Id, Int64) -> Void
    let setPeerThreadStopped: (EnginePeer.Id, Int64, Bool) -> Void
    let setPeerThreadPinned: (EnginePeer.Id, Int64, Bool) -> Void
    let updatePeerGrouping: (EnginePeer.Id, Bool) -> Void
    let togglePeerMarkedUnread: (EnginePeer.Id, Bool) -> Void
    let toggleArchivedFolderHiddenByDefault: () -> Void
    let toggleThreadsSelection: ([Int64], Bool) -> Void
    let hidePsa: (EnginePeer.Id) -> Void
    let activateChatPreview: (ChatListItem, ASDisplayNode, ContextGesture?, CGPoint?) -> Void
    let present: (ViewController) -> Void
    
    public var searchTextHighightState: String?
    var highlightedChatLocation: ChatListHighlightedLocation?
    
    let animationCache: AnimationCache
    let animationRenderer: MultiAnimationRenderer
    
    public init(
        context: AccountContext,
        animationCache: AnimationCache,
        animationRenderer: MultiAnimationRenderer,
        activateSearch: @escaping () -> Void,
        peerSelected: @escaping (EnginePeer, EnginePeer?, Int64?, ChatListNodeEntryPromoInfo?) -> Void,
        disabledPeerSelected: @escaping (EnginePeer, Int64?) -> Void,
        togglePeerSelected: @escaping (EnginePeer, Int64?) -> Void,
        togglePeersSelection: @escaping ([PeerEntry], Bool) -> Void,
        additionalCategorySelected: @escaping (Int) -> Void,
        messageSelected: @escaping (EnginePeer, Int64?, EngineMessage, ChatListNodeEntryPromoInfo?) -> Void,
        groupSelected: @escaping (EngineChatList.Group) -> Void,
        addContact: @escaping (String) -> Void,
        setPeerIdWithRevealedOptions: @escaping (EnginePeer.Id?, EnginePeer.Id?) -> Void,
        setItemPinned: @escaping (EngineChatList.PinnedItem.Id, Bool) -> Void,
        setPeerMuted: @escaping (EnginePeer.Id, Bool) -> Void,
        setPeerThreadMuted: @escaping (EnginePeer.Id, Int64?, Bool) -> Void,
        deletePeer: @escaping (EnginePeer.Id, Bool) -> Void,
        deletePeerThread: @escaping (EnginePeer.Id, Int64) -> Void,
        setPeerThreadStopped: @escaping (EnginePeer.Id, Int64, Bool) -> Void,
        setPeerThreadPinned: @escaping (EnginePeer.Id, Int64, Bool) -> Void,
        updatePeerGrouping: @escaping (EnginePeer.Id, Bool) -> Void,
        togglePeerMarkedUnread: @escaping (EnginePeer.Id, Bool) -> Void,
        toggleArchivedFolderHiddenByDefault: @escaping () -> Void,
        toggleThreadsSelection: @escaping ([Int64], Bool) -> Void,
        hidePsa: @escaping (EnginePeer.Id) -> Void,
        activateChatPreview: @escaping (ChatListItem, ASDisplayNode, ContextGesture?, CGPoint?) -> Void,
        present: @escaping (ViewController) -> Void
    ) {
        self.activateSearch = activateSearch
        self.peerSelected = peerSelected
        self.disabledPeerSelected = disabledPeerSelected
        self.togglePeerSelected = togglePeerSelected
        self.togglePeersSelection = togglePeersSelection
        self.additionalCategorySelected = additionalCategorySelected
        self.messageSelected = messageSelected
        self.groupSelected = groupSelected
        self.addContact = addContact
        self.setPeerIdWithRevealedOptions = setPeerIdWithRevealedOptions
        self.setItemPinned = setItemPinned
        self.setPeerMuted = setPeerMuted
        self.setPeerThreadMuted = setPeerThreadMuted
        self.deletePeer = deletePeer
        self.deletePeerThread = deletePeerThread
        self.setPeerThreadStopped = setPeerThreadStopped
        self.setPeerThreadPinned = setPeerThreadPinned
        self.updatePeerGrouping = updatePeerGrouping
        self.togglePeerMarkedUnread = togglePeerMarkedUnread
        self.toggleArchivedFolderHiddenByDefault = toggleArchivedFolderHiddenByDefault
        self.toggleThreadsSelection = toggleThreadsSelection
        self.hidePsa = hidePsa
        self.activateChatPreview = activateChatPreview
        self.present = present
        self.animationCache = animationCache
        self.animationRenderer = animationRenderer
    }
}

public final class ChatListNodePeerInputActivities {
    public struct ItemId: Hashable {
        public var peerId: EnginePeer.Id
        public var threadId: Int64?
        
        public init(peerId: EnginePeer.Id, threadId: Int64?) {
            self.peerId = peerId
            self.threadId = threadId
        }
    }
    
    public let activities: [ItemId: [(EnginePeer, PeerInputActivity)]]
    
    public init(activities: [ItemId: [(EnginePeer, PeerInputActivity)]]) {
        self.activities = activities
    }
}

private func areFoundPeerArraysEqual(_ lhs: [(EnginePeer, EnginePeer?)], _ rhs: [(EnginePeer, EnginePeer?)]) -> Bool {
    if lhs.count != rhs.count {
        return false
    }
    for i in 0 ..< lhs.count {
        if lhs[i].0 != rhs[i].0 || lhs[i].1 != rhs[i].1 {
            return false
        }
    }
    return true
}

public struct ChatListNodeState: Equatable {
    public struct ItemId: Hashable {
        public var peerId: EnginePeer.Id
        public var threadId: Int64?
        
        public init(peerId: EnginePeer.Id, threadId: Int64?) {
            self.peerId = peerId
            self.threadId = threadId
        }
    }
    
    public var presentationData: ChatListPresentationData
    public var editing: Bool
    public var peerIdWithRevealedOptions: ItemId?
    public var selectedPeerIds: Set<EnginePeer.Id>
    public var peerInputActivities: ChatListNodePeerInputActivities?
    public var pendingRemovalItemIds: Set<ItemId>
    public var pendingClearHistoryPeerIds: Set<ItemId>
    public var archiveShouldBeTemporaryRevealed: Bool
    public var selectedAdditionalCategoryIds: Set<Int>
    public var hiddenPsaPeerId: EnginePeer.Id?
    public var foundPeers: [(EnginePeer, EnginePeer?)]
    public var selectedPeerMap: [EnginePeer.Id: EnginePeer]
    public var selectedThreadIds: Set<Int64>
    
    public init(
        presentationData: ChatListPresentationData,
        editing: Bool,
        peerIdWithRevealedOptions: ItemId?,
        selectedPeerIds: Set<EnginePeer.Id>,
        foundPeers: [(EnginePeer, EnginePeer?)],
        selectedPeerMap: [EnginePeer.Id: EnginePeer],
        selectedAdditionalCategoryIds: Set<Int>,
        peerInputActivities: ChatListNodePeerInputActivities?,
        pendingRemovalItemIds: Set<ItemId>,
        pendingClearHistoryPeerIds: Set<ItemId>,
        archiveShouldBeTemporaryRevealed: Bool,
        hiddenPsaPeerId: EnginePeer.Id?,
        selectedThreadIds: Set<Int64>
    ) {
        self.presentationData = presentationData
        self.editing = editing
        self.peerIdWithRevealedOptions = peerIdWithRevealedOptions
        self.selectedPeerIds = selectedPeerIds
        self.selectedAdditionalCategoryIds = selectedAdditionalCategoryIds
        self.foundPeers = foundPeers
        self.selectedPeerMap = selectedPeerMap
        self.peerInputActivities = peerInputActivities
        self.pendingRemovalItemIds = pendingRemovalItemIds
        self.pendingClearHistoryPeerIds = pendingClearHistoryPeerIds
        self.archiveShouldBeTemporaryRevealed = archiveShouldBeTemporaryRevealed
        self.hiddenPsaPeerId = hiddenPsaPeerId
        self.selectedThreadIds = selectedThreadIds
    }
    
    public static func ==(lhs: ChatListNodeState, rhs: ChatListNodeState) -> Bool {
        if lhs.presentationData !== rhs.presentationData {
            return false
        }
        if lhs.editing != rhs.editing {
            return false
        }
        if lhs.peerIdWithRevealedOptions != rhs.peerIdWithRevealedOptions {
            return false
        }
        if lhs.selectedPeerIds != rhs.selectedPeerIds {
            return false
        }
        if areFoundPeerArraysEqual(lhs.foundPeers, rhs.foundPeers) {
            return false
        }
        if lhs.selectedPeerMap != rhs.selectedPeerMap {
            return false
        }
        if lhs.selectedAdditionalCategoryIds != rhs.selectedAdditionalCategoryIds {
            return false
        }
        if lhs.peerInputActivities !== rhs.peerInputActivities {
            return false
        }
        if lhs.pendingRemovalItemIds != rhs.pendingRemovalItemIds {
            return false
        }
        if lhs.pendingClearHistoryPeerIds != rhs.pendingClearHistoryPeerIds {
            return false
        }
        if lhs.archiveShouldBeTemporaryRevealed != rhs.archiveShouldBeTemporaryRevealed {
            return false
        }
        if lhs.hiddenPsaPeerId != rhs.hiddenPsaPeerId {
            return false
        }
        if lhs.selectedThreadIds != rhs.selectedThreadIds {
            return false
        }
        return true
    }
}

private func mappedInsertEntries(context: AccountContext, nodeInteraction: ChatListNodeInteraction, location: ChatListControllerLocation, filterData: ChatListItemFilterData?, mode: ChatListNodeMode, entries: [ChatListNodeViewTransitionInsertEntry]) -> [ListViewInsertItem] {
    return entries.map { entry -> ListViewInsertItem in
        switch entry.entry {
            case .HeaderEntry:
                return ListViewInsertItem(index: entry.index, previousIndex: entry.previousIndex, item: ChatListEmptyHeaderItem(), directionHint: entry.directionHint)
            case let .AdditionalCategory(_, id, title, image, appearance, selected, presentationData):
                var header: ChatListSearchItemHeader?
                if case .action = appearance {
                    // TODO: hack, generalize
                    header = ChatListSearchItemHeader(type: .orImportIntoAnExistingGroup, theme: presentationData.theme, strings: presentationData.strings, actionTitle: nil, action: nil)
                }
                return ListViewInsertItem(index: entry.index, previousIndex: entry.previousIndex, item: ChatListAdditionalCategoryItem(
                    presentationData: ItemListPresentationData(theme: presentationData.theme, fontSize: presentationData.fontSize, strings: presentationData.strings),
                    context: context,
                    title: title,
                    image: image,
                    appearance: appearance,
                    isSelected: selected,
                    header: header,
                    action: {
                        nodeInteraction.additionalCategorySelected(id)
                    }
                ), directionHint: entry.directionHint)
            case let .PeerEntry(index, presentationData, messages, combinedReadState, isRemovedFromTotalUnreadCount, draftState, peer, threadInfo, presence, hasUnseenMentions, hasUnseenReactions, editing, hasActiveRevealControls, selected, inputActivities, promoInfo, hasFailedMessages, isContact, forumTopicData):
                switch mode {
                    case .chatList:
                        return ListViewInsertItem(index: entry.index, previousIndex: entry.previousIndex, item: ChatListItem(
                            presentationData: presentationData,
                            context: context,
                            chatListLocation: location,
                            filterData: filterData,
                            index: index,
                            content: .peer(
                                messages: messages,
                                peer: peer,
                                threadInfo: threadInfo,
                                combinedReadState: combinedReadState,
                                isRemovedFromTotalUnreadCount: isRemovedFromTotalUnreadCount,
                                presence: presence,
                                hasUnseenMentions: hasUnseenMentions,
                                hasUnseenReactions: hasUnseenReactions,
                                draftState: draftState,
                                inputActivities: inputActivities,
                                promoInfo: promoInfo,
                                ignoreUnreadBadge: false,
                                displayAsMessage: false,
                                hasFailedMessages: hasFailedMessages,
                                forumTopicData: forumTopicData
                            ),
                            editing: editing,
                            hasActiveRevealControls: hasActiveRevealControls,
                            selected: selected,
                            header: nil,
                            enableContextActions: true,
                            hiddenOffset: false,
                            interaction: nodeInteraction
                        ), directionHint: entry.directionHint)
                    case let .peers(filter, isSelecting, _, filters):
                        let itemPeer = peer.chatMainPeer
                        var chatPeer: EnginePeer?
                        if let peer = peer.peers[peer.peerId] {
                            chatPeer = peer
                        }
                        var enabled = true
                        if filter.contains(.onlyWriteable) {
                            if let peer = peer.peers[peer.peerId] {
                                if !canSendMessagesToPeer(peer._asPeer()) {
                                    enabled = false
                                }
                            } else {
                                enabled = false
                            }
                            
                            if let threadInfo, threadInfo.isClosed, case let .channel(channel) = itemPeer {
                                if threadInfo.isOwnedByMe || channel.hasPermission(.manageTopics) {
                                } else {
                                    enabled = false
                                }
                            }
                        }
                        if filter.contains(.onlyPrivateChats) {
                            if let peer = peer.peers[peer.peerId] {
                                switch peer {
                                case .user, .secretChat:
                                    break
                                default:
                                    enabled = false
                                }
                            } else {
                                enabled = false
                            }
                        }
                        if filter.contains(.onlyGroups) {
                            if let peer = peer.peers[peer.peerId] {
                                if case .legacyGroup = peer {
                                } else if case let .channel(peer) = peer, case .group = peer.info {
                                } else {
                                    enabled = false
                                }
                            } else {
                                enabled = false
                            }
                        }
                        if filter.contains(.onlyManageable) {
                            if let peer = peer.peers[peer.peerId] {
                                var canManage = false
                                if case let .legacyGroup(peer) = peer {
                                    switch peer.role {
                                        case .creator, .admin:
                                            canManage = true
                                        default:
                                            break
                                    }
                                }
                                
                                if canManage {
                                } else if case let .channel(peer) = peer, case .group = peer.info, peer.hasPermission(.inviteMembers) {
                                } else {
                                    enabled = false
                                }
                            } else {
                                enabled = false
                            }
                        }
                        if filter.contains(.excludeChannels) {
                            if let peer = peer.peers[peer.peerId] {
                                if case let .channel(peer) = peer, case .broadcast = peer.info {
                                    enabled = false
                                }
                            }
                        }
                        
                        var header: ChatListSearchItemHeader?
                        switch mode {
                        case let .peers(_, _, additionalCategories, _):
                            if !additionalCategories.isEmpty {
                                let headerType: ChatListSearchItemHeaderType
                                if case .action = additionalCategories[0].appearance {
                                    // TODO: hack, generalize
                                    headerType = .orImportIntoAnExistingGroup
                                } else {
                                    headerType = .chats
                                }
                                header = ChatListSearchItemHeader(type: headerType, theme: presentationData.theme, strings: presentationData.strings, actionTitle: nil, action: nil)
                            }
                        default:
                            break
                        }
                        
                        var status: ContactsPeerItemStatus = .none
                        if isSelecting, let itemPeer = itemPeer {
                            if let (string, multiline) = statusStringForPeerType(accountPeerId: context.account.peerId, strings: presentationData.strings, peer: itemPeer, isMuted: isRemovedFromTotalUnreadCount, isUnread: combinedReadState?.isUnread ?? false, isContact: isContact, hasUnseenMentions: hasUnseenMentions, chatListFilters: filters) {
                                status = .custom(string: string, multiline: multiline)
                            } else {
                                status = .none
                            }
                        }
                    
                        let peerContent: ContactsPeerItemPeer
                        if let threadInfo = threadInfo, let itemPeer = itemPeer {
                            peerContent = .thread(peer: itemPeer, title: threadInfo.info.title, icon: threadInfo.info.icon, color: threadInfo.info.iconColor)
                        } else {
                            peerContent = .peer(peer: itemPeer, chatPeer: chatPeer)
                        }
                    
                        var threadId: Int64?
                        switch index {
                        case let .forum(_, _, threadIdValue, _, _):
                            threadId = threadIdValue
                        case .chatList:
                            break
                        }
                    
                        var isForum = false
                        if let peer = chatPeer, case let .channel(channel) = peer, channel.flags.contains(.isForum) {
                            isForum = true
                            if editing {
                                enabled = false
                            }
                        }

                        return ListViewInsertItem(index: entry.index, previousIndex: entry.previousIndex, item: ContactsPeerItem(
                            presentationData: ItemListPresentationData(theme: presentationData.theme, fontSize: presentationData.fontSize, strings: presentationData.strings),
                            sortOrder: presentationData.nameSortOrder,
                            displayOrder: presentationData.nameDisplayOrder,
                            context: context,
                            peerMode: .generalSearch,
                            peer: peerContent,
                            status: status,
                            enabled: enabled,
                            selection: editing && !isForum ? .selectable(selected: selected) : .none,
                            editing: ContactsPeerItemEditing(editable: false, editing: false, revealed: false),
                            index: nil,
                            header: header,
                            action: { _ in
                                if let chatPeer = chatPeer {
                                    if editing {
                                        nodeInteraction.togglePeerSelected(chatPeer, threadId)
                                    } else {
                                        nodeInteraction.peerSelected(chatPeer, nil, threadId, nil)
                                    }
                                }
                            }, disabledAction: isForum && editing ? nil : { _ in
                                if let chatPeer = chatPeer {
                                    nodeInteraction.disabledPeerSelected(chatPeer, threadId)
                                }
                            },
                            animationCache: nodeInteraction.animationCache,
                            animationRenderer: nodeInteraction.animationRenderer
                        ), directionHint: entry.directionHint)
                }
            case let .HoleEntry(_, theme):
                return ListViewInsertItem(index: entry.index, previousIndex: entry.previousIndex, item: ChatListHoleItem(theme: theme), directionHint: entry.directionHint)
            case let .GroupReferenceEntry(index, presentationData, groupId, peers, message, editing, unreadCount, revealed, hiddenByDefault):
                return ListViewInsertItem(index: entry.index, previousIndex: entry.previousIndex, item: ChatListItem(
                    presentationData: presentationData,
                    context: context,
                    chatListLocation: location,
                    filterData: filterData,
                    index: index,
                    content: .groupReference(
                        groupId: groupId,
                        peers: peers,
                        message: message,
                        unreadCount: unreadCount,
                        hiddenByDefault: hiddenByDefault
                    ),
                    editing: editing,
                    hasActiveRevealControls: false,
                    selected: false,
                    header: nil,
                    enableContextActions: true,
                    hiddenOffset: hiddenByDefault && !revealed,
                    interaction: nodeInteraction
                ), directionHint: entry.directionHint)
            case let .ArchiveIntro(presentationData):
                return ListViewInsertItem(index: entry.index, previousIndex: entry.previousIndex, item: ChatListArchiveInfoItem(theme: presentationData.theme, strings: presentationData.strings), directionHint: entry.directionHint)
        }
    }
}

private func mappedUpdateEntries(context: AccountContext, nodeInteraction: ChatListNodeInteraction, location: ChatListControllerLocation, filterData: ChatListItemFilterData?, mode: ChatListNodeMode, entries: [ChatListNodeViewTransitionUpdateEntry]) -> [ListViewUpdateItem] {
    return entries.map { entry -> ListViewUpdateItem in
        switch entry.entry {
            case let .PeerEntry(index, presentationData, messages, combinedReadState, isRemovedFromTotalUnreadCount, draftState, peer, threadInfo, presence, hasUnseenMentions, hasUnseenReactions, editing, hasActiveRevealControls, selected, inputActivities, promoInfo, hasFailedMessages, isContact, forumTopicData):
                switch mode {
                    case .chatList:
                        return ListViewUpdateItem(index: entry.index, previousIndex: entry.previousIndex, item: ChatListItem(
                            presentationData: presentationData,
                            context: context,
                            chatListLocation: location,
                            filterData: filterData,
                            index: index,
                            content: .peer(
                                messages: messages,
                                peer: peer,
                                threadInfo: threadInfo,
                                combinedReadState: combinedReadState,
                                isRemovedFromTotalUnreadCount: isRemovedFromTotalUnreadCount,
                                presence: presence,
                                hasUnseenMentions: hasUnseenMentions,
                                hasUnseenReactions: hasUnseenReactions,
                                draftState: draftState,
                                inputActivities: inputActivities,
                                promoInfo: promoInfo,
                                ignoreUnreadBadge: false,
                                displayAsMessage: false,
                                hasFailedMessages: hasFailedMessages,
                                forumTopicData: forumTopicData
                            ),
                            editing: editing,
                            hasActiveRevealControls: hasActiveRevealControls,
                            selected: selected,
                            header: nil,
                            enableContextActions: true,
                            hiddenOffset: false,
                            interaction: nodeInteraction
                    ), directionHint: entry.directionHint)
                    case let .peers(filter, isSelecting, _, filters):
                        let itemPeer = peer.chatMainPeer
                        var chatPeer: EnginePeer?
                        if let peer = peer.peers[peer.peerId] {
                            chatPeer = peer
                        }
                        var enabled = true
                        if filter.contains(.onlyWriteable) {
                            if let peer = peer.peers[peer.peerId] {
                                if !canSendMessagesToPeer(peer._asPeer()) {
                                    enabled = false
                                }
                            } else {
                                enabled = false
                            }
                            
                            if let threadInfo, threadInfo.isClosed, case let .channel(channel) = itemPeer {
                                if threadInfo.isOwnedByMe || channel.hasPermission(.manageTopics) {
                                } else {
                                    enabled = false
                                }
                            }
                        }
                        if filter.contains(.excludeChannels) {
                            if case let .channel(peer) = peer.chatMainPeer, case .broadcast = peer.info {
                                enabled = false
                            }
                        }
                        var header: ChatListSearchItemHeader?
                        switch mode {
                        case let .peers(_, _, additionalCategories, _):
                            if !additionalCategories.isEmpty {
                                let headerType: ChatListSearchItemHeaderType
                                if case .action = additionalCategories[0].appearance {
                                    // TODO: hack, generalize
                                    headerType = .orImportIntoAnExistingGroup
                                } else {
                                    headerType = .chats
                                }
                                header = ChatListSearchItemHeader(type: headerType, theme: presentationData.theme, strings: presentationData.strings, actionTitle: nil, action: nil)
                            }
                        default:
                            break
                        }
                        
                        var status: ContactsPeerItemStatus = .none
                        if isSelecting, let itemPeer = itemPeer {
                            if let (string, multiline) = statusStringForPeerType(accountPeerId: context.account.peerId, strings: presentationData.strings, peer: itemPeer, isMuted: isRemovedFromTotalUnreadCount, isUnread: combinedReadState?.isUnread ?? false, isContact: isContact, hasUnseenMentions: hasUnseenMentions, chatListFilters: filters) {
                                status = .custom(string: string, multiline: multiline)
                            } else {
                                status = .none
                            }
                        }
                    
                        let peerContent: ContactsPeerItemPeer
                        if let threadInfo = threadInfo, let itemPeer = itemPeer {
                            peerContent = .thread(peer: itemPeer, title: threadInfo.info.title, icon: threadInfo.info.icon, color: threadInfo.info.iconColor)
                        } else {
                            peerContent = .peer(peer: itemPeer, chatPeer: chatPeer)
                        }
                    
                        var threadId: Int64?
                        switch index {
                        case let .forum(_, _, threadIdValue, _, _):
                            threadId = threadIdValue
                        case .chatList:
                            break
                        }
                        
                        var isForum = false
                        if let peer = chatPeer, case let .channel(channel) = peer, channel.flags.contains(.isForum) {
                            isForum = true
                            if editing {
                                enabled = false
                            }
                        }
                    
                        return ListViewUpdateItem(index: entry.index, previousIndex: entry.previousIndex, item: ContactsPeerItem(
                            presentationData: ItemListPresentationData(theme: presentationData.theme, fontSize: presentationData.fontSize, strings: presentationData.strings),
                            sortOrder: presentationData.nameSortOrder,
                            displayOrder: presentationData.nameDisplayOrder,
                            context: context,
                            peerMode: .generalSearch,
                            peer: peerContent,
                            status: status,
                            enabled: enabled,
                            selection: editing && !isForum ? .selectable(selected: selected) : .none,
                            editing: ContactsPeerItemEditing(editable: false, editing: false, revealed: false),
                            index: nil,
                            header: header,
                            action: { _ in
                                if let chatPeer = chatPeer {
                                    if editing {
                                        nodeInteraction.togglePeerSelected(chatPeer, threadId)
                                    } else {
                                        nodeInteraction.peerSelected(chatPeer, nil, threadId, nil)
                                    }
                                }
                            }, disabledAction: isForum && editing ? nil : { _ in
                                if let chatPeer = chatPeer {
                                    nodeInteraction.disabledPeerSelected(chatPeer, threadId)
                                }
                            },
                            animationCache: nodeInteraction.animationCache,
                            animationRenderer: nodeInteraction.animationRenderer
                        ), directionHint: entry.directionHint)
                }
            case let .HoleEntry(_, theme):
                return ListViewUpdateItem(index: entry.index, previousIndex: entry.previousIndex, item: ChatListHoleItem(theme: theme), directionHint: entry.directionHint)
            case let .GroupReferenceEntry(index, presentationData, groupId, peers, message, editing, unreadCount, revealed, hiddenByDefault):
                return ListViewUpdateItem(index: entry.index, previousIndex: entry.previousIndex, item: ChatListItem(
                        presentationData: presentationData,
                        context: context,
                        chatListLocation: location,
                        filterData: filterData,
                        index: index,
                        content: .groupReference(
                            groupId: groupId,
                            peers: peers,
                            message: message,
                            unreadCount: unreadCount,
                            hiddenByDefault: hiddenByDefault
                        ),
                        editing: editing,
                        hasActiveRevealControls: false,
                        selected: false,
                        header: nil,
                        enableContextActions: true,
                        hiddenOffset: hiddenByDefault && !revealed,
                        interaction: nodeInteraction
                ), directionHint: entry.directionHint)
            case let .ArchiveIntro(presentationData):
                return ListViewUpdateItem(index: entry.index, previousIndex: entry.previousIndex, item: ChatListArchiveInfoItem(theme: presentationData.theme, strings: presentationData.strings), directionHint: entry.directionHint)
            case .HeaderEntry:
                return ListViewUpdateItem(index: entry.index, previousIndex: entry.previousIndex, item: ChatListEmptyHeaderItem(), directionHint: entry.directionHint)
            case let .AdditionalCategory(index: _, id, title, image, appearance, selected, presentationData):
                var header: ChatListSearchItemHeader?
                if case .action = appearance {
                    // TODO: hack, generalize
                    header = ChatListSearchItemHeader(type: .orImportIntoAnExistingGroup, theme: presentationData.theme, strings: presentationData.strings, actionTitle: nil, action: nil)
                }
                return ListViewUpdateItem(index: entry.index, previousIndex: entry.previousIndex, item: ChatListAdditionalCategoryItem(
                    presentationData: ItemListPresentationData(theme: presentationData.theme, fontSize: presentationData.fontSize, strings: presentationData.strings),
                    context: context,
                    title: title,
                    image: image,
                    appearance: appearance,
                    isSelected: selected,
                    header: header,
                    action: {
                        nodeInteraction.additionalCategorySelected(id)
                    }
                ), directionHint: entry.directionHint)
        }
    }
}

private func mappedChatListNodeViewListTransition(context: AccountContext, nodeInteraction: ChatListNodeInteraction, location: ChatListControllerLocation, filterData: ChatListItemFilterData?, mode: ChatListNodeMode, transition: ChatListNodeViewTransition) -> ChatListNodeListViewTransition {
    return ChatListNodeListViewTransition(chatListView: transition.chatListView, deleteItems: transition.deleteItems, insertItems: mappedInsertEntries(context: context, nodeInteraction: nodeInteraction, location: location, filterData: filterData, mode: mode, entries: transition.insertEntries), updateItems: mappedUpdateEntries(context: context, nodeInteraction: nodeInteraction, location: location, filterData: filterData, mode: mode, entries: transition.updateEntries), options: transition.options, scrollToItem: transition.scrollToItem, stationaryItemRange: transition.stationaryItemRange, adjustScrollToFirstItem: transition.adjustScrollToFirstItem, animateCrossfade: transition.animateCrossfade)
}

private final class ChatListOpaqueTransactionState {
    let chatListView: ChatListNodeView
    
    init(chatListView: ChatListNodeView) {
        self.chatListView = chatListView
    }
}

public enum ChatListSelectionOption {
    case previous(unread: Bool)
    case next(unread: Bool)
    case peerId(EnginePeer.Id)
    case index(Int)
}

public enum ChatListGlobalScrollOption {
    case none
    case top
    case unread
}

public enum ChatListNodeScrollPosition {
    case top
}

public enum ChatListNodeEmptyState: Equatable {
    case notEmpty(containsChats: Bool)
    case empty(isLoading: Bool, hasArchiveInfo: Bool)
}

public final class ChatListNode: ListView {
    private let fillPreloadItems: Bool
    private let context: AccountContext
    private let location: ChatListControllerLocation
    private let mode: ChatListNodeMode
    private let animationCache: AnimationCache
    private let animationRenderer: MultiAnimationRenderer
    
    private let _ready = ValuePromise<Bool>()
    private var didSetReady = false
    public var ready: Signal<Bool, NoError> {
        return _ready.get()
    }
    
    private let _contentsReady = ValuePromise<Bool>()
    private var didSetContentsReady = false
    public var contentsReady: Signal<Bool, NoError> {
        return _contentsReady.get()
    }
    
    public var peerSelected: ((EnginePeer, Int64?, Bool, Bool, ChatListNodeEntryPromoInfo?) -> Void)?
    public var disabledPeerSelected: ((EnginePeer, Int64?) -> Void)?
    public var additionalCategorySelected: ((Int) -> Void)?
    public var groupSelected: ((EngineChatList.Group) -> Void)?
    public var addContact: ((String) -> Void)?
    public var activateSearch: (() -> Void)?
    public var deletePeerChat: ((EnginePeer.Id, Bool) -> Void)?
    public var deletePeerThread: ((EnginePeer.Id, Int64) -> Void)?
    public var setPeerThreadStopped: ((EnginePeer.Id, Int64, Bool) -> Void)?
    public var setPeerThreadPinned: ((EnginePeer.Id, Int64, Bool) -> Void)?
    public var updatePeerGrouping: ((EnginePeer.Id, Bool) -> Void)?
    public var presentAlert: ((String) -> Void)?
    public var present: ((ViewController) -> Void)?
    public var push: ((ViewController) -> Void)?
    public var toggleArchivedFolderHiddenByDefault: (() -> Void)?
    public var hidePsa: ((EnginePeer.Id) -> Void)?
    public var activateChatPreview: ((ChatListItem, ASDisplayNode, ContextGesture?, CGPoint?) -> Void)?
    
    private var theme: PresentationTheme
    
    private let viewProcessingQueue = Queue()
    private var chatListView: ChatListNodeView?
    var entriesCount: Int {
        if let chatListView = self.chatListView {
            return chatListView.filteredEntries.count
        } else {
            return 0
        }
    }
    private var interaction: ChatListNodeInteraction?
    
    private var dequeuedInitialTransitionOnLayout = false
    private var enqueuedTransition: (ChatListNodeListViewTransition, () -> Void)?
    
    public private(set) var currentState: ChatListNodeState
    private let statePromise: ValuePromise<ChatListNodeState>
    public var state: Signal<ChatListNodeState, NoError> {
        return self.statePromise.get()
    }
    
    private var currentLocation: ChatListNodeLocation?
    private(set) var chatListFilter: ChatListFilter? {
        didSet {
            self.chatListFilterValue.set(.single(self.chatListFilter))
            
            if self.chatListFilter != oldValue {
                self.setChatListLocation(.initial(count: 50, filter: self.chatListFilter))
            }
        }
    }
    private let updatedFilterDisposable = MetaDisposable()
    private let chatListFilterValue = Promise<ChatListFilter?>()
    var chatListFilterSignal: Signal<ChatListFilter?, NoError> {
        return self.chatListFilterValue.get()
    }
    private var hasUpdatedAppliedChatListFilterValueOnce = false
    private var currentAppliedChatListFilterValue: ChatListFilter?
    private let appliedChatListFilterValue = Promise<ChatListFilter?>()
    var appliedChatListFilterSignal: Signal<ChatListFilter?, NoError> {
        return self.appliedChatListFilterValue.get()
    }
    private let chatListLocation = ValuePromise<ChatListNodeLocation>()
    private let chatListDisposable = MetaDisposable()
    private var activityStatusesDisposable: Disposable?
    
    private let scrollToTopOptionPromise = Promise<ChatListGlobalScrollOption>(.none)
    public var scrollToTopOption: Signal<ChatListGlobalScrollOption, NoError> {
        return self.scrollToTopOptionPromise.get()
    }
    
    private let scrolledAtTop = ValuePromise<Bool>(true)
    private var scrolledAtTopValue: Bool = true {
        didSet {
            if self.scrolledAtTopValue != oldValue {
                self.scrolledAtTop.set(self.scrolledAtTopValue)
            }
        }
    }
    
    public var contentOffsetChanged: ((ListViewVisibleContentOffset) -> Void)?
    public var contentScrollingEnded: ((ListView) -> Bool)?
    
    var isEmptyUpdated: ((ChatListNodeEmptyState, Bool, ContainedViewLayoutTransition) -> Void)?
    private var currentIsEmptyState: ChatListNodeEmptyState?
    
    public var addedVisibleChatsWithPeerIds: (([EnginePeer.Id]) -> Void)?
    
    private let currentRemovingItemId = Atomic<ChatListNodeState.ItemId?>(value: nil)
    public func setCurrentRemovingItemId(_ itemId: ChatListNodeState.ItemId?) {
        let _ = self.currentRemovingItemId.swap(itemId)
    }
    
    private var hapticFeedback: HapticFeedback?
    
    let preloadItems = Promise<[ChatHistoryPreloadItem]>([])
    
    var didBeginSelectingChats: (() -> Void)?
    public var selectionCountChanged: ((Int) -> Void)?
    
    var isSelectionGestureEnabled = true
    
    public var selectionLimit: Int32 = 100
    public var reachedSelectionLimit: ((Int32) -> Void)?
    
<<<<<<< HEAD
    private var ptgSettingsDisposable: Disposable?
    
    private let inactiveSecretChatPeerIds: Signal<Set<PeerId>, NoError>
    
    public init(context: AccountContext, groupId: EngineChatList.Group, chatListFilter: ChatListFilter? = nil, previewing: Bool, fillPreloadItems: Bool, mode: ChatListNodeMode, theme: PresentationTheme, fontSize: PresentationFontSize, strings: PresentationStrings, dateTimeFormat: PresentationDateTimeFormat, nameSortOrder: PresentationPersonNameOrder, nameDisplayOrder: PresentationPersonNameOrder, animationCache: AnimationCache, animationRenderer: MultiAnimationRenderer, disableAnimations: Bool, inactiveSecretChatPeerIds: Signal<Set<PeerId>, NoError>? = nil) {
=======
    public init(context: AccountContext, location: ChatListControllerLocation, chatListFilter: ChatListFilter? = nil, previewing: Bool, fillPreloadItems: Bool, mode: ChatListNodeMode, theme: PresentationTheme, fontSize: PresentationFontSize, strings: PresentationStrings, dateTimeFormat: PresentationDateTimeFormat, nameSortOrder: PresentationPersonNameOrder, nameDisplayOrder: PresentationPersonNameOrder, animationCache: AnimationCache, animationRenderer: MultiAnimationRenderer, disableAnimations: Bool) {
>>>>>>> 7d335e81
        self.context = context
        self.location = location
        self.chatListFilter = chatListFilter
        self.chatListFilterValue.set(.single(chatListFilter))
        self.fillPreloadItems = fillPreloadItems
        self.mode = mode
        self.animationCache = animationCache
        self.animationRenderer = animationRenderer
        
        let inactiveSecretChatPeerIds = inactiveSecretChatPeerIds ?? context.inactiveSecretChatPeerIds
        self.inactiveSecretChatPeerIds = inactiveSecretChatPeerIds
        
        var isSelecting = false
        if case .peers(_, true, _, _) = mode {
            isSelecting = true
        }
        
<<<<<<< HEAD
        self.currentState = ChatListNodeState(presentationData: ChatListPresentationData(theme: theme, fontSize: fontSize, strings: strings, dateTimeFormat: dateTimeFormat, nameSortOrder: nameSortOrder, nameDisplayOrder: nameDisplayOrder, disableAnimations: disableAnimations, suppressForeignAgentNotice: context.sharedContext.currentPtgSettings.with { $0.suppressForeignAgentNotice }), editing: isSelecting, peerIdWithRevealedOptions: nil, selectedPeerIds: Set(), foundPeers: [], selectedPeerMap: [:], selectedAdditionalCategoryIds: Set(), peerInputActivities: nil, pendingRemovalPeerIds: Set(), pendingClearHistoryPeerIds: Set(), archiveShouldBeTemporaryRevealed: false, hiddenPsaPeerId: nil)
=======
        self.currentState = ChatListNodeState(presentationData: ChatListPresentationData(theme: theme, fontSize: fontSize, strings: strings, dateTimeFormat: dateTimeFormat, nameSortOrder: nameSortOrder, nameDisplayOrder: nameDisplayOrder, disableAnimations: disableAnimations), editing: isSelecting, peerIdWithRevealedOptions: nil, selectedPeerIds: Set(), foundPeers: [], selectedPeerMap: [:], selectedAdditionalCategoryIds: Set(), peerInputActivities: nil, pendingRemovalItemIds: Set(), pendingClearHistoryPeerIds: Set(), archiveShouldBeTemporaryRevealed: false, hiddenPsaPeerId: nil, selectedThreadIds: Set())
>>>>>>> 7d335e81
        self.statePromise = ValuePromise(self.currentState, ignoreRepeated: true)
        
        self.theme = theme
        
        super.init()
        
        self.verticalScrollIndicatorColor = theme.list.scrollIndicatorColor
        self.verticalScrollIndicatorFollowsOverscroll = true
        
        self.keepMinimalScrollHeightWithTopInset = navigationBarSearchContentHeight
        
        let nodeInteraction = ChatListNodeInteraction(context: context, animationCache: self.animationCache, animationRenderer: self.animationRenderer, activateSearch: { [weak self] in
            if let strongSelf = self, let activateSearch = strongSelf.activateSearch {
                activateSearch()
            }
        }, peerSelected: { [weak self] peer, _, threadId, promoInfo in
            if let strongSelf = self, let peerSelected = strongSelf.peerSelected {
                peerSelected(peer, threadId, true, true, promoInfo)
            }
        }, disabledPeerSelected: { [weak self] peer, threadId in
            if let strongSelf = self, let disabledPeerSelected = strongSelf.disabledPeerSelected {
                disabledPeerSelected(peer, threadId)
            }
        }, togglePeerSelected: { [weak self] peer, _ in
            guard let strongSelf = self else {
                return
            }
            var didBeginSelecting = false
            var count = 0
            strongSelf.updateState { [weak self] state in
                var state = state
                if state.selectedPeerIds.contains(peer.id) {
                    state.selectedPeerIds.remove(peer.id)
                } else {
                    if state.selectedPeerIds.count < strongSelf.selectionLimit {
                        if state.selectedPeerIds.isEmpty {
                            didBeginSelecting = true
                        }
                        state.selectedPeerIds.insert(peer.id)
                        state.selectedPeerMap[peer.id] = peer
                    } else {
                        self?.reachedSelectionLimit?(Int32(state.selectedPeerIds.count))
                    }
                }
                count = state.selectedPeerIds.count
                return state
            }
            strongSelf.selectionCountChanged?(count)
            if didBeginSelecting {
                strongSelf.didBeginSelectingChats?()
            }
        }, togglePeersSelection: { [weak self] peers, selected in
            self?.updateState { state in
                var state = state
                if selected {
                    for peerEntry in peers {
                        switch peerEntry {
                            case let .peer(peer):
                                state.selectedPeerIds.insert(peer.id)
                                state.selectedPeerMap[peer.id] = peer
                            case let .peerId(peerId):
                                state.selectedPeerIds.insert(peerId)
                        }
                    }
                } else {
                    for peerEntry in peers {
                        switch peerEntry {
                            case let .peer(peer):
                                state.selectedPeerIds.remove(peer.id)
                            case let .peerId(peerId):
                                state.selectedPeerIds.remove(peerId)
                        }
                    }
                }
                return state
            }
            if selected && !peers.isEmpty {
                self?.didBeginSelectingChats?()
            }
        }, additionalCategorySelected: { [weak self] id in
            self?.additionalCategorySelected?(id)
        }, messageSelected: { [weak self] peer, threadId, message, promoInfo in
            if let strongSelf = self, let peerSelected = strongSelf.peerSelected {
                var activateInput = false
                for media in message.media {
                    if let action = media as? TelegramMediaAction {
                        switch action.action {
                            case .peerJoined, .groupCreated, .channelMigratedFromGroup, .historyCleared:
                                activateInput = true
                            default:
                                break
                        }
                    }
                }
                peerSelected(peer, threadId, true, activateInput, promoInfo)
            }
        }, groupSelected: { [weak self] groupId in
            if let strongSelf = self, let groupSelected = strongSelf.groupSelected {
                groupSelected(groupId)
            }
        }, addContact: { _ in
        }, setPeerIdWithRevealedOptions: { [weak self] peerId, fromPeerId in
            if let strongSelf = self {
                strongSelf.updateState { state in
                    if (peerId == nil && fromPeerId == state.peerIdWithRevealedOptions?.peerId) || (peerId != nil && fromPeerId == nil) || (peerId == nil && fromPeerId == nil) {
                        var state = state
                        if let peerId = peerId {
                            state.peerIdWithRevealedOptions = ChatListNodeState.ItemId(peerId: peerId, threadId: nil)
                        } else {
                            state.peerIdWithRevealedOptions = nil
                        }
                        return state
                    } else {
                        return state
                    }
                }
            }
        }, setItemPinned: { [weak self] itemId, _ in
            let _ = (context.engine.data.get(TelegramEngine.EngineData.Item.Peer.Peer(id: context.account.peerId))
            |> deliverOnMainQueue).start(next: { peer in
                guard let strongSelf = self else {
                    return
                }
                guard case let .chatList(groupId) = strongSelf.location else {
                    return
                }
                        
                let isPremium = peer?.isPremium ?? false
                let location: TogglePeerChatPinnedLocation
                if let chatListFilter = chatListFilter {
                    location = .filter(chatListFilter.id)
                } else {
                    location = .group(groupId._asGroup())
                }
                let _ = (context.engine.peers.toggleItemPinned(location: location, itemId: itemId)
                |> deliverOnMainQueue).start(next: { result in
                    if let strongSelf = self {
                        switch result {
                        case .done:
                            break
                        case let .limitExceeded(count, _):
                            if isPremium {
                                if case .filter = location {
                                    let controller = PremiumLimitScreen(context: context, subject: .chatsPerFolder, count: Int32(count), action: {})
                                    strongSelf.push?(controller)
                                } else {
                                    let controller = PremiumLimitScreen(context: context, subject: .pins, count: Int32(count), action: {})
                                    strongSelf.push?(controller)
                                }
                            } else {
                                if case .filter = location {
                                    var replaceImpl: ((ViewController) -> Void)?
                                    let controller = PremiumLimitScreen(context: context, subject: .chatsPerFolder, count: Int32(count), action: {
                                        let premiumScreen = PremiumIntroScreen(context: context, source: .pinnedChats)
                                        replaceImpl?(premiumScreen)
                                    })
                                    strongSelf.push?(controller)
                                    replaceImpl = { [weak controller] c in
                                        controller?.replace(with: c)
                                    }
                                } else {
                                    var replaceImpl: ((ViewController) -> Void)?
                                    let controller = PremiumLimitScreen(context: context, subject: .pins, count: Int32(count), action: {
                                        let premiumScreen = PremiumIntroScreen(context: context, source: .pinnedChats)
                                        replaceImpl?(premiumScreen)
                                    })
                                    strongSelf.push?(controller)
                                    replaceImpl = { [weak controller] c in
                                        controller?.replace(with: c)
                                    }
                                }
                            }
                        }
                    }
                })
            })
        }, setPeerMuted: { [weak self] peerId, _ in
            guard let strongSelf = self else {
                return
            }
            strongSelf.setCurrentRemovingItemId(ChatListNodeState.ItemId(peerId: peerId, threadId: nil))
            let _ = (context.engine.peers.togglePeerMuted(peerId: peerId, threadId: nil)
            |> deliverOnMainQueue).start(completed: {
                self?.updateState { state in
                    var state = state
                    state.peerIdWithRevealedOptions = nil
                    return state
                }
                self?.setCurrentRemovingItemId(nil)
            })
        }, setPeerThreadMuted: { [weak self] peerId, threadId, value in
            self?.setCurrentRemovingItemId(ChatListNodeState.ItemId(peerId: peerId, threadId: threadId))
            let _ = (context.engine.peers.updatePeerMuteSetting(peerId: peerId, threadId: threadId, muteInterval: value ? Int32.max : 0)
            |> deliverOnMainQueue).start(completed: {
                self?.updateState { state in
                    var state = state
                    state.peerIdWithRevealedOptions = nil
                    return state
                }
                self?.setCurrentRemovingItemId(nil)
            })
        }, deletePeer: { [weak self] peerId, joined in
            self?.deletePeerChat?(peerId, joined)
        }, deletePeerThread: { [weak self] peerId, threadId in
            self?.deletePeerThread?(peerId, threadId)
        }, setPeerThreadStopped: { [weak self] peerId, threadId, isStopped in
            self?.setPeerThreadStopped?(peerId, threadId, isStopped)
        }, setPeerThreadPinned: { [weak self] peerId, threadId, isPinned in
            self?.setPeerThreadPinned?(peerId, threadId, isPinned)
        }, updatePeerGrouping: { [weak self] peerId, group in
            self?.updatePeerGrouping?(peerId, group)
        }, togglePeerMarkedUnread: { [weak self, weak context] peerId, animated in
            guard let context = context else {
                return
            }
            self?.setCurrentRemovingItemId(ChatListNodeState.ItemId(peerId: peerId, threadId: nil))
            let _ = (context.engine.messages.togglePeersUnreadMarkInteractively(peerIds: [peerId], setToValue: nil)
            |> deliverOnMainQueue).start(completed: {
                self?.updateState { state in
                    var state = state
                    state.peerIdWithRevealedOptions = nil
                    return state
                }
                self?.setCurrentRemovingItemId(nil)
            })
        }, toggleArchivedFolderHiddenByDefault: { [weak self] in
            self?.toggleArchivedFolderHiddenByDefault?()
        }, toggleThreadsSelection: { [weak self] threadIds, selected in
            self?.updateState { state in
                var state = state
                if selected {
                    for threadId in threadIds {
                        state.selectedThreadIds.insert(threadId)
                    }
                } else {
                    for threadId in threadIds {
                        state.selectedThreadIds.remove(threadId)
                    }
                }
                return state
            }
            if selected && !threadIds.isEmpty {
                self?.didBeginSelectingChats?()
            }
        }, hidePsa: { [weak self] id in
            self?.hidePsa?(id)
        }, activateChatPreview: { [weak self] item, node, gesture, location in
            guard let strongSelf = self else {
                return
            }
            if let activateChatPreview = strongSelf.activateChatPreview {
                activateChatPreview(item, node, gesture, location)
            } else {
                gesture?.cancel()
            }
        }, present: { [weak self] c in
            self?.present?(c)
        })
        
        let viewProcessingQueue = self.viewProcessingQueue
        
        let chatListViewUpdate = self.chatListLocation.get()
        |> distinctUntilChanged
<<<<<<< HEAD
        |> mapToSignal { location -> Signal<(ChatListNodeViewUpdate, ChatListFilter?), NoError> in
            return chatListViewForLocation(groupId: groupId._asGroup(), location: location, account: context.account, inactiveSecretChatPeerIds: inactiveSecretChatPeerIds)
=======
        |> mapToSignal { listLocation -> Signal<(ChatListNodeViewUpdate, ChatListFilter?), NoError> in
            return chatListViewForLocation(chatListLocation: location, location: listLocation, account: context.account)
>>>>>>> 7d335e81
            |> map { update in
                return (update, listLocation.filter)
            }
        }
        
        let previousState = Atomic<ChatListNodeState>(value: self.currentState)
        let previousView = Atomic<ChatListNodeView?>(value: nil)
        let previousHideArchivedFolderByDefault = Atomic<Bool?>(value: nil)
        let currentRemovingItemId = self.currentRemovingItemId
        
        let savedMessagesPeer: Signal<EnginePeer?, NoError>
        if case let .peers(filter, _, _, _) = mode, filter.contains(.onlyWriteable), case .chatList = location {
            savedMessagesPeer = context.account.postbox.loadedPeerWithId(context.account.peerId)
            |> map(Optional.init)
            |> map { peer in
                return peer.flatMap(EnginePeer.init)
            }
        } else {
            savedMessagesPeer = .single(nil)
        }
        
        let hideArchivedFolderByDefault = context.account.postbox.preferencesView(keys: [ApplicationSpecificPreferencesKeys.chatArchiveSettings])
        |> map { view -> Bool in
            let settings: ChatArchiveSettings = view.values[ApplicationSpecificPreferencesKeys.chatArchiveSettings]?.get(ChatArchiveSettings.self) ?? .default
            return settings.isHiddenByDefault
        }
        |> distinctUntilChanged
        
        let displayArchiveIntro: Signal<Bool, NoError>
        if case .chatList(.archive) = location {
            displayArchiveIntro = context.sharedContext.accountManager.noticeEntry(key: ApplicationSpecificNotice.archiveIntroDismissedKey())
            |> map { entry -> Bool in
                if let value = entry.value?.get(ApplicationSpecificVariantNotice.self) {
                    return !value.value
                } else {
                    return true
                }
            }
            |> take(1)
            |> afterNext { value in
                Queue.mainQueue().async {
                    if value {
                        let _ = (context.sharedContext.accountManager.transaction { transaction -> Void in
                            ApplicationSpecificNotice.setArchiveIntroDismissed(transaction: transaction, value: true)
                        }).start()
                    }
                }
            }
        } else {
            displayArchiveIntro = .single(false)
        }
        
        let currentPeerId: EnginePeer.Id = context.account.peerId
        
        let currentRecordId = self.context.account.id
        let hiddenPeerIds = self.context.sharedContext.accountManager.sharedData(keys: [ApplicationSpecificSharedDataKeys.fakePasscodeSettings])
        |> map { sharedData -> Set<EnginePeer.Id> in
            let fakePasscodeHolder = FakePasscodeSettingsHolder(sharedData.entries[ApplicationSpecificSharedDataKeys.fakePasscodeSettings])
            if let activeFakePasscodeSettings = fakePasscodeHolder.activeFakePasscodeSettings() {
                if let accountActions = activeFakePasscodeSettings.accountActions.first(where: { $0.peerId == currentPeerId && $0.recordId == currentRecordId }) {
                    return Set(accountActions.chatsToRemove.filter({ $0.removalType == .hide }).map({ $0.peerId }))
                }
            }
            return Set()
        }

        let chatListNodeViewTransition = combineLatest(queue: viewProcessingQueue, hideArchivedFolderByDefault, displayArchiveIntro, savedMessagesPeer, chatListViewUpdate, self.statePromise.get(), hiddenPeerIds)
        |> mapToQueue { (hideArchivedFolderByDefault, displayArchiveIntro, savedMessagesPeer, updateAndFilter, state, hiddenPeerIds) -> Signal<ChatListNodeListViewTransition, NoError> in
            let (update, filter) = updateAndFilter
            
            let previousHideArchivedFolderByDefaultValue = previousHideArchivedFolderByDefault.swap(hideArchivedFolderByDefault)
            
<<<<<<< HEAD
            let (rawEntries, isLoading) = chatListNodeEntriesForView(EngineChatList(update.view), state: state, savedMessagesPeer: savedMessagesPeer, foundPeers: state.foundPeers, hideArchivedFolderByDefault: hideArchivedFolderByDefault, displayArchiveIntro: displayArchiveIntro, mode: mode, hiddenPeerIds: hiddenPeerIds)
=======
            let (rawEntries, isLoading) = chatListNodeEntriesForView(update.list, state: state, savedMessagesPeer: savedMessagesPeer, foundPeers: state.foundPeers, hideArchivedFolderByDefault: hideArchivedFolderByDefault, displayArchiveIntro: displayArchiveIntro, mode: mode, chatListLocation: location)
>>>>>>> 7d335e81
            let entries = rawEntries.filter { entry in
                switch entry {
                case let .PeerEntry(_, _, _, _, _, _, peer, _, _, _, _, _, _, _, _, _, _, _, _):
                    switch mode {
                    case .chatList:
                        return true
                    case let .peers(filter, _, _, _):
                        guard !filter.contains(.excludeSavedMessages) || peer.peerId != currentPeerId else { return false }
                        guard !filter.contains(.excludeSavedMessages) || !peer.peerId.isReplies else { return false }
                        guard !filter.contains(.excludeSecretChats) || peer.peerId.namespace != Namespaces.Peer.SecretChat else { return false }
                        guard !filter.contains(.onlyPrivateChats) || peer.peerId.namespace == Namespaces.Peer.CloudUser else { return false }
                        
                        if let peer = peer.peer {
                            switch peer {
                            case let .user(user):
                                if user.botInfo != nil {
                                    if filter.contains(.excludeBots) {
                                        return false
                                    }
                                } else {
                                    if filter.contains(.excludeUsers) {
                                        return false
                                    }
                                }
                            case .legacyGroup:
                                if filter.contains(.excludeGroups) {
                                    return false
                                }
                            case let .channel(channel):
                                switch channel.info {
                                case .broadcast:
                                    if filter.contains(.excludeChannels) {
                                        return false
                                    }
                                case .group:
                                    if filter.contains(.excludeGroups) {
                                        return false
                                    }
                                }
                            default:
                                break
                            }
                        }
                        
                        if filter.contains(.onlyGroupsAndChannels) {
                            if case .channel = peer.chatMainPeer {
                            } else if case .legacyGroup = peer.chatMainPeer {
                            } else {
                                return false
                            }
                        } else {
                            if filter.contains(.onlyGroups) {
                                var isGroup: Bool = false
                                if case let .channel(peer) = peer.chatMainPeer, case .group = peer.info {
                                    isGroup = true
                                } else if peer.peerId.namespace == Namespaces.Peer.CloudGroup {
                                    isGroup = true
                                }
                                if !isGroup {
                                    return false
                                }
                            }
                            
                            if filter.contains(.onlyChannels) {
                                if case let .channel(peer) = peer.chatMainPeer, case .broadcast = peer.info {
                                } else {
                                    return false
                                }
                            }
                        }
                        
                        if filter.contains(.excludeChannels) {
                            if case let .channel(peer) = peer.chatMainPeer, case .broadcast = peer.info {
                            }
                        }
                        
                        if filter.contains(.onlyWriteable) && filter.contains(.excludeDisabled) {
                            if let peer = peer.peers[peer.peerId] {
                                if !canSendMessagesToPeer(peer._asPeer()) {
                                    return false
                                }
                            } else {
                                return false
                            }
                        }
                        
                        if filter.contains(.onlyManageable) && filter.contains(.excludeDisabled) {
                            if let peer = peer.peers[peer.peerId] {
                                var canManage = false
                                if case let .legacyGroup(peer) = peer {
                                    switch peer.role {
                                    case .creator, .admin:
                                        canManage = true
                                    default:
                                        break
                                    }
                                }
                                
                                if canManage {
                                } else if case let .channel(peer) = peer, case .group = peer.info, peer.hasPermission(.inviteMembers) {
                                } else {
                                    return false
                                }
                            } else {
                                return false
                            }
                        }
                        
                        return true
                    }
                default:
                    return true
                }
            }
            
            let processedView = ChatListNodeView(originalList: update.list, filteredEntries: entries, isLoading: isLoading, filter: filter)
            let previousView = previousView.swap(processedView)
            let previousState = previousState.swap(state)
            
            let reason: ChatListNodeViewTransitionReason
            var prepareOnMainQueue = false
            
            var previousWasEmptyOrSingleHole = false
            if let previous = previousView {
                if previous.filteredEntries.count == 1 {
                    if case .HoleEntry = previous.filteredEntries[0] {
                        previousWasEmptyOrSingleHole = true
                    }
                } else if previous.filteredEntries.isEmpty && previous.isLoading {
                    previousWasEmptyOrSingleHole = true
                }
            } else {
                previousWasEmptyOrSingleHole = true
            }
            
            var updatedScrollPosition = update.scrollPosition
            
            if previousWasEmptyOrSingleHole {
                reason = .initial
                if previousView == nil {
                    prepareOnMainQueue = true
                }
            } else {
                if previousView?.originalList === update.list {
                    reason = .interactiveChanges
                    updatedScrollPosition = nil
                } else {
                    switch update.type {
                        case .InitialUnread, .Initial:
                            reason = .initial
                            prepareOnMainQueue = true
                        case .Generic:
                            reason = .interactiveChanges
                        case .UpdateVisible:
                            reason = .reload
                        case .FillHole:
                            reason = .reload
                    }
                }
            }
            
            let removingItemId = currentRemovingItemId.with { $0 }
            
            var disableAnimations = true
            if previousState.editing != state.editing {
                disableAnimations = false
            } else {
                var previousPinnedChats: [EnginePeer.Id] = []
                var updatedPinnedChats: [EnginePeer.Id] = []
                var previousPinnedThreads: [Int64] = []
                var updatedPinnedThreads: [Int64] = []
                
                var didIncludeRemovingPeerId = false
                var didIncludeHiddenByDefaultArchive = false
                if let previous = previousView {
                    for entry in previous.filteredEntries {
                        if case let .PeerEntry(index, _, _, _, _, _, _, _, _, _, _, _, _, _, _, _, _, _, _) = entry {
                            if case let .chatList(chatListIndex) = index {
                                if chatListIndex.pinningIndex != nil {
                                    previousPinnedChats.append(chatListIndex.messageIndex.id.peerId)
                                }
                                if ChatListNodeState.ItemId(peerId: chatListIndex.messageIndex.id.peerId, threadId: nil) == removingItemId {
                                    didIncludeRemovingPeerId = true
                                }
                            } else if case let .forum(pinnedIndex, _, threadId, _, _) = index {
                                if case .index = pinnedIndex {
                                    previousPinnedThreads.append(threadId)
                                }
                                if case let .forum(peerId) = location, ChatListNodeState.ItemId(peerId: peerId, threadId: threadId) == removingItemId {
                                    didIncludeRemovingPeerId = true
                                }
                            }
                        } else if case let .GroupReferenceEntry(_, _, _, _, _, _, _, _, hiddenByDefault) = entry {
                            didIncludeHiddenByDefaultArchive = hiddenByDefault
                        }
                    }
                }
                var doesIncludeRemovingPeerId = false
                var doesIncludeArchive = false
                var doesIncludeHiddenByDefaultArchive = false
                for entry in processedView.filteredEntries {
                    if case let .PeerEntry(index, _, _, _, _, _, _, _, _, _, _, _, _, _, _, _, _, _, _) = entry {
                        if case let .chatList(index) = index, index.pinningIndex != nil {
                            updatedPinnedChats.append(index.messageIndex.id.peerId)
                        } else if case let .forum(pinnedIndex, _, threadId, _, _) = index {
                            if case .index = pinnedIndex {
                                updatedPinnedThreads.append(threadId)
                            }
                        }
                        
                        if case let .chatList(index) = index, ChatListNodeState.ItemId(peerId: index.messageIndex.id.peerId, threadId: nil) == removingItemId {
                            doesIncludeRemovingPeerId = true
                        } else if case let .forum(_, _, threadId, _, _) = index {
                            if case let .forum(peerId) = location, ChatListNodeState.ItemId(peerId: peerId, threadId: threadId) == removingItemId {
                                doesIncludeRemovingPeerId = true
                            }
                        }
                    } else if case let .GroupReferenceEntry(_, _, _, _, _, _, _, _, hiddenByDefault) = entry {
                        doesIncludeArchive = true
                        doesIncludeHiddenByDefaultArchive = hiddenByDefault
                    }
                }
                if previousPinnedChats != updatedPinnedChats || previousPinnedThreads != updatedPinnedThreads {
                    disableAnimations = false
                }
                if previousState.selectedPeerIds != state.selectedPeerIds {
                    disableAnimations = false
                }
                if previousState.selectedAdditionalCategoryIds != state.selectedAdditionalCategoryIds {
                    disableAnimations = false
                }
                if doesIncludeRemovingPeerId != didIncludeRemovingPeerId {
                    disableAnimations = false
                }
                if hideArchivedFolderByDefault && previousState.archiveShouldBeTemporaryRevealed != state.archiveShouldBeTemporaryRevealed && doesIncludeArchive {
                    disableAnimations = false
                }
                if didIncludeHiddenByDefaultArchive != doesIncludeHiddenByDefaultArchive {
                    disableAnimations = false
                }
            }
            
            if let _ = previousHideArchivedFolderByDefaultValue, previousHideArchivedFolderByDefaultValue != hideArchivedFolderByDefault {
                disableAnimations = false
            }
            
            var searchMode = false
            if case .peers = mode {
                searchMode = true
            }
            
            if filter != previousView?.filter {
                disableAnimations = true
                updatedScrollPosition = nil
            }
            
            let filterData = filter.flatMap { filter -> ChatListItemFilterData? in
                if case let .filter(_, _, _, data) = filter {
                    return ChatListItemFilterData(excludesArchived: data.excludeArchived)
                } else {
                    return nil
                }
            }
            
            return preparedChatListNodeViewTransition(from: previousView, to: processedView, reason: reason, previewing: previewing, disableAnimations: disableAnimations, account: context.account, scrollPosition: updatedScrollPosition, searchMode: searchMode)
            |> map({ mappedChatListNodeViewListTransition(context: context, nodeInteraction: nodeInteraction, location: location, filterData: filterData, mode: mode, transition: $0) })
            |> runOn(prepareOnMainQueue ? Queue.mainQueue() : viewProcessingQueue)
        }
        
        let appliedTransition = chatListNodeViewTransition |> deliverOnMainQueue |> mapToQueue { [weak self] transition -> Signal<Void, NoError> in
            if let strongSelf = self {
                return strongSelf.enqueueTransition(transition)
            }
            return .complete()
        }
        
        self.displayedItemRangeChanged = { [weak self] range, transactionOpaqueState in
            if let strongSelf = self, let chatListView = (transactionOpaqueState as? ChatListOpaqueTransactionState)?.chatListView {
                let originalList = chatListView.originalList
                if let range = range.loadedRange {
                    var location: ChatListNodeLocation?
                    if range.firstIndex < 5, let lastItem = originalList.items.last, originalList.hasLater {
                        location = .navigation(index: lastItem.index, filter: strongSelf.chatListFilter)
                    } else if range.firstIndex >= 5, range.lastIndex >= originalList.items.count - 5, originalList.hasEarlier, let firstItem = originalList.items.first {
                        location = .navigation(index: firstItem.index, filter: strongSelf.chatListFilter)
                    }
                    
                    if let location = location, location != strongSelf.currentLocation {
                        strongSelf.setChatListLocation(location)
                    }
                    
                    strongSelf.enqueueHistoryPreloadUpdate()
                }
                
                var archiveVisible = false
                if let range = range.visibleRange {
                    let entryCount = chatListView.filteredEntries.count
                    for i in range.firstIndex ..< range.lastIndex {
                        if i < 0 || i >= entryCount {
                            assertionFailure()
                            continue
                        }
                        switch chatListView.filteredEntries[entryCount - i - 1] {
                            case .PeerEntry:
                                break
                            case .GroupReferenceEntry:
                                archiveVisible = true
                            default:
                                break
                        }
                    }
                }
                if !archiveVisible && strongSelf.currentState.archiveShouldBeTemporaryRevealed {
                    strongSelf.updateState { state in
                        var state = state
                        state.archiveShouldBeTemporaryRevealed = false
                        return state
                    }
                }
            }
        }
        
        self.interaction = nodeInteraction
        
        self.chatListDisposable.set(appliedTransition.start())
        
        let initialLocation: ChatListNodeLocation
        switch mode {
        case .chatList:
            initialLocation = .initial(count: 50, filter: self.chatListFilter)
        case .peers:
            initialLocation = .initial(count: 200, filter: self.chatListFilter)
        }
        self.setChatListLocation(initialLocation)
        
        let engine = context.engine
        let previousPeerCache = Atomic<[EnginePeer.Id: EnginePeer]>(value: [:])
        let previousActivities = Atomic<ChatListNodePeerInputActivities?>(value: nil)
        self.activityStatusesDisposable = (context.account.allPeerInputActivities()
        |> mapToSignal { activitiesByPeerId -> Signal<[ChatListNodePeerInputActivities.ItemId: [(EnginePeer, PeerInputActivity)]], NoError> in
            var activitiesByPeerId = activitiesByPeerId
            for key in activitiesByPeerId.keys {
                activitiesByPeerId[key]?.removeAll(where: { _, activity in
                    switch activity {
                    case .interactingWithEmoji:
                        return true
                    case .speakingInGroupCall:
                        return true
                    default:
                        return false
                    }
                })
            }
            
            var foundAllPeers = true
            var cachedResult: [ChatListNodePeerInputActivities.ItemId: [(EnginePeer, PeerInputActivity)]] = [:]
            previousPeerCache.with { dict -> Void in
                for (chatPeerId, activities) in activitiesByPeerId {
                    var threadId: Int64?
                    switch location {
                    case .chatList:
                        guard case .global = chatPeerId.category else {
                            continue
                        }
                    case let .forum(peerId):
                        if chatPeerId.peerId != peerId {
                            continue
                        }
                        guard case let .thread(threadIdValue) = chatPeerId.category else {
                            continue
                        }
                        threadId = threadIdValue
                    }
                    var cachedChatResult: [(EnginePeer, PeerInputActivity)] = []
                    for (peerId, activity) in activities {
                        if let peer = dict[peerId] {
                            cachedChatResult.append((peer, activity))
                        } else {
                            foundAllPeers = false
                            break
                        }
                        cachedResult[ChatListNodePeerInputActivities.ItemId(peerId: chatPeerId.peerId, threadId: threadId)] = cachedChatResult
                    }
                }
            }
            if foundAllPeers {
                return .single(cachedResult)
            } else {
                var dataKeys: [EnginePeer.Id] = []
                for (peerId, activities) in activitiesByPeerId {
                    dataKeys.append(peerId.peerId)
                    for activity in activities {
                        dataKeys.append(activity.0)
                    }
                }
                return engine.data.get(EngineDataMap(
                    Set(dataKeys).map {
                        TelegramEngine.EngineData.Item.Peer.Peer(id: $0)
                    }
                ))
                |> map { peerMap -> [ChatListNodePeerInputActivities.ItemId: [(EnginePeer, PeerInputActivity)]] in
                    var result: [ChatListNodePeerInputActivities.ItemId: [(EnginePeer, PeerInputActivity)]] = [:]
                    var peerCache: [EnginePeer.Id: EnginePeer] = [:]
                    for (chatPeerId, activities) in activitiesByPeerId {
                        let itemId: ChatListNodePeerInputActivities.ItemId
                        switch location {
                        case .chatList:
                            guard case .global = chatPeerId.category else {
                                continue
                            }
                            itemId = ChatListNodePeerInputActivities.ItemId(peerId: chatPeerId.peerId, threadId: nil)
                        case let .forum(peerId):
                            if chatPeerId.peerId != peerId {
                                continue
                            }
                            guard case let .thread(threadIdValue) = chatPeerId.category else {
                                continue
                            }
                            itemId = ChatListNodePeerInputActivities.ItemId(peerId: chatPeerId.peerId, threadId: threadIdValue)
                        }
                        
                        var chatResult: [(EnginePeer, PeerInputActivity)] = []
                        
                        for (peerId, activity) in activities {
                            if let maybePeer = peerMap[peerId], let peer = maybePeer {
                                chatResult.append((peer, activity))
                                peerCache[peerId] = peer
                            }
                        }
                        
                        result[itemId] = chatResult
                    }
                    let _ = previousPeerCache.swap(peerCache)
                    return result
                }
            }
        }
        |> map { activities -> ChatListNodePeerInputActivities? in
            return previousActivities.modify { current in
                var updated = false
                let currentList: [ChatListNodePeerInputActivities.ItemId: [(EnginePeer, PeerInputActivity)]] = current?.activities ?? [:]
                if currentList.count != activities.count {
                    updated = true
                } else {
                    outer: for (peerId, currentValue) in currentList {
                        if let value = activities[peerId] {
                            if currentValue.count != value.count {
                                updated = true
                                break outer
                            } else {
                                for i in 0 ..< currentValue.count {
                                    if currentValue[i].0 != value[i].0 {
                                        updated = true
                                        break outer
                                    }
                                    if currentValue[i].1 != value[i].1 {
                                        updated = true
                                        break outer
                                    }
                                }
                            }
                        } else {
                            updated = true
                            break outer
                        }
                    }
                }
                if updated {
                    if activities.isEmpty {
                        return nil
                    } else {
                        return ChatListNodePeerInputActivities(activities: activities)
                    }
                } else {
                    return current
                }
            }
        }
        |> deliverOnMainQueue).start(next: { [weak self] activities in
            if let strongSelf = self {
                strongSelf.updateState { state in
                    var state = state
                    state.peerInputActivities = activities
                    return state
                }
            }
        })
        
        self.reorderItem = { [weak self] fromIndex, toIndex, transactionOpaqueState -> Signal<Bool, NoError> in
            if let strongSelf = self, let filteredEntries = (transactionOpaqueState as? ChatListOpaqueTransactionState)?.chatListView.filteredEntries {
                guard case let .chatList(groupId) = strongSelf.location else {
                    return .single(false)
                }
                
                if fromIndex >= 0 && fromIndex < filteredEntries.count && toIndex >= 0 && toIndex < filteredEntries.count {
                    let fromEntry = filteredEntries[filteredEntries.count - 1 - fromIndex]
                    let toEntry = filteredEntries[filteredEntries.count - 1 - toIndex]
                    
                    var referenceId: EngineChatList.PinnedItem.Id?
                    var beforeAll = false
                    switch toEntry {
                    case let .PeerEntry(index, _, _, _, _, _, _, _, _, _, _, _, _, _, _, promoInfo, _, _, _):
                        if promoInfo != nil {
                            beforeAll = true
                        } else {
                            if case let .chatList(chatListIndex) = index {
                                referenceId = .peer(chatListIndex.messageIndex.id.peerId)
                            }
                        }
                        default:
                            break
                    }
                    
                    if case let .index(index) = fromEntry.sortIndex, case let .chatList(chatListIndex) = index, let _ = chatListIndex.pinningIndex {
                        let location: TogglePeerChatPinnedLocation
                        if let chatListFilter = chatListFilter {
                            location = .filter(chatListFilter.id)
                        } else {
                            location = .group(groupId._asGroup())
                        }

                        let engine = strongSelf.context.engine
                        return engine.peers.getPinnedItemIds(location: location)
                        |> mapToSignal { itemIds -> Signal<Bool, NoError> in
                            var itemIds = itemIds

                            var itemId: EngineChatList.PinnedItem.Id?
                            switch fromEntry {
                            case let .PeerEntry(index, _, _, _, _, _, _, _, _, _, _, _, _, _, _, _, _, _, _):
                                if case let .chatList(index) = index {
                                    itemId = .peer(index.messageIndex.id.peerId)
                                }
                            default:
                                break
                            }

                            if let itemId = itemId {
                                itemIds = itemIds.filter({ $0 != itemId })
                                if let referenceId = referenceId {
                                    var inserted = false
                                    for i in 0 ..< itemIds.count {
                                        if itemIds[i] == referenceId {
                                            if fromIndex < toIndex {
                                                itemIds.insert(itemId, at: i + 1)
                                            } else {
                                                itemIds.insert(itemId, at: i)
                                            }
                                            inserted = true
                                            break
                                        }
                                    }
                                    if !inserted {
                                        itemIds.append(itemId)
                                    }
                                } else if beforeAll {
                                    itemIds.insert(itemId, at: 0)
                                } else {
                                    itemIds.append(itemId)
                                }
                                return engine.peers.reorderPinnedItemIds(location: location, itemIds: itemIds)
                            } else {
                                return .single(false)
                            }
                        }
                    }
                }
            }
            return .single(false)
        }
        var startedScrollingAtUpperBound = false
        
        self.beganInteractiveDragging = { [weak self] _ in
            guard let strongSelf = self else {
                return
            }
            switch strongSelf.visibleContentOffset() {
                case .none, .unknown:
                    startedScrollingAtUpperBound = false
                case let .known(value):
                    startedScrollingAtUpperBound = value <= 0.0
            }
            if strongSelf.currentState.peerIdWithRevealedOptions != nil {
                strongSelf.updateState { state in
                    var state = state
                    state.peerIdWithRevealedOptions = nil
                    return state
                }
            }
        }
        
        self.didEndScrolling = { [weak self] _ in
            guard let strongSelf = self else {
                return
            }
            startedScrollingAtUpperBound = false
            let _ = strongSelf.contentScrollingEnded?(strongSelf)
            let revealHiddenItems: Bool
            switch strongSelf.visibleContentOffset() {
                case .none, .unknown:
                    revealHiddenItems = false
                case let .known(value):
                    revealHiddenItems = value <= 54.0
            }
            if !revealHiddenItems && strongSelf.currentState.archiveShouldBeTemporaryRevealed {
                strongSelf.updateState { state in
                    var state = state
                    state.archiveShouldBeTemporaryRevealed = false
                    return state
                }
            }
        }
        
        self.scrollToTopOptionPromise.set(combineLatest(
            renderedTotalUnreadCount(accountManager: self.context.sharedContext.accountManager, engine: self.context.engine) |> deliverOnMainQueue,
            self.scrolledAtTop.get()
        ) |> map { badge, scrolledAtTop -> ChatListGlobalScrollOption in
            if scrolledAtTop {
                return .none
            } else {
                return .top
            }
        })
        
        self.visibleContentOffsetChanged = { [weak self] offset in
            guard let strongSelf = self else {
                return
            }
            let atTop: Bool
            var revealHiddenItems: Bool = false
            switch offset {
                case .none, .unknown:
                    atTop = false
                case let .known(value):
                    atTop = value <= 0.0
                    if startedScrollingAtUpperBound && strongSelf.isTracking {
                        revealHiddenItems = value <= -60.0
                    }
            }
            strongSelf.scrolledAtTopValue = atTop
            strongSelf.contentOffsetChanged?(offset)
            if revealHiddenItems && !strongSelf.currentState.archiveShouldBeTemporaryRevealed {
                var isHiddenArchiveVisible = false
                strongSelf.forEachItemNode({ itemNode in
                    if let itemNode = itemNode as? ChatListItemNode, let item = itemNode.item {
                        if case let .groupReference(_, _, _, _, hiddenByDefault) = item.content {
                            if hiddenByDefault {
                                isHiddenArchiveVisible = true
                            }
                        }
                    }
                })
                if isHiddenArchiveVisible {
                    if strongSelf.hapticFeedback == nil {
                        strongSelf.hapticFeedback = HapticFeedback()
                    }
                    strongSelf.hapticFeedback?.impact(.medium)
                    strongSelf.updateState { state in
                        var state = state
                        state.archiveShouldBeTemporaryRevealed = true
                        return state
                    }
                }
            }
        }
        
        self.resetFilter()
        
        let selectionRecognizer = ChatHistoryListSelectionRecognizer(target: self, action: #selector(self.selectionPanGesture(_:)))
        selectionRecognizer.shouldBegin = { [weak self] in
            guard let strongSelf = self else {
                return false
            }
            return strongSelf.isSelectionGestureEnabled
        }
        self.view.addGestureRecognizer(selectionRecognizer)
        
<<<<<<< HEAD
        self.ptgSettingsDisposable = context.sharedContext.ptgSettings.start(next: { [weak self] next in
            self?.updateState { state in
                var state = state
                state.presentationData = ChatListPresentationData(theme: state.presentationData.theme, fontSize: state.presentationData.fontSize, strings: state.presentationData.strings, dateTimeFormat: state.presentationData.dateTimeFormat, nameSortOrder: state.presentationData.nameSortOrder, nameDisplayOrder: state.presentationData.nameDisplayOrder, disableAnimations: state.presentationData.disableAnimations, suppressForeignAgentNotice: next.suppressForeignAgentNotice)
                return state
            }
        })
=======
        if case .forum = location {
            self.isSelectionGestureEnabled = false
        }
>>>>>>> 7d335e81
    }
    
    deinit {
        self.chatListDisposable.dispose()
        self.activityStatusesDisposable?.dispose()
        self.updatedFilterDisposable.dispose()
        self.ptgSettingsDisposable?.dispose()
    }
    
    func updateFilter(_ filter: ChatListFilter?) {
        if filter?.id != self.chatListFilter?.id {
            self.chatListFilter = filter
            self.resetFilter()
        }
    }
    
    private func resetFilter() {
        if let chatListFilter = self.chatListFilter {
            self.updatedFilterDisposable.set((self.context.engine.peers.updatedChatListFilters()
            |> map { filters -> ChatListFilter? in
                for filter in filters {
                    if filter.id == chatListFilter.id {
                        return filter
                    }
                }
                return chatListFilter
            }
            |> deliverOnMainQueue).start(next: { [weak self] updatedFilter in
                guard let strongSelf = self else {
                    return
                }
                if strongSelf.chatListFilter != updatedFilter {
                    strongSelf.chatListFilter = updatedFilter
                }
            }))
        } else {
            self.updatedFilterDisposable.set(nil)
        }
    }
    
    public func updateThemeAndStrings(theme: PresentationTheme, fontSize: PresentationFontSize, strings: PresentationStrings, dateTimeFormat: PresentationDateTimeFormat, nameSortOrder: PresentationPersonNameOrder, nameDisplayOrder: PresentationPersonNameOrder, disableAnimations: Bool) {
        if theme !== self.currentState.presentationData.theme || strings !== self.currentState.presentationData.strings || dateTimeFormat != self.currentState.presentationData.dateTimeFormat {
            self.theme = theme
            if self.keepTopItemOverscrollBackground != nil {
                self.keepTopItemOverscrollBackground = ListViewKeepTopItemOverscrollBackground(color:  theme.chatList.pinnedItemBackgroundColor, direction: true)
            }
            self.verticalScrollIndicatorColor = theme.list.scrollIndicatorColor
            
            self.updateState { state in
                var state = state
                state.presentationData = ChatListPresentationData(theme: theme, fontSize: fontSize, strings: strings, dateTimeFormat: dateTimeFormat, nameSortOrder: nameSortOrder, nameDisplayOrder: nameDisplayOrder, disableAnimations: disableAnimations, suppressForeignAgentNotice: state.presentationData.suppressForeignAgentNotice)
                return state
            }
        }
    }
    
    public func updateState(_ f: (ChatListNodeState) -> ChatListNodeState) {
        let state = f(self.currentState)
        if state != self.currentState {
            self.currentState = state
            self.statePromise.set(state)
        }
    }
    
    private func enqueueTransition(_ transition: ChatListNodeListViewTransition) -> Signal<Void, NoError> {
        return Signal { [weak self] subscriber in
            if let strongSelf = self {
                if let _ = strongSelf.enqueuedTransition {
                    preconditionFailure()
                }
                
                strongSelf.enqueuedTransition = (transition, {
                    subscriber.putCompletion()
                })
                
                if strongSelf.isNodeLoaded, strongSelf.dequeuedInitialTransitionOnLayout {
                    strongSelf.dequeueTransition()
                } else {
                    if !strongSelf.didSetReady {
                        strongSelf.didSetReady = true
                        strongSelf._ready.set(true)
                    }
                }
            } else {
                subscriber.putCompletion()
            }
            
            return EmptyDisposable
        } |> runOn(Queue.mainQueue())
    }
    
    private func dequeueTransition() {
        if let (transition, completion) = self.enqueuedTransition {
            self.enqueuedTransition = nil
            
            let completion: (ListViewDisplayedItemRange) -> Void = { [weak self] visibleRange in
                if let strongSelf = self {
                    strongSelf.chatListView = transition.chatListView
                    
                    if strongSelf.fillPreloadItems {
                        let filteredEntries = transition.chatListView.filteredEntries
                        var preloadItems: [ChatHistoryPreloadItem] = []
                        if !transition.chatListView.originalList.hasLater {
                            for entry in filteredEntries.reversed() {
                                switch entry {
                                case let .PeerEntry(index, _, _, combinedReadState, isMuted, _, _, _, _, _, _, _, _, _, _, promoInfo, _, _, _):
                                    if promoInfo == nil {
                                        var hasUnread = false
                                        if let combinedReadState = combinedReadState {
                                            hasUnread = combinedReadState.count > 0
                                        }
                                        switch index {
                                        case let .chatList(index):
                                            preloadItems.append(ChatHistoryPreloadItem(index: index, threadId: nil, isMuted: isMuted, hasUnread: hasUnread))
                                        case .forum:
                                            break
                                        }
                                    }
                                default:
                                    break
                                }
                                if preloadItems.count >= 30 {
                                    break
                                }
                            }
                        }
                        strongSelf.preloadItems.set(.single(preloadItems))
                    }
                    
                    var pinnedOverscroll = false
                    if case .chatList = strongSelf.mode {
                        let entryCount = transition.chatListView.filteredEntries.count
                        if entryCount >= 1 {
                            if case let .index(index) = transition.chatListView.filteredEntries[entryCount - 1].sortIndex, case let .chatList(chatListIndex) = index, chatListIndex.pinningIndex != nil {
                                pinnedOverscroll = true
                            }
                        }
                    }
                    
                    if pinnedOverscroll != (strongSelf.keepTopItemOverscrollBackground != nil) {
                        if pinnedOverscroll {
                            strongSelf.keepTopItemOverscrollBackground = ListViewKeepTopItemOverscrollBackground(color: strongSelf.theme.chatList.pinnedItemBackgroundColor, direction: true)
                        } else {
                            strongSelf.keepTopItemOverscrollBackground = nil
                        }
                    }
                    
                    if let scrollToItem = transition.scrollToItem, case .center = scrollToItem.position {
                        if let itemNode = strongSelf.itemNodeAtIndex(scrollToItem.index) as? ChatListItemNode {
                            itemNode.flashHighlight()
                        }
                    }
                    
                    if !strongSelf.didSetReady {
                        strongSelf.didSetReady = true
                        strongSelf._ready.set(true)
                    }
                    if !strongSelf.didSetContentsReady {
                        strongSelf.didSetContentsReady = true
                        strongSelf._contentsReady.set(true)
                    }
                    
                    var isEmpty = false
                    var isLoading = false
                    var hasArchiveInfo = false
                    if transition.chatListView.filteredEntries.isEmpty {
                        isEmpty = true
                    } else {
                        if transition.chatListView.filteredEntries.count <= 2 {
                            isEmpty = true
                            loop1: for entry in transition.chatListView.filteredEntries {
                                switch entry {
                                case .GroupReferenceEntry, .HeaderEntry, .HoleEntry:
                                    break
                                default:
                                    if case .ArchiveIntro = entry {
                                        hasArchiveInfo = true
                                    }
                                    isEmpty = false
                                    break loop1
                                }
                            }
                            isLoading = true
                            var hasHoles = false
                            loop2: for entry in transition.chatListView.filteredEntries {
                                switch entry {
                                case .HoleEntry:
                                    hasHoles = true
                                case .HeaderEntry:
                                    break
                                default:
                                    isLoading = false
                                    break loop2
                                }
                            }
                            if !hasHoles {
                                isLoading = false
                            }
                        } else {
                            for entry in transition.chatListView.filteredEntries.reversed().prefix(2) {
                                if case .ArchiveIntro = entry {
                                    hasArchiveInfo = true
                                    break
                                }
                            }
                        }
                    }
                
                    let isEmptyState: ChatListNodeEmptyState
                    if transition.chatListView.isLoading {
                        isEmptyState = .empty(isLoading: true, hasArchiveInfo: hasArchiveInfo)
                    } else if isEmpty {
                        isEmptyState = .empty(isLoading: isLoading, hasArchiveInfo: false)
                    } else {
                        var containsChats = false
                        loop: for entry in transition.chatListView.filteredEntries {
                            switch entry {
                            case .GroupReferenceEntry, .HoleEntry, .PeerEntry:
                                containsChats = true
                                break loop
                            case .ArchiveIntro, .HeaderEntry, .AdditionalCategory:
                                break
                            }
                        }
                        isEmptyState = .notEmpty(containsChats: containsChats)
                    }
                    
                    var insertedPeerIds: [EnginePeer.Id] = []
                    for item in transition.insertItems {
                        if let item = item.item as? ChatListItem {
                            switch item.content {
                            case let .peer(_, peer, _, _, _, _, _, _, _, _, _, _, _, _, _):
                                insertedPeerIds.append(peer.peerId)
                            case .groupReference:
                                break
                            }
                        }
                    }
                    if !insertedPeerIds.isEmpty {
                        strongSelf.addedVisibleChatsWithPeerIds?(insertedPeerIds)
                    }
                    
                    var isEmptyUpdate: ContainedViewLayoutTransition = .immediate
                    if transition.options.contains(.AnimateInsertion) || transition.animateCrossfade {
                        isEmptyUpdate = .animated(duration: 0.25, curve: .easeInOut)
                    }
                    
                    if strongSelf.currentIsEmptyState != isEmptyState {
                        strongSelf.currentIsEmptyState = isEmptyState
                        strongSelf.isEmptyUpdated?(isEmptyState, transition.chatListView.filter != nil, isEmptyUpdate)
                    }
                    
                    if !strongSelf.hasUpdatedAppliedChatListFilterValueOnce || transition.chatListView.filter != strongSelf.currentAppliedChatListFilterValue {
                        strongSelf.currentAppliedChatListFilterValue = transition.chatListView.filter
                        strongSelf.appliedChatListFilterValue.set(.single(transition.chatListView.filter))
                    }
                    
                    completion()
                }
            }
            
            var options = transition.options
            if self.view.window != nil {
                if !options.contains(.AnimateInsertion) {
                    options.insert(.PreferSynchronousDrawing)
                    options.insert(.PreferSynchronousResourceLoading)
                }
                if options.contains(.AnimateCrossfade) && !self.isDeceleratingAfterTracking {
                    options.insert(.PreferSynchronousDrawing)
                }
            }
            
            var scrollToItem = transition.scrollToItem
            if transition.adjustScrollToFirstItem {
                var offset: CGFloat = 0.0
                switch self.visibleContentOffset() {
                case let .known(value) where abs(value) < .ulpOfOne:
                    offset = 0.0
                default:
                    offset = -navigationBarSearchContentHeight
                }
                scrollToItem = ListViewScrollToItem(index: 0, position: .top(offset), animated: false, curve: .Default(duration: 0.0), directionHint: .Up)
            }
            
            self.transaction(deleteIndices: transition.deleteItems, insertIndicesAndItems: transition.insertItems, updateIndicesAndItems: transition.updateItems, options: options, scrollToItem: scrollToItem, stationaryItemRange: transition.stationaryItemRange, updateOpaqueState: ChatListOpaqueTransactionState(chatListView: transition.chatListView), completion: completion)
        }
    }
    
    var isNavigationHidden: Bool {
        switch self.visibleContentOffset() {
        case let .known(value) where abs(value) < navigationBarSearchContentHeight - 1.0:
            return false
        default:
            return true
        }
    }
    
    var isNavigationInAFinalState: Bool {
        switch self.visibleContentOffset() {
        case let .known(value):
            if value < navigationBarSearchContentHeight - 1.0 {
                if abs(value - 0.0) < 1.0 {
                    return true
                }
                if abs(value - navigationBarSearchContentHeight) < 1.0 {
                    return true
                }
                return false
            } else {
                return true
            }
        default:
            return true
        }
    }
    
    func adjustScrollOffsetForNavigation(isNavigationHidden: Bool) {
        if self.isNavigationHidden == isNavigationHidden {
            return
        }
        var scrollToItem: ListViewScrollToItem?
        switch self.visibleContentOffset() {
        case let .known(value) where abs(value) < navigationBarSearchContentHeight - 1.0:
            if isNavigationHidden {
                scrollToItem = ListViewScrollToItem(index: 0, position: .top(-navigationBarSearchContentHeight), animated: false, curve: .Default(duration: 0.0), directionHint: .Up)
            }
        default:
            if !isNavigationHidden {
                scrollToItem = ListViewScrollToItem(index: 0, position: .top(0.0), animated: false, curve: .Default(duration: 0.0), directionHint: .Up)
            }
        }
        if let scrollToItem = scrollToItem {
            self.transaction(deleteIndices: [], insertIndicesAndItems: [], updateIndicesAndItems: [], options: [.Synchronous], scrollToItem: scrollToItem, updateSizeAndInsets: nil, stationaryItemRange: nil, updateOpaqueState: nil, completion: { _ in })
        }
    }
    
    public func updateLayout(transition: ContainedViewLayoutTransition, updateSizeAndInsets: ListViewUpdateSizeAndInsets) {
        self.transaction(deleteIndices: [], insertIndicesAndItems: [], updateIndicesAndItems: [], options: [.Synchronous, .LowLatency], scrollToItem: nil, updateSizeAndInsets: updateSizeAndInsets, stationaryItemRange: nil, updateOpaqueState: nil, completion: { _ in })
        
        if !self.dequeuedInitialTransitionOnLayout {
            self.dequeuedInitialTransitionOnLayout = true
            self.dequeueTransition()
        }
    }
    
    public func scrollToPosition(_ position: ChatListNodeScrollPosition) {
        if let list = self.chatListView?.originalList {
            if !list.hasLater {
                self.transaction(deleteIndices: [], insertIndicesAndItems: [], updateIndicesAndItems: [], options: [.Synchronous], scrollToItem: ListViewScrollToItem(index: 0, position: .top(0.0), animated: true, curve: .Default(duration: nil), directionHint: .Up), updateSizeAndInsets: nil, stationaryItemRange: nil, updateOpaqueState: nil, completion: { _ in })
            } else {
                let location: ChatListNodeLocation = .scroll(index: .chatList(.absoluteUpperBound), sourceIndex: .chatList(.absoluteLowerBound), scrollPosition: .top(0.0), animated: true, filter: self.chatListFilter)
                self.setChatListLocation(location)
            }
        } else {
            let location: ChatListNodeLocation = .scroll(index: .chatList(.absoluteUpperBound), sourceIndex: .chatList(.absoluteLowerBound), scrollPosition: .top(0.0), animated: true, filter: self.chatListFilter)
            self.setChatListLocation(location)
        }
    }
    
    private func setChatListLocation(_ location: ChatListNodeLocation) {
        self.currentLocation = location
        self.chatListLocation.set(location)
    }
    
    private func relativeUnreadChatListIndex(position: EngineChatList.RelativePosition) -> Signal<EngineChatList.Item.Index?, NoError> {
        guard case let .chatList(groupId) = self.location else {
            return .single(nil)
        }
        
        let engine = self.context.engine
        return self.context.sharedContext.accountManager.transaction { transaction -> Signal<EngineChatList.Item.Index?, NoError> in
            var filter = true
            if let inAppNotificationSettings = transaction.getSharedData(ApplicationSpecificSharedDataKeys.inAppNotificationSettings)?.get(InAppNotificationSettings.self) {
                switch inAppNotificationSettings.totalUnreadCountDisplayStyle {
                    case .filtered:
                        filter = true
                }
            }
            return engine.messages.getRelativeUnreadChatListIndex(filtered: filter, position: position, groupId: groupId)
        }
        |> switchToLatest
    }
    
    public func selectChat(_ option: ChatListSelectionOption) {
        guard let interaction = self.interaction else {
            return
        }
        
        guard let chatListView = (self.opaqueTransactionState as? ChatListOpaqueTransactionState)?.chatListView else {
            return
        }
        
        guard let range = self.displayedItemRange.loadedRange else {
            return
        }
        
        let entryCount = chatListView.filteredEntries.count
        var current: (EngineChatList.Item.Index, EnginePeer, Int)? = nil
        var previous: (EngineChatList.Item.Index, EnginePeer)? = nil
        var next: (EngineChatList.Item.Index, EnginePeer)? = nil
        
        outer: for i in range.firstIndex ..< range.lastIndex {
            if i < 0 || i >= entryCount {
                assertionFailure()
                continue
            }
            switch chatListView.filteredEntries[entryCount - i - 1] {
                case let .PeerEntry(index, _, _, _, _, _, peer, _, _, _, _, _, _, _, _, _, _, _, _):
                    if interaction.highlightedChatLocation?.location == ChatLocation.peer(id: peer.peerId) {
                        current = (index, peer.peer!, entryCount - i - 1)
                        break outer
                    }
                default:
                    break
            }
        }
        
        switch option {
            case .previous(unread: true), .next(unread: true):
                let position: EngineChatList.RelativePosition
                if let current = current {
                    if case .previous = option {
                        position = .earlier(than: current.0)
                    } else {
                        position = .later(than: current.0)
                    }
                } else {
                    position = .later(than: nil)
                }
                let engine = self.context.engine
                let _ = (relativeUnreadChatListIndex(position: position)
                |> mapToSignal { index -> Signal<(EngineChatList.Item.Index, EnginePeer)?, NoError> in
                    if case let .chatList(index) = index {
                        return engine.data.get(TelegramEngine.EngineData.Item.Peer.Peer(id: index.messageIndex.id.peerId))
                        |> map { peer -> (EngineChatList.Item.Index, EnginePeer)? in
                            return peer.flatMap { peer -> (EngineChatList.Item.Index, EnginePeer)? in
                                (.chatList(index), peer)
                            }
                        }
                    } else {
                        return .single(nil)
                    }
                }
                |> deliverOnMainQueue).start(next: { [weak self] indexAndPeer in
                    guard let strongSelf = self, let (index, peer) = indexAndPeer else {
                        return
                    }
                    let location: ChatListNodeLocation = .scroll(index: index, sourceIndex: strongSelf.currentlyVisibleLatestChatListIndex() ?? .chatList(.absoluteLowerBound), scrollPosition: .center(.top), animated: true, filter: strongSelf.chatListFilter)
                    strongSelf.setChatListLocation(location)
                    strongSelf.peerSelected?(peer, nil, false, false, nil)
                })
            case .previous(unread: false), .next(unread: false):
                var target: (EngineChatList.Item.Index, EnginePeer)? = nil
                if let current = current, entryCount > 1 {
                    if current.2 > 0, case let .PeerEntry(index, _, _, _, _, _, peer, _, _, _, _, _, _, _, _, _, _, _, _) = chatListView.filteredEntries[current.2 - 1] {
                        next = (index, peer.peer!)
                    }
                    if current.2 <= entryCount - 2, case let .PeerEntry(index, _, _, _, _, _, peer, _, _, _, _, _, _, _, _, _, _, _, _) = chatListView.filteredEntries[current.2 + 1] {
                        previous = (index, peer.peer!)
                    }
                    if case .previous = option {
                        target = previous
                    } else {
                        target = next
                    }
                } else if entryCount > 0 {
                    if case let .PeerEntry(index, _, _, _, _, _, peer, _, _, _, _, _, _, _, _, _, _, _, _) = chatListView.filteredEntries[entryCount - 1] {
                        target = (index, peer.peer!)
                    }
                }
                if let target = target {
                    let location: ChatListNodeLocation = .scroll(index: target.0, sourceIndex: .chatList(.absoluteLowerBound), scrollPosition: .center(.top), animated: true, filter: self.chatListFilter)
                    self.setChatListLocation(location)
                    self.peerSelected?(target.1, nil, false, false, nil)
                }
            case let .peerId(peerId):
                let _ = (self.context.engine.data.get(TelegramEngine.EngineData.Item.Peer.Peer(id: peerId))
                |> deliverOnMainQueue).start(next: { [weak self] peer in
                    guard let strongSelf = self, let peer = peer else {
                        return
                    }
                    strongSelf.peerSelected?(peer, nil, false, false, nil)
                })
            case let .index(index):
                guard index < 10 else {
                    return
                }
                let _ = (self.chatListFilterValue.get()
                |> take(1)
                |> deliverOnMainQueue).start(next: { [weak self] filter in
                    guard let self = self else {
                        return
                    }
<<<<<<< HEAD
                    let _ = (chatListViewForLocation(groupId: self.groupId._asGroup(), location: .initial(count: 10, filter: filter), account: self.context.account, inactiveSecretChatPeerIds: self.inactiveSecretChatPeerIds)
=======
                    guard case let .chatList(groupId) = self.location else {
                        return
                    }
                    let _ = (chatListViewForLocation(chatListLocation: .chatList(groupId: groupId), location: .initial(count: 10, filter: filter), account: self.context.account)
>>>>>>> 7d335e81
                    |> take(1)
                    |> deliverOnMainQueue).start(next: { update in
                        let items = update.list.items
                        if items.count > index {
                            let item = items[9 - index - 1]
                            let location: ChatListNodeLocation = .scroll(index: item.index, sourceIndex: .chatList(.absoluteLowerBound), scrollPosition: .center(.top), animated: true, filter: filter)
                            self.setChatListLocation(location)
                            self.peerSelected?(EnginePeer(item.renderedPeer.peer!._asPeer()), nil, false, false, nil)
                        }
                    })
                })
        }
    }
    
    private func enqueueHistoryPreloadUpdate() {
    }
    
    public func updateSelectedChatLocation(_ chatLocation: ChatLocation?, progress: CGFloat, transition: ContainedViewLayoutTransition) {
        guard let interaction = self.interaction else {
            return
        }
        
        if let chatLocation = chatLocation {
            interaction.highlightedChatLocation = ChatListHighlightedLocation(location: chatLocation, progress: progress)
        } else {
            interaction.highlightedChatLocation = nil
        }
        
        self.forEachItemNode { itemNode in
            if let itemNode = itemNode as? ChatListItemNode {
                itemNode.updateIsHighlighted(transition: transition)
            }
        }
    }
    
    private func currentlyVisibleLatestChatListIndex() -> EngineChatList.Item.Index? {
        guard let chatListView = (self.opaqueTransactionState as? ChatListOpaqueTransactionState)?.chatListView else {
            return nil
        }
        if let range = self.displayedItemRange.visibleRange {
            let entryCount = chatListView.filteredEntries.count
            for i in range.firstIndex ..< range.lastIndex {
                if i < 0 || i >= entryCount {
                    assertionFailure()
                    continue
                }
                switch chatListView.filteredEntries[entryCount - i - 1] {
                    case let .PeerEntry(index, _, _, _, _, _, _, _, _, _, _, _, _, _, _, _, _, _, _):
                        return index
                    default:
                        break
                }
            }
        }
        return nil
    }
    
    private func peerAtPoint(_ point: CGPoint) -> EnginePeer? {
        var resultPeer: EnginePeer?
        self.forEachVisibleItemNode { itemNode in
            if resultPeer == nil, let itemNode = itemNode as? ListViewItemNode, itemNode.frame.contains(point) {
                if let itemNode = itemNode as? ChatListItemNode, let item = itemNode.item {
                    switch item.content {
                        case let .peer(_, peer, _, _, _, _, _, _, _, _, _, _, _, _, _):
                            resultPeer = peer.peer
                        default:
                            break
                    }
                }
            }
        }
        return resultPeer
    }
    
    private func threadIdAtPoint(_ point: CGPoint) -> Int64? {
        var resultThreadId: Int64?
        self.forEachVisibleItemNode { itemNode in
            if resultThreadId == nil, let itemNode = itemNode as? ListViewItemNode, itemNode.frame.contains(point) {
                if let itemNode = itemNode as? ChatListItemNode, let item = itemNode.item {
                    switch item.content {
                        case let .peer(_, _, threadInfo, _, _, _, _, _, _, _, _, _, _, _, _):
                            resultThreadId = threadInfo?.id
                        default:
                            break
                    }
                }
            }
        }
        return resultThreadId
    }
    
    private var selectionPanState: (selecting: Bool, initialPeerId: EnginePeer.Id, toggledPeerIds: [[EnginePeer.Id]])?
    private var threadSelectionPanState: (selecting: Bool, initialThreadId: Int64, toggledThreadIds: [[Int64]])?
    private var selectionScrollActivationTimer: SwiftSignalKit.Timer?
    private var selectionScrollDisplayLink: ConstantDisplayLinkAnimator?
    private var selectionScrollDelta: CGFloat?
    private var selectionLastLocation: CGPoint?
    
    @objc private func selectionPanGesture(_ recognizer: UIGestureRecognizer) -> Void {
        let location = recognizer.location(in: self.view)
        switch recognizer.state {
            case .began:
                switch self .location {
                case .chatList:
                    if let peer = self.peerAtPoint(location) {
                        let selecting = !self.currentState.selectedPeerIds.contains(peer.id)
                        self.selectionPanState = (selecting, peer.id, [])
                        self.interaction?.togglePeersSelection([.peer(peer)], selecting)
                    }
                case .forum:
                    if let threadId = self.threadIdAtPoint(location) {
                        let selecting = !self.currentState.selectedThreadIds.contains(threadId)
                        self.threadSelectionPanState = (selecting, threadId, [])
                        self.interaction?.toggleThreadsSelection([threadId], selecting)
                    }
                }
            case .changed:
                self.handlePanSelection(location: location)
                self.selectionLastLocation = location
            case .ended, .failed, .cancelled:
                self.threadSelectionPanState = nil
                self.selectionPanState = nil
                self.selectionScrollDisplayLink = nil
                self.selectionScrollActivationTimer?.invalidate()
                self.selectionScrollActivationTimer = nil
                self.selectionScrollDelta = nil
                self.selectionLastLocation = nil
                self.selectionScrollSkipUpdate = false
            case .possible:
                break
            @unknown default:
                fatalError()
        }
    }
    
    private func handlePanSelection(location: CGPoint) {
        var location = location
        if location.y < self.insets.top {
            location.y = self.insets.top + 5.0
        } else if location.y > self.frame.height - self.insets.bottom {
            location.y = self.frame.height - self.insets.bottom - 5.0
        }
        
        var hasState = false
        switch self.location {
        case .chatList:
            if let state = self.selectionPanState {
                hasState = true
                if let peer = self.peerAtPoint(location) {
                    if peer.id == state.initialPeerId {
                        if !state.toggledPeerIds.isEmpty {
                            self.interaction?.togglePeersSelection(state.toggledPeerIds.flatMap { $0.compactMap({ .peerId($0) }) }, !state.selecting)
                            self.selectionPanState = (state.selecting, state.initialPeerId, [])
                        }
                    } else if state.toggledPeerIds.last?.first != peer.id {
                        var updatedToggledPeerIds: [[EnginePeer.Id]] = []
                        var previouslyToggled = false
                        for i in (0 ..< state.toggledPeerIds.count) {
                            if let peerId = state.toggledPeerIds[i].first {
                                if peerId == peer.id {
                                    previouslyToggled = true
                                    updatedToggledPeerIds = Array(state.toggledPeerIds.prefix(i + 1))
                                    
                                    let peerIdsToToggle = Array(state.toggledPeerIds.suffix(state.toggledPeerIds.count - i - 1)).flatMap { $0 }
                                    self.interaction?.togglePeersSelection(peerIdsToToggle.compactMap { .peerId($0) }, !state.selecting)
                                    break
                                }
                            }
                        }
                        
                        if !previouslyToggled {
                            updatedToggledPeerIds = state.toggledPeerIds
                            let isSelected = self.currentState.selectedPeerIds.contains(peer.id)
                            if state.selecting != isSelected {
                                updatedToggledPeerIds.append([peer.id])
                                self.interaction?.togglePeersSelection([.peer(peer)], state.selecting)
                            }
                        }
                        
                        self.selectionPanState = (state.selecting, state.initialPeerId, updatedToggledPeerIds)
                    }
                }
            }
        case .forum:
            if let state = self.threadSelectionPanState {
                hasState = true
                if let threadId = self.threadIdAtPoint(location) {
                    if threadId == state.initialThreadId {
                        if !state.toggledThreadIds.isEmpty {
                            self.interaction?.toggleThreadsSelection(Array(state.toggledThreadIds.joined()), !state.selecting)
                            self.threadSelectionPanState = (state.selecting, state.initialThreadId, [])
                        }
                    } else if state.toggledThreadIds.last?.first != threadId {
                        var updatedToggledThreadIds: [[Int64]] = []
                        var previouslyToggled = false
                        for i in (0 ..< state.toggledThreadIds.count) {
                            if let toggledThreadId = state.toggledThreadIds[i].first {
                                if toggledThreadId == threadId {
                                    previouslyToggled = true
                                    updatedToggledThreadIds = Array(state.toggledThreadIds.prefix(i + 1))
                                    
                                    let threadIdsToToggle = Array(state.toggledThreadIds.suffix(state.toggledThreadIds.count - i - 1)).flatMap { $0 }
                                    self.interaction?.toggleThreadsSelection(threadIdsToToggle.compactMap { $0 }, !state.selecting)
                                    break
                                }
                            }
                        }
                        
                        if !previouslyToggled {
                            updatedToggledThreadIds = state.toggledThreadIds
                            let isSelected = self.currentState.selectedThreadIds.contains(threadId)
                            if state.selecting != isSelected {
                                updatedToggledThreadIds.append([threadId])
                                self.interaction?.toggleThreadsSelection([threadId], state.selecting)
                            }
                        }
                        
                        self.threadSelectionPanState = (state.selecting, state.initialThreadId, updatedToggledThreadIds)
                    }
                }
            }
        }
        guard hasState else {
            return
        }
        let scrollingAreaHeight: CGFloat = 50.0
        if location.y < scrollingAreaHeight + self.insets.top || location.y > self.frame.height - scrollingAreaHeight - self.insets.bottom {
            if location.y < self.frame.height / 2.0 {
                self.selectionScrollDelta = (scrollingAreaHeight - (location.y - self.insets.top)) / scrollingAreaHeight
            } else {
                self.selectionScrollDelta = -(scrollingAreaHeight - min(scrollingAreaHeight, max(0.0, (self.frame.height - self.insets.bottom - location.y)))) / scrollingAreaHeight
            }
            if let displayLink = self.selectionScrollDisplayLink {
                displayLink.isPaused = false
            } else {
                if let _ = self.selectionScrollActivationTimer {
                } else {
                    let timer = SwiftSignalKit.Timer(timeout: 0.45, repeat: false, completion: { [weak self] in
                        self?.setupSelectionScrolling()
                    }, queue: .mainQueue())
                    timer.start()
                    self.selectionScrollActivationTimer = timer
                }
            }
        } else {
            self.selectionScrollDisplayLink?.isPaused = true
            self.selectionScrollActivationTimer?.invalidate()
            self.selectionScrollActivationTimer = nil
        }
    }
    
    private var selectionScrollSkipUpdate = false
    private func setupSelectionScrolling() {
        self.selectionScrollDisplayLink = ConstantDisplayLinkAnimator(update: { [weak self] in
            self?.selectionScrollActivationTimer = nil
            if let strongSelf = self, let delta = strongSelf.selectionScrollDelta {
                let distance: CGFloat = 15.0 * min(1.0, 0.15 + abs(delta * delta))
                let direction: ListViewScrollDirection = delta > 0.0 ? .up : .down
                let _ = strongSelf.scrollWithDirection(direction, distance: distance)
                
                if let location = strongSelf.selectionLastLocation {
                    if !strongSelf.selectionScrollSkipUpdate {
                        strongSelf.handlePanSelection(location: location)
                    }
                    strongSelf.selectionScrollSkipUpdate = !strongSelf.selectionScrollSkipUpdate
                }
            }
        })
        self.selectionScrollDisplayLink?.isPaused = false
    }
}

private func statusStringForPeerType(accountPeerId: EnginePeer.Id, strings: PresentationStrings, peer: EnginePeer, isMuted: Bool, isUnread: Bool, isContact: Bool, hasUnseenMentions: Bool, chatListFilters: [ChatListFilter]?) -> (String, Bool)? {
    if accountPeerId == peer.id {
        return nil
    }
    
    if let chatListFilters = chatListFilters {
        var result = ""
        for case let .filter(_, title, _, data) in chatListFilters {
            let predicate = chatListFilterPredicate(filter: data)
            if predicate.includes(peer: peer._asPeer(), groupId: .root, isRemovedFromTotalUnreadCount: isMuted, isUnread: isUnread, isContact: isContact, messageTagSummaryResult: hasUnseenMentions) {
                if !result.isEmpty {
                    result.append(", ")
                }
                result.append(title)
            }
        }
        
        if result.isEmpty {
            return nil
        } else {
            return (result, true)
        }
    }
    
    if peer.id.isReplies {
        return nil
    } else if case let .user(user) = peer {
        if user.botInfo != nil || user.flags.contains(.isSupport) {
            return (strings.ChatList_PeerTypeBot, false)
        } else if isContact {
            return (strings.ChatList_PeerTypeContact, false)
        } else {
            return (strings.ChatList_PeerTypeNonContact, false)
        }
    } else if case .secretChat = peer {
        if isContact {
            return (strings.ChatList_PeerTypeContact, false)
        } else {
            return (strings.ChatList_PeerTypeNonContact, false)
        }
    } else if case .legacyGroup = peer {
        return (strings.ChatList_PeerTypeGroup, false)
    } else if case let .channel(channel) = peer {
        if case .group = channel.info {
            return (strings.ChatList_PeerTypeGroup, false)
        } else {
            return (strings.ChatList_PeerTypeChannel, false)
        }
    }
    return (strings.ChatList_PeerTypeNonContact, false)
}

public class ChatHistoryListSelectionRecognizer: UIPanGestureRecognizer {
    private let selectionGestureActivationThreshold: CGFloat = 5.0
    
    var recognized: Bool? = nil
    var initialLocation: CGPoint = CGPoint()
    
    public var shouldBegin: (() -> Bool)?
    
    public override init(target: Any?, action: Selector?) {
        super.init(target: target, action: action)
        
        self.minimumNumberOfTouches = 2
        self.maximumNumberOfTouches = 2
    }
    
    public override func reset() {
        super.reset()
        
        self.recognized = nil
    }
    
    public override func touchesBegan(_ touches: Set<UITouch>, with event: UIEvent) {
        super.touchesBegan(touches, with: event)
        
        if let shouldBegin = self.shouldBegin, !shouldBegin() {
            self.state = .failed
        } else {
            let touch = touches.first!
            self.initialLocation = touch.location(in: self.view)
        }
    }
    
    public override func touchesMoved(_ touches: Set<UITouch>, with event: UIEvent) {
        let location = touches.first!.location(in: self.view)
        let translation = location.offsetBy(dx: -self.initialLocation.x, dy: -self.initialLocation.y)
        
        let touchesArray = Array(touches)
        if self.recognized == nil, touchesArray.count == 2 {
            if let firstTouch = touchesArray.first, let secondTouch = touchesArray.last {
                let firstLocation = firstTouch.location(in: self.view)
                let secondLocation = secondTouch.location(in: self.view)
                
                func distance(_ v1: CGPoint, _ v2: CGPoint) -> CGFloat {
                    let dx = v1.x - v2.x
                    let dy = v1.y - v2.y
                    return sqrt(dx * dx + dy * dy)
                }
                if distance(firstLocation, secondLocation) > 200.0 {
                    self.state = .failed
                }
            }
            if self.state != .failed && (abs(translation.y) >= selectionGestureActivationThreshold) {
                self.recognized = true
            }
        }
        
        if let recognized = self.recognized, recognized {
            super.touchesMoved(touches, with: event)
        }
    }
}<|MERGE_RESOLUTION|>--- conflicted
+++ resolved
@@ -867,15 +867,11 @@
     public var selectionLimit: Int32 = 100
     public var reachedSelectionLimit: ((Int32) -> Void)?
     
-<<<<<<< HEAD
     private var ptgSettingsDisposable: Disposable?
     
     private let inactiveSecretChatPeerIds: Signal<Set<PeerId>, NoError>
     
-    public init(context: AccountContext, groupId: EngineChatList.Group, chatListFilter: ChatListFilter? = nil, previewing: Bool, fillPreloadItems: Bool, mode: ChatListNodeMode, theme: PresentationTheme, fontSize: PresentationFontSize, strings: PresentationStrings, dateTimeFormat: PresentationDateTimeFormat, nameSortOrder: PresentationPersonNameOrder, nameDisplayOrder: PresentationPersonNameOrder, animationCache: AnimationCache, animationRenderer: MultiAnimationRenderer, disableAnimations: Bool, inactiveSecretChatPeerIds: Signal<Set<PeerId>, NoError>? = nil) {
-=======
-    public init(context: AccountContext, location: ChatListControllerLocation, chatListFilter: ChatListFilter? = nil, previewing: Bool, fillPreloadItems: Bool, mode: ChatListNodeMode, theme: PresentationTheme, fontSize: PresentationFontSize, strings: PresentationStrings, dateTimeFormat: PresentationDateTimeFormat, nameSortOrder: PresentationPersonNameOrder, nameDisplayOrder: PresentationPersonNameOrder, animationCache: AnimationCache, animationRenderer: MultiAnimationRenderer, disableAnimations: Bool) {
->>>>>>> 7d335e81
+    public init(context: AccountContext, location: ChatListControllerLocation, chatListFilter: ChatListFilter? = nil, previewing: Bool, fillPreloadItems: Bool, mode: ChatListNodeMode, theme: PresentationTheme, fontSize: PresentationFontSize, strings: PresentationStrings, dateTimeFormat: PresentationDateTimeFormat, nameSortOrder: PresentationPersonNameOrder, nameDisplayOrder: PresentationPersonNameOrder, animationCache: AnimationCache, animationRenderer: MultiAnimationRenderer, disableAnimations: Bool, inactiveSecretChatPeerIds: Signal<Set<PeerId>, NoError>? = nil) {
         self.context = context
         self.location = location
         self.chatListFilter = chatListFilter
@@ -893,11 +889,7 @@
             isSelecting = true
         }
         
-<<<<<<< HEAD
-        self.currentState = ChatListNodeState(presentationData: ChatListPresentationData(theme: theme, fontSize: fontSize, strings: strings, dateTimeFormat: dateTimeFormat, nameSortOrder: nameSortOrder, nameDisplayOrder: nameDisplayOrder, disableAnimations: disableAnimations, suppressForeignAgentNotice: context.sharedContext.currentPtgSettings.with { $0.suppressForeignAgentNotice }), editing: isSelecting, peerIdWithRevealedOptions: nil, selectedPeerIds: Set(), foundPeers: [], selectedPeerMap: [:], selectedAdditionalCategoryIds: Set(), peerInputActivities: nil, pendingRemovalPeerIds: Set(), pendingClearHistoryPeerIds: Set(), archiveShouldBeTemporaryRevealed: false, hiddenPsaPeerId: nil)
-=======
-        self.currentState = ChatListNodeState(presentationData: ChatListPresentationData(theme: theme, fontSize: fontSize, strings: strings, dateTimeFormat: dateTimeFormat, nameSortOrder: nameSortOrder, nameDisplayOrder: nameDisplayOrder, disableAnimations: disableAnimations), editing: isSelecting, peerIdWithRevealedOptions: nil, selectedPeerIds: Set(), foundPeers: [], selectedPeerMap: [:], selectedAdditionalCategoryIds: Set(), peerInputActivities: nil, pendingRemovalItemIds: Set(), pendingClearHistoryPeerIds: Set(), archiveShouldBeTemporaryRevealed: false, hiddenPsaPeerId: nil, selectedThreadIds: Set())
->>>>>>> 7d335e81
+        self.currentState = ChatListNodeState(presentationData: ChatListPresentationData(theme: theme, fontSize: fontSize, strings: strings, dateTimeFormat: dateTimeFormat, nameSortOrder: nameSortOrder, nameDisplayOrder: nameDisplayOrder, disableAnimations: disableAnimations, suppressForeignAgentNotice: context.sharedContext.currentPtgSettings.with { $0.suppressForeignAgentNotice }), editing: isSelecting, peerIdWithRevealedOptions: nil, selectedPeerIds: Set(), foundPeers: [], selectedPeerMap: [:], selectedAdditionalCategoryIds: Set(), peerInputActivities: nil, pendingRemovalItemIds: Set(), pendingClearHistoryPeerIds: Set(), archiveShouldBeTemporaryRevealed: false, hiddenPsaPeerId: nil, selectedThreadIds: Set())
         self.statePromise = ValuePromise(self.currentState, ignoreRepeated: true)
         
         self.theme = theme
@@ -1161,13 +1153,8 @@
         
         let chatListViewUpdate = self.chatListLocation.get()
         |> distinctUntilChanged
-<<<<<<< HEAD
-        |> mapToSignal { location -> Signal<(ChatListNodeViewUpdate, ChatListFilter?), NoError> in
-            return chatListViewForLocation(groupId: groupId._asGroup(), location: location, account: context.account, inactiveSecretChatPeerIds: inactiveSecretChatPeerIds)
-=======
         |> mapToSignal { listLocation -> Signal<(ChatListNodeViewUpdate, ChatListFilter?), NoError> in
-            return chatListViewForLocation(chatListLocation: location, location: listLocation, account: context.account)
->>>>>>> 7d335e81
+            return chatListViewForLocation(chatListLocation: location, location: listLocation, account: context.account, inactiveSecretChatPeerIds: inactiveSecretChatPeerIds)
             |> map { update in
                 return (update, listLocation.filter)
             }
@@ -1240,11 +1227,7 @@
             
             let previousHideArchivedFolderByDefaultValue = previousHideArchivedFolderByDefault.swap(hideArchivedFolderByDefault)
             
-<<<<<<< HEAD
-            let (rawEntries, isLoading) = chatListNodeEntriesForView(EngineChatList(update.view), state: state, savedMessagesPeer: savedMessagesPeer, foundPeers: state.foundPeers, hideArchivedFolderByDefault: hideArchivedFolderByDefault, displayArchiveIntro: displayArchiveIntro, mode: mode, hiddenPeerIds: hiddenPeerIds)
-=======
-            let (rawEntries, isLoading) = chatListNodeEntriesForView(update.list, state: state, savedMessagesPeer: savedMessagesPeer, foundPeers: state.foundPeers, hideArchivedFolderByDefault: hideArchivedFolderByDefault, displayArchiveIntro: displayArchiveIntro, mode: mode, chatListLocation: location)
->>>>>>> 7d335e81
+            let (rawEntries, isLoading) = chatListNodeEntriesForView(update.list, state: state, savedMessagesPeer: savedMessagesPeer, foundPeers: state.foundPeers, hideArchivedFolderByDefault: hideArchivedFolderByDefault, displayArchiveIntro: displayArchiveIntro, mode: mode, chatListLocation: location, hiddenPeerIds: hiddenPeerIds)
             let entries = rawEntries.filter { entry in
                 switch entry {
                 case let .PeerEntry(_, _, _, _, _, _, peer, _, _, _, _, _, _, _, _, _, _, _, _):
@@ -1921,7 +1904,10 @@
         }
         self.view.addGestureRecognizer(selectionRecognizer)
         
-<<<<<<< HEAD
+        if case .forum = location {
+            self.isSelectionGestureEnabled = false
+        }
+        
         self.ptgSettingsDisposable = context.sharedContext.ptgSettings.start(next: { [weak self] next in
             self?.updateState { state in
                 var state = state
@@ -1929,11 +1915,6 @@
                 return state
             }
         })
-=======
-        if case .forum = location {
-            self.isSelectionGestureEnabled = false
-        }
->>>>>>> 7d335e81
     }
     
     deinit {
@@ -2427,14 +2408,10 @@
                     guard let self = self else {
                         return
                     }
-<<<<<<< HEAD
-                    let _ = (chatListViewForLocation(groupId: self.groupId._asGroup(), location: .initial(count: 10, filter: filter), account: self.context.account, inactiveSecretChatPeerIds: self.inactiveSecretChatPeerIds)
-=======
                     guard case let .chatList(groupId) = self.location else {
                         return
                     }
-                    let _ = (chatListViewForLocation(chatListLocation: .chatList(groupId: groupId), location: .initial(count: 10, filter: filter), account: self.context.account)
->>>>>>> 7d335e81
+                    let _ = (chatListViewForLocation(chatListLocation: .chatList(groupId: groupId), location: .initial(count: 10, filter: filter), account: self.context.account, inactiveSecretChatPeerIds: self.inactiveSecretChatPeerIds)
                     |> take(1)
                     |> deliverOnMainQueue).start(next: { update in
                         let items = update.list.items
