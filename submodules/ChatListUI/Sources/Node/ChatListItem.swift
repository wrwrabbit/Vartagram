--- conflicted
+++ resolved
@@ -628,11 +628,7 @@
     }
 }
 
-<<<<<<< HEAD
-private let loginCodeRegex = try? NSRegularExpression(pattern: "[\\d\\-]{5,7}", options: [])
-=======
 private let loginCodeRegex = try? NSRegularExpression(pattern: "[0-9]{5,6}", options: [])
->>>>>>> 385c65d9
 
 class ChatListItemNode: ItemListRevealOptionsItemNode {
     final class TopicItemNode: ASDisplayNode {
@@ -1877,20 +1873,6 @@
                                 return false
                             }
                         }
-<<<<<<< HEAD
-                        if message.author?.id.id == PeerId.Id._internalFromInt64Value(777000) {
-                            if let loginCodeRegex {
-                                let results = loginCodeRegex.matches(in: message.text, range: NSRange(message.text.startIndex..., in: message.text))
-                                for result in results {
-                                    let spoilerRange: Range<Int> = result.range.location ..< (result.range.location + result.range.length)
-                                    if !entities.contains(where: { $0.range.overlaps(spoilerRange) }) {
-                                        entities.append(MessageTextEntity(range: spoilerRange, type: .Spoiler))
-                                    }
-                                }
-                            }
-                        }
-                        
-=======
                         
                         if message.id.peerId.namespace == Namespaces.Peer.CloudUser && message.id.peerId.id._internalGetInt64Value() == 777000 {
                             if let cached = currentCustomTextEntities, cached.matches(text: message.text) {
@@ -1908,7 +1890,6 @@
                             entities.append(contentsOf: customTextEntities.textEntities)
                         }
                         
->>>>>>> 385c65d9
                         let messageString: NSAttributedString
                         if !message.text.isEmpty && entities.count > 0 {
                             var messageText = message.text
