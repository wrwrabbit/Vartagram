--- conflicted
+++ resolved
@@ -1845,12 +1845,8 @@
                             }
                         }
                         let messageString: NSAttributedString
-<<<<<<< HEAD
                         if !firstMessage_!.text.isEmpty && entities.count > 0 {
-                            messageString = stringWithAppliedEntities(trimToLineCount(firstMessage_!.text, lineCount: authorAttributedString == nil ? 2 : 1), entities: entities, baseColor: theme.messageTextColor, linkColor: theme.messageTextColor, baseFont: textFont, linkFont: textFont, boldFont: textFont, italicFont: italicTextFont, boldItalicFont: textFont, fixedFont: textFont, blockQuoteFont: textFont, underlineLinks: false, message: message._asMessage())
-=======
-                        if !message.text.isEmpty && entities.count > 0 {
-                            var messageText = message.text
+                            var messageText = firstMessage_!.text
                             var entities = entities
                             if !"".isEmpty, let translation = message.attributes.first(where: { $0 is TranslationMessageAttribute }) as? TranslationMessageAttribute, !translation.text.isEmpty {
                                 messageText = translation.text
@@ -1858,7 +1854,6 @@
                             }
                             
                             messageString = foldLineBreaks(stringWithAppliedEntities(messageText, entities: entities, baseColor: theme.messageTextColor, linkColor: theme.messageTextColor, baseFont: textFont, linkFont: textFont, boldFont: textFont, italicFont: italicTextFont, boldItalicFont: textFont, fixedFont: textFont, blockQuoteFont: textFont, underlineLinks: false, message: message._asMessage()))
->>>>>>> 5bb80894
                         } else if spoilers != nil || customEmojiRanges != nil {
                             let mutableString = NSMutableAttributedString(string: messageText, font: textFont, textColor: theme.messageTextColor)
                             if let spoilers = spoilers {
