import Foundation
import Postbox
import TelegramCore
import SwiftSignalKit
import Display
import TelegramUIPreferences
import AccountContext

enum ChatListNodeLocation: Equatable {
    case initial(count: Int, filter: ChatListFilter?)
    case navigation(index: EngineChatList.Item.Index, filter: ChatListFilter?)
    case scroll(index: EngineChatList.Item.Index, sourceIndex: EngineChatList.Item.Index, scrollPosition: ListViewScrollPosition, animated: Bool, filter: ChatListFilter?)
    
    var filter: ChatListFilter? {
        switch self {
        case let .initial(_, filter):
            return filter
        case let .navigation(_, filter):
            return filter
        case let .scroll(_, _, _, _, filter):
            return filter
        }
    }
}

struct ChatListNodeViewUpdate {
    let list: EngineChatList
    let type: ViewUpdateType
    let scrollPosition: ChatListNodeViewScrollPosition?
}

public func chatListFilterPredicate(filter: ChatListFilterData) -> ChatListFilterPredicate {
    let includePeers = Set(filter.includePeers.peers)
    let excludePeers = Set(filter.excludePeers)
    
    // commented out to fix bug: pinning user chat in folder hides secret chats of the same user
//    if !filter.includePeers.pinnedPeers.isEmpty {
//        includePeers.subtract(filter.includePeers.pinnedPeers)
//        excludePeers.subtract(filter.includePeers.pinnedPeers)
//    }
    
    var includeAdditionalPeerGroupIds: [PeerGroupId] = []
    if !filter.excludeArchived {
        includeAdditionalPeerGroupIds.append(Namespaces.PeerGroup.archive)
    }
    
    var messageTagSummary: ChatListMessageTagSummaryResultCalculation?
    if filter.excludeRead || filter.excludeMuted {
        messageTagSummary = ChatListMessageTagSummaryResultCalculation(addCount: ChatListMessageTagSummaryResultComponent(tag: .unseenPersonalMessage, namespace: Namespaces.Message.Cloud), subtractCount: ChatListMessageTagActionsSummaryResultComponent(type: PendingMessageActionType.consumeUnseenPersonalMessage, namespace: Namespaces.Message.Cloud))
    }
    return ChatListFilterPredicate(includePeerIds: includePeers, excludePeerIds: excludePeers, pinnedPeerIds: filter.includePeers.pinnedPeers, messageTagSummary: messageTagSummary, includeAdditionalPeerGroupIds: includeAdditionalPeerGroupIds, include: { peer, isMuted, isUnread, isContact, messageTagSummaryResult in
        if filter.excludeRead {
            var effectiveUnread = isUnread
            if let messageTagSummaryResult = messageTagSummaryResult, messageTagSummaryResult {
                effectiveUnread = true
            }
            if !effectiveUnread {
                return false
            }
        }
        if filter.excludeMuted {
            if isMuted {
                if let messageTagSummaryResult = messageTagSummaryResult, messageTagSummaryResult {
                } else {
                    return false
                }
            }
        }
        if !filter.categories.contains(.contacts) && isContact {
            if let user = peer as? TelegramUser {
                if user.botInfo == nil {
                    return false
                }
            } else if let _ = peer as? TelegramSecretChat {
                return false
            }
        }
        if !filter.categories.contains(.nonContacts) && !isContact {
            if let user = peer as? TelegramUser {
                if user.botInfo == nil {
                    return false
                }
            } else if let _ = peer as? TelegramSecretChat {
                return false
            }
        }
        if !filter.categories.contains(.bots) {
            if let user = peer as? TelegramUser {
                if user.botInfo != nil {
                    return false
                }
            }
        }
        if !filter.categories.contains(.groups) {
            if let _ = peer as? TelegramGroup {
                return false
            } else if let channel = peer as? TelegramChannel {
                if case .group = channel.info {
                    return false
                }
            }
        }
        if !filter.categories.contains(.channels) {
            if let channel = peer as? TelegramChannel {
                if case .broadcast = channel.info {
                    return false
                }
            }
        }
        return true
    })
}

<<<<<<< HEAD
func chatListViewForLocation(chatListLocation: ChatListControllerLocation, location: ChatListNodeLocation, account: Account) -> Signal<ChatListNodeViewUpdate, NoError> {
    switch chatListLocation {
    case let .chatList(groupId):
        let filterPredicate: ChatListFilterPredicate?
        if let filter = location.filter, case let .filter(_, _, _, data) = filter {
            filterPredicate = chatListFilterPredicate(filter: data)
        } else {
            filterPredicate = nil
        }
        
        switch location {
        case let .initial(count, _):
            let signal: Signal<(ChatListView, ViewUpdateType), NoError>
            signal = account.viewTracker.tailChatListView(groupId: groupId._asGroup(), filterPredicate: filterPredicate, count: count)
=======
func chatListViewForLocation(groupId: PeerGroupId, location: ChatListNodeLocation, account: Account, inactiveSecretChatPeerIds: Signal<Set<PeerId>, NoError>) -> Signal<ChatListNodeViewUpdate, NoError> {
    let filterPredicate: ChatListFilterPredicate?
    if let filter = location.filter, case let .filter(_, _, _, data) = filter {
        filterPredicate = chatListFilterPredicate(filter: data)
    } else {
        filterPredicate = nil
    }
    
    switch location {
        case let .initial(count, _):
            let signal: Signal<(ChatListView, ViewUpdateType), NoError>
            signal = account.viewTracker.tailChatListView(groupId: groupId, filterPredicate: filterPredicate, count: count, inactiveSecretChatPeerIds: inactiveSecretChatPeerIds)
>>>>>>> e839afcd
            return signal
            |> map { view, updateType -> ChatListNodeViewUpdate in
                return ChatListNodeViewUpdate(list: EngineChatList(view), type: updateType, scrollPosition: nil)
            }
        case let .navigation(index, _):
            guard case let .chatList(index) = index else {
                return .never()
            }
            var first = true
<<<<<<< HEAD
            return account.viewTracker.aroundChatListView(groupId: groupId._asGroup(), filterPredicate: filterPredicate, index: index, count: 80)
=======
            return account.viewTracker.aroundChatListView(groupId: groupId, filterPredicate: filterPredicate, index: index, count: 80, inactiveSecretChatPeerIds: inactiveSecretChatPeerIds)
>>>>>>> e839afcd
            |> map { view, updateType -> ChatListNodeViewUpdate in
                let genericType: ViewUpdateType
                if first {
                    first = false
                    genericType = ViewUpdateType.UpdateVisible
                } else {
                    genericType = updateType
                }
                return ChatListNodeViewUpdate(list: EngineChatList(view), type: genericType, scrollPosition: nil)
            }
        case let .scroll(index, sourceIndex, scrollPosition, animated, _):
            guard case let .chatList(index) = index else {
                return .never()
            }
            
            let directionHint: ListViewScrollToItemDirectionHint = sourceIndex > .chatList(index) ? .Down : .Up
            let chatScrollPosition: ChatListNodeViewScrollPosition = .index(index: index, position: scrollPosition, directionHint: directionHint, animated: animated)
            var first = true
<<<<<<< HEAD
            return account.viewTracker.aroundChatListView(groupId: groupId._asGroup(), filterPredicate: filterPredicate, index: index, count: 80)
=======
            return account.viewTracker.aroundChatListView(groupId: groupId, filterPredicate: filterPredicate, index: index, count: 80, inactiveSecretChatPeerIds: inactiveSecretChatPeerIds)
>>>>>>> e839afcd
            |> map { view, updateType -> ChatListNodeViewUpdate in
                let genericType: ViewUpdateType
                let scrollPosition: ChatListNodeViewScrollPosition? = first ? chatScrollPosition : nil
                if first {
                    first = false
                    genericType = ViewUpdateType.UpdateVisible
                } else {
                    genericType = updateType
                }
                return ChatListNodeViewUpdate(list: EngineChatList(view), type: genericType, scrollPosition: scrollPosition)
            }
        }
    case let .forum(peerId):
        let viewKey: PostboxViewKey = .messageHistoryThreadIndex(
            id: peerId,
            summaryComponents: ChatListEntrySummaryComponents(
                components: [
                    ChatListEntryMessageTagSummaryKey(
                        tag: .unseenPersonalMessage,
                        actionType: PendingMessageActionType.consumeUnseenPersonalMessage
                    ): ChatListEntrySummaryComponents.Component(
                        tagSummary: ChatListEntryMessageTagSummaryComponent(namespace: Namespaces.Message.Cloud),
                        actionsSummary: ChatListEntryPendingMessageActionsSummaryComponent(namespace: Namespaces.Message.Cloud)
                    ),
                    ChatListEntryMessageTagSummaryKey(
                        tag: .unseenReaction,
                        actionType: PendingMessageActionType.readReaction
                    ): ChatListEntrySummaryComponents.Component(
                        tagSummary: ChatListEntryMessageTagSummaryComponent(namespace: Namespaces.Message.Cloud),
                        actionsSummary: ChatListEntryPendingMessageActionsSummaryComponent(namespace: Namespaces.Message.Cloud)
                    )
                ]
            )
        )
        
        let readStateKey: PostboxViewKey = .combinedReadState(peerId: peerId, handleThreads: false)
        
        var isFirst = false
        return account.postbox.combinedView(keys: [viewKey, readStateKey])
        |> map { views -> ChatListNodeViewUpdate in
            guard let view = views.views[viewKey] as? MessageHistoryThreadIndexView else {
                preconditionFailure()
            }
            guard let readStateView = views.views[readStateKey] as? CombinedReadStateView else {
                preconditionFailure()
            }
            
            var maxReadId: Int32 = 0
            if let state = readStateView.state?.states.first(where: { $0.0 == Namespaces.Message.Cloud }) {
                if case let .idBased(maxIncomingReadId, _, _, _, _) = state.1 {
                    maxReadId = maxIncomingReadId
                }
            }
            
            var items: [EngineChatList.Item] = []
            for item in view.items {
                guard let peer = view.peer else {
                    continue
                }
                guard let data = item.info.get(MessageHistoryThreadData.self) else {
                    continue
                }
                
                let defaultPeerNotificationSettings: TelegramPeerNotificationSettings = (view.peerNotificationSettings as? TelegramPeerNotificationSettings) ?? .defaultSettings
                
                var hasUnseenMentions = false
                
                var isMuted = false
                switch data.notificationSettings.muteState {
                case .muted:
                    isMuted = true
                case .unmuted:
                    isMuted = false
                case .default:
                    if case .default = data.notificationSettings.muteState {
                        if case .muted = defaultPeerNotificationSettings.muteState {
                            isMuted = true
                        }
                    }
                }
                
                if let info = item.tagSummaryInfo[ChatListEntryMessageTagSummaryKey(
                    tag: .unseenPersonalMessage,
                    actionType: PendingMessageActionType.consumeUnseenPersonalMessage
                )] {
                    hasUnseenMentions = (info.tagSummaryCount ?? 0) > (info.actionsSummaryCount ?? 0)
                }
                
                var hasUnseenReactions = false
                if let info = item.tagSummaryInfo[ChatListEntryMessageTagSummaryKey(
                    tag: .unseenReaction,
                    actionType: PendingMessageActionType.readReaction
                )] {
                    hasUnseenReactions = (info.tagSummaryCount ?? 0) != 0// > (info.actionsSummaryCount ?? 0)
                }
                
                let pinnedIndex: EngineChatList.Item.PinnedIndex
                if let index = item.pinnedIndex {
                    pinnedIndex = .index(index)
                } else {
                    pinnedIndex = .none
                }
                
                var topicMaxIncomingReadId = data.maxIncomingReadId
                if data.maxIncomingReadId == 0 && maxReadId != 0 && Int64(maxReadId) <= item.id {
                    topicMaxIncomingReadId = max(topicMaxIncomingReadId, maxReadId)
                }
                
                let readCounters = EnginePeerReadCounters(state: CombinedPeerReadState(states: [(Namespaces.Message.Cloud, .idBased(maxIncomingReadId: topicMaxIncomingReadId, maxOutgoingReadId: data.maxOutgoingReadId, maxKnownId: 1, count: data.incomingUnreadCount, markedUnread: false))]), isMuted: false)
                
                var draft: EngineChatList.Draft?
                if let embeddedState = item.embeddedInterfaceState, let _ = embeddedState.overrideChatTimestamp {
                    if let opaqueState = _internal_decodeStoredChatInterfaceState(state: embeddedState) {
                        if let text = opaqueState.synchronizeableInputState?.text {
                            draft = EngineChatList.Draft(text: text, entities: opaqueState.synchronizeableInputState?.entities ?? [])
                        }
                    }
                }
                
                items.append(EngineChatList.Item(
                    id: .forum(item.id),
                    index: .forum(pinnedIndex: pinnedIndex, timestamp: item.index.timestamp, threadId: item.id, namespace: item.index.id.namespace, id: item.index.id.id),
                    messages: item.topMessage.flatMap { [EngineMessage($0)] } ?? [],
                    readCounters: readCounters,
                    isMuted: isMuted,
                    draft: draft,
                    threadData: data,
                    renderedPeer: EngineRenderedPeer(peer: EnginePeer(peer)),
                    presence: nil,
                    hasUnseenMentions: hasUnseenMentions,
                    hasUnseenReactions: hasUnseenReactions,
                    forumTopicData: nil,
                    topForumTopicItems: [],
                    hasFailed: false,
                    isContact: false,
                    autoremoveTimeout: nil
                ))
            }
            
            let list = EngineChatList(
                items: items.reversed(),
                groupItems: [],
                additionalItems: [],
                hasEarlier: false,
                hasLater: false,
                isLoading: view.isLoading
            )
            
            let type: ViewUpdateType
            if isFirst {
                type = .Initial
            } else {
                type = .Generic
            }
            isFirst = false
            return ChatListNodeViewUpdate(list: list, type: type, scrollPosition: nil)
        }
    }
}<|MERGE_RESOLUTION|>--- conflicted
+++ resolved
@@ -111,7 +111,6 @@
     })
 }
 
-<<<<<<< HEAD
 func chatListViewForLocation(chatListLocation: ChatListControllerLocation, location: ChatListNodeLocation, account: Account) -> Signal<ChatListNodeViewUpdate, NoError> {
     switch chatListLocation {
     case let .chatList(groupId):
@@ -121,25 +120,11 @@
         } else {
             filterPredicate = nil
         }
-        
+
         switch location {
         case let .initial(count, _):
             let signal: Signal<(ChatListView, ViewUpdateType), NoError>
             signal = account.viewTracker.tailChatListView(groupId: groupId._asGroup(), filterPredicate: filterPredicate, count: count)
-=======
-func chatListViewForLocation(groupId: PeerGroupId, location: ChatListNodeLocation, account: Account, inactiveSecretChatPeerIds: Signal<Set<PeerId>, NoError>) -> Signal<ChatListNodeViewUpdate, NoError> {
-    let filterPredicate: ChatListFilterPredicate?
-    if let filter = location.filter, case let .filter(_, _, _, data) = filter {
-        filterPredicate = chatListFilterPredicate(filter: data)
-    } else {
-        filterPredicate = nil
-    }
-    
-    switch location {
-        case let .initial(count, _):
-            let signal: Signal<(ChatListView, ViewUpdateType), NoError>
-            signal = account.viewTracker.tailChatListView(groupId: groupId, filterPredicate: filterPredicate, count: count, inactiveSecretChatPeerIds: inactiveSecretChatPeerIds)
->>>>>>> e839afcd
             return signal
             |> map { view, updateType -> ChatListNodeViewUpdate in
                 return ChatListNodeViewUpdate(list: EngineChatList(view), type: updateType, scrollPosition: nil)
@@ -149,11 +134,7 @@
                 return .never()
             }
             var first = true
-<<<<<<< HEAD
             return account.viewTracker.aroundChatListView(groupId: groupId._asGroup(), filterPredicate: filterPredicate, index: index, count: 80)
-=======
-            return account.viewTracker.aroundChatListView(groupId: groupId, filterPredicate: filterPredicate, index: index, count: 80, inactiveSecretChatPeerIds: inactiveSecretChatPeerIds)
->>>>>>> e839afcd
             |> map { view, updateType -> ChatListNodeViewUpdate in
                 let genericType: ViewUpdateType
                 if first {
@@ -168,15 +149,11 @@
             guard case let .chatList(index) = index else {
                 return .never()
             }
-            
+
             let directionHint: ListViewScrollToItemDirectionHint = sourceIndex > .chatList(index) ? .Down : .Up
             let chatScrollPosition: ChatListNodeViewScrollPosition = .index(index: index, position: scrollPosition, directionHint: directionHint, animated: animated)
             var first = true
-<<<<<<< HEAD
-            return account.viewTracker.aroundChatListView(groupId: groupId._asGroup(), filterPredicate: filterPredicate, index: index, count: 80)
-=======
-            return account.viewTracker.aroundChatListView(groupId: groupId, filterPredicate: filterPredicate, index: index, count: 80, inactiveSecretChatPeerIds: inactiveSecretChatPeerIds)
->>>>>>> e839afcd
+            return account.viewTracker.aroundChatListView(groupId: groupId._asGroup(), filterPredicate: filterPredicate, index: index, count: 80, inactiveSecretChatPeerIds: inactiveSecretChatPeerIds)
             |> map { view, updateType -> ChatListNodeViewUpdate in
                 let genericType: ViewUpdateType
                 let scrollPosition: ChatListNodeViewScrollPosition? = first ? chatScrollPosition : nil
@@ -211,9 +188,9 @@
                 ]
             )
         )
-        
+
         let readStateKey: PostboxViewKey = .combinedReadState(peerId: peerId, handleThreads: false)
-        
+
         var isFirst = false
         return account.postbox.combinedView(keys: [viewKey, readStateKey])
         |> map { views -> ChatListNodeViewUpdate in
@@ -223,14 +200,14 @@
             guard let readStateView = views.views[readStateKey] as? CombinedReadStateView else {
                 preconditionFailure()
             }
-            
+
             var maxReadId: Int32 = 0
             if let state = readStateView.state?.states.first(where: { $0.0 == Namespaces.Message.Cloud }) {
                 if case let .idBased(maxIncomingReadId, _, _, _, _) = state.1 {
                     maxReadId = maxIncomingReadId
                 }
             }
-            
+
             var items: [EngineChatList.Item] = []
             for item in view.items {
                 guard let peer = view.peer else {
@@ -239,11 +216,11 @@
                 guard let data = item.info.get(MessageHistoryThreadData.self) else {
                     continue
                 }
-                
+
                 let defaultPeerNotificationSettings: TelegramPeerNotificationSettings = (view.peerNotificationSettings as? TelegramPeerNotificationSettings) ?? .defaultSettings
-                
+
                 var hasUnseenMentions = false
-                
+
                 var isMuted = false
                 switch data.notificationSettings.muteState {
                 case .muted:
@@ -257,14 +234,14 @@
                         }
                     }
                 }
-                
+
                 if let info = item.tagSummaryInfo[ChatListEntryMessageTagSummaryKey(
                     tag: .unseenPersonalMessage,
                     actionType: PendingMessageActionType.consumeUnseenPersonalMessage
                 )] {
                     hasUnseenMentions = (info.tagSummaryCount ?? 0) > (info.actionsSummaryCount ?? 0)
                 }
-                
+
                 var hasUnseenReactions = false
                 if let info = item.tagSummaryInfo[ChatListEntryMessageTagSummaryKey(
                     tag: .unseenReaction,
@@ -272,21 +249,21 @@
                 )] {
                     hasUnseenReactions = (info.tagSummaryCount ?? 0) != 0// > (info.actionsSummaryCount ?? 0)
                 }
-                
+
                 let pinnedIndex: EngineChatList.Item.PinnedIndex
                 if let index = item.pinnedIndex {
                     pinnedIndex = .index(index)
                 } else {
                     pinnedIndex = .none
                 }
-                
+
                 var topicMaxIncomingReadId = data.maxIncomingReadId
                 if data.maxIncomingReadId == 0 && maxReadId != 0 && Int64(maxReadId) <= item.id {
                     topicMaxIncomingReadId = max(topicMaxIncomingReadId, maxReadId)
                 }
-                
+
                 let readCounters = EnginePeerReadCounters(state: CombinedPeerReadState(states: [(Namespaces.Message.Cloud, .idBased(maxIncomingReadId: topicMaxIncomingReadId, maxOutgoingReadId: data.maxOutgoingReadId, maxKnownId: 1, count: data.incomingUnreadCount, markedUnread: false))]), isMuted: false)
-                
+
                 var draft: EngineChatList.Draft?
                 if let embeddedState = item.embeddedInterfaceState, let _ = embeddedState.overrideChatTimestamp {
                     if let opaqueState = _internal_decodeStoredChatInterfaceState(state: embeddedState) {
@@ -295,7 +272,7 @@
                         }
                     }
                 }
-                
+
                 items.append(EngineChatList.Item(
                     id: .forum(item.id),
                     index: .forum(pinnedIndex: pinnedIndex, timestamp: item.index.timestamp, threadId: item.id, namespace: item.index.id.namespace, id: item.index.id.id),
@@ -315,7 +292,7 @@
                     autoremoveTimeout: nil
                 ))
             }
-            
+
             let list = EngineChatList(
                 items: items.reversed(),
                 groupItems: [],
@@ -324,7 +301,7 @@
                 hasLater: false,
                 isLoading: view.isLoading
             )
-            
+
             let type: ViewUpdateType
             if isFirst {
                 type = .Initial
