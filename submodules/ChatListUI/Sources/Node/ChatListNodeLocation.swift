import Foundation
import Postbox
import TelegramCore
import SwiftSignalKit
import Display
import TelegramUIPreferences
import AccountContext

enum ChatListNodeLocation: Equatable {
    case initial(count: Int, filter: ChatListFilter?)
    case navigation(index: EngineChatList.Item.Index, filter: ChatListFilter?)
    case scroll(index: EngineChatList.Item.Index, sourceIndex: EngineChatList.Item.Index, scrollPosition: ListViewScrollPosition, animated: Bool, filter: ChatListFilter?)
    
    var filter: ChatListFilter? {
        switch self {
        case let .initial(_, filter):
            return filter
        case let .navigation(_, filter):
            return filter
        case let .scroll(_, _, _, _, filter):
            return filter
        }
    }
}

struct ChatListNodeViewUpdate {
    let list: EngineChatList
    let type: ViewUpdateType
    let scrollPosition: ChatListNodeViewScrollPosition?
}

<<<<<<< HEAD
public func chatListFilterPredicate(filter: ChatListFilterData) -> ChatListFilterPredicate {
    let includePeers = Set(filter.includePeers.peers)
    let excludePeers = Set(filter.excludePeers)
=======
public func chatListFilterPredicate(filter: ChatListFilterData, accountPeerId: EnginePeer.Id) -> ChatListFilterPredicate {
    var includePeers = Set(filter.includePeers.peers)
    var excludePeers = Set(filter.excludePeers)
>>>>>>> 4ff424b9
    
    // commented out to fix bug: pinning user chat in folder hides secret chats of the same user
//    if !filter.includePeers.pinnedPeers.isEmpty {
//        includePeers.subtract(filter.includePeers.pinnedPeers)
//        excludePeers.subtract(filter.includePeers.pinnedPeers)
//    }
    
    var includeAdditionalPeerGroupIds: [PeerGroupId] = []
    if !filter.excludeArchived {
        includeAdditionalPeerGroupIds.append(Namespaces.PeerGroup.archive)
    }
    
    var messageTagSummary: ChatListMessageTagSummaryResultCalculation?
    if filter.excludeRead || filter.excludeMuted {
        messageTagSummary = ChatListMessageTagSummaryResultCalculation(addCount: ChatListMessageTagSummaryResultComponent(tag: .unseenPersonalMessage, namespace: Namespaces.Message.Cloud), subtractCount: ChatListMessageTagActionsSummaryResultComponent(type: PendingMessageActionType.consumeUnseenPersonalMessage, namespace: Namespaces.Message.Cloud))
    }
    return ChatListFilterPredicate(includePeerIds: includePeers, excludePeerIds: excludePeers, pinnedPeerIds: filter.includePeers.pinnedPeers, messageTagSummary: messageTagSummary, includeAdditionalPeerGroupIds: includeAdditionalPeerGroupIds, include: { peer, isMuted, isUnread, isContact, messageTagSummaryResult in
        if filter.excludeRead {
            var effectiveUnread = isUnread
            if let messageTagSummaryResult = messageTagSummaryResult, messageTagSummaryResult {
                effectiveUnread = true
            }
            if !effectiveUnread {
                return false
            }
        }
        if filter.excludeMuted {
            if isMuted {
                if let messageTagSummaryResult = messageTagSummaryResult, messageTagSummaryResult {
                } else {
                    return false
                }
            }
        }
        if !filter.categories.contains(.contacts) && isContact {
            if let user = peer as? TelegramUser {
                if user.botInfo == nil {
                    return false
                }
            } else if let _ = peer as? TelegramSecretChat {
                return false
            }
        }
        if !filter.categories.contains(.nonContacts) && (!isContact && peer.id != accountPeerId) {
            if let user = peer as? TelegramUser {
                if user.botInfo == nil {
                    return false
                }
            } else if let _ = peer as? TelegramSecretChat {
                return false
            }
        }
        if !filter.categories.contains(.bots) {
            if let user = peer as? TelegramUser {
                if user.botInfo != nil {
                    return false
                }
            }
        }
        if !filter.categories.contains(.groups) {
            if let _ = peer as? TelegramGroup {
                return false
            } else if let channel = peer as? TelegramChannel {
                if case .group = channel.info {
                    return false
                }
            }
        }
        if !filter.categories.contains(.channels) {
            if let channel = peer as? TelegramChannel {
                if case .broadcast = channel.info {
                    return false
                }
            }
        }
        return true
    })
}

func chatListViewForLocation(chatListLocation: ChatListControllerLocation, location: ChatListNodeLocation, account: Account, inactiveSecretChatPeerIds: Signal<Set<PeerId>, NoError>) -> Signal<ChatListNodeViewUpdate, NoError> {
    switch chatListLocation {
    case let .chatList(groupId):
        let filterPredicate: ChatListFilterPredicate?
        if let filter = location.filter, case let .filter(_, _, _, data) = filter {
            filterPredicate = chatListFilterPredicate(filter: data, accountPeerId: account.peerId)
        } else {
            filterPredicate = nil
        }
        
        switch location {
        case let .initial(count, _):
            let signal: Signal<(ChatListView, ViewUpdateType), NoError>
            signal = account.viewTracker.tailChatListView(groupId: groupId._asGroup(), filterPredicate: filterPredicate, count: count, inactiveSecretChatPeerIds: inactiveSecretChatPeerIds)
            return signal
            |> map { view, updateType -> ChatListNodeViewUpdate in
                return ChatListNodeViewUpdate(list: EngineChatList(view), type: updateType, scrollPosition: nil)
            }
        case let .navigation(index, _):
            guard case let .chatList(index) = index else {
                return .never()
            }
            var first = true
            return account.viewTracker.aroundChatListView(groupId: groupId._asGroup(), filterPredicate: filterPredicate, index: index, count: 80, inactiveSecretChatPeerIds: inactiveSecretChatPeerIds)
            |> map { view, updateType -> ChatListNodeViewUpdate in
                let genericType: ViewUpdateType
                if first {
                    first = false
                    genericType = ViewUpdateType.UpdateVisible
                } else {
                    genericType = updateType
                }
                return ChatListNodeViewUpdate(list: EngineChatList(view), type: genericType, scrollPosition: nil)
            }
        case let .scroll(index, sourceIndex, scrollPosition, animated, _):
            guard case let .chatList(index) = index else {
                return .never()
            }
            
            let directionHint: ListViewScrollToItemDirectionHint = sourceIndex > .chatList(index) ? .Down : .Up
            let chatScrollPosition: ChatListNodeViewScrollPosition = .index(index: index, position: scrollPosition, directionHint: directionHint, animated: animated)
            var first = true
            return account.viewTracker.aroundChatListView(groupId: groupId._asGroup(), filterPredicate: filterPredicate, index: index, count: 80, inactiveSecretChatPeerIds: inactiveSecretChatPeerIds)
            |> map { view, updateType -> ChatListNodeViewUpdate in
                let genericType: ViewUpdateType
                let scrollPosition: ChatListNodeViewScrollPosition? = first ? chatScrollPosition : nil
                if first {
                    first = false
                    genericType = ViewUpdateType.UpdateVisible
                } else {
                    genericType = updateType
                }
                return ChatListNodeViewUpdate(list: EngineChatList(view), type: genericType, scrollPosition: scrollPosition)
            }
        }
    case let .forum(peerId):
        let viewKey: PostboxViewKey = .messageHistoryThreadIndex(
            id: peerId,
            summaryComponents: ChatListEntrySummaryComponents(
                components: [
                    ChatListEntryMessageTagSummaryKey(
                        tag: .unseenPersonalMessage,
                        actionType: PendingMessageActionType.consumeUnseenPersonalMessage
                    ): ChatListEntrySummaryComponents.Component(
                        tagSummary: ChatListEntryMessageTagSummaryComponent(namespace: Namespaces.Message.Cloud),
                        actionsSummary: ChatListEntryPendingMessageActionsSummaryComponent(namespace: Namespaces.Message.Cloud)
                    ),
                    ChatListEntryMessageTagSummaryKey(
                        tag: .unseenReaction,
                        actionType: PendingMessageActionType.readReaction
                    ): ChatListEntrySummaryComponents.Component(
                        tagSummary: ChatListEntryMessageTagSummaryComponent(namespace: Namespaces.Message.Cloud),
                        actionsSummary: ChatListEntryPendingMessageActionsSummaryComponent(namespace: Namespaces.Message.Cloud)
                    )
                ]
            )
        )
        
        let readStateKey: PostboxViewKey = .combinedReadState(peerId: peerId, handleThreads: false)
        
        var isFirst = false
        return account.postbox.combinedView(keys: [viewKey, readStateKey])
        |> map { views -> ChatListNodeViewUpdate in
            guard let view = views.views[viewKey] as? MessageHistoryThreadIndexView else {
                preconditionFailure()
            }
            guard let readStateView = views.views[readStateKey] as? CombinedReadStateView else {
                preconditionFailure()
            }
            
            var maxReadId: Int32 = 0
            if let state = readStateView.state?.states.first(where: { $0.0 == Namespaces.Message.Cloud }) {
                if case let .idBased(maxIncomingReadId, _, _, _, _) = state.1 {
                    maxReadId = maxIncomingReadId
                }
            }
            
            var items: [EngineChatList.Item] = []
            for item in view.items {
                guard let peer = view.peer else {
                    continue
                }
                guard let data = item.info.get(MessageHistoryThreadData.self) else {
                    continue
                }
                
                let defaultPeerNotificationSettings: TelegramPeerNotificationSettings = (view.peerNotificationSettings as? TelegramPeerNotificationSettings) ?? .defaultSettings
                
                var hasUnseenMentions = false
                
                var isMuted = false
                switch data.notificationSettings.muteState {
                case .muted:
                    isMuted = true
                case .unmuted:
                    isMuted = false
                case .default:
                    if case .default = data.notificationSettings.muteState {
                        if case .muted = defaultPeerNotificationSettings.muteState {
                            isMuted = true
                        }
                    }
                }
                
                if let info = item.tagSummaryInfo[ChatListEntryMessageTagSummaryKey(
                    tag: .unseenPersonalMessage,
                    actionType: PendingMessageActionType.consumeUnseenPersonalMessage
                )] {
                    hasUnseenMentions = (info.tagSummaryCount ?? 0) > (info.actionsSummaryCount ?? 0)
                }
                
                var hasUnseenReactions = false
                if let info = item.tagSummaryInfo[ChatListEntryMessageTagSummaryKey(
                    tag: .unseenReaction,
                    actionType: PendingMessageActionType.readReaction
                )] {
                    hasUnseenReactions = (info.tagSummaryCount ?? 0) != 0// > (info.actionsSummaryCount ?? 0)
                }
                
                let pinnedIndex: EngineChatList.Item.PinnedIndex
                if let index = item.pinnedIndex {
                    pinnedIndex = .index(index)
                } else {
                    pinnedIndex = .none
                }
                
                var topicMaxIncomingReadId = data.maxIncomingReadId
                if data.maxIncomingReadId == 0 && maxReadId != 0 && Int64(maxReadId) <= item.id {
                    topicMaxIncomingReadId = max(topicMaxIncomingReadId, maxReadId)
                }
                
                let readCounters = EnginePeerReadCounters(state: CombinedPeerReadState(states: [(Namespaces.Message.Cloud, .idBased(maxIncomingReadId: topicMaxIncomingReadId, maxOutgoingReadId: data.maxOutgoingReadId, maxKnownId: 1, count: data.incomingUnreadCount, markedUnread: false))]), isMuted: false)
                
                var draft: EngineChatList.Draft?
                if let embeddedState = item.embeddedInterfaceState, let _ = embeddedState.overrideChatTimestamp {
                    if let opaqueState = _internal_decodeStoredChatInterfaceState(state: embeddedState) {
                        if let text = opaqueState.synchronizeableInputState?.text {
                            draft = EngineChatList.Draft(text: text, entities: opaqueState.synchronizeableInputState?.entities ?? [])
                        }
                    }
                }
                
                items.append(EngineChatList.Item(
                    id: .forum(item.id),
                    index: .forum(pinnedIndex: pinnedIndex, timestamp: item.index.timestamp, threadId: item.id, namespace: item.index.id.namespace, id: item.index.id.id),
                    messages: item.topMessage.flatMap { [EngineMessage($0)] } ?? [],
                    readCounters: readCounters,
                    isMuted: isMuted,
                    draft: draft,
                    threadData: data,
                    renderedPeer: EngineRenderedPeer(peer: EnginePeer(peer)),
                    presence: nil,
                    hasUnseenMentions: hasUnseenMentions,
                    hasUnseenReactions: hasUnseenReactions,
                    forumTopicData: nil,
                    topForumTopicItems: [],
                    hasFailed: false,
                    isContact: false,
                    autoremoveTimeout: nil,
                    storyStats: nil
                ))
            }
            
            let list = EngineChatList(
                items: items.reversed(),
                groupItems: [],
                additionalItems: [],
                hasEarlier: false,
                hasLater: false,
                isLoading: view.isLoading
            )
            
            let type: ViewUpdateType
            if isFirst {
                type = .Initial
            } else {
                type = .Generic
            }
            isFirst = false
            return ChatListNodeViewUpdate(list: list, type: type, scrollPosition: nil)
        }
    }
}<|MERGE_RESOLUTION|>--- conflicted
+++ resolved
@@ -29,15 +29,9 @@
     let scrollPosition: ChatListNodeViewScrollPosition?
 }
 
-<<<<<<< HEAD
-public func chatListFilterPredicate(filter: ChatListFilterData) -> ChatListFilterPredicate {
-    let includePeers = Set(filter.includePeers.peers)
-    let excludePeers = Set(filter.excludePeers)
-=======
 public func chatListFilterPredicate(filter: ChatListFilterData, accountPeerId: EnginePeer.Id) -> ChatListFilterPredicate {
     var includePeers = Set(filter.includePeers.peers)
     var excludePeers = Set(filter.excludePeers)
->>>>>>> 4ff424b9
     
     // commented out to fix bug: pinning user chat in folder hides secret chats of the same user
 //    if !filter.includePeers.pinnedPeers.isEmpty {
