--- conflicted
+++ resolved
@@ -29,15 +29,9 @@
     let scrollPosition: ChatListNodeViewScrollPosition?
 }
 
-<<<<<<< HEAD
-public func chatListFilterPredicate(filter: ChatListFilterData) -> ChatListFilterPredicate {
+public func chatListFilterPredicate(filter: ChatListFilterData, accountPeerId: EnginePeer.Id) -> ChatListFilterPredicate {
     let includePeers = Set(filter.includePeers.peers)
     let excludePeers = Set(filter.excludePeers)
-=======
-public func chatListFilterPredicate(filter: ChatListFilterData, accountPeerId: EnginePeer.Id) -> ChatListFilterPredicate {
-    var includePeers = Set(filter.includePeers.peers)
-    var excludePeers = Set(filter.excludePeers)
->>>>>>> 4ff424b9
     
     // commented out to fix bug: pinning user chat in folder hides secret chats of the same user
 //    if !filter.includePeers.pinnedPeers.isEmpty {
@@ -81,7 +75,10 @@
                 return false
             }
         }
-        if !filter.categories.contains(.nonContacts) && (!isContact && peer.id != accountPeerId) {
+        if peer.id == accountPeerId {
+            return false
+        }
+        if !filter.categories.contains(.nonContacts) && !isContact {
             if let user = peer as? TelegramUser {
                 if user.botInfo == nil {
                     return false
