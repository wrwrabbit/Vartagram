--- conflicted
+++ resolved
@@ -316,11 +316,7 @@
     }
 }
 
-<<<<<<< HEAD
-func chatListNodeEntriesForView(_ view: EngineChatList, state: ChatListNodeState, savedMessagesPeer: EnginePeer?, foundPeers: [(EnginePeer, EnginePeer?)], hideArchivedFolderByDefault: Bool, displayArchiveIntro: Bool, mode: ChatListNodeMode, hiddenPeerIds: Set<EnginePeer.Id>) -> (entries: [ChatListNodeEntry], loading: Bool) {
-=======
-func chatListNodeEntriesForView(_ view: EngineChatList, state: ChatListNodeState, savedMessagesPeer: EnginePeer?, foundPeers: [(EnginePeer, EnginePeer?)], hideArchivedFolderByDefault: Bool, displayArchiveIntro: Bool, mode: ChatListNodeMode, chatListLocation: ChatListControllerLocation) -> (entries: [ChatListNodeEntry], loading: Bool) {
->>>>>>> 7d335e81
+func chatListNodeEntriesForView(_ view: EngineChatList, state: ChatListNodeState, savedMessagesPeer: EnginePeer?, foundPeers: [(EnginePeer, EnginePeer?)], hideArchivedFolderByDefault: Bool, displayArchiveIntro: Bool, mode: ChatListNodeMode, chatListLocation: ChatListControllerLocation, hiddenPeerIds: Set<EnginePeer.Id>) -> (entries: [ChatListNodeEntry], loading: Bool) {
     var result: [ChatListNodeEntry] = []
     
     var pinnedIndexOffset: UInt16 = 0
@@ -364,7 +360,7 @@
         if let peerId = peerId, state.pendingRemovalItemIds.contains(ChatListNodeState.ItemId(peerId: peerId, threadId: threadId)) {
             continue loop
         }
-        if hiddenPeerIds.contains(entry.index.messageIndex.id.peerId) {
+        if case let .chatList(chatListIndex) = entry.index, hiddenPeerIds.contains(chatListIndex.messageIndex.id.peerId) {
             continue loop
         }
         var updatedMessages = entry.messages
