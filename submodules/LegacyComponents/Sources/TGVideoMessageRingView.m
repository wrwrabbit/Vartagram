--- conflicted
+++ resolved
@@ -128,11 +128,7 @@
     if (self != nil) {
         self.clipsToBounds = true;
         self.layer.cornerRadius = frame.size.width / 2.0f;
-<<<<<<< HEAD
-        if (iosMajorVersion() >= 13) {
-=======
         if (@available(iOS 13.0, *)) {
->>>>>>> 4ca4bb2f
             self.layer.cornerCurve = kCACornerCurveCircular;
         }
         
@@ -145,11 +141,7 @@
         _borderMaskView.layer.borderWidth = 1.0;
         _borderMaskView.layer.borderColor = [UIColor whiteColor].CGColor;
         _borderMaskView.layer.cornerRadius = frame.size.width / 2.0f;
-<<<<<<< HEAD
-        if (iosMajorVersion() >= 13) {
-=======
         if (@available(iOS 13.0, *)) {
->>>>>>> 4ca4bb2f
             _borderMaskView.layer.cornerCurve = kCACornerCurveCircular;
         }
         _borderView.maskView = _borderMaskView;
