#import "TGMediaPickerGalleryVideoScrubber.h"

#import "LegacyComponentsInternal.h"
#import "TGFont.h"
#import "TGImageUtils.h"

#import "POPBasicAnimation.h"

#import <LegacyComponents/UIControl+HitTestEdgeInsets.h>

#import <LegacyComponents/TGPhotoEditorInterfaceAssets.h>

#import "TGMediaPickerGalleryVideoScrubberThumbnailView.h"
#import "TGMediaPickerGalleryVideoTrimView.h"

static const CGFloat TGVideoScrubberMinimumTrimDuration = 1.0f;
static const CGFloat TGVideoScrubberZoomActivationInterval = 0.25f;
static const CGFloat TGVideoScrubberTrimRectEpsilon = 3.0f;
static const CGFloat TGVideoScrubberPadding = 8.0f;

typedef enum
{
    TGMediaPickerGalleryVideoScrubberPivotSourceHandle,
    TGMediaPickerGalleryVideoScrubberPivotSourceTrimStart,
    TGMediaPickerGalleryVideoScrubberPivotSourceTrimEnd
} TGMediaPickerGalleryVideoScrubberPivotSource;

@interface TGMediaPickerGalleryVideoScrubber () <UIGestureRecognizerDelegate>
{
    UILabel *_currentTimeLabel;
    UILabel *_inverseTimeLabel;
    
    UIControl *_wrapperView;
    UIView *_summaryThumbnailSnapshotView;
    UIView *_zoomedThumbnailWrapperView;
    UIView *_summaryThumbnailWrapperView;
    TGMediaPickerGalleryVideoTrimView *_trimView;
    UIView *_leftCurtainView;
    UIView *_rightCurtainView;
    UIControl *_scrubberHandle;
    
    UIControl *_dotHandle;
    UIView *_dotContentView;
    UIImageView *_dotImageView;
    __weak UIView *_dotVideoView;
    UIImageView *_dotFrameView;
    
    UIPanGestureRecognizer *_panGestureRecognizer;
    UIPanGestureRecognizer *_dotPanGestureRecognizer;
    UILongPressGestureRecognizer *_pressGestureRecognizer;
    UITapGestureRecognizer *_tapGestureRecognizer;
    
    bool _beganInteraction;
    bool _endedInteraction;
    
    bool _scrubbing;
    
    NSTimeInterval _duration;

    bool _ignoreThumbnailLoad;
    CGFloat _thumbnailAspectRatio;
    NSArray *_summaryTimestamps;
    NSMutableArray *_summaryThumbnailViews;
    
    CGSize _originalSize;
    CGRect _cropRect;
    UIImageOrientation _cropOrientation;
    bool _cropMirrored;
    
    bool _zoomedIn;
    bool _preparingToZoomIn;
    bool _cancelledZoomIn;
    bool _animatingZoomIn;
    bool _animatingZoomOut;
    
    TGMediaPickerGalleryVideoScrubberPivotSource _pivotSource;
    NSTimeInterval _zoomedDuration;
    NSTimeInterval _zoomPivotPosition;
    CGFloat _zoomPivotCenter;
    CGFloat _zoomPivotOffset;
    NSInteger _zoomedPivotTimestampIndex;
    NSArray *_zoomedTimestamps;
    NSMutableArray *_zoomedThumbnailViews;
}
@end

@implementation TGMediaPickerGalleryVideoScrubber

- (instancetype)initWithFrame:(CGRect)frame
{
    self = [super initWithFrame:frame];
    if (self != nil)
    {
        _allowsTrimming = true;
        _minimumLength = TGVideoScrubberMinimumTrimDuration;
        
        _currentTimeLabel = [[UILabel alloc] initWithFrame:CGRectMake(8, 4, 100, 15)];
        _currentTimeLabel.font = TGSystemFontOfSize(12.0f);
        _currentTimeLabel.backgroundColor = [UIColor clearColor];
        _currentTimeLabel.text = @"0:00";
        _currentTimeLabel.textColor = [UIColor whiteColor];
        [self addSubview:_currentTimeLabel];
        
        _inverseTimeLabel = [[UILabel alloc] initWithFrame:CGRectMake(frame.size.width - 108, 4, 100, 15)];
        _inverseTimeLabel.autoresizingMask = UIViewAutoresizingFlexibleLeftMargin;
        _inverseTimeLabel.font = TGSystemFontOfSize(12.0f);
        _inverseTimeLabel.backgroundColor = [UIColor clearColor];
        _inverseTimeLabel.text = @"0:00";
        _inverseTimeLabel.textAlignment = NSTextAlignmentRight;
        _inverseTimeLabel.textColor = [UIColor whiteColor];
        [self addSubview:_inverseTimeLabel];
        
        _wrapperView = [[UIControl alloc] initWithFrame:CGRectMake(8, 24, 0, 36)];
        _wrapperView.hitTestEdgeInsets = UIEdgeInsetsMake(-5, -10, -5, -10);
        [self addSubview:_wrapperView];
        
        _zoomedThumbnailWrapperView = [[UIView alloc] initWithFrame:CGRectMake(0, 0, 0, 32)];
        [_wrapperView addSubview:_zoomedThumbnailWrapperView];
        
        _summaryThumbnailWrapperView = [[UIView alloc] initWithFrame:CGRectMake(0, 0, 0, 32)];
        _summaryThumbnailWrapperView.clipsToBounds = true;
        [_wrapperView addSubview:_summaryThumbnailWrapperView];
        
        _leftCurtainView = [[UIView alloc] initWithFrame:CGRectMake(0, 0, 0, 0)];
        _leftCurtainView.backgroundColor = [[TGPhotoEditorInterfaceAssets toolbarBackgroundColor] colorWithAlphaComponent:0.8f];
        [_wrapperView addSubview:_leftCurtainView];

        _rightCurtainView = [[UIView alloc] initWithFrame:CGRectMake(0, 0, 0, 0)];
        _rightCurtainView.backgroundColor = [[TGPhotoEditorInterfaceAssets toolbarBackgroundColor] colorWithAlphaComponent:0.8f];
        [_wrapperView addSubview:_rightCurtainView];

        __weak TGMediaPickerGalleryVideoScrubber *weakSelf = self;
        _trimView = [[TGMediaPickerGalleryVideoTrimView alloc] initWithFrame:CGRectZero];
        _trimView.exclusiveTouch = true;
        _trimView.trimmingEnabled = _allowsTrimming;
        _trimView.didBeginEditing = ^(bool start)
        {
            __strong TGMediaPickerGalleryVideoScrubber *strongSelf = weakSelf;
            if (strongSelf == nil)
                return;
            
            id<TGMediaPickerGalleryVideoScrubberDelegate> delegate = strongSelf.delegate;
            if ([delegate respondsToSelector:@selector(videoScrubberDidBeginEditing:)])
                [delegate videoScrubberDidBeginEditing:strongSelf];
            
            [strongSelf cancelZoomIn];
            if ([strongSelf zoomAvailable])
            {
                if (start)
                    strongSelf->_pivotSource = TGMediaPickerGalleryVideoScrubberPivotSourceTrimStart;
                else
                    strongSelf->_pivotSource = TGMediaPickerGalleryVideoScrubberPivotSourceTrimEnd;
                
                [strongSelf performSelector:@selector(zoomIn) withObject:nil afterDelay:TGVideoScrubberZoomActivationInterval];
            }
            
            [strongSelf->_trimView setTrimming:true animated:true];
            
            [strongSelf setScrubberHandleHidden:true animated:false];
        };
        _trimView.didEndEditing = ^
        {
            __strong TGMediaPickerGalleryVideoScrubber *strongSelf = weakSelf;
            if (strongSelf == nil)
                return;
            
            id<TGMediaPickerGalleryVideoScrubberDelegate> delegate = strongSelf.delegate;
            if ([delegate respondsToSelector:@selector(videoScrubberDidEndEditing:)])
                [delegate videoScrubberDidEndEditing:strongSelf];
            
            CGRect newTrimRect = strongSelf->_trimView.frame;
            CGRect trimRect = [strongSelf _scrubbingRect];
            CGRect normalScrubbingRect = [strongSelf _scrubbingRectZoomedIn:false];
            CGFloat maxWidth = trimRect.size.width + normalScrubbingRect.origin.x * 2;
            
            CGFloat leftmostPosition = trimRect.origin.x - normalScrubbingRect.origin.x;
            if (newTrimRect.origin.x < leftmostPosition + TGVideoScrubberTrimRectEpsilon)
            {
                CGFloat delta = leftmostPosition - newTrimRect.origin.x;
                
                newTrimRect.origin.x += delta;
                newTrimRect.size.width = MIN(maxWidth, newTrimRect.size.width - delta);
            }
            
            CGFloat rightmostPosition = maxWidth;
            if (CGRectGetMaxX(newTrimRect) > maxWidth - TGVideoScrubberTrimRectEpsilon)
            {
                CGFloat delta = rightmostPosition - CGRectGetMaxX(newTrimRect);
                
                newTrimRect.size.width = MIN(maxWidth, newTrimRect.size.width + delta);
            }
            
            strongSelf->_trimView.frame = newTrimRect;
            
            NSTimeInterval trimStartPosition = 0.0;
            NSTimeInterval trimEndPosition = 0.0;
            
            [strongSelf _trimStartPosition:&trimStartPosition trimEndPosition:&trimEndPosition forTrimFrame:newTrimRect duration:strongSelf.duration];
            
            strongSelf->_trimStartValue = trimStartPosition;
            strongSelf->_trimEndValue = trimEndPosition;
            
            bool isTrimmed = (strongSelf->_trimStartValue > FLT_EPSILON || fabs(strongSelf->_trimEndValue - strongSelf->_duration) > FLT_EPSILON);
            
            [strongSelf->_trimView setTrimming:isTrimmed animated:true];
            
            [strongSelf setScrubberHandleHidden:false animated:true];
            
            [strongSelf cancelZoomIn];
            if (strongSelf->_zoomedIn)
                [strongSelf zoomOut];
        };
        _trimView.startHandleMoved = ^(CGPoint translation)
        {
            __strong TGMediaPickerGalleryVideoScrubber *strongSelf = weakSelf;
<<<<<<< HEAD
            if (strongSelf == nil)
                return;
            
            if (strongSelf->_animatingZoomIn)
                return;
            
            UIView *trimView = strongSelf->_trimView;
            
            CGRect availableTrimRect = [strongSelf _scrubbingRect];
            CGRect normalScrubbingRect = [strongSelf _scrubbingRectZoomedIn:false];
            CGFloat originX = MAX(0, trimView.frame.origin.x + translation.x);
            CGFloat delta = originX - trimView.frame.origin.x;
            CGFloat maxWidth = availableTrimRect.size.width + normalScrubbingRect.origin.x * 2 - originX;
            
            CGRect trimViewRect = CGRectMake(originX, trimView.frame.origin.y, MIN(maxWidth, trimView.frame.size.width - delta), trimView.frame.size.height);
            
            NSTimeInterval trimStartPosition = 0.0;
            NSTimeInterval trimEndPosition = 0.0;
            [strongSelf _trimStartPosition:&trimStartPosition trimEndPosition:&trimEndPosition forTrimFrame:trimViewRect duration:strongSelf.duration];
            
            NSTimeInterval duration = trimEndPosition - trimStartPosition;
            
            if (trimEndPosition - trimStartPosition < strongSelf.minimumLength)
                return;
            
            if (strongSelf.maximumLength > DBL_EPSILON && duration > strongSelf.maximumLength)
            {
                trimViewRect = CGRectMake(trimView.frame.origin.x + delta, trimView.frame.origin.y, trimView.frame.size.width, trimView.frame.size.height);
                
                [strongSelf _trimStartPosition:&trimStartPosition trimEndPosition:&trimEndPosition forTrimFrame:trimViewRect duration:strongSelf.duration];
            }
            
            trimView.frame = trimViewRect;
            
            [strongSelf _layoutTrimCurtainViews];
            
            strongSelf->_trimStartValue = trimStartPosition;
            strongSelf->_trimEndValue = trimEndPosition;
            
            [strongSelf setValue:trimStartPosition];
            
            UIView *handle = strongSelf->_scrubberHandle;
            handle.center = CGPointMake(trimView.frame.origin.x + 12 + handle.frame.size.width / 2, handle.center.y);
            
            UIView *dotHandle = strongSelf->_dotHandle;
            dotHandle.center = CGPointMake(trimView.frame.origin.x + 12 + dotHandle.frame.size.width / 2, dotHandle.center.y);
            
            id<TGMediaPickerGalleryVideoScrubberDelegate> delegate = strongSelf.delegate;
            if ([delegate respondsToSelector:@selector(videoScrubber:editingStartValueDidChange:)])
                [delegate videoScrubber:strongSelf editingStartValueDidChange:trimStartPosition];
            
            [strongSelf cancelZoomIn];
            if ([strongSelf zoomAvailable])
            {
                strongSelf->_pivotSource = TGMediaPickerGalleryVideoScrubberPivotSourceTrimStart;
                [strongSelf performSelector:@selector(zoomIn) withObject:nil afterDelay:TGVideoScrubberZoomActivationInterval];
=======
            if (strongSelf) {
                [strongSelf startHandleMoved:translation];
>>>>>>> 33891eff
            }
        };
        _trimView.endHandleMoved = ^(CGPoint translation)
        {
            __strong TGMediaPickerGalleryVideoScrubber *strongSelf = weakSelf;
            if (strongSelf == nil)
                return;
            
            if (strongSelf->_animatingZoomIn)
                return;
            
            UIView *trimView = strongSelf->_trimView;
            
            CGRect availableTrimRect = [strongSelf _scrubbingRect];
            CGRect normalScrubbingRect = [strongSelf _scrubbingRectZoomedIn:false];
            CGFloat localOriginX = trimView.frame.origin.x - availableTrimRect.origin.x + normalScrubbingRect.origin.x;
            CGFloat maxWidth = availableTrimRect.size.width + normalScrubbingRect.origin.x * 2 - localOriginX;
            
            CGRect trimViewRect = CGRectMake(trimView.frame.origin.x,
                                             trimView.frame.origin.y,
                                             MIN(maxWidth, trimView.frame.size.width + translation.x),
                                             trimView.frame.size.height);
            
            NSTimeInterval trimStartPosition = 0.0;
            NSTimeInterval trimEndPosition = 0.0;
            [strongSelf _trimStartPosition:&trimStartPosition trimEndPosition:&trimEndPosition forTrimFrame:trimViewRect duration:strongSelf.duration];
            
            NSTimeInterval duration = trimEndPosition - trimStartPosition;
            
            if (trimEndPosition - trimStartPosition < strongSelf.minimumLength)
                return;
            
            if (strongSelf.maximumLength > DBL_EPSILON && duration > strongSelf.maximumLength)
            {
                trimViewRect = CGRectMake(trimView.frame.origin.x + translation.x,
                                          trimView.frame.origin.y,
                                          trimView.frame.size.width,
                                          trimView.frame.size.height);
                
                [strongSelf _trimStartPosition:&trimStartPosition trimEndPosition:&trimEndPosition forTrimFrame:trimViewRect duration:strongSelf.duration];
            }
            
            trimView.frame = trimViewRect;
            
            [strongSelf _layoutTrimCurtainViews];
            
            strongSelf->_trimStartValue = trimStartPosition;
            strongSelf->_trimEndValue = trimEndPosition;
            
            [strongSelf setValue:trimEndPosition];
            
            UIView *handle = strongSelf->_scrubberHandle;
            handle.center = CGPointMake(CGRectGetMaxX(trimView.frame) - 12 - handle.frame.size.width / 2, handle.center.y);
            
            UIView *dotHandle = strongSelf->_dotHandle;
            dotHandle.center = CGPointMake(CGRectGetMaxX(trimView.frame) - 12 + dotHandle.frame.size.width / 2, dotHandle.center.y);
            
            id<TGMediaPickerGalleryVideoScrubberDelegate> delegate = strongSelf.delegate;
            if ([delegate respondsToSelector:@selector(videoScrubber:editingEndValueDidChange:)])
                [delegate videoScrubber:strongSelf editingEndValueDidChange:trimEndPosition];
            
            [strongSelf cancelZoomIn];
            if ([strongSelf zoomAvailable])
            {
                strongSelf->_pivotSource = TGMediaPickerGalleryVideoScrubberPivotSourceTrimEnd;
                [strongSelf performSelector:@selector(zoomIn) withObject:nil afterDelay:TGVideoScrubberZoomActivationInterval];
            }
        };
        [_wrapperView addSubview:_trimView];
        
        _dotHandle = [[UIControl alloc] initWithFrame:CGRectMake(0, -4.0f, 26.0f, 44.0f)];
        _dotHandle.hitTestEdgeInsets = UIEdgeInsetsMake(-5, -12, -5, -12);
        _dotHandle.hidden = true;
        [_wrapperView addSubview:_dotHandle];
        
        static UIImage *dotFrameImage = nil;
        static dispatch_once_t onceToken;
        dispatch_once(&onceToken, ^
        {
            UIGraphicsBeginImageContextWithOptions(CGSizeMake(_dotHandle.frame.size.width, _dotHandle.frame.size.height), false, 0.0f);
            CGContextRef context = UIGraphicsGetCurrentContext();
            CGContextSetStrokeColorWithColor(context, [UIColor whiteColor].CGColor);
            CGContextSetLineWidth(context, 3.0);
            
            UIBezierPath *path = [UIBezierPath bezierPathWithRoundedRect:CGRectMake(1.5f, 1.5f, _dotHandle.frame.size.width - 3.0, _dotHandle.frame.size.height - 3.0f) cornerRadius:4.0f];
            CGContextAddPath(context, path.CGPath);
            CGContextStrokePath(context);
            
            dotFrameImage = UIGraphicsGetImageFromCurrentImageContext();
            UIGraphicsEndImageContext();
        });
        
        _dotContentView = [[UIView alloc] initWithFrame:CGRectInset(_dotHandle.bounds, 2.0, 2.0)];
        _dotContentView.clipsToBounds = true;
        [_dotHandle addSubview:_dotContentView];
        
        _dotImageView = [[UIImageView alloc] initWithFrame:_dotContentView.bounds];
        _dotImageView.clipsToBounds = true;
        _dotImageView.contentMode = UIViewContentModeScaleAspectFill;
        [_dotContentView addSubview:_dotImageView];
        
        _dotFrameView = [[UIImageView alloc] initWithFrame:_dotHandle.bounds];
        _dotFrameView.image = dotFrameImage;
        [_dotHandle addSubview:_dotFrameView];
                
        _scrubberHandle = [[UIControl alloc] initWithFrame:CGRectMake(0, -4.0f, 5.0f, 44.0f)];
        _scrubberHandle.hitTestEdgeInsets = UIEdgeInsetsMake(-5, -12, -5, -12);
        [_wrapperView addSubview:_scrubberHandle];
        
        static UIImage *handleViewImage = nil;
        static dispatch_once_t onceToken2;
        dispatch_once(&onceToken2, ^
        {
            UIGraphicsBeginImageContextWithOptions(CGSizeMake(_scrubberHandle.frame.size.width, _scrubberHandle.frame.size.height), false, 0.0f);
            CGContextRef context = UIGraphicsGetCurrentContext();
            CGContextSetShadowWithColor(context, CGSizeMake(0, 0), 0.5f, [UIColor colorWithWhite:0.0f alpha:0.65f].CGColor);
            CGContextSetFillColorWithColor(context, [UIColor whiteColor].CGColor);
            
            UIBezierPath *path = [UIBezierPath bezierPathWithRoundedRect:CGRectMake(0.5f, 0.5f, _scrubberHandle.frame.size.width - 1, _scrubberHandle.frame.size.height - 1.0f) cornerRadius:2.0f];
            [path fill];
            
            handleViewImage = UIGraphicsGetImageFromCurrentImageContext();
            UIGraphicsEndImageContext();
        });
        
        UIImageView *scrubberImageView = [[UIImageView alloc] initWithFrame:_scrubberHandle.bounds];
        scrubberImageView.image = handleViewImage;
        [_scrubberHandle addSubview:scrubberImageView];
        
        _pressGestureRecognizer = [[UILongPressGestureRecognizer alloc] initWithTarget:self action:@selector(handlePress:)];
        _pressGestureRecognizer.delegate = self;
        _pressGestureRecognizer.minimumPressDuration = 0.1f;
        [_scrubberHandle addGestureRecognizer:_pressGestureRecognizer];
        
        _panGestureRecognizer = [[UIPanGestureRecognizer alloc] initWithTarget:self action:@selector(handlePan:)];
        _panGestureRecognizer.delegate = self;
        [_scrubberHandle addGestureRecognizer:_panGestureRecognizer];
        
        _dotPanGestureRecognizer = [[UIPanGestureRecognizer alloc] initWithTarget:self action:@selector(handlePan:)];
        _dotPanGestureRecognizer.delegate = self;
        [_dotHandle addGestureRecognizer:_dotPanGestureRecognizer];
        
        _tapGestureRecognizer = [[UITapGestureRecognizer alloc] initWithTarget:self action:@selector(handleTap:)];
        _tapGestureRecognizer.enabled = false;
        [_trimView addGestureRecognizer:_tapGestureRecognizer];
    }
    return self;
}

- (void)startHandleMoved:(CGPoint)translation {
    TGMediaPickerGalleryVideoScrubber *strongSelf = self;
    
    if (strongSelf->_animatingZoomIn)
        return;
    
    UIView *trimView = strongSelf->_trimView;
    
    CGRect availableTrimRect = [strongSelf _scrubbingRect];
    CGRect normalScrubbingRect = [strongSelf _scrubbingRectZoomedIn:false];
    CGFloat originX = MAX(0, trimView.frame.origin.x + translation.x);
    CGFloat delta = originX - trimView.frame.origin.x;
    CGFloat maxWidth = availableTrimRect.size.width + normalScrubbingRect.origin.x * 2 - originX;
    
    CGRect trimViewRect = CGRectMake(originX, trimView.frame.origin.y, MIN(maxWidth, trimView.frame.size.width - delta), trimView.frame.size.height);
    
    NSTimeInterval trimStartPosition = 0.0;
    NSTimeInterval trimEndPosition = 0.0;
    [strongSelf _trimStartPosition:&trimStartPosition trimEndPosition:&trimEndPosition forTrimFrame:trimViewRect duration:strongSelf.duration];
    
    NSTimeInterval duration = trimEndPosition - trimStartPosition;
    
    if (trimEndPosition - trimStartPosition < self.minimumLength)
        return;
    
    if (strongSelf.maximumLength > DBL_EPSILON && duration > strongSelf.maximumLength)
    {
        trimViewRect = CGRectMake(trimView.frame.origin.x + delta, trimView.frame.origin.y, trimView.frame.size.width, trimView.frame.size.height);
        
        [strongSelf _trimStartPosition:&trimStartPosition trimEndPosition:&trimEndPosition forTrimFrame:trimViewRect duration:strongSelf.duration];
    }
    
    trimView.frame = trimViewRect;
    
    [strongSelf _layoutTrimCurtainViews];
    
    strongSelf->_trimStartValue = trimStartPosition;
    strongSelf->_trimEndValue = trimEndPosition;
    
    [strongSelf setValue:trimStartPosition];
    
    UIView *handle = strongSelf->_scrubberHandle;
    handle.center = CGPointMake(trimView.frame.origin.x + 12 + handle.frame.size.width / 2, handle.center.y);
    
    UIView *dotHandle = strongSelf->_dotHandle;
    dotHandle.center = CGPointMake(trimView.frame.origin.x + 12 + dotHandle.frame.size.width / 2, dotHandle.center.y);
    
    id<TGMediaPickerGalleryVideoScrubberDelegate> delegate = strongSelf.delegate;
    if ([delegate respondsToSelector:@selector(videoScrubber:editingStartValueDidChange:)])
        [delegate videoScrubber:strongSelf editingStartValueDidChange:trimStartPosition];
    
    [strongSelf cancelZoomIn];
    if ([strongSelf zoomAvailable])
    {
        strongSelf->_pivotSource = TGMediaPickerGalleryVideoScrubberPivotSourceTrimStart;
        [strongSelf performSelector:@selector(zoomIn) withObject:nil afterDelay:TGVideoScrubberZoomActivationInterval];
    }
}

- (void)setHasDotPicker:(bool)hasDotPicker {
    _hasDotPicker = hasDotPicker;
    _tapGestureRecognizer.enabled = hasDotPicker;
}

- (void)setDotVideoView:(UIView *)dotVideoView {
    _dotVideoView = dotVideoView;
    _dotVideoView.frame = _dotImageView.frame;
    [_dotContentView addSubview:_dotVideoView];
}

- (void)setDotImage:(UIImage *)dotImage {
    _dotImageView.image = dotImage;
}

- (bool)zoomAvailable
{
    if (_disableZoom || _zoomedIn || _preparingToZoomIn || _summaryTimestamps.count == 0)
        return false;
    
    return _duration > 1.0f;
}

- (void)zoomIn
{
    if (![self zoomAvailable])
        return;
    
    _preparingToZoomIn = true;
    
    NSTimeInterval trimStartValue = 0.0;
    NSTimeInterval trimEndValue = 0.0;
    
    [self _trimStartPosition:&trimStartValue trimEndPosition:&trimEndValue forTrimFrame:_trimView.frame duration:_duration];
    
    switch (_pivotSource)
    {
        case TGMediaPickerGalleryVideoScrubberPivotSourceTrimStart:
            _zoomPivotCenter = [self _zoomPivotCenterForTrimStart];
            _zoomPivotPosition = trimStartValue;
            break;
            
        case TGMediaPickerGalleryVideoScrubberPivotSourceTrimEnd:
            _zoomPivotCenter = [self _zoomPivotCenterForTrimEnd];
            _zoomPivotPosition = trimEndValue;
            break;
            
        default:
            _zoomPivotCenter = [self _zoomPivotCenterForHandle];
            _zoomPivotPosition = [self _positionForScrubberPosition:_scrubberHandle.center duration:_duration];
            break;
    }
    
    if (_summaryTimestamps.count > 1)
        _zoomedDuration = [_summaryTimestamps[1] doubleValue] - [_summaryTimestamps[0] doubleValue];

    __block NSTimeInterval minimalInterval = DBL_MAX;
    __block NSUInteger timestampIndex = 0;
    [_summaryTimestamps enumerateObjectsUsingBlock:^(NSNumber *timestamp, NSUInteger index, __unused BOOL *stop)
    {
        NSTimeInterval timestampValue = timestamp.doubleValue;
        NSTimeInterval interval = fabs(timestampValue - _zoomPivotPosition);
        if (interval < minimalInterval)
        {
            minimalInterval = interval;
            timestampIndex = index;
        }
    }];
    
    _zoomedPivotTimestampIndex = timestampIndex;
    
    id<TGMediaPickerGalleryVideoScrubberDataSource> dataSource = self.dataSource;
    
    NSInteger leftSummaryTimestampIndex = MAX(0, (NSInteger)_zoomedPivotTimestampIndex - 1);
    NSInteger rightSummaryTimestampIndex = MIN((NSInteger)_zoomedPivotTimestampIndex + 1, (NSInteger)_summaryTimestamps.count - 1);
    
    NSTimeInterval leftTimestamp = [[_summaryTimestamps objectAtIndex:leftSummaryTimestampIndex] doubleValue];
    NSTimeInterval rightTimestamp = [[_summaryTimestamps objectAtIndex:rightSummaryTimestampIndex] doubleValue];
    
    if ((NSUInteger)rightSummaryTimestampIndex == _summaryTimestamps.count - 1)
        rightTimestamp = _duration;
    
    CGSize thumbnailImageSize = [self _thumbnailSize];
    CGFloat countMultiplier = 1.0f;
    if (_zoomedPivotTimestampIndex > 01)
        countMultiplier = 2.1f;
    NSInteger thumbnailCount = (NSInteger)CGCeil(_summaryThumbnailWrapperView.frame.size.width / thumbnailImageSize.width * countMultiplier);
    
    if ([dataSource respondsToSelector:@selector(videoScrubber:evenlySpacedTimestamps:startingAt:endingAt:)])
        _zoomedTimestamps = [dataSource videoScrubber:self evenlySpacedTimestamps:thumbnailCount startingAt:leftTimestamp endingAt:rightTimestamp];
    
    CGFloat scale = MIN(2.0f, TGScreenScaling());
    thumbnailImageSize = CGSizeMake(thumbnailImageSize.width * scale, thumbnailImageSize.height * scale);
    
    _zoomedThumbnailViews = [[NSMutableArray alloc] init];
    
    if ([dataSource respondsToSelector:@selector(videoScrubber:requestThumbnailImagesForTimestamps:size:isSummaryThumbnails:)])
        [dataSource videoScrubber:self requestThumbnailImagesForTimestamps:_zoomedTimestamps size:thumbnailImageSize isSummaryThumbnails:false];
}

- (CGFloat)_zoomPivotCenterForHandle
{
    CGFloat duration = MAX(0.0001, _duration);
    CGFloat fractValue = (CGFloat)_value / duration * 2 - 1;
    return _scrubberHandle.center.x - [self _scrubbingRectZoomedIn:false].origin.x + fractValue * _scrubberHandle.frame.size.width / 2;
}

- (CGFloat)_zoomPivotCenterForTrimStart
{
    return CGRectGetMinX(_trimView.frame);
}

- (CGFloat)_zoomPivotCenterForTrimEnd
{
    CGRect scrubbingRect = [self _scrubbingRectZoomedIn:false];
    return CGRectGetMaxX(_trimView.frame) - scrubbingRect.origin.x * 2;
}

- (void)commitZoomIn
{
    if (!_preparingToZoomIn)
        return;
    
    if (_summaryThumbnailViews.count == 0)
        return;
    
    _zoomedIn = true;
    _preparingToZoomIn = false;
    _animatingZoomIn = true;
    
    [self _layoutZoomedThumbnailViewsStacked:true];
    
    NSTimeInterval pivotTimestamp = [_summaryTimestamps[_zoomedPivotTimestampIndex] doubleValue];
    CGRect normalPivotFrame = [_summaryThumbnailViews[_zoomedPivotTimestampIndex] frame];
    CGRect normalScrubbingRect = [self _scrubbingRectZoomedIn:false];
    CGRect zoomedScrubbingRect = [self _scrubbingRectZoomedIn:true];
    
    CGFloat duration = MAX(0.0001, _duration);
    CGFloat zoomedPivotPosition = (zoomedScrubbingRect.size.width - [self _thumbnailSize].width) * (CGFloat)pivotTimestamp / (CGFloat)duration;
    _zoomPivotOffset = zoomedPivotPosition - normalPivotFrame.origin.x + zoomedScrubbingRect.origin.x - normalScrubbingRect.origin.x;
    
    _summaryThumbnailWrapperView.clipsToBounds = false;
    [UIView animateWithDuration:0.3f delay:0.0f options:UIViewAnimationOptionCurveEaseInOut | UIViewAnimationOptionLayoutSubviews | UIViewAnimationOptionAllowUserInteraction animations:^
    {
        [self _layoutZoomedThumbnailViewsStacked:false];
        [self _layoutSummaryThumbnailViewsForZoom:true];
        [self _layoutTrimViewZoomedIn:_zoomedIn];
    } completion:^(__unused BOOL finished)
    {
        _animatingZoomIn = false;
    }];
}

- (void)cancelZoomIn
{
    [NSObject cancelPreviousPerformRequestsWithTarget:self selector:@selector(zoomIn) object:nil];
    
    if (!_preparingToZoomIn)
        return;
    
    _preparingToZoomIn = false;
    
    id<TGMediaPickerGalleryVideoScrubberDelegate> delegate = self.delegate;
    if ([delegate respondsToSelector:@selector(videoScrubberDidCancelRequestingThumbnails:)])
        [delegate videoScrubberDidCancelRequestingThumbnails:self];
    
    [self _resetZooming];
}

- (void)zoomOut
{
    _animatingZoomOut = true;
    _trimView.userInteractionEnabled = false;
    
    [UIView animateWithDuration:0.3f delay:0.0f options:UIViewAnimationOptionCurveEaseInOut | UIViewAnimationOptionLayoutSubviews animations:^
    {
        [self _layoutSummaryThumbnailViewsForZoom:false];
        [self _layoutZoomedThumbnailViewsStacked:true];
        [self _layoutTrimViewZoomedIn:false];
        [self _updateScrubberAnimationsAndResetCurrentPosition:true zoomedIn:false];
    } completion:^(__unused BOOL finished)
    {
        _zoomedIn = false;
        _animatingZoomOut = false;
        
        [self _resetZooming];
        
        _trimView.userInteractionEnabled = true;
        _summaryThumbnailWrapperView.clipsToBounds = true;
    }];
}

- (void)_resetZooming
{
    _zoomedIn = false;
    _zoomedDuration = 0.0;
    _zoomPivotPosition = 0.0f;
    _zoomPivotOffset = 0.0f;
    _zoomedPivotTimestampIndex = -1;
    for (UIView *view in _zoomedThumbnailWrapperView.subviews)
        [view removeFromSuperview];
    _zoomedThumbnailViews = nil;
}

- (void)reloadThumbnails
{
    [self resetThumbnails];
    
    id<TGMediaPickerGalleryVideoScrubberDataSource> dataSource = self.dataSource;
    
    _summaryThumbnailViews = [[NSMutableArray alloc] init];
    
    if ([dataSource respondsToSelector:@selector(videoScrubberOriginalSize:cropRect:cropOrientation:cropMirrored:)])
        _originalSize = [dataSource videoScrubberOriginalSize:self cropRect:&_cropRect cropOrientation:&_cropOrientation cropMirrored:&_cropMirrored];
    
    CGFloat originalAspectRatio = 1.0f;
    CGFloat frameAspectRatio = 1.0f;
    if ([dataSource respondsToSelector:@selector(videoScrubberThumbnailAspectRatio:)])
        originalAspectRatio = [dataSource videoScrubberThumbnailAspectRatio:self];
    
    if (!CGRectEqualToRect(_cropRect, CGRectZero))
        frameAspectRatio = _cropRect.size.width / _cropRect.size.height;
    else
        frameAspectRatio = originalAspectRatio;
    
    frameAspectRatio = MAX(0.5, frameAspectRatio);
 
    _thumbnailAspectRatio = frameAspectRatio;
        
    NSInteger thumbnailCount = (NSInteger)CGCeil(_summaryThumbnailWrapperView.frame.size.width / [self _thumbnailSizeWithAspectRatio:frameAspectRatio orientation:_cropOrientation].width);
    
    if ([dataSource respondsToSelector:@selector(videoScrubber:evenlySpacedTimestamps:startingAt:endingAt:)])
        _summaryTimestamps = [dataSource videoScrubber:self evenlySpacedTimestamps:thumbnailCount startingAt:0 endingAt:_duration];
    
    CGSize thumbnailImageSize = [self _thumbnailSizeWithAspectRatio:originalAspectRatio orientation:UIImageOrientationUp];
    CGFloat scale = MIN(2.0f, TGScreenScaling());
    thumbnailImageSize = CGSizeMake(thumbnailImageSize.width * scale, thumbnailImageSize.height * scale);
    
    if ([dataSource respondsToSelector:@selector(videoScrubber:requestThumbnailImagesForTimestamps:size:isSummaryThumbnails:)])
        [dataSource videoScrubber:self requestThumbnailImagesForTimestamps:_summaryTimestamps size:thumbnailImageSize isSummaryThumbnails:true];
}

- (void)ignoreThumbnails
{
    _ignoreThumbnailLoad = true;
}

- (void)resetThumbnails
{
    _ignoreThumbnailLoad = false;
    
    if (_summaryThumbnailViews.count < _summaryTimestamps.count || _zoomedThumbnailViews.count < _zoomedTimestamps.count)
    {
        id<TGMediaPickerGalleryVideoScrubberDelegate> delegate = self.delegate;
        if ([delegate respondsToSelector:@selector(videoScrubberDidCancelRequestingThumbnails:)])
            [delegate videoScrubberDidCancelRequestingThumbnails:self];
    }
    
    for (UIView *view in _summaryThumbnailWrapperView.subviews)
        [view removeFromSuperview];
    
    for (UIView *view in _zoomedThumbnailWrapperView.subviews)
        [view removeFromSuperview];
    
    _summaryThumbnailViews = nil;
    _zoomedThumbnailViews = nil;
    
    _summaryTimestamps = nil;
    _zoomedTimestamps = nil;
    
    [self _resetZooming];
}

- (void)updateThumbnails {
    UIView *snapshotView = [_summaryThumbnailWrapperView snapshotViewAfterScreenUpdates:true];
    snapshotView.frame = _summaryThumbnailWrapperView.frame;
    [_summaryThumbnailWrapperView.superview insertSubview:snapshotView aboveSubview:_summaryThumbnailWrapperView];
    
    id<TGMediaPickerGalleryVideoScrubberDataSource> dataSource = self.dataSource;
    if ([dataSource respondsToSelector:@selector(videoScrubberOriginalSize:cropRect:cropOrientation:cropMirrored:)])
        _originalSize = [dataSource videoScrubberOriginalSize:self cropRect:&_cropRect cropOrientation:&_cropOrientation cropMirrored:&_cropMirrored];
    
    for (TGMediaPickerGalleryVideoScrubberThumbnailView *view in _summaryThumbnailWrapperView.subviews) {
        view.cropRect = _cropRect;
        view.cropOrientation = _cropOrientation;
        view.cropMirrored = _cropMirrored;
        [view updateCropping];
    }
    
    for (TGMediaPickerGalleryVideoScrubberThumbnailView *view in _zoomedThumbnailWrapperView.subviews) {
        view.cropRect = _cropRect;
        view.cropOrientation = _cropOrientation;
        view.cropMirrored = _cropMirrored;
        [view updateCropping];
    }
    
    if (snapshotView != nil)
    {
        [UIView animateWithDuration:0.2f animations:^
        {
            snapshotView.alpha = 0.0f;
        } completion:^(__unused BOOL finished)
        {
            [snapshotView removeFromSuperview];
        }];
    }
}

- (void)reloadData
{
    [self reloadDataAndReset:true];
}

- (void)reloadDataAndReset:(bool)reset
{
    id<TGMediaPickerGalleryVideoScrubberDataSource> dataSource = self.dataSource;
    if ([dataSource respondsToSelector:@selector(videoScrubberDuration:)])
        _duration = [dataSource videoScrubberDuration:self];
    else
        return;
    
    if (!reset && _summaryThumbnailViews.count > 0 && _summaryThumbnailSnapshotView == nil)
    {
        _summaryThumbnailSnapshotView = [_summaryThumbnailWrapperView snapshotViewAfterScreenUpdates:true];
        _summaryThumbnailSnapshotView.frame = _summaryThumbnailWrapperView.frame;
        [_summaryThumbnailWrapperView.superview insertSubview:_summaryThumbnailSnapshotView aboveSubview:_summaryThumbnailWrapperView];
    }
    else if (reset)
    {
        [_summaryThumbnailSnapshotView removeFromSuperview];
        _summaryThumbnailSnapshotView = nil;
    }
    
    [self _layoutTrimViewZoomedIn:false];
    
    [self reloadThumbnails];
}

- (void)setThumbnailImage:(UIImage *)image forTimestamp:(NSTimeInterval)__unused timestamp index:(NSInteger)index isSummaryThubmnail:(bool)isSummaryThumbnail last:(bool)last
{
    bool exists = false;
    if (isSummaryThumbnail)
    {
        if (index == 0 && _summaryThumbnailViews.count > 0 && _summaryThumbnailSnapshotView == nil) {
            _summaryThumbnailSnapshotView = [_summaryThumbnailWrapperView snapshotViewAfterScreenUpdates:false];
            _summaryThumbnailSnapshotView.frame = _summaryThumbnailWrapperView.frame;
            [_summaryThumbnailWrapperView.superview insertSubview:_summaryThumbnailSnapshotView aboveSubview:_summaryThumbnailWrapperView];
        }
        
        if (_summaryThumbnailViews.count >= index + 1) {
            exists = true;
            [_summaryThumbnailViews[index] setImage:image animated:true];
        } else {
            TGMediaPickerGalleryVideoScrubberThumbnailView *thumbnailView = [[TGMediaPickerGalleryVideoScrubberThumbnailView alloc] initWithImage:image originalSize:_originalSize cropRect:_cropRect cropOrientation:_cropOrientation cropMirrored:_cropMirrored];
            [_summaryThumbnailWrapperView addSubview:thumbnailView];
            [_summaryThumbnailViews addObject:thumbnailView];
        }
    }
    else
    {
        TGMediaPickerGalleryVideoScrubberThumbnailView *thumbnailView = [[TGMediaPickerGalleryVideoScrubberThumbnailView alloc] initWithImage:image originalSize:_originalSize cropRect:_cropRect cropOrientation:_cropOrientation cropMirrored:_cropMirrored];
        [_zoomedThumbnailWrapperView addSubview:thumbnailView];
        [_zoomedThumbnailViews addObject:thumbnailView];
    }
    
    if (last)
    {
        if (!_ignoreThumbnailLoad)
        {
            id<TGMediaPickerGalleryVideoScrubberDelegate> delegate = self.delegate;
            if ([delegate respondsToSelector:@selector(videoScrubberDidFinishRequestingThumbnails:)])
                [delegate videoScrubberDidFinishRequestingThumbnails:self];
        }
        _ignoreThumbnailLoad = false;
        
        if (isSummaryThumbnail)
        {
            [self _layoutSummaryThumbnailViewsForZoom:false];
            
            UIView *snapshotView = _summaryThumbnailSnapshotView;
            _summaryThumbnailSnapshotView = nil;
                        
            if (snapshotView != nil)
            {
                [UIView animateWithDuration:0.2f animations:^
                {
                    snapshotView.alpha = 0.0f;
                } completion:^(__unused BOOL finished)
                {
                    [snapshotView removeFromSuperview];
                }];
            }
        }
        else
        {
            [self commitZoomIn];
        }
    }
}

- (CGSize)_thumbnailSize
{
    return [self _thumbnailSizeWithAspectRatio:_thumbnailAspectRatio orientation:_cropOrientation];
}

- (CGSize)_thumbnailSizeWithAspectRatio:(CGFloat)aspectRatio orientation:(UIImageOrientation)orientation
{
    if (aspectRatio < FLT_EPSILON || isnan(aspectRatio))
        aspectRatio = 1.0f;
    
    if (orientation == UIImageOrientationLeft || orientation == UIImageOrientationRight)
        aspectRatio = 1.0f / aspectRatio;
    return CGSizeMake(CGCeil(36.0f * aspectRatio), 36.0f);
}

- (void)_layoutSummaryThumbnailViewsForZoom:(bool)forZoom
{
    if (_summaryThumbnailViews.count == 0)
        return;
    
    CGSize thumbnailViewSize = [self _thumbnailSize];
    CGFloat totalWidth = thumbnailViewSize.width * _summaryThumbnailViews.count;
    CGFloat originX = (_summaryThumbnailWrapperView.frame.size.width - totalWidth) / 2;
    
    if (!forZoom)
    {
        [_summaryThumbnailViews enumerateObjectsUsingBlock:^(UIView *view, NSUInteger index, __unused BOOL *stop)
        {
            view.frame = CGRectMake(originX + thumbnailViewSize.width * index, 0, thumbnailViewSize.width, thumbnailViewSize.height);
        }];
    }
    else
    {
        CGRect leftThumbnailFrame = [_zoomedThumbnailViews.firstObject frame];
        CGRect rightThumbnailFrame = [_zoomedThumbnailViews.lastObject frame];
        
        CGRect pivotThumbnailFrame = CGRectMake(originX + thumbnailViewSize.width * _zoomedPivotTimestampIndex + _zoomPivotOffset, 0, thumbnailViewSize.width, thumbnailViewSize.height);
        
        [_summaryThumbnailViews enumerateObjectsUsingBlock:^(UIView *view, NSUInteger index, __unused BOOL *stop)
        {
            if ((NSInteger)index == _zoomedPivotTimestampIndex)
            {
                view.frame = pivotThumbnailFrame;
            }
            else
            {
                if ((NSInteger)index < _zoomedPivotTimestampIndex)
                {
                    CGFloat delta = pivotThumbnailFrame.origin.x - leftThumbnailFrame.origin.x + leftThumbnailFrame.size.width;
                    view.frame = CGRectMake(pivotThumbnailFrame.origin.x - delta * (_zoomedPivotTimestampIndex - index), 0, thumbnailViewSize.width, thumbnailViewSize.height);
                }
                else
                {
                    CGFloat delta = rightThumbnailFrame.origin.x + rightThumbnailFrame.size.width - pivotThumbnailFrame.origin.x;
                    view.frame = CGRectMake(pivotThumbnailFrame.origin.x + delta * (index - _zoomedPivotTimestampIndex), 0, thumbnailViewSize.width, thumbnailViewSize.height);
                }
            }
        }];
    }
}

- (void)_layoutZoomedThumbnailViewsStacked:(bool)stacked
{
    if (_zoomedThumbnailViews.count == 0 || _summaryThumbnailViews.count == 0)
        return;
    
    CGSize thumbnailViewSize = [self _thumbnailSize];
    CGRect stackFrame = [_summaryThumbnailViews[_zoomedPivotTimestampIndex] frame];
    
    if (stacked)
    {
        [_zoomedThumbnailViews enumerateObjectsUsingBlock:^(UIView *view, __unused NSUInteger index, __unused BOOL *stop)
        {
            view.frame = stackFrame;
        }];
    }
    else
    {
        NSTimeInterval zoomedPivotThumbnailTimestamp = [_summaryTimestamps[_zoomedPivotTimestampIndex] doubleValue];
        
        __block NSInteger i = 1;
        [_zoomedThumbnailViews enumerateObjectsUsingBlock:^(UIView *view, NSUInteger index, __unused BOOL *stop)
        {
            NSTimeInterval timestamp = [_zoomedTimestamps[index] doubleValue];
            if (timestamp >= zoomedPivotThumbnailTimestamp)
            {
                view.frame = CGRectMake(stackFrame.origin.x + thumbnailViewSize.width * i + _zoomPivotOffset, 0, thumbnailViewSize.width, thumbnailViewSize.height);
                i++;
            }
        }];
        
        i = 1;
        [_zoomedThumbnailViews enumerateObjectsWithOptions:NSEnumerationReverse usingBlock:^(UIView *view, NSUInteger index, __unused BOOL *stop)
        {
            NSTimeInterval timestamp = [_zoomedTimestamps[index] doubleValue];
            if (timestamp < zoomedPivotThumbnailTimestamp)
            {
                view.frame = CGRectMake(stackFrame.origin.x - thumbnailViewSize.width * i + _zoomPivotOffset, 0, thumbnailViewSize.width, thumbnailViewSize.height);
                i++;
            }
        }];
    }
}

- (void)setIsPlaying:(bool)isPlaying
{
    _isPlaying = isPlaying;
    
    if (_isPlaying)
        [self _updateScrubberAnimationsAndResetCurrentPosition:false];
    else
        [self removeHandleAnimation];
}

- (void)setValue:(NSTimeInterval)value
{
    [self setValue:value resetPosition:false];
}

- (void)setValue:(NSTimeInterval)value resetPosition:(bool)resetPosition
{
    if (_duration < FLT_EPSILON || _scrubbing)
        return;
    
    if (value > _duration)
        value = _duration;
    
    _value = value;
    
    [self _updateTimeLabels];
    if (resetPosition)
        [self _updateScrubberAnimationsAndResetCurrentPosition:true];
}

- (void)_updateScrubberAnimationsAndResetCurrentPosition:(bool)resetCurrentPosition
{
    [self _updateScrubberAnimationsAndResetCurrentPosition:resetCurrentPosition zoomedIn:_zoomedIn];
}

- (void)_updateScrubberAnimationsAndResetCurrentPosition:(bool)resetCurrentPosition zoomedIn:(bool)zoomedIn
{
    if (isnan(_duration) || _duration < FLT_EPSILON)
        return;

    CGPoint point = [self _scrubberPositionForPosition:_value duration:_duration zoomedIn:zoomedIn];
    CGRect frame = CGRectMake(CGFloor(point.x) - _scrubberHandle.frame.size.width / 2, _scrubberHandle.frame.origin.y, _scrubberHandle.frame.size.width, _scrubberHandle.frame.size.height);
    
    if (_trimStartValue > DBL_EPSILON && fabs(_value - _trimStartValue) < 0.01)
    {
        frame = CGRectMake(_trimView.frame.origin.x + [self _scrubbingRectZoomedIn:zoomedIn].origin.x, _scrubberHandle.frame.origin.y, _scrubberHandle.frame.size.width, _scrubberHandle.frame.size.height);
    }
    else if (fabs(_value - _trimEndValue) < 0.01)
    {
        frame = CGRectMake(_trimView.frame.origin.x + _trimView.frame.size.width - [self _scrubbingRectZoomedIn:zoomedIn].origin.x - _scrubberHandle.frame.size.width, _scrubberHandle.frame.origin.y, _scrubberHandle.frame.size.width, _scrubberHandle.frame.size.height);
    }
    
    if (_isPlaying)
    {
        if (resetCurrentPosition)
            _scrubberHandle.frame = frame;
        
        CGRect scrubbingRect = [self _scrubbingRectZoomedIn:zoomedIn];
        CGFloat maxPosition = scrubbingRect.origin.x + scrubbingRect.size.width - _scrubberHandle.frame.size.width / 2;
        NSTimeInterval duration = _duration;
        NSTimeInterval value = _value;
        
        if (self.allowsTrimming)
        {
            maxPosition = MIN(maxPosition, CGRectGetMaxX(_trimView.frame) - scrubbingRect.origin.x - _scrubberHandle.frame.size.width / 2);
            duration = _trimEndValue - _trimStartValue;
            value = _value - _trimStartValue;
        }
        
        CGRect endFrame = CGRectMake(maxPosition - _scrubberHandle.frame.size.width / 2, frame.origin.y, _scrubberHandle.frame.size.width, _scrubberHandle.frame.size.height);
        
        [self addHandleAnimationFromFrame:_scrubberHandle.frame toFrame:endFrame duration:MAX(0.0, duration - value)];
    }
    else
    {
        [self removeHandleAnimation];
        _scrubberHandle.frame = frame;
    }
}

- (void)addHandleAnimationFromFrame:(CGRect)fromFrame toFrame:(CGRect)toFrame duration:(NSTimeInterval)duration
{
    [self removeHandleAnimation];
    
    POPBasicAnimation *animation = [POPBasicAnimation animationWithPropertyNamed:kPOPViewFrame];
    animation.fromValue = [NSValue valueWithCGRect:fromFrame];
    animation.toValue = [NSValue valueWithCGRect:toFrame];
    animation.duration = duration;
    animation.timingFunction = [CAMediaTimingFunction functionWithName:kCAMediaTimingFunctionLinear];
    animation.clampMode = kPOPAnimationClampBoth;
    animation.roundingFactor = 0.5f;

    [_scrubberHandle pop_addAnimation:animation forKey:@"progress"];
}

- (void)removeHandleAnimation
{
    [_scrubberHandle pop_removeAnimationForKey:@"progress"];
}

- (void)resetToStart
{
    _value = _trimStartValue;
    [self _updateTimeLabels];
    
    [self removeHandleAnimation];
    _scrubberHandle.center = CGPointMake(_trimView.frame.origin.x + [self _scrubbingRect].origin.x + _scrubberHandle.frame.size.width / 2, _scrubberHandle.center.y);
}

- (void)_updateTimeLabels
{
    _currentTimeLabel.text = self.disableTimeDisplay ? @"" : [TGMediaPickerGalleryVideoScrubber _stringFromTotalSeconds:(NSInteger)self.value];
    
    _inverseTimeLabel.text = self.disableTimeDisplay ? @"" : [TGMediaPickerGalleryVideoScrubber _stringFromTotalSeconds:(NSInteger)self.duration];
}

#pragma mark - Scrubber Handle

- (BOOL)gestureRecognizer:(UIGestureRecognizer *)gestureRecognizer shouldRecognizeSimultaneouslyWithGestureRecognizer:(UIGestureRecognizer *)otherGestureRecognizer
{
    if (gestureRecognizer.view != otherGestureRecognizer.view)
        return false;
    
    return true;
}

- (bool)isScrubbing {
    return _scrubbing;
}

- (void)handlePress:(UILongPressGestureRecognizer *)gestureRecognizer
{
    switch (gestureRecognizer.state)
    {
        case UIGestureRecognizerStateBegan:
        {
            if (_beganInteraction)
                return;
            
            _scrubbing = true;
            
            id<TGMediaPickerGalleryVideoScrubberDelegate> delegate = self.delegate;
            if ([delegate respondsToSelector:@selector(videoScrubberDidBeginScrubbing:)])
                [delegate videoScrubberDidBeginScrubbing:self];
            
            [self cancelZoomIn];
            if ([self zoomAvailable])
            {
                _pivotSource = TGMediaPickerGalleryVideoScrubberPivotSourceHandle;
                [self performSelector:@selector(zoomIn) withObject:nil afterDelay:TGVideoScrubberZoomActivationInterval];
            }
            
            _endedInteraction = false;
            _beganInteraction = true;
        }
            break;
            
        case UIGestureRecognizerStateEnded:
        case UIGestureRecognizerStateCancelled:
        {
            _beganInteraction = false;
            
            if (_endedInteraction)
                return;
            
            _scrubbing = false;
            
            id<TGMediaPickerGalleryVideoScrubberDelegate> delegate = self.delegate;
            if ([delegate respondsToSelector:@selector(videoScrubberDidEndScrubbing:)])
                [delegate videoScrubberDidEndScrubbing:self];
            
            [self cancelZoomIn];
            if (_zoomedIn)
                [self zoomOut];
            
            _endedInteraction = true;
        }
            break;
            
        default:
            break;
    }
}

- (void)handlePan:(UIPanGestureRecognizer *)gestureRecognizer
{
    CGPoint translation = [gestureRecognizer translationInView:self];
    [gestureRecognizer setTranslation:CGPointZero inView:self];
    
    UIView *handle = gestureRecognizer.view;
    
    switch (gestureRecognizer.state)
    {
        case UIGestureRecognizerStateBegan:
        {
            if (_beganInteraction)
                return;
            
            _scrubbing = true;
            
            [self removeHandleAnimation];
            
            id<TGMediaPickerGalleryVideoScrubberDelegate> delegate = self.delegate;
            if ([delegate respondsToSelector:@selector(videoScrubberDidBeginScrubbing:)])
                [delegate videoScrubberDidBeginScrubbing:self];
            
            [self cancelZoomIn];
            
            _endedInteraction = false;
            _beganInteraction = true;
        }
            break;
            
        case UIGestureRecognizerStateChanged:
        {
            if (_animatingZoomIn || _animatingZoomOut)
                return;
            
            CGRect scrubbingRect = [self _scrubbingRect];
            CGRect normalScrubbingRect = [self _scrubbingRectZoomedIn:false];
            CGFloat minPosition = scrubbingRect.origin.x + handle.frame.size.width / 2;
            CGFloat maxPosition = scrubbingRect.origin.x + scrubbingRect.size.width - handle.frame.size.width / 2;
            if (self.allowsTrimming)
            {
                minPosition = MAX(minPosition, _trimView.frame.origin.x + normalScrubbingRect.origin.x + handle.frame.size.width / 2);
                maxPosition = MIN(maxPosition, CGRectGetMaxX(_trimView.frame) - normalScrubbingRect.origin.x - handle.frame.size.width / 2);
            }
            
            handle.center = CGPointMake(MIN(MAX(handle.center.x + translation.x, minPosition), maxPosition), handle.center.y);
            
            NSTimeInterval position = [self _positionForScrubberPosition:handle.center duration:_duration];
            
            if (self.allowsTrimming)
            {
                if (ABS(handle.center.x - minPosition) < FLT_EPSILON)
                    position = _trimStartValue;
                else if (ABS(handle.center.x - maxPosition) < FLT_EPSILON)
                    position = _trimEndValue;
            }
            
            _value = position;
            [self _updateTimeLabels];
            
            id<TGMediaPickerGalleryVideoScrubberDelegate> delegate = self.delegate;
            if ([delegate respondsToSelector:@selector(videoScrubber:valueDidChange:)])
                [delegate videoScrubber:self valueDidChange:position];
            
            [self cancelZoomIn];
            if ([self zoomAvailable])
            {
                _pivotSource = TGMediaPickerGalleryVideoScrubberPivotSourceHandle;
                [self performSelector:@selector(zoomIn) withObject:nil afterDelay:TGVideoScrubberZoomActivationInterval];
            }
        }
            break;
            
        case UIGestureRecognizerStateEnded:
        case UIGestureRecognizerStateCancelled:
        {
            _beganInteraction = false;
            
            if (_endedInteraction)
                return;
            
            _scrubbing = false;
                        
            id<TGMediaPickerGalleryVideoScrubberDelegate> delegate = self.delegate;
            if ([delegate respondsToSelector:@selector(videoScrubberDidEndScrubbing:)])
                [delegate videoScrubberDidEndScrubbing:self];
            
            [self cancelZoomIn];
            if (_zoomedIn)
                [self zoomOut];
            
            _endedInteraction = true;
        }
            break;
            
        default:
            break;
    }
}

- (void)handleTap:(UITapGestureRecognizer *)gestureRecognizer
{
    CGPoint location = [gestureRecognizer locationInView:_dotHandle.superview];
    
    CGFloat position = MAX(_trimStartValue, MIN(_trimEndValue, [self _positionForScrubberPosition:location duration:_duration]));
    _value = position;

    CGPoint center = [self _dotPositionForPosition:position duration:_duration];
    [UIView animateWithDuration:0.2 delay:0.0 usingSpringWithDamping:1.1 initialSpringVelocity:0.0 options:kNilOptions animations:^{
        _dotHandle.center = CGPointMake(center.x, _dotHandle.center.y);
    } completion:^(BOOL finished) {
    }];
    
    id<TGMediaPickerGalleryVideoScrubberDelegate> delegate = self.delegate;
    if ([delegate respondsToSelector:@selector(videoScrubberDidBeginScrubbing:)])
        [delegate videoScrubberDidBeginScrubbing:self];
    
    if ([delegate respondsToSelector:@selector(videoScrubber:valueDidChange:)])
        [delegate videoScrubber:self valueDidChange:position];
    
    if ([delegate respondsToSelector:@selector(videoScrubberDidEndScrubbing:)])
        [delegate videoScrubberDidEndScrubbing:self];
}

- (void)setScrubberHandleHidden:(bool)hidden animated:(bool)animated
{
    if (animated)
    {
        _scrubberHandle.hidden = false;
        [UIView animateWithDuration:0.25f animations:^
        {
            _scrubberHandle.alpha = hidden ? 0.0f : 1.0f;
        } completion:^(BOOL finished)
        {
            if (finished)
                _scrubberHandle.hidden = hidden;
        }];
    }
    else
    {
        _scrubberHandle.hidden = hidden;
        _scrubberHandle.alpha = hidden ? 0.0f : 1.0f;
    }
}

- (void)setDotHandleHidden:(bool)hidden animated:(bool)animated
{
    if (animated)
    {
        _dotHandle.hidden = false;
        [UIView animateWithDuration:0.25f animations:^
        {
            _dotHandle.alpha = hidden ? 0.0f : 1.0f;
        } completion:^(BOOL finished)
        {
            if (finished)
                _dotHandle.hidden = hidden;
        }];
    }
    else
    {
        _dotHandle.hidden = hidden;
        _dotHandle.alpha = hidden ? 0.0f : 1.0f;
    }
}

- (CGPoint)scrubberPositionForPosition:(NSTimeInterval)position
{
    return [self _scrubberPositionForPosition:position duration:_duration];
}

- (CGPoint)_scrubberPositionForPosition:(NSTimeInterval)position duration:(NSTimeInterval)duration
{
    return [self _scrubberPositionForPosition:position duration:duration zoomedIn:_zoomedIn];
}

- (CGPoint)_scrubberPositionForPosition:(NSTimeInterval)position duration:(NSTimeInterval)duration zoomedIn:(bool)zoomedIn
{
    CGRect scrubbingRect = [self _scrubbingRectZoomedIn:zoomedIn];
    
    if (duration < FLT_EPSILON)
    {
        position = 0.0;
        duration = 1.0;
    }
    
    return CGPointMake(_scrubberHandle.frame.size.width / 2 + scrubbingRect.origin.x + (CGFloat)(position / duration) * (scrubbingRect.size.width - _scrubberHandle.frame.size.width), CGRectGetMidY([self _scrubbingRect]));
}

- (NSTimeInterval)_positionForScrubberPosition:(CGPoint)scrubberPosition duration:(NSTimeInterval)duration
{
    CGRect scrubbingRect = [self _scrubbingRect];
    return (scrubberPosition.x - _scrubberHandle.frame.size.width / 2 - scrubbingRect.origin.x) / (scrubbingRect.size.width - _scrubberHandle.frame.size.width) * duration;
}

- (CGRect)_scrubbingRect
{
    return [self _scrubbingRectZoomedIn:_zoomedIn];
}

- (CGRect)_scrubbingRectZoomedIn:(bool)zoomedIn
{
    CGFloat width = self.frame.size.width;
    CGFloat origin = 0;
    CGFloat handleWidth = self.allowsTrimming ? 12.0f : 0.0f;
    
    width = width - handleWidth * 2.0f - TGVideoScrubberPadding * 2.0f;
    origin = handleWidth;
    
    if (zoomedIn)
    {
        CGFloat zoomedDuration = _zoomedDuration;
        if (zoomedDuration < FLT_EPSILON)
            zoomedDuration = _duration;
        
        CGFloat newWidth = (CGFloat)(width * _duration / _zoomedDuration);
        CGFloat newPosition = _zoomPivotCenter * newWidth / width;
        
        origin += _zoomPivotCenter - newPosition;
        
        width = newWidth;
    }
    
    return CGRectMake(origin, 24, width, 40);
}

#pragma mark - Dot

- (CGPoint)_dotPositionForPosition:(NSTimeInterval)position duration:(NSTimeInterval)duration
{
    CGRect scrubbingRect = [self _scrubbingRectZoomedIn:false];
    
    if (duration < FLT_EPSILON)
    {
        position = 0.0;
        duration = 1.0;
    }
    
    return CGPointMake(_dotHandle.frame.size.width / 2 + scrubbingRect.origin.x + (CGFloat)(position / duration) * (scrubbingRect.size.width - _dotHandle.frame.size.width), CGRectGetMidY([self _scrubbingRect]));
}

#pragma mark - Trimming

- (bool)hasTrimming
{
    return (_allowsTrimming && (_trimStartValue > FLT_EPSILON || _trimEndValue < _duration));
}

- (void)setAllowsTrimming:(bool)allowsTrimming
{
    _allowsTrimming = allowsTrimming;
    _trimView.trimmingEnabled = allowsTrimming;
}

- (void)setTrimStartValue:(NSTimeInterval)trimStartValue
{
    _trimStartValue = trimStartValue;
    
    [self _layoutTrimViewZoomedIn:_zoomedIn];
    
    if (_value < _trimStartValue)
    {
        [self setValue:_trimStartValue];
        _scrubberHandle.center = CGPointMake(_trimView.frame.origin.x + 12 + _scrubberHandle.frame.size.width / 2, _scrubberHandle.center.y);
    }
}

- (void)setTrimEndValue:(NSTimeInterval)trimEndValue
{
    _trimEndValue = trimEndValue;
    
    [self _layoutTrimViewZoomedIn:_zoomedIn];
    
    if (_value > _trimEndValue)
    {
        [self setValue:_trimEndValue];
        _scrubberHandle.center = CGPointMake(CGRectGetMaxX(_trimView.frame) - 12 - _scrubberHandle.frame.size.width / 2, _scrubberHandle.center.y);
    }
}

- (void)setTrimApplied:(bool)trimApplied
{
    [_trimView setTrimming:trimApplied animated:false];
}

- (void)_trimStartPosition:(NSTimeInterval *)trimStartPosition trimEndPosition:(NSTimeInterval *)trimEndPosition forTrimFrame:(CGRect)trimFrame duration:(NSTimeInterval)duration
{
    if (trimStartPosition == NULL || trimEndPosition == NULL)
        return;
    
    CGRect trimRect = [self _scrubbingRect];
    
    *trimStartPosition = (CGRectGetMinX(trimFrame) + 12 - trimRect.origin.x) / trimRect.size.width * duration;
    *trimEndPosition = (CGRectGetMaxX(trimFrame) - 12 - trimRect.origin.x) / trimRect.size.width * duration;
}

- (CGRect)_trimFrameForStartPosition:(NSTimeInterval)startPosition endPosition:(NSTimeInterval)endPosition duration:(NSTimeInterval)duration zoomedIn:(bool)zoomedIn
{
    CGRect trimRect = [self _scrubbingRectZoomedIn:zoomedIn];
    CGRect normalScrubbingRect = [self _scrubbingRectZoomedIn:false];
    
    CGFloat minX = duration > FLT_EPSILON ? ((CGFloat)startPosition * trimRect.size.width / (CGFloat)duration + trimRect.origin.x - normalScrubbingRect.origin.x) : 0.0f;
    CGFloat maxX = duration > FLT_EPSILON ? ((CGFloat)endPosition * trimRect.size.width / (CGFloat)duration + trimRect.origin.x + normalScrubbingRect.origin.x) : 0.0f;
    
    return CGRectMake(minX, 0, maxX - minX, 36);
}

- (void)_layoutTrimViewZoomedIn:(bool)zoomedIn
{
    if (_duration > DBL_EPSILON)
    {
        NSTimeInterval endPosition = _trimEndValue;
        if (endPosition < DBL_EPSILON)
            endPosition = _duration;
        
        _trimView.frame = [self _trimFrameForStartPosition:_trimStartValue endPosition:_trimEndValue duration:_duration zoomedIn:zoomedIn];
    }
    else
    {
        _trimView.frame = _wrapperView.bounds;
    }
    
    [self _layoutTrimCurtainViews];
}

- (void)_layoutTrimCurtainViews
{
    _leftCurtainView.hidden = !self.allowsTrimming;
    _rightCurtainView.hidden = !self.allowsTrimming;
    
    if (self.allowsTrimming)
    {
        CGRect scrubbingRect = [self _scrubbingRect];
        CGRect normalScrubbingRect = [self _scrubbingRectZoomedIn:false];
        
        _leftCurtainView.frame = CGRectMake(scrubbingRect.origin.x - 12.0f, 0.0f, _trimView.frame.origin.x - scrubbingRect.origin.x + normalScrubbingRect.origin.x + 12.0f, 36.0f);
        _rightCurtainView.frame = CGRectMake(CGRectGetMaxX(_trimView.frame) - 4.0f, 0.0, scrubbingRect.origin.x + scrubbingRect.size.width - CGRectGetMaxX(_trimView.frame) - scrubbingRect.origin.x + normalScrubbingRect.origin.x + 4.0f + 12.0f, 36.0f);
    }
}

- (void)setFrame:(CGRect)frame
{
    if (isnan(frame.origin.x) || isnan(frame.origin.y) || isnan(frame.size.width) || isnan(frame.size.height))
        return;
    
    [super setFrame:frame];
}

#pragma mark - Layout

- (void)layoutSubviews
{
    _wrapperView.frame = CGRectMake(TGVideoScrubberPadding, 24, self.frame.size.width - TGVideoScrubberPadding * 2.0f, 36);
    [self _layoutTrimViewZoomedIn:_zoomedIn];
    
    CGRect scrubbingRect = [self _scrubbingRect];
    if (isnan(scrubbingRect.origin.x) || isnan(scrubbingRect.origin.y))
        return;
    
    _summaryThumbnailWrapperView.frame = CGRectMake(MIN(0.0, scrubbingRect.origin.x), 0.0f, MAX(_wrapperView.frame.size.width, scrubbingRect.size.width), 36.0f);
    _zoomedThumbnailWrapperView.frame = _summaryThumbnailWrapperView.frame;
    
    [self _updateScrubberAnimationsAndResetCurrentPosition:true];
}

+ (NSString *)_stringFromTotalSeconds:(NSInteger)totalSeconds
{
    NSInteger hours = (NSInteger)totalSeconds / 3600;
    NSInteger minutes = (NSInteger)(totalSeconds / 60) % 60;
    NSInteger seconds = (NSInteger)(totalSeconds % 60);
    
    if (hours > 0)
        return [NSString stringWithFormat:@"%02d:%02d:%02d", (int)hours, (int)minutes, (int)seconds];
    else
        return [NSString stringWithFormat:@"%d:%02d", (int)minutes, (int)seconds];
}

@end<|MERGE_RESOLUTION|>--- conflicted
+++ resolved
@@ -213,67 +213,8 @@
         _trimView.startHandleMoved = ^(CGPoint translation)
         {
             __strong TGMediaPickerGalleryVideoScrubber *strongSelf = weakSelf;
-<<<<<<< HEAD
-            if (strongSelf == nil)
-                return;
-            
-            if (strongSelf->_animatingZoomIn)
-                return;
-            
-            UIView *trimView = strongSelf->_trimView;
-            
-            CGRect availableTrimRect = [strongSelf _scrubbingRect];
-            CGRect normalScrubbingRect = [strongSelf _scrubbingRectZoomedIn:false];
-            CGFloat originX = MAX(0, trimView.frame.origin.x + translation.x);
-            CGFloat delta = originX - trimView.frame.origin.x;
-            CGFloat maxWidth = availableTrimRect.size.width + normalScrubbingRect.origin.x * 2 - originX;
-            
-            CGRect trimViewRect = CGRectMake(originX, trimView.frame.origin.y, MIN(maxWidth, trimView.frame.size.width - delta), trimView.frame.size.height);
-            
-            NSTimeInterval trimStartPosition = 0.0;
-            NSTimeInterval trimEndPosition = 0.0;
-            [strongSelf _trimStartPosition:&trimStartPosition trimEndPosition:&trimEndPosition forTrimFrame:trimViewRect duration:strongSelf.duration];
-            
-            NSTimeInterval duration = trimEndPosition - trimStartPosition;
-            
-            if (trimEndPosition - trimStartPosition < strongSelf.minimumLength)
-                return;
-            
-            if (strongSelf.maximumLength > DBL_EPSILON && duration > strongSelf.maximumLength)
-            {
-                trimViewRect = CGRectMake(trimView.frame.origin.x + delta, trimView.frame.origin.y, trimView.frame.size.width, trimView.frame.size.height);
-                
-                [strongSelf _trimStartPosition:&trimStartPosition trimEndPosition:&trimEndPosition forTrimFrame:trimViewRect duration:strongSelf.duration];
-            }
-            
-            trimView.frame = trimViewRect;
-            
-            [strongSelf _layoutTrimCurtainViews];
-            
-            strongSelf->_trimStartValue = trimStartPosition;
-            strongSelf->_trimEndValue = trimEndPosition;
-            
-            [strongSelf setValue:trimStartPosition];
-            
-            UIView *handle = strongSelf->_scrubberHandle;
-            handle.center = CGPointMake(trimView.frame.origin.x + 12 + handle.frame.size.width / 2, handle.center.y);
-            
-            UIView *dotHandle = strongSelf->_dotHandle;
-            dotHandle.center = CGPointMake(trimView.frame.origin.x + 12 + dotHandle.frame.size.width / 2, dotHandle.center.y);
-            
-            id<TGMediaPickerGalleryVideoScrubberDelegate> delegate = strongSelf.delegate;
-            if ([delegate respondsToSelector:@selector(videoScrubber:editingStartValueDidChange:)])
-                [delegate videoScrubber:strongSelf editingStartValueDidChange:trimStartPosition];
-            
-            [strongSelf cancelZoomIn];
-            if ([strongSelf zoomAvailable])
-            {
-                strongSelf->_pivotSource = TGMediaPickerGalleryVideoScrubberPivotSourceTrimStart;
-                [strongSelf performSelector:@selector(zoomIn) withObject:nil afterDelay:TGVideoScrubberZoomActivationInterval];
-=======
             if (strongSelf) {
                 [strongSelf startHandleMoved:translation];
->>>>>>> 33891eff
             }
         };
         _trimView.endHandleMoved = ^(CGPoint translation)
