--- conflicted
+++ resolved
@@ -325,13 +325,8 @@
     return bridgeMedia
 }
 
-<<<<<<< HEAD
 func makeBridgeChat(_ entry: ChatListEntry, strings: PresentationStrings, suppressForeignAgentNotice: Bool) -> (TGBridgeChat, [Int64 : TGBridgeUser])? {
-    if case let .MessageEntry(index, messages, readState, _, _, renderedPeer, _, _, _, hasFailed, _) = entry {
-=======
-func makeBridgeChat(_ entry: ChatListEntry, strings: PresentationStrings) -> (TGBridgeChat, [Int64 : TGBridgeUser])? {
     if case let .MessageEntry(index, messages, readState, _, _, renderedPeer, _, _, _, _, hasFailed, _, _) = entry {
->>>>>>> f24c1ea6
         guard index.messageIndex.id.peerId.namespace != Namespaces.Peer.SecretChat else {
             return nil
         }
