import Foundation
import SwiftSignalKit
import Speech

public func transcribeAudio(path: String, locale: String) -> Signal<LocallyTranscribedAudio?, Error> {
    return Signal { subscriber in
        let disposable = MetaDisposable()
        
        if #available(iOS 10.0, *) {
            SFSpeechRecognizer.requestAuthorization { status in
                Queue.mainQueue().async {
                    switch status {
                    case .notDetermined:
                        subscriber.putNext(nil)
                        subscriber.putCompletion()
                    case .restricted:
                        subscriber.putNext(nil)
                        subscriber.putCompletion()
                    case .denied:
                        subscriber.putNext(nil)
                        subscriber.putCompletion()
                    case .authorized:
                        guard let speechRecognizer = SFSpeechRecognizer(locale: Locale(identifier: locale)), speechRecognizer.isAvailable else {
                            subscriber.putNext(nil)
                            subscriber.putCompletion()
                            
                            return
                        }
                        
                        speechRecognizer.defaultTaskHint = .unspecified
                        
                        let tempFilePath = NSTemporaryDirectory() + "\(UInt64.random(in: 0 ... UInt64.max)).m4a"
                        let _ = try? FileManager.default.copyItem(atPath: path, toPath: tempFilePath)
                        
                        let request = SFSpeechURLRecognitionRequest(url: URL(fileURLWithPath: tempFilePath))
<<<<<<< HEAD
                        if #available(iOS 16.0, *) {
                            request.addsPunctuation = true
                        }
                        request.requiresOnDeviceRecognition = speechRecognizer.supportsOnDeviceRecognition
=======
>>>>>>> e839afcd
                        request.shouldReportPartialResults = true
                        
                        let task = speechRecognizer.recognitionTask(with: request, resultHandler: { result, error in
                            if let result = result {
                                subscriber.putNext(LocallyTranscribedAudio(text: result.bestTranscription.formattedString, isFinal: result.isFinal))
                                
                                if result.isFinal {
                                    subscriber.putCompletion()
                                    
                                    let _ = try? FileManager.default.removeItem(atPath: tempFilePath)
                                }
                            } else {
                                print("transcribeAudio: locale: \(locale), error: \(String(describing: error))")
                                
                                subscriber.putError(error!)
                                
                                let _ = try? FileManager.default.removeItem(atPath: tempFilePath)
                            }
                        })
                        
                        disposable.set(ActionDisposable {
                            task.cancel()
                        })
                    @unknown default:
                        subscriber.putNext(nil)
                        subscriber.putCompletion()
                    }
                }
            }
        } else {
            subscriber.putNext(nil)
            subscriber.putCompletion()
        }
        
        return disposable
    }
    |> runOn(.mainQueue())
}

public struct LocallyTranscribedAudio {
    public var text: String
    public var isFinal: Bool
}

public func speechRecognitionSupported(languageCode: String) -> Bool {
    if #available(iOS 10.0, *) {
        return SFSpeechRecognizer.supportedLocales().contains(where: { $0.languageCode == languageCode })
    } else {
        return false
    }
}<|MERGE_RESOLUTION|>--- conflicted
+++ resolved
@@ -23,23 +23,20 @@
                         guard let speechRecognizer = SFSpeechRecognizer(locale: Locale(identifier: locale)), speechRecognizer.isAvailable else {
                             subscriber.putNext(nil)
                             subscriber.putCompletion()
-                            
+
                             return
                         }
-                        
+
                         speechRecognizer.defaultTaskHint = .unspecified
                         
                         let tempFilePath = NSTemporaryDirectory() + "\(UInt64.random(in: 0 ... UInt64.max)).m4a"
                         let _ = try? FileManager.default.copyItem(atPath: path, toPath: tempFilePath)
                         
                         let request = SFSpeechURLRecognitionRequest(url: URL(fileURLWithPath: tempFilePath))
-<<<<<<< HEAD
                         if #available(iOS 16.0, *) {
                             request.addsPunctuation = true
                         }
                         request.requiresOnDeviceRecognition = speechRecognizer.supportsOnDeviceRecognition
-=======
->>>>>>> e839afcd
                         request.shouldReportPartialResults = true
                         
                         let task = speechRecognizer.recognitionTask(with: request, resultHandler: { result, error in
@@ -48,14 +45,14 @@
                                 
                                 if result.isFinal {
                                     subscriber.putCompletion()
-                                    
+
                                     let _ = try? FileManager.default.removeItem(atPath: tempFilePath)
                                 }
                             } else {
                                 print("transcribeAudio: locale: \(locale), error: \(String(describing: error))")
                                 
                                 subscriber.putError(error!)
-                                
+
                                 let _ = try? FileManager.default.removeItem(atPath: tempFilePath)
                             }
                         })
