--- conflicted
+++ resolved
@@ -1,3 +1,4 @@
+import PtgSettings
 import PtgForeignAgentNoticeRemoval
 
 import Foundation
@@ -360,6 +361,9 @@
     var contentSettings: ContentSettings { get }
     var appConfiguration: AppConfiguration { get }
     
+    var ptgSettings: PtgSettings { get }
+    var inactiveSecretChatPeerIds: Signal<Set<PeerId>, NoError> { get }
+    
     func resolveInlineStickers(fileIds: [Int64]) -> Signal<[Int64: TelegramMediaFile], NoError>
 }
 
@@ -386,6 +390,14 @@
     }
     public var appConfiguration: AppConfiguration {
         return self.context.currentAppConfiguration.with { $0 }
+    }
+    
+    public var ptgSettings: PtgSettings {
+        return self.context.sharedContext.currentPtgSettings.with { $0 }
+    }
+    
+    public var inactiveSecretChatPeerIds: Signal<Set<PeerId>, NoError> {
+        return self.context.inactiveSecretChatPeerIds
     }
     
     public init(context: AccountContext) {
@@ -1017,7 +1029,9 @@
                     case let .messages(messages):
 //                        messagesToShare = messages
                         for message in messages {
-                            let message_ = strongSelf.currentContext.shouldSuppressForeignAgentNotice(in: message) ? removeForeignAgentNotice(message: message) : message
+                            let shouldSuppressForeignAgentNotice = message.isPeerOrForwardSourceBroadcastChannel && strongSelf.currentContext.ptgSettings.suppressForeignAgentNotice
+                            
+                            let message_ = shouldSuppressForeignAgentNotice ? removeForeignAgentNotice(message: message) : message
                             
                             var url: String?
                             var selectedMedia: Media?
@@ -2331,15 +2345,10 @@
         self.controllerNode.transitionToProgressWithValue(signal: SaveToCameraRoll.saveToCameraRoll(context: context, postbox: context.account.postbox, userLocation: .other, mediaReference: mediaReference) |> map(Optional.init), dismissImmediately: completion == nil, completion: completion ?? {})
     }
     
-<<<<<<< HEAD
     public func updatePeers() {
-        self.switchToAccount(account: self.currentContext.account, animateIn: false)
-    }
-    
-    private func switchToAccount(account: Account, animateIn: Bool) {
-        self.currentAccount = account
-        self.accountActiveDisposable.set(self.sharedContext.setAccountUserInterfaceInUse(account.id))
-=======
+        self.switchToAccount(account: self.currentContext, animateIn: false)
+    }
+    
     private func switchToAccount(account: ShareControllerAccountContext, animateIn: Bool) {
         self.currentContext = account
         self.accountActiveDisposable.set(self.environment.setAccountUserInterfaceInUse(id: account.accountId))
@@ -2365,7 +2374,8 @@
                         actionsSummary: ChatListEntryPendingMessageActionsSummaryComponent(namespace: Namespaces.Message.Cloud)
                     )
                 ]
-            )
+            ),
+            inactiveSecretChatPeerIds: self.currentContext.inactiveSecretChatPeerIds
         )
         let peer = self.currentContext.stateManager.postbox.combinedView(keys: [PostboxViewKey.basicPeer(self.currentContext.accountPeerId)])
         |> take(1)
@@ -2375,24 +2385,10 @@
             }
             return view.peer.flatMap(EnginePeer.init)
         }
->>>>>>> 7c1d3150
-        
-        let context: AccountContext
-        if self.currentContext.account.id == self.currentAccount.id {
-            context = self.currentContext
-        } else {
-            context = self.sharedContext.makeTempAccountContext(account: self.currentAccount)
-        }
         
         self.peers.set(combineLatest(
-<<<<<<< HEAD
-            TelegramEngine(account: self.currentAccount).data.get(TelegramEngine.EngineData.Item.Peer.Peer(id: self.currentAccount.peerId)),
-            self.currentAccount.viewTracker.tailChatListView(groupId: .root, count: 150, inactiveSecretChatPeerIds: context.inactiveSecretChatPeerIds)
-            |> take(1)
-=======
             peer,
             tailChatList |> take(1)
->>>>>>> 7c1d3150
         )
         |> mapToSignal { maybeAccountPeer, view -> Signal<([(EngineRenderedPeer, EnginePeer.Presence?)], EnginePeer), NoError> in
             let accountPeer = maybeAccountPeer!
