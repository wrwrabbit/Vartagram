--- conflicted
+++ resolved
@@ -307,16 +307,16 @@
     var updatedPresentationData: Signal<PresentationData, NoError> { get }
     var isMainApp: Bool { get }
     var energyUsageSettings: EnergyUsageSettings { get }
-    
+
     var mediaManager: MediaManager? { get }
-    
+
     func setAccountUserInterfaceInUse(id: AccountRecordId) -> Disposable
     func donateSendMessageIntent(account: ShareControllerAccountContext, peerIds: [EnginePeer.Id])
 }
 
 public final class ShareControllerAppEnvironment: ShareControllerEnvironment {
     let sharedContext: SharedAccountContext
-    
+
     public private(set) var presentationData: PresentationData
     public var updatedPresentationData: Signal<PresentationData, NoError> {
         return self.sharedContext.presentationData
@@ -327,21 +327,21 @@
     public var energyUsageSettings: EnergyUsageSettings {
         return self.sharedContext.energyUsageSettings
     }
-    
+
     public var mediaManager: MediaManager? {
         return self.sharedContext.mediaManager
     }
-    
+
     public init(sharedContext: SharedAccountContext) {
         self.sharedContext = sharedContext
-        
+
         self.presentationData = sharedContext.currentPresentationData.with { $0 }
     }
-    
+
     public func setAccountUserInterfaceInUse(id: AccountRecordId) -> Disposable {
         return self.sharedContext.setAccountUserInterfaceInUse(id)
     }
-    
+
     public func donateSendMessageIntent(account: ShareControllerAccountContext, peerIds: [EnginePeer.Id]) {
         if let account = account as? ShareControllerAppAccountContext {
             TelegramIntents.donateSendMessageIntent(account: account.context.account, sharedContext: self.sharedContext, intentContext: .share, peerIds: peerIds)
@@ -359,13 +359,13 @@
     var animationRenderer: MultiAnimationRenderer { get }
     var contentSettings: ContentSettings { get }
     var appConfiguration: AppConfiguration { get }
-    
+
     func resolveInlineStickers(fileIds: [Int64]) -> Signal<[Int64: TelegramMediaFile], NoError>
 }
 
 public final class ShareControllerAppAccountContext: ShareControllerAccountContext {
     public let context: AccountContext
-    
+
     public var accountId: AccountRecordId {
         return self.context.account.id
     }
@@ -387,11 +387,11 @@
     public var appConfiguration: AppConfiguration {
         return self.context.currentAppConfiguration.with { $0 }
     }
-    
+
     public init(context: AccountContext) {
         self.context = context
     }
-    
+
     public func resolveInlineStickers(fileIds: [Int64]) -> Signal<[Int64: TelegramMediaFile], NoError> {
         return self.context.engine.stickers.resolveInlineStickers(fileIds: fileIds)
     }
@@ -400,12 +400,12 @@
 public final class ShareControllerSwitchableAccount: Equatable {
     public let account: ShareControllerAccountContext
     public let peer: Peer
-    
+
     public init(account: ShareControllerAccountContext, peer: Peer) {
         self.account = account
         self.peer = peer
     }
-    
+
     public static func ==(lhs: ShareControllerSwitchableAccount, rhs: ShareControllerSwitchableAccount) -> Bool {
         if lhs.account !== rhs.account {
             return false
@@ -679,7 +679,7 @@
         self.readyDisposable.dispose()
         self.accountActiveDisposable.dispose()
         self.presentationDataDisposable?.dispose()
-        
+
         if self.fromForeignApp {
             if let application = UIApplication.value(forKeyPath: #keyPath(UIApplication.shared)) as? UIApplication {
                 application.isIdleTimerDisabled = false
@@ -982,7 +982,7 @@
                     useLegacy = true
                 }
             }
-            
+
             if useLegacy {
                 return self.shareLegacy(text: text, peerIds: peerIds, topicIds: topicIds, showNames: showNames, silently: silently)
             } else {
@@ -1017,11 +1017,9 @@
                     case let .messages(messages):
 //                        messagesToShare = messages
                         for message in messages {
-                            let message_ = strongSelf.currentContext.shouldSuppressForeignAgentNotice(in: message) ? removeForeignAgentNotice(message: message) : message
-                            
                             var url: String?
                             var selectedMedia: Media?
-                            loop: for media in message_.media {
+                            loop: for media in message.media {
                                 switch media {
                                     case _ as TelegramMediaImage, _ as TelegramMediaFile:
                                         selectedMedia = media
@@ -1058,18 +1056,18 @@
                             } else {
                                 authorPeerId = accountPeerId
                             }
-                            
+
                             var restrictedText: String?
                             for attribute in message.attributes {
                                 if let attribute = attribute as? RestrictedContentMessageAttribute {
                                     restrictedText = attribute.platformText(platform: "ios", contentSettings: strongSelf.currentContext.contentSettings) ?? ""
                                 }
                             }
-                            
+
                             if let restrictedText = restrictedText {
                                 collectableItems.append(CollectableExternalShareItem(url: url, text: restrictedText, author: authorPeerId, timestamp: message.timestamp, mediaReference: nil))
                             } else {
-                                collectableItems.append(CollectableExternalShareItem(url: url, text: message_.text, author: authorPeerId, timestamp: message.timestamp, mediaReference: selectedMedia.flatMap({ AnyMediaReference.message(message: MessageReference(message_), media: $0) })))
+                                collectableItems.append(CollectableExternalShareItem(url: url, text: message.text, author: authorPeerId, timestamp: message.timestamp, mediaReference: selectedMedia.flatMap({ AnyMediaReference.message(message: MessageReference(message), media: $0) })))
                             }
                         }
                     case .fromExternal:
@@ -1101,7 +1099,7 @@
                                         }
                                     }
                                 }
-                                
+
                                 let activities: [UIActivity]? = nil
                                 let _ = (strongSelf.didAppearPromise.get()
                                 |> filter { $0 }
@@ -1131,7 +1129,7 @@
                 return
             }
             strongSelf.controllerNode.animateOut(shared: false, completion: {})
-            
+
             let presentationData = strongSelf.environment.presentationData
             let controller = ActionSheetController(presentationData: presentationData)
             controller.dismissed = { [weak self] cancelled in
@@ -1170,7 +1168,7 @@
             self?.debugAction?()
         }
         self.displayNodeDidLoad()
-        
+
         self.peersDisposable.set((self.peers.get()
         |> deliverOnMainQueue).start(next: { [weak self] next in
             if let strongSelf = self {
@@ -1179,11 +1177,11 @@
         }))
         self._ready.set(self.controllerNode.ready.get())
     }
-    
+
     override public func loadView() {
         super.loadView()
     }
-    
+
     private func shareModern(text: String, peerIds: [EnginePeer.Id], topicIds: [EnginePeer.Id: Int64], showNames: Bool, silently: Bool) -> Signal<ShareState, ShareControllerError> {
         return self.currentContext.stateManager.postbox.combinedView(
             keys: peerIds.map { peerId in
@@ -1206,14 +1204,14 @@
             guard let strongSelf = self else {
                 return .complete()
             }
-            
+
             var shareSignals: [Signal<StandaloneSendMessageStatus, StandaloneSendMessagesError>] = []
             var subject = strongSelf.subject
             if let segmentedValues = strongSelf.segmentedValues {
                 let selectedValue = segmentedValues[strongSelf.controllerNode.selectedSegmentedIndex]
                 subject = selectedValue.subject
             }
-            
+
             func transformMessages(_ messages: [StandaloneSendEnqueueMessage], showNames: Bool, silently: Bool) -> [StandaloneSendEnqueueMessage] {
                 return messages.map { message in
                     var message = message
@@ -1229,32 +1227,32 @@
                     return message
                 }
             }
-            
+
             switch subject {
             case let .url(url):
                 for peerId in peerIds {
                     guard let maybePeer = peers[peerId], let peer = maybePeer else {
                         continue
                     }
-                    
+
                     var banSendText = false
                     if case let .channel(channel) = peer, channel.hasBannedPermission(.banSendText) != nil {
                         banSendText = true
                     } else if case let .legacyGroup(group) = peer, group.hasBannedPermission(.banSendText) {
                         banSendText = true
                     }
-                    
+
                     if banSendText {
                         strongSelf.present(standardTextAlertController(theme: AlertControllerTheme(presentationData: strongSelf.presentationData), title: peer.displayTitle(strings: strongSelf.presentationData.strings, displayOrder: strongSelf.presentationData.nameDisplayOrder), text: restrictedSendingContentsText(peer: peer, presentationData: strongSelf.presentationData), actions: [TextAlertAction(type: .defaultAction, title: strongSelf.presentationData.strings.Common_OK, action: {})]), in: .window(.root))
-                        
+
                         return .fail(.generic)
                     }
-                    
+
                     var replyToMessageId: MessageId?
                     if let topicId = topicIds[peerId] {
                         replyToMessageId = MessageId(peerId: peerId, namespace: Namespaces.Message.Cloud, id: Int32(clamping: topicId))
                     }
-                    
+
                     var messages: [StandaloneSendEnqueueMessage] = []
                     if !text.isEmpty {
                         messages.append(StandaloneSendEnqueueMessage(
@@ -1298,25 +1296,25 @@
                     guard let maybePeer = peers[peerId], let peer = maybePeer else {
                         continue
                     }
-                    
+
                     var banSendText = false
                     if case let .channel(channel) = peer, channel.hasBannedPermission(.banSendText) != nil {
                         banSendText = true
                     } else if case let .legacyGroup(group) = peer, group.hasBannedPermission(.banSendText) {
                         banSendText = true
                     }
-                    
+
                     if banSendText {
                         strongSelf.present(standardTextAlertController(theme: AlertControllerTheme(presentationData: strongSelf.presentationData), title: peer.displayTitle(strings: strongSelf.presentationData.strings, displayOrder: strongSelf.presentationData.nameDisplayOrder), text: restrictedSendingContentsText(peer: peer, presentationData: strongSelf.presentationData), actions: [TextAlertAction(type: .defaultAction, title: strongSelf.presentationData.strings.Common_OK, action: {})]), in: .window(.root))
-                        
+
                         return .fail(.generic)
                     }
-                    
+
                     var replyToMessageId: MessageId?
                     if let topicId = topicIds[peerId] {
                         replyToMessageId = MessageId(peerId: peerId, namespace: Namespaces.Message.Cloud, id: Int32(clamping: topicId))
                     }
-                    
+
                     var messages: [StandaloneSendEnqueueMessage] = []
                     if !text.isEmpty {
                         messages.append(StandaloneSendEnqueueMessage(
@@ -1359,25 +1357,25 @@
                     guard let maybePeer = peers[peerId], let peer = maybePeer else {
                         continue
                     }
-                    
+
                     var banSendText = false
                     if case let .channel(channel) = peer, channel.hasBannedPermission(.banSendText) != nil {
                         banSendText = true
                     } else if case let .legacyGroup(group) = peer, group.hasBannedPermission(.banSendText) {
                         banSendText = true
                     }
-                    
+
                     if banSendText {
                         strongSelf.present(standardTextAlertController(theme: AlertControllerTheme(presentationData: strongSelf.presentationData), title: peer.displayTitle(strings: strongSelf.presentationData.strings, displayOrder: strongSelf.presentationData.nameDisplayOrder), text: restrictedSendingContentsText(peer: peer, presentationData: strongSelf.presentationData), actions: [TextAlertAction(type: .defaultAction, title: strongSelf.presentationData.strings.Common_OK, action: {})]), in: .window(.root))
-                        
+
                         return .fail(.generic)
                     }
-                    
+
                     var replyToMessageId: MessageId?
                     if let topicId = topicIds[peerId] {
                         replyToMessageId = MessageId(peerId: peerId, namespace: Namespaces.Message.Cloud, id: Int32(clamping: topicId))
                     }
-                    
+
                     var messages: [StandaloneSendEnqueueMessage] = []
                     if !text.isEmpty {
                         messages.append(StandaloneSendEnqueueMessage(
@@ -1391,7 +1389,7 @@
                     let attributedText = NSMutableAttributedString(string: string, attributes: [ChatTextInputAttributes.italic: true as NSNumber])
                     attributedText.append(NSAttributedString(string: "\n\n\(url)"))
                     let entities = generateChatInputTextEntities(attributedText)
-                    
+
                     messages.append(StandaloneSendEnqueueMessage(
                         content: .text(text: StandaloneSendEnqueueMessage.Text(
                             string: attributedText.string,
@@ -1424,27 +1422,27 @@
                     guard let maybePeer = peers[peerId], let peer = maybePeer else {
                         continue
                     }
-                    
+
                     var banSendPhotos = false
                     if case let .channel(channel) = peer, channel.hasBannedPermission(.banSendPhotos) != nil {
                         banSendPhotos = true
                     } else if case let .legacyGroup(group) = peer, group.hasBannedPermission(.banSendPhotos) {
                         banSendPhotos = true
                     }
-                    
+
                     if banSendPhotos {
                         strongSelf.present(standardTextAlertController(theme: AlertControllerTheme(presentationData: strongSelf.presentationData), title: peer.displayTitle(strings: strongSelf.presentationData.strings, displayOrder: strongSelf.presentationData.nameDisplayOrder), text: restrictedSendingContentsText(peer: peer, presentationData: strongSelf.presentationData), actions: [TextAlertAction(type: .defaultAction, title: strongSelf.presentationData.strings.Common_OK, action: {})]), in: .window(.root))
-                        
+
                         return .fail(.generic)
                     }
-                    
+
                     var replyToMessageId: MessageId?
                     if let topicId = topicIds[peerId] {
                         replyToMessageId = MessageId(peerId: peerId, namespace: Namespaces.Message.Cloud, id: Int32(clamping: topicId))
                     }
-                    
+
                     var messages: [StandaloneSendEnqueueMessage] = []
-                    
+
                     if let representation = representations.last {
                         messages.append(StandaloneSendEnqueueMessage(
                             content: .image(
@@ -1484,12 +1482,12 @@
                 if mediaReference.media is TelegramMediaImage || mediaReference.media is TelegramMediaFile {
                     sendTextAsCaption = true
                 }
-                
+
                 for peerId in peerIds {
                     guard let maybePeer = peers[peerId], let peer = maybePeer else {
                         continue
                     }
-                    
+
                     var banSendType = false
                     if mediaReference.media is TelegramMediaImage {
                         if case let .channel(channel) = peer, channel.hasBannedPermission(.banSendPhotos) != nil {
@@ -1536,18 +1534,18 @@
                             }
                         }
                     }
-                    
+
                     if banSendType {
                         strongSelf.present(standardTextAlertController(theme: AlertControllerTheme(presentationData: strongSelf.presentationData), title: peer.displayTitle(strings: strongSelf.presentationData.strings, displayOrder: strongSelf.presentationData.nameDisplayOrder), text: restrictedSendingContentsText(peer: peer, presentationData: strongSelf.presentationData), actions: [TextAlertAction(type: .defaultAction, title: strongSelf.presentationData.strings.Common_OK, action: {})]), in: .window(.root))
-                        
+
                         return .fail(.generic)
                     }
-                    
+
                     var replyToMessageId: MessageId?
                     if let topicId = topicIds[peerId] {
                         replyToMessageId = MessageId(peerId: peerId, namespace: Namespaces.Message.Cloud, id: Int32(clamping: topicId))
                     }
-                    
+
                     var messages: [StandaloneSendEnqueueMessage] = []
                     if !text.isEmpty && !sendTextAsCaption {
                         messages.append(StandaloneSendEnqueueMessage(
@@ -1558,7 +1556,7 @@
                             replyToMessageId: replyToMessageId
                         ))
                     }
-                    
+
                     messages.append(StandaloneSendEnqueueMessage(
                         content: .arbitraryMedia(
                             media: mediaReference,
@@ -1594,25 +1592,25 @@
                     guard let maybePeer = peers[peerId], let peer = maybePeer else {
                         continue
                     }
-                    
+
                     var banSendText = false
                     if case let .channel(channel) = peer, channel.hasBannedPermission(.banSendText) != nil {
                         banSendText = true
                     } else if case let .legacyGroup(group) = peer, group.hasBannedPermission(.banSendText) {
                         banSendText = true
                     }
-                    
+
                     if banSendText {
                         strongSelf.present(standardTextAlertController(theme: AlertControllerTheme(presentationData: strongSelf.presentationData), title: peer.displayTitle(strings: strongSelf.presentationData.strings, displayOrder: strongSelf.presentationData.nameDisplayOrder), text: restrictedSendingContentsText(peer: peer, presentationData: strongSelf.presentationData), actions: [TextAlertAction(type: .defaultAction, title: strongSelf.presentationData.strings.Common_OK, action: {})]), in: .window(.root))
-                        
+
                         return .fail(.generic)
                     }
-                    
+
                     var replyToMessageId: MessageId?
                     if let topicId = topicIds[peerId] {
                         replyToMessageId = MessageId(peerId: peerId, namespace: Namespaces.Message.Cloud, id: Int32(clamping: topicId))
                     }
-                    
+
                     var messages: [StandaloneSendEnqueueMessage] = []
                     if !text.isEmpty {
                         messages.append(StandaloneSendEnqueueMessage(
@@ -1623,7 +1621,7 @@
                             replyToMessageId: replyToMessageId
                         ))
                     }
-                    
+
                     messages.append(StandaloneSendEnqueueMessage(
                         content: .map(map: media),
                         replyToMessageId: replyToMessageId
@@ -1653,14 +1651,14 @@
                     guard let maybePeer = peers[peerId], let peer = maybePeer else {
                         continue
                     }
-                    
+
                     var replyToMessageId: MessageId?
                     var threadId: Int64?
                     if let topicId = topicIds[peerId] {
                         replyToMessageId = MessageId(peerId: peerId, namespace: Namespaces.Message.Cloud, id: Int32(clamping: topicId))
                         threadId = topicId
                     }
-                    
+
                     var messagesToEnqueue: [StandaloneSendEnqueueMessage] = []
                     if !text.isEmpty {
                         var banSendText = false
@@ -1669,13 +1667,13 @@
                         } else if case let .legacyGroup(group) = peer, group.hasBannedPermission(.banSendText) {
                             banSendText = true
                         }
-                        
+
                         if banSendText {
                             strongSelf.present(standardTextAlertController(theme: AlertControllerTheme(presentationData: strongSelf.presentationData), title: peer.displayTitle(strings: strongSelf.presentationData.strings, displayOrder: strongSelf.presentationData.nameDisplayOrder), text: restrictedSendingContentsText(peer: peer, presentationData: strongSelf.presentationData), actions: [TextAlertAction(type: .defaultAction, title: strongSelf.presentationData.strings.Common_OK, action: {})]), in: .window(.root))
-                            
+
                             return .fail(.generic)
                         }
-                        
+
                         messagesToEnqueue.append(StandaloneSendEnqueueMessage(
                             content: .text(text: StandaloneSendEnqueueMessage.Text(
                                 string: text,
@@ -1732,14 +1730,14 @@
                                     }
                                 }
                             }
-                            
+
                             if banSendType {
                                 strongSelf.present(standardTextAlertController(theme: AlertControllerTheme(presentationData: strongSelf.presentationData), title: peer.displayTitle(strings: strongSelf.presentationData.strings, displayOrder: strongSelf.presentationData.nameDisplayOrder), text: restrictedSendingContentsText(peer: peer, presentationData: strongSelf.presentationData), actions: [TextAlertAction(type: .defaultAction, title: strongSelf.presentationData.strings.Common_OK, action: {})]), in: .window(.root))
-                                
+
                                 return .fail(.generic)
                             }
                         }
-                        
+
                         messagesToEnqueue.append(StandaloneSendEnqueueMessage(
                             content: .forward(forward: StandaloneSendEnqueueMessage.Forward(
                                 sourceId: message.id,
@@ -1807,7 +1805,7 @@
                         }
                     })
                 }
-                
+
                 return .single([])
             }
             |> mapToSignal { progressSets -> Signal<ShareState, ShareControllerError> in
@@ -1823,7 +1821,7 @@
             }
         }
     }
-    
+
     private func shareLegacy(text: String, peerIds: [EnginePeer.Id], topicIds: [EnginePeer.Id: Int64], showNames: Bool, silently: Bool) -> Signal<ShareState, ShareControllerError> {
         guard let currentContext = self.currentContext as? ShareControllerAppAccountContext else {
             return .single(.done)
@@ -1837,14 +1835,14 @@
             guard let strongSelf = self, let currentContext = strongSelf.currentContext as? ShareControllerAppAccountContext else {
                 return .complete()
             }
-            
+
             var shareSignals: [Signal<[MessageId?], NoError>] = []
             var subject = strongSelf.subject
             if let segmentedValues = strongSelf.segmentedValues {
                 let selectedValue = segmentedValues[strongSelf.controllerNode.selectedSegmentedIndex]
                 subject = selectedValue.subject
             }
-            
+
             func transformMessages(_ messages: [EnqueueMessage], showNames: Bool, silently: Bool) -> [EnqueueMessage] {
                 return messages.map { message in
                     return message.withUpdatedAttributes({ attributes in
@@ -1859,32 +1857,32 @@
                     })
                 }
             }
-            
+
             switch subject {
             case let .url(url):
                 for peerId in peerIds {
                     guard let maybePeer = peers[peerId], let peer = maybePeer else {
                         continue
                     }
-                    
+
                     var banSendText = false
                     if case let .channel(channel) = peer, channel.hasBannedPermission(.banSendText) != nil {
                         banSendText = true
                     } else if case let .legacyGroup(group) = peer, group.hasBannedPermission(.banSendText) {
                         banSendText = true
                     }
-                    
+
                     if banSendText {
                         strongSelf.present(standardTextAlertController(theme: AlertControllerTheme(presentationData: strongSelf.presentationData), title: peer.displayTitle(strings: strongSelf.presentationData.strings, displayOrder: strongSelf.presentationData.nameDisplayOrder), text: restrictedSendingContentsText(peer: peer, presentationData: strongSelf.presentationData), actions: [TextAlertAction(type: .defaultAction, title: strongSelf.presentationData.strings.Common_OK, action: {})]), in: .window(.root))
-                        
+
                         return .fail(.generic)
                     }
-                    
+
                     var replyToMessageId: MessageId?
                     if let topicId = topicIds[peerId] {
                         replyToMessageId = MessageId(peerId: peerId, namespace: Namespaces.Message.Cloud, id: Int32(clamping: topicId))
                     }
-                    
+
                     var messages: [EnqueueMessage] = []
                     if !text.isEmpty {
                         messages.append(.message(text: url + "\n\n" + text, attributes: [], inlineStickers: [:], mediaReference: nil, replyToMessageId: replyToMessageId, replyToStoryId: nil, localGroupingKey: nil, correlationId: nil, bubbleUpEmojiOrStickersets: []))
@@ -1899,25 +1897,25 @@
                     guard let maybePeer = peers[peerId], let peer = maybePeer else {
                         continue
                     }
-                    
+
                     var banSendText = false
                     if case let .channel(channel) = peer, channel.hasBannedPermission(.banSendText) != nil {
                         banSendText = true
                     } else if case let .legacyGroup(group) = peer, group.hasBannedPermission(.banSendText) {
                         banSendText = true
                     }
-                    
+
                     if banSendText {
                         strongSelf.present(standardTextAlertController(theme: AlertControllerTheme(presentationData: strongSelf.presentationData), title: peer.displayTitle(strings: strongSelf.presentationData.strings, displayOrder: strongSelf.presentationData.nameDisplayOrder), text: restrictedSendingContentsText(peer: peer, presentationData: strongSelf.presentationData), actions: [TextAlertAction(type: .defaultAction, title: strongSelf.presentationData.strings.Common_OK, action: {})]), in: .window(.root))
-                        
+
                         return .fail(.generic)
                     }
-                    
+
                     var replyToMessageId: MessageId?
                     if let topicId = topicIds[peerId] {
                         replyToMessageId = MessageId(peerId: peerId, namespace: Namespaces.Message.Cloud, id: Int32(clamping: topicId))
                     }
-                    
+
                     var messages: [EnqueueMessage] = []
                     if !text.isEmpty {
                         messages.append(.message(text: text, attributes: [], inlineStickers: [:], mediaReference: nil, replyToMessageId: replyToMessageId, replyToStoryId: nil, localGroupingKey: nil, correlationId: nil, bubbleUpEmojiOrStickersets: []))
@@ -1931,25 +1929,25 @@
                     guard let maybePeer = peers[peerId], let peer = maybePeer else {
                         continue
                     }
-                    
+
                     var banSendText = false
                     if case let .channel(channel) = peer, channel.hasBannedPermission(.banSendText) != nil {
                         banSendText = true
                     } else if case let .legacyGroup(group) = peer, group.hasBannedPermission(.banSendText) {
                         banSendText = true
                     }
-                    
+
                     if banSendText {
                         strongSelf.present(standardTextAlertController(theme: AlertControllerTheme(presentationData: strongSelf.presentationData), title: peer.displayTitle(strings: strongSelf.presentationData.strings, displayOrder: strongSelf.presentationData.nameDisplayOrder), text: restrictedSendingContentsText(peer: peer, presentationData: strongSelf.presentationData), actions: [TextAlertAction(type: .defaultAction, title: strongSelf.presentationData.strings.Common_OK, action: {})]), in: .window(.root))
-                        
+
                         return .fail(.generic)
                     }
-                    
+
                     var replyToMessageId: MessageId?
                     if let topicId = topicIds[peerId] {
                         replyToMessageId = MessageId(peerId: peerId, namespace: Namespaces.Message.Cloud, id: Int32(clamping: topicId))
                     }
-                    
+
                     var messages: [EnqueueMessage] = []
                     if !text.isEmpty {
                         messages.append(.message(text: text, attributes: [], inlineStickers: [:], mediaReference: nil, replyToMessageId: replyToMessageId, replyToStoryId: nil, localGroupingKey: nil, correlationId: nil, bubbleUpEmojiOrStickersets: []))
@@ -1966,25 +1964,25 @@
                     guard let maybePeer = peers[peerId], let peer = maybePeer else {
                         continue
                     }
-                    
+
                     var banSendPhotos = false
                     if case let .channel(channel) = peer, channel.hasBannedPermission(.banSendPhotos) != nil {
                         banSendPhotos = true
                     } else if case let .legacyGroup(group) = peer, group.hasBannedPermission(.banSendPhotos) {
                         banSendPhotos = true
                     }
-                    
+
                     if banSendPhotos {
                         strongSelf.present(standardTextAlertController(theme: AlertControllerTheme(presentationData: strongSelf.presentationData), title: peer.displayTitle(strings: strongSelf.presentationData.strings, displayOrder: strongSelf.presentationData.nameDisplayOrder), text: restrictedSendingContentsText(peer: peer, presentationData: strongSelf.presentationData), actions: [TextAlertAction(type: .defaultAction, title: strongSelf.presentationData.strings.Common_OK, action: {})]), in: .window(.root))
-                        
+
                         return .fail(.generic)
                     }
-                    
+
                     var replyToMessageId: MessageId?
                     if let topicId = topicIds[peerId] {
                         replyToMessageId = MessageId(peerId: peerId, namespace: Namespaces.Message.Cloud, id: Int32(clamping: topicId))
                     }
-                    
+
                     var messages: [EnqueueMessage] = []
                     messages.append(.message(text: text, attributes: [], inlineStickers: [:], mediaReference: .standalone(media: TelegramMediaImage(imageId: MediaId(namespace: Namespaces.Media.LocalImage, id: Int64.random(in: Int64.min ... Int64.max)), representations: representations.map({ $0.representation }), immediateThumbnailData: nil, reference: nil, partialReference: nil, flags: [])), replyToMessageId: replyToMessageId, replyToStoryId: nil, localGroupingKey: nil, correlationId: nil, bubbleUpEmojiOrStickersets: []))
                     messages = transformMessages(messages, showNames: showNames, silently: silently)
@@ -1995,12 +1993,12 @@
                 if mediaReference.media is TelegramMediaImage || mediaReference.media is TelegramMediaFile {
                     sendTextAsCaption = true
                 }
-                
+
                 for peerId in peerIds {
                     guard let maybePeer = peers[peerId], let peer = maybePeer else {
                         continue
                     }
-                    
+
                     var banSendType = false
                     if mediaReference.media is TelegramMediaImage {
                         if case let .channel(channel) = peer, channel.hasBannedPermission(.banSendPhotos) != nil {
@@ -2047,18 +2045,18 @@
                             }
                         }
                     }
-                    
+
                     if banSendType {
                         strongSelf.present(standardTextAlertController(theme: AlertControllerTheme(presentationData: strongSelf.presentationData), title: peer.displayTitle(strings: strongSelf.presentationData.strings, displayOrder: strongSelf.presentationData.nameDisplayOrder), text: restrictedSendingContentsText(peer: peer, presentationData: strongSelf.presentationData), actions: [TextAlertAction(type: .defaultAction, title: strongSelf.presentationData.strings.Common_OK, action: {})]), in: .window(.root))
-                        
+
                         return .fail(.generic)
                     }
-                    
+
                     var replyToMessageId: MessageId?
                     if let topicId = topicIds[peerId] {
                         replyToMessageId = MessageId(peerId: peerId, namespace: Namespaces.Message.Cloud, id: Int32(clamping: topicId))
                     }
-                    
+
                     var messages: [EnqueueMessage] = []
                     if !text.isEmpty && !sendTextAsCaption {
                         messages.append(.message(text: text, attributes: [], inlineStickers: [:], mediaReference: nil, replyToMessageId: replyToMessageId, replyToStoryId: nil, localGroupingKey: nil, correlationId: nil, bubbleUpEmojiOrStickersets: []))
@@ -2072,25 +2070,25 @@
                     guard let maybePeer = peers[peerId], let peer = maybePeer else {
                         continue
                     }
-                    
+
                     var banSendText = false
                     if case let .channel(channel) = peer, channel.hasBannedPermission(.banSendText) != nil {
                         banSendText = true
                     } else if case let .legacyGroup(group) = peer, group.hasBannedPermission(.banSendText) {
                         banSendText = true
                     }
-                    
+
                     if banSendText {
                         strongSelf.present(standardTextAlertController(theme: AlertControllerTheme(presentationData: strongSelf.presentationData), title: peer.displayTitle(strings: strongSelf.presentationData.strings, displayOrder: strongSelf.presentationData.nameDisplayOrder), text: restrictedSendingContentsText(peer: peer, presentationData: strongSelf.presentationData), actions: [TextAlertAction(type: .defaultAction, title: strongSelf.presentationData.strings.Common_OK, action: {})]), in: .window(.root))
-                        
+
                         return .fail(.generic)
                     }
-                    
+
                     var replyToMessageId: MessageId?
                     if let topicId = topicIds[peerId] {
                         replyToMessageId = MessageId(peerId: peerId, namespace: Namespaces.Message.Cloud, id: Int32(clamping: topicId))
                     }
-                    
+
                     var messages: [EnqueueMessage] = []
                     if !text.isEmpty {
                         messages.append(.message(text: text, attributes: [], inlineStickers: [:], mediaReference: nil, replyToMessageId: replyToMessageId, replyToStoryId: nil, localGroupingKey: nil, correlationId: nil, bubbleUpEmojiOrStickersets: []))
@@ -2104,14 +2102,14 @@
                     guard let maybePeer = peers[peerId], let peer = maybePeer else {
                         continue
                     }
-                    
+
                     var replyToMessageId: MessageId?
                     var threadId: Int64?
                     if let topicId = topicIds[peerId] {
                         replyToMessageId = MessageId(peerId: peerId, namespace: Namespaces.Message.Cloud, id: Int32(clamping: topicId))
                         threadId = topicId
                     }
-                    
+
                     var messagesToEnqueue: [EnqueueMessage] = []
                     if !text.isEmpty {
                         var banSendText = false
@@ -2120,13 +2118,13 @@
                         } else if case let .legacyGroup(group) = peer, group.hasBannedPermission(.banSendText) {
                             banSendText = true
                         }
-                        
+
                         if banSendText {
                             strongSelf.present(standardTextAlertController(theme: AlertControllerTheme(presentationData: strongSelf.presentationData), title: peer.displayTitle(strings: strongSelf.presentationData.strings, displayOrder: strongSelf.presentationData.nameDisplayOrder), text: restrictedSendingContentsText(peer: peer, presentationData: strongSelf.presentationData), actions: [TextAlertAction(type: .defaultAction, title: strongSelf.presentationData.strings.Common_OK, action: {})]), in: .window(.root))
-                            
+
                             return .fail(.generic)
                         }
-                        
+
                         messagesToEnqueue.append(.message(text: text, attributes: [], inlineStickers: [:], mediaReference: nil, replyToMessageId: replyToMessageId, replyToStoryId: nil, localGroupingKey: nil, correlationId: nil, bubbleUpEmojiOrStickersets: []))
                     }
                     for message in messages {
@@ -2177,14 +2175,14 @@
                                     }
                                 }
                             }
-                            
+
                             if banSendType {
                                 strongSelf.present(standardTextAlertController(theme: AlertControllerTheme(presentationData: strongSelf.presentationData), title: peer.displayTitle(strings: strongSelf.presentationData.strings, displayOrder: strongSelf.presentationData.nameDisplayOrder), text: restrictedSendingContentsText(peer: peer, presentationData: strongSelf.presentationData), actions: [TextAlertAction(type: .defaultAction, title: strongSelf.presentationData.strings.Common_OK, action: {})]), in: .window(.root))
-                                
+
                                 return .fail(.generic)
                             }
                         }
-                        
+
                         messagesToEnqueue.append(.forward(source: message.id, threadId: threadId, grouping: .auto, attributes: [], correlationId: nil))
                     }
                     messagesToEnqueue = transformMessages(messagesToEnqueue, showNames: showNames, silently: silently)
@@ -2289,7 +2287,7 @@
             return
         }
         let context = accountContext.context
-        
+
         let postbox = self.currentContext.stateManager.postbox
         let signals: [Signal<Float, NoError>] = messages.compactMap { message -> Signal<Float, NoError>? in
             if let media = message.media.first {
@@ -2317,7 +2315,7 @@
             return
         }
         let context = accountContext.context
-        
+
         let media = TelegramMediaImage(imageId: MediaId(namespace: 0, id: 0), representations: representations.map({ $0.representation }), immediateThumbnailData: nil, reference: nil, partialReference: nil, flags: [])
         self.controllerNode.transitionToProgressWithValue(signal: SaveToCameraRoll.saveToCameraRoll(context: context, postbox: context.account.postbox, userLocation: .other, mediaReference: .standalone(media: media)) |> map(Optional.init), dismissImmediately: true, completion: {})
     }
@@ -2327,19 +2325,14 @@
             return
         }
         let context = accountContext.context
-        
+
         self.controllerNode.transitionToProgressWithValue(signal: SaveToCameraRoll.saveToCameraRoll(context: context, postbox: context.account.postbox, userLocation: .other, mediaReference: mediaReference) |> map(Optional.init), dismissImmediately: completion == nil, completion: completion ?? {})
     }
-    
-<<<<<<< HEAD
+
     public func updatePeers() {
         self.switchToAccount(account: self.currentContext.account, animateIn: false)
     }
     
-    private func switchToAccount(account: Account, animateIn: Bool) {
-        self.currentAccount = account
-        self.accountActiveDisposable.set(self.sharedContext.setAccountUserInterfaceInUse(account.id))
-=======
     private func switchToAccount(account: ShareControllerAccountContext, animateIn: Bool) {
         self.currentContext = account
         self.accountActiveDisposable.set(self.environment.setAccountUserInterfaceInUse(id: account.accountId))
@@ -2375,24 +2368,10 @@
             }
             return view.peer.flatMap(EnginePeer.init)
         }
->>>>>>> 4ff424b9
-        
-        let context: AccountContext
-        if self.currentContext.account.id == self.currentAccount.id {
-            context = self.currentContext
-        } else {
-            context = self.sharedContext.makeTempAccountContext(account: self.currentAccount)
-        }
-        
+
         self.peers.set(combineLatest(
-<<<<<<< HEAD
-            TelegramEngine(account: self.currentAccount).data.get(TelegramEngine.EngineData.Item.Peer.Peer(id: self.currentAccount.peerId)),
-            self.currentAccount.viewTracker.tailChatListView(groupId: .root, count: 150, inactiveSecretChatPeerIds: context.inactiveSecretChatPeerIds)
-            |> take(1)
-=======
             peer,
             tailChatList |> take(1)
->>>>>>> 4ff424b9
         )
         |> mapToSignal { maybeAccountPeer, view -> Signal<([(EngineRenderedPeer, EnginePeer.Presence?)], EnginePeer), NoError> in
             let accountPeer = maybeAccountPeer!
