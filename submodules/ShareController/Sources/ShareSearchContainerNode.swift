import Foundation
import UIKit
import AsyncDisplayKit
import TelegramCore
import SwiftSignalKit
import Display
import TelegramPresentationData
import MergeLists
import AccountContext

private let cancelFont = Font.regular(17.0)
private let subtitleFont = Font.regular(12.0)

private enum ShareSearchRecentEntryStableId: Hashable {
    case topPeers
    case peerId(EnginePeer.Id)
    
    static func ==(lhs: ShareSearchRecentEntryStableId, rhs: ShareSearchRecentEntryStableId) -> Bool {
        switch lhs {
            case .topPeers:
                if case .topPeers = rhs {
                    return true
                } else {
                    return false
                }
            case let .peerId(peerId):
                if case .peerId(peerId) = rhs {
                    return true
                } else {
                    return false
                }
        }
    }
}

private enum ShareSearchRecentEntry: Comparable, Identifiable {
    case topPeers(PresentationTheme, PresentationStrings)
    case peer(index: Int, theme: PresentationTheme, peer: EnginePeer, associatedPeer: EnginePeer?, presence: EnginePeer.Presence?, PresentationStrings)
    
    var stableId: ShareSearchRecentEntryStableId {
        switch self {
            case .topPeers:
                return .topPeers
            case let .peer(_, _, peer, _, _, _):
                return .peerId(peer.id)
        }
    }
    
    static func ==(lhs: ShareSearchRecentEntry, rhs: ShareSearchRecentEntry) -> Bool {
        switch lhs {
            case let .topPeers(lhsTheme, lhsStrings):
                if case let .topPeers(rhsTheme, rhsStrings) = rhs {
                    if lhsTheme !== rhsTheme {
                        return false
                    }
                    if lhsStrings !== rhsStrings {
                        return false
                    }
                    return true
                } else {
                    return false
                }
            case let .peer(lhsIndex, lhsTheme, lhsPeer, lhsAssociatedPeer, lhsPresence, lhsStrings):
                if case let .peer(rhsIndex, rhsTheme, rhsPeer, rhsAssociatedPeer, rhsPresence, rhsStrings) = rhs, lhsPeer == rhsPeer && lhsAssociatedPeer == rhsAssociatedPeer && lhsIndex == rhsIndex && lhsStrings === rhsStrings && lhsTheme === rhsTheme && lhsPresence == rhsPresence {
                    return true
                } else {
                    return false
                }
        }
    }
    
    static func <(lhs: ShareSearchRecentEntry, rhs: ShareSearchRecentEntry) -> Bool {
        switch lhs {
            case .topPeers:
                return true
            case let .peer(lhsIndex, _, _, _, _, _):
                switch rhs {
                    case .topPeers:
                        return false
                    case let .peer(rhsIndex, _, _, _, _, _):
                        return lhsIndex <= rhsIndex
                }
        }
    }
    
    func item(environment: ShareControllerEnvironment, context: ShareControllerAccountContext, interfaceInteraction: ShareControllerInteraction) -> GridItem {
        switch self {
            case let .topPeers(theme, strings):
                return ShareControllerRecentPeersGridItem(environment: environment, context: context, theme: theme, strings: strings, controllerInteraction: interfaceInteraction)
            case let .peer(_, theme, peer, associatedPeer, presence, strings):
                var peers: [EnginePeer.Id: EnginePeer] = [peer.id: peer]
                if let associatedPeer = associatedPeer {
                    peers[associatedPeer.id] = associatedPeer
                }
                let peer = EngineRenderedPeer(peerId: peer.id, peers: peers, associatedMedia: [:])
            return ShareControllerPeerGridItem(environment: environment, context: context, theme: theme, strings: strings, peer: peer, presence: presence, topicId: nil, threadData: nil, controllerInteraction: interfaceInteraction, sectionTitle: strings.DialogList_SearchSectionRecent, search: true)
        }
    }
}

private struct ShareSearchPeerEntry: Comparable, Identifiable {
    let index: Int32
    let peer: EngineRenderedPeer?
    let presence: EnginePeer.Presence?
    let theme: PresentationTheme
    let strings: PresentationStrings
    
    var stableId: Int64 {
        if let peer = self.peer {
            return peer.peerId.toInt64()
        } else {
            return Int64(index)
        }
    }
    
    static func ==(lhs: ShareSearchPeerEntry, rhs: ShareSearchPeerEntry) -> Bool {
        if lhs.index != rhs.index {
            return false
        }
        if lhs.peer != rhs.peer {
            return false
        }
        if lhs.theme !== rhs.theme {
            return false
        }
        return true
    }
    
    static func <(lhs: ShareSearchPeerEntry, rhs: ShareSearchPeerEntry) -> Bool {
        return lhs.index < rhs.index
    }
    
    func item(environment: ShareControllerEnvironment, context: ShareControllerAccountContext, interfaceInteraction: ShareControllerInteraction) -> GridItem {
        return ShareControllerPeerGridItem(environment: environment, context: context, theme: self.theme, strings: self.strings, peer: self.peer, presence: self.presence, topicId: nil, threadData: nil, controllerInteraction: interfaceInteraction, search: true)
    }
}

private struct ShareSearchGridTransaction {
    let deletions: [Int]
    let insertions: [GridNodeInsertItem]
    let updates: [GridNodeUpdateItem]
    let animated: Bool
    let crossFade: Bool
}

private func preparedGridEntryTransition(environment: ShareControllerEnvironment, context: ShareControllerAccountContext, from fromEntries: [ShareSearchPeerEntry], to toEntries: [ShareSearchPeerEntry], interfaceInteraction: ShareControllerInteraction, crossFade: Bool) -> ShareSearchGridTransaction {
    let (deleteIndices, indicesAndItems, updateIndices) = mergeListsStableWithUpdates(leftList: fromEntries, rightList: toEntries)
    
    let deletions = deleteIndices
    let insertions = indicesAndItems.map { GridNodeInsertItem(index: $0.0, item: $0.1.item(environment: environment, context: context, interfaceInteraction: interfaceInteraction), previousIndex: $0.2) }
    let updates = updateIndices.map { GridNodeUpdateItem(index: $0.0, previousIndex: $0.2, item: $0.1.item(environment: environment, context: context, interfaceInteraction: interfaceInteraction)) }
    
    return ShareSearchGridTransaction(deletions: deletions, insertions: insertions, updates: updates, animated: false, crossFade: crossFade)
}

private func preparedRecentEntryTransition(environment: ShareControllerEnvironment, context: ShareControllerAccountContext, from fromEntries: [ShareSearchRecentEntry], to toEntries: [ShareSearchRecentEntry], interfaceInteraction: ShareControllerInteraction) -> ShareSearchGridTransaction {
    let (deleteIndices, indicesAndItems, updateIndices) = mergeListsStableWithUpdates(leftList: fromEntries, rightList: toEntries)
    
    let deletions = deleteIndices
    let insertions = indicesAndItems.map { GridNodeInsertItem(index: $0.0, item: $0.1.item(environment: environment, context: context, interfaceInteraction: interfaceInteraction), previousIndex: $0.2) }
    let updates = updateIndices.map { GridNodeUpdateItem(index: $0.0, previousIndex: $0.2, item: $0.1.item(environment: environment, context: context, interfaceInteraction: interfaceInteraction)) }
    
    return ShareSearchGridTransaction(deletions: deletions, insertions: insertions, updates: updates, animated: false, crossFade: false)
}

final class ShareSearchContainerNode: ASDisplayNode, ShareContentContainerNode {
    private let environment: ShareControllerEnvironment
    private let context: ShareControllerAccountContext
    private var theme: PresentationTheme
    private let themePromise: Promise<PresentationTheme>
    private let strings: PresentationStrings
    private let controllerInteraction: ShareControllerInteraction
    
    private var entries: [ShareSearchPeerEntry] = []
    private var recentEntries: [ShareSearchRecentEntry] = []
    
    private var enqueuedTransitions: [(ShareSearchGridTransaction, Bool)] = []
    private var enqueuedRecentTransitions: [(ShareSearchGridTransaction, Bool)] = []
    
    let contentGridNode: GridNode
    private let recentGridNode: GridNode
    
    private let contentSeparatorNode: ASDisplayNode
    private let searchNode: ShareSearchBarNode
    private let cancelButtonNode: HighlightableButtonNode
    
    private var contentOffsetUpdated: ((CGFloat, ContainedViewLayoutTransition) -> Void)?
    
    var cancel: (() -> Void)?
    
    private var ensurePeerVisibleOnLayout: EnginePeer.Id?
    private var validLayout: (CGSize, CGFloat)?
    private var overrideGridOffsetTransition: ContainedViewLayoutTransition?
    
    private let recentDisposable = MetaDisposable()
    
    private let searchQuery = ValuePromise<String>("", ignoreRepeated: true)
    private let searchDisposable = MetaDisposable()
    
    init(environment: ShareControllerEnvironment, context: ShareControllerAccountContext, theme: PresentationTheme, strings: PresentationStrings, controllerInteraction: ShareControllerInteraction, recentPeers recentPeerList: [EngineRenderedPeer]) {
        self.environment = environment
        self.context = context
        self.theme = theme
        self.themePromise = Promise<PresentationTheme>()
        self.themePromise.set(.single(theme))
        self.strings = strings
        self.controllerInteraction = controllerInteraction
        
        self.recentGridNode = GridNode()
        self.contentGridNode = GridNode()
        self.contentGridNode.isHidden = true
        
        self.searchNode = ShareSearchBarNode(theme: theme, placeholder: strings.Common_Search)
        
        self.cancelButtonNode = HighlightableButtonNode()
        self.cancelButtonNode.setTitle(strings.Common_Cancel, with: cancelFont, with: theme.actionSheet.controlAccentColor, for: [])
        self.cancelButtonNode.hitTestSlop = UIEdgeInsets(top: -8.0, left: -8.0, bottom: -8.0, right: -8.0)
        
        self.contentSeparatorNode = ASDisplayNode()
        self.contentSeparatorNode.isLayerBacked = true
        self.contentSeparatorNode.displaysAsynchronously = false
        self.contentSeparatorNode.backgroundColor = theme.actionSheet.opaqueItemSeparatorColor
        
        super.init()
        
        self.addSubnode(self.recentGridNode)
        self.addSubnode(self.contentGridNode)
        
        self.addSubnode(self.searchNode)
        self.addSubnode(self.cancelButtonNode)
        self.addSubnode(self.contentSeparatorNode)
        
        self.recentGridNode.presentationLayoutUpdated = { [weak self] presentationLayout, transition in
            if let strongSelf = self, !strongSelf.recentGridNode.isHidden {
                strongSelf.gridPresentationLayoutUpdated(presentationLayout, transition: transition)
            }
        }
        
        self.contentGridNode.presentationLayoutUpdated = { [weak self] presentationLayout, transition in
            if let strongSelf = self, !strongSelf.contentGridNode.isHidden {
                strongSelf.gridPresentationLayoutUpdated(presentationLayout, transition: transition)
            }
        }
        
        self.cancelButtonNode.addTarget(self, action: #selector(self.cancelPressed), forControlEvents: .touchUpInside)
        
        let foundItems = combineLatest(self.searchQuery.get(), self.themePromise.get())
        |> mapToSignal { query, theme -> Signal<([ShareSearchPeerEntry]?, Bool), NoError> in
            if !query.isEmpty {
<<<<<<< HEAD
                let accountPeer = context.account.postbox.loadedPeerWithId(context.account.peerId) |> take(1)
                let foundLocalPeers = context.account.postbox.searchPeers(query: query.lowercased(), inactiveSecretChatPeerIds: context.inactiveSecretChatPeerIds)
=======
                let accountPeer = context.stateManager.postbox.loadedPeerWithId(context.accountPeerId) |> take(1)
                let foundLocalPeers = context.stateManager.postbox.searchPeers(query: query.lowercased())
>>>>>>> 7c1d3150
                let foundRemotePeers: Signal<([FoundPeer], [FoundPeer], Bool), NoError> = .single(([], [], true))
                |> then(
                    _internal_searchPeers(accountPeerId: context.accountPeerId, postbox: context.stateManager.postbox, network: context.stateManager.network, query: query)
                    |> delay(0.2, queue: Queue.concurrentDefaultQueue())
                    |> map { a, b -> ([FoundPeer], [FoundPeer], Bool) in
                        return (a, b, false)
                    }
                )
                
                return combineLatest(accountPeer, foundLocalPeers, foundRemotePeers)
                |> map { accountPeer, foundLocalPeers, foundRemotePeers -> ([ShareSearchPeerEntry]?, Bool) in
                    var entries: [ShareSearchPeerEntry] = []
                    var index: Int32 = 0
                    
                    var existingPeerIds = Set<EnginePeer.Id>()
                    
                    let lowercasedQuery = query.lowercased()
                    if strings.DialogList_SavedMessages.lowercased().hasPrefix(lowercasedQuery) || "saved messages".hasPrefix(lowercasedQuery) {
                        if !existingPeerIds.contains(accountPeer.id) {
                            existingPeerIds.insert(accountPeer.id)
                            entries.append(ShareSearchPeerEntry(index: index, peer: EngineRenderedPeer(peer: EnginePeer(accountPeer)), presence: nil, theme: theme, strings: strings))
                            index += 1
                        }
                    }
                    
                    for renderedPeer in foundLocalPeers {
                        if let peer = renderedPeer.peers[renderedPeer.peerId], peer.id != accountPeer.id {
                            if !existingPeerIds.contains(renderedPeer.peerId) && canSendMessagesToPeer(peer) {
                                existingPeerIds.insert(renderedPeer.peerId)
                                entries.append(ShareSearchPeerEntry(index: index, peer: EngineRenderedPeer(renderedPeer), presence: nil, theme: theme, strings: strings))
                                index += 1
                            }
                        }
                    }
                    
                    var isPlaceholder = false
                    if foundRemotePeers.2 {
                        isPlaceholder = true
                        for _ in 0 ..< 4 {
                            entries.append(ShareSearchPeerEntry(index: index, peer: nil, presence: nil, theme: theme, strings: strings))
                            index += 1
                        }
                    } else {
                        for foundPeer in foundRemotePeers.0 {
                            let peer = foundPeer.peer
                            if !existingPeerIds.contains(peer.id) && canSendMessagesToPeer(peer) {
                                existingPeerIds.insert(peer.id)
                                entries.append(ShareSearchPeerEntry(index: index, peer: EngineRenderedPeer(peer: EnginePeer(foundPeer.peer)), presence: nil, theme: theme, strings: strings))
                                index += 1
                            }
                        }
                        
                        for foundPeer in foundRemotePeers.1 {
                            let peer = foundPeer.peer
                            if !existingPeerIds.contains(peer.id) && canSendMessagesToPeer(peer) {
                                existingPeerIds.insert(peer.id)
                                entries.append(ShareSearchPeerEntry(index: index, peer: EngineRenderedPeer(peer: EnginePeer(peer)), presence: nil, theme: theme, strings: strings))
                                index += 1
                            }
                        }
                    }
                    
                    return (entries, isPlaceholder)
                }
            } else {
                return .single((nil, false))
            }
        }
        
        let previousSearchItemsAndIsPlaceholder = Atomic<([ShareSearchPeerEntry]?, Bool)>(value: (nil, false))
        self.searchDisposable.set((foundItems
        |> deliverOnMainQueue).start(next: { [weak self] entriesAndIsPlaceholder in
            if let strongSelf = self {
                let (entries, isPlaceholder) = entriesAndIsPlaceholder
                let previousEntries = previousSearchItemsAndIsPlaceholder.swap(entriesAndIsPlaceholder)
                strongSelf.entries = entries ?? []
                                
                let firstTime = previousEntries.0 == nil
                let crossFade = !firstTime && previousEntries.1 && !isPlaceholder
                
                let transition = preparedGridEntryTransition(environment: environment, context: context, from: previousEntries.0 ?? [], to: entries ?? [], interfaceInteraction: controllerInteraction, crossFade: crossFade)
                strongSelf.enqueueTransition(transition, firstTime: firstTime)
                
                if (previousEntries.0 == nil) != (entries == nil) {
                    if previousEntries.0 == nil {
                        strongSelf.recentGridNode.isHidden = true
                        strongSelf.contentGridNode.isHidden = false
                        strongSelf.transitionToContentGridLayout()
                    } else {
                        strongSelf.recentGridNode.isHidden = false
                        strongSelf.contentGridNode.isHidden = true
                        strongSelf.transitionToRecentGridLayout()
                    }
                }
            }
        }))
        
        self.searchNode.textUpdated = { [weak self] text in
            self?.searchQuery.set(text)
        }
        
        let hasRecentPeers = _internal_recentPeers(accountPeerId: context.accountPeerId, postbox: context.stateManager.postbox)
        |> map { value -> Bool in
            switch value {
            case let .peers(peers):
                return !peers.isEmpty
            case .disabled:
                return false
            }
        }
        |> distinctUntilChanged
        
        let recentItems: Signal<[ShareSearchRecentEntry], NoError> = combineLatest(hasRecentPeers, self.themePromise.get())
        |> map { hasRecentPeers, theme -> [ShareSearchRecentEntry] in
            var recentItemList: [ShareSearchRecentEntry] = []
            if hasRecentPeers {
                recentItemList.append(.topPeers(theme, strings))
            }
            var index = 0
            for peer in recentPeerList {
                if let mainPeer = peer.peers[peer.peerId], canSendMessagesToPeer(mainPeer._asPeer()) {
                    recentItemList.append(.peer(index: index, theme: theme, peer: mainPeer, associatedPeer: mainPeer._asPeer().associatedPeerId.flatMap { peer.peers[$0] }, presence: nil, strings))
                    index += 1
                }
            }
            return recentItemList
        }
        let previousRecentItems = Atomic<[ShareSearchRecentEntry]?>(value: nil)
        self.recentDisposable.set((recentItems
        |> deliverOnMainQueue).start(next: { [weak self] entries in
            if let strongSelf = self {
                let previousEntries = previousRecentItems.swap(entries)
                strongSelf.recentEntries = entries
                
                let firstTime = previousEntries == nil
                let transition = preparedRecentEntryTransition(environment: environment, context: context, from: previousEntries ?? [], to: entries, interfaceInteraction: controllerInteraction)
                strongSelf.enqueueRecentTransition(transition, firstTime: firstTime)
            }
        }))
    }
    
    deinit {
        self.searchDisposable.dispose()
        self.recentDisposable.dispose()
    }
    
    func setEnsurePeerVisibleOnLayout(_ peerId: EnginePeer.Id?) {
        self.ensurePeerVisibleOnLayout = peerId
    }
    
    func setContentOffsetUpdated(_ f: ((CGFloat, ContainedViewLayoutTransition) -> Void)?) {
        self.contentOffsetUpdated = f
    }
    
    func activate() {
        self.searchNode.activateInput()
    }
    
    func deactivate() {
        self.searchNode.deactivateInput()
    }
    
    func updateTheme(_ theme: PresentationTheme) {
        self.theme = theme
        self.themePromise.set(.single(theme))
        self.searchNode.updateTheme(theme)
        self.contentSeparatorNode.backgroundColor = theme.actionSheet.opaqueItemSeparatorColor
        self.cancelButtonNode.setTitle(self.strings.Common_Cancel, with: cancelFont, with: self.theme.actionSheet.controlAccentColor, for: [])
    }
    
    private func calculateMetrics(size: CGSize) -> (topInset: CGFloat, itemWidth: CGFloat) {
        let itemCount: Int
        if self.contentGridNode.isHidden {
            itemCount = self.recentEntries.count
        } else {
            itemCount = self.entries.count
        }
        
        let itemInsets = UIEdgeInsets(top: 0.0, left: 12.0, bottom: 0.0, right: 12.0)
        let minimalItemWidth: CGFloat = 70.0
        let effectiveWidth = size.width - itemInsets.left - itemInsets.right
        
        let itemsPerRow = Int(effectiveWidth / minimalItemWidth)
        
        let itemWidth = floor(effectiveWidth / CGFloat(itemsPerRow))
        var rowCount = itemCount / itemsPerRow + (itemCount % itemsPerRow != 0 ? 1 : 0)
        rowCount = max(rowCount, 4)
        
        let minimallyRevealedRowCount: CGFloat = 3.7
        let initiallyRevealedRowCount = min(minimallyRevealedRowCount, CGFloat(rowCount))
        
        let gridTopInset = max(0.0, size.height - floor(initiallyRevealedRowCount * itemWidth) - 14.0)
        return (gridTopInset, itemWidth)
    }
    
    func updateLayout(size: CGSize, isLandscape: Bool, bottomInset: CGFloat, transition: ContainedViewLayoutTransition) {
        let firstLayout = self.validLayout == nil
        self.validLayout = (size, bottomInset)
        
        let gridLayoutTransition: ContainedViewLayoutTransition
        if firstLayout {
            gridLayoutTransition = .immediate
            self.overrideGridOffsetTransition = transition
        } else {
            gridLayoutTransition = transition
            self.overrideGridOffsetTransition = nil
        }
        
        let (gridTopInset, itemWidth) = self.calculateMetrics(size: size)
        
        var scrollToItem: GridNodeScrollToItem?
        if !self.contentGridNode.isHidden, let ensurePeerVisibleOnLayout = self.ensurePeerVisibleOnLayout {
            self.ensurePeerVisibleOnLayout = nil
            if let index = self.entries.firstIndex(where: { $0.peer?.peerId == ensurePeerVisibleOnLayout }) {
                scrollToItem = GridNodeScrollToItem(index: index, position: .visible, transition: transition, directionHint: .up, adjustForSection: false)
            }
        }
        
        var scrollToRecentItem: GridNodeScrollToItem?
        if !self.recentGridNode.isHidden, let ensurePeerVisibleOnLayout = self.ensurePeerVisibleOnLayout {
            self.ensurePeerVisibleOnLayout = nil
            if let index = self.recentEntries.firstIndex(where: {
                switch $0 {
                    case .topPeers:
                        return false
                    case let .peer(_, _, peer, _, _, _):
                        return peer.id == ensurePeerVisibleOnLayout
                }
            }) {
                scrollToRecentItem = GridNodeScrollToItem(index: index, position: .visible, transition: transition, directionHint: .up, adjustForSection: false)
            }
        }
        
        let gridSize = CGSize(width: size.width, height: size.height - 5.0)
        
        self.recentGridNode.transaction(GridNodeTransaction(deleteItems: [], insertItems: [], updateItems: [], scrollToItem: scrollToRecentItem, updateLayout: GridNodeUpdateLayout(layout: GridNodeLayout(size: gridSize, insets: UIEdgeInsets(top: gridTopInset, left: 6.0, bottom: bottomInset, right: 6.0), preloadSize: 80.0, type: .fixed(itemSize: CGSize(width: itemWidth, height: itemWidth + 25.0), fillWidth: nil, lineSpacing: 0.0, itemSpacing: nil)), transition: gridLayoutTransition), itemTransition: .immediate, stationaryItems: .none, updateFirstIndexInSectionOffset: nil), completion: { _ in })
        gridLayoutTransition.updateFrame(node: self.recentGridNode, frame: CGRect(origin: CGPoint(x: floor((size.width - gridSize.width) / 2.0), y: 5.0), size: gridSize))
        
        self.contentGridNode.transaction(GridNodeTransaction(deleteItems: [], insertItems: [], updateItems: [], scrollToItem: scrollToItem, updateLayout: GridNodeUpdateLayout(layout: GridNodeLayout(size: gridSize, insets: UIEdgeInsets(top: gridTopInset, left: 6.0, bottom: bottomInset, right: 6.0), preloadSize: 80.0, type: .fixed(itemSize: CGSize(width: itemWidth, height: itemWidth + 25.0), fillWidth: nil, lineSpacing: 0.0, itemSpacing: nil)), transition: gridLayoutTransition), itemTransition: .immediate, stationaryItems: .none, updateFirstIndexInSectionOffset: nil), completion: { _ in })
        gridLayoutTransition.updateFrame(node: self.contentGridNode, frame: CGRect(origin: CGPoint(x: floor((size.width - gridSize.width) / 2.0), y: 5.0), size: gridSize))
        
        if firstLayout {
            self.animateIn()
            
            while !self.enqueuedTransitions.isEmpty {
                self.dequeueTransition()
            }
            
            while !self.enqueuedRecentTransitions.isEmpty {
                self.dequeueRecentTransition()
            }
        }
    }
    
    private func transitionToRecentGridLayout(_ transition: ContainedViewLayoutTransition = .animated(duration: 0.3, curve: .spring)) {
        if let (size, bottomInset) = self.validLayout {
            let (gridTopInset, itemWidth) = self.calculateMetrics(size: size)
            
            let offset = self.recentGridNode.scrollView.contentOffset.y - self.contentGridNode.scrollView.contentOffset.y
            
            let gridSize = CGSize(width: size.width, height: size.height - 5.0)
            self.recentGridNode.transaction(GridNodeTransaction(deleteItems: [], insertItems: [], updateItems: [], scrollToItem: nil, updateLayout: GridNodeUpdateLayout(layout: GridNodeLayout(size: gridSize, insets: UIEdgeInsets(top: gridTopInset, left: 6.0, bottom: bottomInset, right: 6.0), preloadSize: 80.0, type: .fixed(itemSize: CGSize(width: itemWidth, height: itemWidth + 25.0), fillWidth: nil, lineSpacing: 0.0, itemSpacing: nil)), transition: transition), itemTransition: .immediate, stationaryItems: .none, updateFirstIndexInSectionOffset: nil), completion: { _ in })
            
            transition.animatePositionAdditive(node: self.recentGridNode, offset: CGPoint(x: 0.0, y: offset))
        }
    }
    
    private func transitionToContentGridLayout(_ transition: ContainedViewLayoutTransition = .animated(duration: 0.3, curve: .spring)) {
        if let (size, bottomInset) = self.validLayout {
            let (gridTopInset, itemWidth) = self.calculateMetrics(size: size)
            
            let offset = self.recentGridNode.scrollView.contentOffset.y - self.contentGridNode.scrollView.contentOffset.y
            
            let gridSize = CGSize(width: size.width, height: size.height - 5.0)
            self.contentGridNode.transaction(GridNodeTransaction(deleteItems: [], insertItems: [], updateItems: [], scrollToItem: nil, updateLayout: GridNodeUpdateLayout(layout: GridNodeLayout(size: gridSize, insets: UIEdgeInsets(top: gridTopInset, left: 6.0, bottom: bottomInset, right: 6.0), preloadSize: 80.0, type: .fixed(itemSize: CGSize(width: itemWidth, height: itemWidth + 25.0), fillWidth: nil, lineSpacing: 0.0, itemSpacing: nil)), transition: transition), itemTransition: .immediate, stationaryItems: .none, updateFirstIndexInSectionOffset: nil), completion: { _ in })
            
            transition.animatePositionAdditive(node: self.contentGridNode, offset: CGPoint(x: 0.0, y: -offset))
        }
    }
    
    private func gridPresentationLayoutUpdated(_ presentationLayout: GridNodeCurrentPresentationLayout, transition: ContainedViewLayoutTransition) {
        let actualTransition = self.overrideGridOffsetTransition ?? transition
        self.overrideGridOffsetTransition = nil
        
        let titleAreaHeight: CGFloat = 64.0
        
        let size = self.bounds.size
        let rawTitleOffset = -titleAreaHeight - presentationLayout.contentOffset.y
        let titleOffset = max(-titleAreaHeight, rawTitleOffset)
        
        let cancelButtonSize = self.cancelButtonNode.measure(CGSize(width: 320.0, height: 100.0))
        let cancelButtonFrame = CGRect(origin: CGPoint(x: size.width - cancelButtonSize.width - 12.0, y: titleOffset + 25.0), size: cancelButtonSize)
        transition.updateFrame(node: self.cancelButtonNode, frame: cancelButtonFrame)
        
        let searchNodeFrame = CGRect(origin: CGPoint(x: 16.0, y: titleOffset + 16.0), size: CGSize(width: cancelButtonFrame.minX - 16.0 - 10.0, height: 40.0))
        transition.updateFrame(node: self.searchNode, frame: searchNodeFrame)
        self.searchNode.updateLayout(width: searchNodeFrame.size.width, transition: transition)
        
        transition.updateFrame(node: self.contentSeparatorNode, frame: CGRect(origin: CGPoint(x: 0.0, y: titleOffset + titleAreaHeight + 5.0), size: CGSize(width: size.width, height: UIScreenPixel)))
        
        if rawTitleOffset.isLess(than: -titleAreaHeight) {
            self.contentSeparatorNode.alpha = 1.0
        } else {
            self.contentSeparatorNode.alpha = 0.0
        }
        
        self.contentOffsetUpdated?(presentationLayout.contentOffset.y, actualTransition)
    }
    
    func animateIn() {
    }
    
    func updateSelectedPeers(animated: Bool) {
        self.contentGridNode.forEachItemNode { itemNode in
            if let itemNode = itemNode as? ShareControllerPeerGridItemNode {
                itemNode.updateSelection(animated: true)
            }
        }
        self.recentGridNode.forEachItemNode { itemNode in
            if let itemNode = itemNode as? ShareControllerPeerGridItemNode {
                itemNode.updateSelection(animated: true)
            } else if let itemNode = itemNode as? ShareControllerRecentPeersGridItemNode {
                itemNode.updateSelection(animated: true)
            }
        }
    }
    
    @objc func cancelPressed() {
        self.cancel?()
    }
    
    override func hitTest(_ point: CGPoint, with event: UIEvent?) -> UIView? {
        let nodes: [ASDisplayNode] = [self.searchNode, self.cancelButtonNode]
        for node in nodes {
            let nodeFrame = node.frame
            if let result = node.hitTest(point.offsetBy(dx: -nodeFrame.minX, dy: -nodeFrame.minY), with: event) {
                return result
            }
        }
        
        return super.hitTest(point, with: event)
    }
    
    private func enqueueTransition(_ transition: ShareSearchGridTransaction, firstTime: Bool) {
        self.enqueuedTransitions.append((transition, firstTime))
        
        if self.validLayout != nil {
            while !self.enqueuedTransitions.isEmpty {
                self.dequeueTransition()
            }
        }
    }
    
    private func dequeueTransition() {
        if let (transition, _) = self.enqueuedTransitions.first {
            self.enqueuedTransitions.remove(at: 0)
                        
            var itemTransition: ContainedViewLayoutTransition = .immediate
            if transition.animated {
                itemTransition = .animated(duration: 0.3, curve: .spring)
            }
            
            if transition.crossFade {
                if let snapshotView = self.contentGridNode.view.snapshotView(afterScreenUpdates: false) {
                    self.contentGridNode.view.superview?.insertSubview(snapshotView, aboveSubview: self.contentGridNode.view)
                    snapshotView.frame = self.contentGridNode.frame
                    
                    snapshotView.layer.animateAlpha(from: 1.0, to: 0.0, duration: 0.25, removeOnCompletion: false, completion: { [weak snapshotView] _ in
                        snapshotView?.removeFromSuperview()
                    })
                }
            }
            
            self.contentGridNode.transaction(GridNodeTransaction(deleteItems: transition.deletions, insertItems: transition.insertions, updateItems: transition.updates, scrollToItem: nil, updateLayout: nil, itemTransition: itemTransition, stationaryItems: .none, updateFirstIndexInSectionOffset: nil, synchronousLoads: true), completion: { _ in })
        }
    }
    
    private func enqueueRecentTransition(_ transition: ShareSearchGridTransaction, firstTime: Bool) {
        self.enqueuedRecentTransitions.append((transition, firstTime))
        
        if self.validLayout != nil {
            while !self.enqueuedRecentTransitions.isEmpty {
                self.dequeueRecentTransition()
            }
        }
    }
    
    private func dequeueRecentTransition() {
        if let (transition, _) = self.enqueuedRecentTransitions.first {
            self.enqueuedRecentTransitions.remove(at: 0)
            
            var itemTransition: ContainedViewLayoutTransition = .immediate
            if transition.animated {
                itemTransition = .animated(duration: 0.3, curve: .spring)
            }
            self.recentGridNode.transaction(GridNodeTransaction(deleteItems: transition.deletions, insertItems: transition.insertions, updateItems: transition.updates, scrollToItem: nil, updateLayout: nil, itemTransition: itemTransition, stationaryItems: .none, updateFirstIndexInSectionOffset: nil), completion: { _ in })
        }
    }
    
    func frameForPeerId(_ peerId: EnginePeer.Id) -> CGRect? {
        var node: ASDisplayNode?
        if !self.recentGridNode.isHidden {
            self.recentGridNode.forEachItemNode { itemNode in
                if let itemNode = itemNode as? ShareControllerPeerGridItemNode, itemNode.peerId == peerId {
                    node = itemNode
                }
            }
        } else {
            self.contentGridNode.forEachItemNode { itemNode in
                if let itemNode = itemNode as? ShareControllerPeerGridItemNode, itemNode.peerId == peerId {
                    node = itemNode
                }
            }
        }
        if let node = node {
            return node.frame.offsetBy(dx: 0.0, dy: -10.0)
        } else {
            return nil
        }
    }
    
    func animateIn(peerId: EnginePeer.Id, scrollDelta: CGFloat) -> CGRect? {
        self.searchNode.alpha = 1.0
        self.searchNode.layer.animateAlpha(from: 0.0, to: 1.0, duration: 0.2)
        self.searchNode.layer.animatePosition(from: CGPoint(x: 0.0, y: -scrollDelta), to: .zero, duration: 0.4, timingFunction: kCAMediaTimingFunctionSpring, additive: true)

        self.cancelButtonNode.alpha = 1.0
        self.cancelButtonNode.layer.animateAlpha(from: 0.0, to: 1.0, duration: 0.2)
        self.cancelButtonNode.layer.animatePosition(from: CGPoint(x: 0.0, y: -scrollDelta), to: .zero, duration: 0.4, timingFunction: kCAMediaTimingFunctionSpring, additive: true)
        
        self.contentGridNode.layer.animatePosition(from: CGPoint(x: 0.0, y: -scrollDelta), to: .zero, duration: 0.4, timingFunction: kCAMediaTimingFunctionSpring, additive: true)
        
        if let targetFrame = self.frameForPeerId(peerId), let (size, bottomInset) = self.validLayout {
            let clippedNode = ASDisplayNode()
            clippedNode.clipsToBounds = true
            clippedNode.cornerRadius = 16.0
            clippedNode.frame = CGRect(origin: CGPoint(x: 0.0, y: self.searchNode.frame.minY - 15.0), size: CGSize(width: size.width, height: size.height - bottomInset))
            self.contentGridNode.view.superview?.insertSubview(clippedNode.view, aboveSubview: self.contentGridNode.view)
            
            clippedNode.layer.animatePosition(from: CGPoint(x: 0.0, y: -scrollDelta), to: .zero, duration: 0.4, timingFunction: kCAMediaTimingFunctionSpring, additive: true)
            
            let maskView = UIView()
            maskView.frame = clippedNode.bounds
            
            let maskImageView = UIImageView()
            maskImageView.image = generatePeersMaskImage()
            maskImageView.frame = maskView.bounds.offsetBy(dx: 0.0, dy: 36.0)
            maskView.addSubview(maskImageView)
            clippedNode.view.mask = maskView
            
            
            self.contentGridNode.alpha = 1.0
            self.contentGridNode.forEachItemNode { itemNode in
                if let itemNode = itemNode as? ShareControllerPeerGridItemNode, itemNode.peerId == peerId {
                    itemNode.layer.animateAlpha(from: 0.0, to: 1.0, duration: 0.15, removeOnCompletion: false)
                    itemNode.layer.animateScale(from: 1.35, to: 1.0, duration: 0.3, timingFunction: kCAMediaTimingFunctionSpring, completion: { [weak clippedNode] _ in
                        clippedNode?.view.removeFromSuperview()
                    })
                } else if let snapshotView = itemNode.view.snapshotView(afterScreenUpdates: false) {
                    snapshotView.frame = itemNode.view.convert(itemNode.bounds, to: clippedNode.view)
                    
                    clippedNode.view.addSubview(snapshotView)
                    
                    itemNode.alpha = 0.0
                    let angle = targetFrame.center.angle(to: itemNode.position)
                    let distance = targetFrame.center.distance(to: itemNode.position)
                    let newDistance = distance * 2.8
                    let newPosition = snapshotView.center.offsetBy(distance: newDistance, inDirection: angle)
                    snapshotView.layer.animatePosition(from: newPosition, to: snapshotView.center, duration: 0.3, timingFunction: kCAMediaTimingFunctionSpring)
                    snapshotView.layer.animateScale(from: 1.35, to: 1.0, duration: 0.3, timingFunction: kCAMediaTimingFunctionSpring, completion: { [weak itemNode] _ in
                        itemNode?.alpha = 1.0
                    })
                    snapshotView.layer.animateAlpha(from: 0.0, to: 1.0, duration: 0.15, removeOnCompletion: false)
                }
            }
                        
            return targetFrame
        } else {
            return nil
        }
    }
    
    func animateOut(peerId: EnginePeer.Id, scrollDelta: CGFloat) -> CGRect? {
        self.searchNode.alpha = 0.0
        self.searchNode.layer.animateAlpha(from: 1.0, to: 0.0, duration: 0.2)
        self.searchNode.layer.animatePosition(from: .zero, to: CGPoint(x: 0.0, y: -scrollDelta), duration: 0.4, timingFunction: kCAMediaTimingFunctionSpring, additive: true)
                
        self.cancelButtonNode.alpha = 0.0
        self.cancelButtonNode.layer.animateAlpha(from: 1.0, to: 0.0, duration: 0.2)
        self.cancelButtonNode.layer.animatePosition(from: .zero, to: CGPoint(x: 0.0, y: -scrollDelta), duration: 0.4, timingFunction: kCAMediaTimingFunctionSpring, additive: true)
        
        self.contentGridNode.layer.animatePosition(from: .zero, to: CGPoint(x: 0.0, y: -scrollDelta), duration: 0.4, timingFunction: kCAMediaTimingFunctionSpring, additive: true)
        
        if let sourceFrame = self.frameForPeerId(peerId), let (size, bottomInset) = self.validLayout {
            let clippedNode = ASDisplayNode()
            clippedNode.clipsToBounds = true
            clippedNode.cornerRadius = 16.0
            clippedNode.frame = CGRect(origin: CGPoint(x: 0.0, y: self.searchNode.frame.minY - 15.0), size: CGSize(width: size.width, height: size.height - bottomInset))
            self.contentGridNode.view.superview?.insertSubview(clippedNode.view, aboveSubview: self.contentGridNode.view)
            
            clippedNode.layer.animatePosition(from: .zero, to: CGPoint(x: 0.0, y: -scrollDelta), duration: 0.4, timingFunction: kCAMediaTimingFunctionSpring, additive: true)
            
            let maskView = UIView()
            maskView.frame = clippedNode.bounds
            
            let maskImageView = UIImageView()
            maskImageView.image = generatePeersMaskImage()
            maskImageView.frame = maskView.bounds.offsetBy(dx: 0.0, dy: 36.0)
            maskView.addSubview(maskImageView)
            clippedNode.view.mask = maskView
            
            self.contentGridNode.forEachItemNode { itemNode in
                if let snapshotView = itemNode.view.snapshotView(afterScreenUpdates: false) {
                    snapshotView.frame = itemNode.view.convert(itemNode.bounds, to: clippedNode.view)
                    clippedNode.view.addSubview(snapshotView)
                    
                    if let itemNode = itemNode as? ShareControllerPeerGridItemNode, itemNode.peerId == peerId {
                        
                    } else {
                        let angle = sourceFrame.center.angle(to: itemNode.position)
                        let distance = sourceFrame.center.distance(to: itemNode.position)
                        let newDistance = distance * 2.8
                        let newPosition = snapshotView.center.offsetBy(distance: newDistance, inDirection: angle)
                        snapshotView.layer.animatePosition(from: snapshotView.center, to: newPosition, duration: 0.4, timingFunction: kCAMediaTimingFunctionSpring)
                    }
                    snapshotView.layer.animateScale(from: 1.0, to: 1.35, duration: 0.3, timingFunction: kCAMediaTimingFunctionSpring)
                }
            }
            
            clippedNode.layer.animateAlpha(from: 1.0, to: 0.0, duration: 0.15, removeOnCompletion: false, completion: { [weak clippedNode] _ in
                clippedNode?.view.removeFromSuperview()
            })
            
            self.contentGridNode.alpha = 0.0
            
            return sourceFrame
        } else {
            return nil
        }
    }
}<|MERGE_RESOLUTION|>--- conflicted
+++ resolved
@@ -247,13 +247,8 @@
         let foundItems = combineLatest(self.searchQuery.get(), self.themePromise.get())
         |> mapToSignal { query, theme -> Signal<([ShareSearchPeerEntry]?, Bool), NoError> in
             if !query.isEmpty {
-<<<<<<< HEAD
-                let accountPeer = context.account.postbox.loadedPeerWithId(context.account.peerId) |> take(1)
-                let foundLocalPeers = context.account.postbox.searchPeers(query: query.lowercased(), inactiveSecretChatPeerIds: context.inactiveSecretChatPeerIds)
-=======
                 let accountPeer = context.stateManager.postbox.loadedPeerWithId(context.accountPeerId) |> take(1)
-                let foundLocalPeers = context.stateManager.postbox.searchPeers(query: query.lowercased())
->>>>>>> 7c1d3150
+                let foundLocalPeers = context.stateManager.postbox.searchPeers(query: query.lowercased(), inactiveSecretChatPeerIds: context.inactiveSecretChatPeerIds)
                 let foundRemotePeers: Signal<([FoundPeer], [FoundPeer], Bool), NoError> = .single(([], [], true))
                 |> then(
                     _internal_searchPeers(accountPeerId: context.accountPeerId, postbox: context.stateManager.postbox, network: context.stateManager.network, query: query)
