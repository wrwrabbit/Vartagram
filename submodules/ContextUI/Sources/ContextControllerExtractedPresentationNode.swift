import Foundation
import UIKit
import AsyncDisplayKit
import Display
import TelegramPresentationData
import TextSelectionNode
import TelegramCore
import SwiftSignalKit
import ReactionSelectionNode
import UndoUI

private extension ContextControllerTakeViewInfo.ContainingItem {
    var contentRect: CGRect {
        switch self {
        case let .node(containingNode):
            return containingNode.contentRect
        case let .view(containingView):
            return containingView.contentRect
        }
    }
    
    var customHitTest: ((CGPoint) -> UIView?)? {
        switch self {
        case let .node(containingNode):
            return containingNode.contentNode.customHitTest
        case let .view(containingView):
            return containingView.contentView.customHitTest
        }
    }
    
    var view: UIView {
        switch self {
        case let .node(containingNode):
            return containingNode.view
        case let .view(containingView):
            return containingView
        }
    }
    
    var contentView: UIView {
        switch self {
        case let .node(containingNode):
            return containingNode.contentNode.view
        case let .view(containingView):
            return containingView.contentView
        }
    }
    
    func contentHitTest(_ point: CGPoint, with event: UIEvent?) -> UIView? {
        switch self {
        case let .node(containingNode):
            return containingNode.contentNode.hitTest(point, with: event)
        case let .view(containingView):
            return containingView.contentView.hitTest(point, with: event)
        }
    }
    
    var isExtractedToContextPreview: Bool {
        get {
            switch self {
            case let .node(containingNode):
                return containingNode.isExtractedToContextPreview
            case let .view(containingView):
                return containingView.isExtractedToContextPreview
            }
        } set(value) {
            switch self {
            case let .node(containingNode):
                containingNode.isExtractedToContextPreview = value
            case let .view(containingView):
                containingView.isExtractedToContextPreview = value
            }
        }
    }
    
    var willUpdateIsExtractedToContextPreview: ((Bool, ContainedViewLayoutTransition) -> Void)? {
        switch self {
        case let .node(containingNode):
            return containingNode.willUpdateIsExtractedToContextPreview
        case let .view(containingView):
            return containingView.willUpdateIsExtractedToContextPreview
        }
    }
    
    var isExtractedToContextPreviewUpdated: ((Bool) -> Void)? {
        switch self {
        case let .node(containingNode):
            return containingNode.isExtractedToContextPreviewUpdated
        case let .view(containingView):
            return containingView.isExtractedToContextPreviewUpdated
        }
    }
    
    var layoutUpdated: ((CGSize, ListViewItemUpdateAnimation) -> Void)? {
        get {
            switch self {
            case let .node(containingNode):
                return containingNode.layoutUpdated
            case let .view(containingView):
                return containingView.layoutUpdated
            }
        } set(value) {
            switch self {
            case let .node(containingNode):
                containingNode.layoutUpdated = value
            case let .view(containingView):
                containingView.layoutUpdated = value
            }
        }
    }
}

final class ContextControllerExtractedPresentationNode: ASDisplayNode, ContextControllerPresentationNode, UIScrollViewDelegate {
    enum ContentSource {
        case location(ContextLocationContentSource)
        case reference(ContextReferenceContentSource)
        case extracted(ContextExtractedContentSource)
    }
    
    private final class ContentNode: ASDisplayNode {
        let offsetContainerNode: ASDisplayNode
        var containingItem: ContextControllerTakeViewInfo.ContainingItem
        
        var animateClippingFromContentAreaInScreenSpace: CGRect?
        var storedGlobalFrame: CGRect?
        
        init(containingItem: ContextControllerTakeViewInfo.ContainingItem) {
            self.offsetContainerNode = ASDisplayNode()
            self.containingItem = containingItem
            
            super.init()
            
            self.addSubnode(self.offsetContainerNode)
        }
        
        func update(presentationData: PresentationData, size: CGSize, transition: ContainedViewLayoutTransition) {
        }
        
        func takeContainingNode() {
            switch self.containingItem {
            case let .node(containingNode):
                if containingNode.contentNode.supernode !== self.offsetContainerNode {
                    self.offsetContainerNode.addSubnode(containingNode.contentNode)
                }
            case let .view(containingView):
                if containingView.contentView.superview !== self.offsetContainerNode.view {
                    self.offsetContainerNode.view.addSubview(containingView.contentView)
                }
            }
        }
        
        override func hitTest(_ point: CGPoint, with event: UIEvent?) -> UIView? {
            if !self.bounds.contains(point) {
                return nil
            }
            if !self.containingItem.contentRect.contains(point) {
                return nil
            }
            return self.view
        }
    }
    
    private final class AnimatingOutState {
        var currentContentScreenFrame: CGRect
        
        init(
            currentContentScreenFrame: CGRect
        ) {
            self.currentContentScreenFrame = currentContentScreenFrame
        }
    }
    
    private let getController: () -> ContextControllerProtocol?
    private let requestUpdate: (ContainedViewLayoutTransition) -> Void
    private let requestUpdateOverlayWantsToBeBelowKeyboard: (ContainedViewLayoutTransition) -> Void
    private let requestDismiss: (ContextMenuActionResult) -> Void
    private let requestAnimateOut: (ContextMenuActionResult, @escaping () -> Void) -> Void
    private let source: ContentSource
    
    private let backgroundNode: NavigationBackgroundNode
    private let dismissTapNode: ASDisplayNode
    private let dismissAccessibilityArea: AccessibilityAreaNode
    private let clippingNode: ASDisplayNode
    private let scroller: UIScrollView
    private let scrollNode: ASDisplayNode
    
    private var reactionContextNode: ReactionContextNode?
    private var reactionContextNodeIsAnimatingOut: Bool = false
    
    private var contentNode: ContentNode?
    private let contentRectDebugNode: ASDisplayNode
    
    private var actionsContainerNode: ASDisplayNode
    private let actionsStackNode: ContextControllerActionsStackNode
    private let additionalActionsStackNode: ContextControllerActionsStackNode
    
    private var validLayout: ContainerViewLayout?
    private var animatingOutState: AnimatingOutState?
    
    private var strings: PresentationStrings?
    
    private enum OverscrollMode {
        case unrestricted
        case topOnly
        case disabled
    }
    
    private var overscrollMode: OverscrollMode = .unrestricted
    
    private weak var currentUndoController: ViewController?
    
    init(
        getController: @escaping () -> ContextControllerProtocol?,
        requestUpdate: @escaping (ContainedViewLayoutTransition) -> Void,
        requestUpdateOverlayWantsToBeBelowKeyboard: @escaping (ContainedViewLayoutTransition) -> Void,
        requestDismiss: @escaping (ContextMenuActionResult) -> Void,
        requestAnimateOut: @escaping (ContextMenuActionResult, @escaping () -> Void) -> Void,
        source: ContentSource
    ) {
        self.getController = getController
        self.requestUpdate = requestUpdate
        self.requestUpdateOverlayWantsToBeBelowKeyboard = requestUpdateOverlayWantsToBeBelowKeyboard
        self.requestDismiss = requestDismiss
        self.requestAnimateOut = requestAnimateOut
        self.source = source
        
        self.backgroundNode = NavigationBackgroundNode(color: .clear, enableBlur: false)
        
        self.dismissTapNode = ASDisplayNode()
        
        self.dismissAccessibilityArea = AccessibilityAreaNode()
        self.dismissAccessibilityArea.accessibilityTraits = .button
        
        self.clippingNode = ASDisplayNode()
        self.clippingNode.clipsToBounds = true
        
        self.scroller = UIScrollView()
        self.scroller.canCancelContentTouches = true
        self.scroller.delaysContentTouches = false
        self.scroller.showsVerticalScrollIndicator = false
        if #available(iOS 11.0, *) {
            self.scroller.contentInsetAdjustmentBehavior = .never
        }
        self.scroller.alwaysBounceVertical = true
        
        self.scrollNode = ASDisplayNode()
        self.scrollNode.view.addGestureRecognizer(self.scroller.panGestureRecognizer)
        
        self.contentRectDebugNode = ASDisplayNode()
        self.contentRectDebugNode.isUserInteractionEnabled = false
        self.contentRectDebugNode.backgroundColor = UIColor.red.withAlphaComponent(0.2)
        
        self.actionsContainerNode = ASDisplayNode()
        self.actionsStackNode = ContextControllerActionsStackNode(
            getController: getController,
            requestDismiss: { result in
                requestDismiss(result)
            },
            requestUpdate: requestUpdate
        )
        
        self.additionalActionsStackNode = ContextControllerActionsStackNode(
            getController: getController,
            requestDismiss: { result in
                requestDismiss(result)
            },
            requestUpdate: requestUpdate
        )
        
        super.init()
        
        self.addSubnode(self.backgroundNode)
        self.addSubnode(self.clippingNode)
        self.clippingNode.addSubnode(self.scrollNode)
        self.scrollNode.addSubnode(self.dismissTapNode)
        self.scrollNode.addSubnode(self.dismissAccessibilityArea)
        self.scrollNode.addSubnode(self.actionsContainerNode)
        self.actionsContainerNode.addSubnode(self.additionalActionsStackNode)
        self.actionsContainerNode.addSubnode(self.actionsStackNode)

        self.scroller.delegate = self
        
        self.dismissTapNode.view.addGestureRecognizer(UITapGestureRecognizer(target: self, action: #selector(self.dismissTapGesture(_:))))
        
        self.dismissAccessibilityArea.activate = { [weak self] in
            self?.requestDismiss(.default)
            
            return true
        }
    }
    
    @objc func dismissTapGesture(_ recognizer: UITapGestureRecognizer) {
        if case .ended = recognizer.state {
            self.requestDismiss(.default)
        }
    }
    
    override func hitTest(_ point: CGPoint, with event: UIEvent?) -> UIView? {
        if self.bounds.contains(point) {
            if let reactionContextNode = self.reactionContextNode {
                if let result = reactionContextNode.hitTest(self.view.convert(point, to: reactionContextNode.view), with: event) {
                    return result
                }
            }
            
            if case let .extracted(source) = self.source, !source.ignoreContentTouches, let contentNode = self.contentNode {
                let contentPoint = self.view.convert(point, to: contentNode.containingItem.contentView)
                if let result = contentNode.containingItem.customHitTest?(contentPoint) {
                    return result
                } else if let result = contentNode.containingItem.contentHitTest(contentPoint, with: event) {
                    if result is TextSelectionNodeView {
                        return result
                    } else if contentNode.containingItem.contentRect.contains(contentPoint) {
                        return contentNode.containingItem.contentView
                    }
                }
            }
            
            return self.scrollNode.hitTest(self.view.convert(point, to: self.scrollNode.view), with: event)
        } else {
            return nil
        }
    }
    
    func scrollViewWillBeginDragging(_ scrollView: UIScrollView) {
        if let reactionContextNode = self.reactionContextNode, (reactionContextNode.isExpanded || !reactionContextNode.canBeExpanded) {
            self.overscrollMode = .disabled
            self.scroller.alwaysBounceVertical = false
        } else {
            if scrollView.contentSize.height > scrollView.bounds.height {
                self.overscrollMode = .unrestricted
                self.scroller.alwaysBounceVertical = true
            } else {
                if self.reactionContextNode != nil {
                    self.overscrollMode = .topOnly
                    self.scroller.alwaysBounceVertical = true
                } else {
                    self.overscrollMode = .disabled
                    self.scroller.alwaysBounceVertical = false
                }
            }
        }
    }
    
    func scrollViewDidScroll(_ scrollView: UIScrollView) {
        var adjustedBounds = scrollView.bounds
        var topOverscroll: CGFloat = 0.0
        
        switch self.overscrollMode {
        case .unrestricted:
            if adjustedBounds.origin.y < 0.0 {
                topOverscroll = -adjustedBounds.origin.y
            }
        case .disabled:
            break
        case .topOnly:
            if scrollView.contentSize.height <= scrollView.bounds.height {
                if adjustedBounds.origin.y > 0.0 {
                    adjustedBounds.origin.y = 0.0
                } else {
                    adjustedBounds.origin.y = floorToScreenPixels(adjustedBounds.origin.y * 0.35)
                    topOverscroll = -adjustedBounds.origin.y
                }
            } else {
                if adjustedBounds.origin.y < 0.0 {
                    adjustedBounds.origin.y = floorToScreenPixels(adjustedBounds.origin.y * 0.35)
                    topOverscroll = -adjustedBounds.origin.y
                } else if adjustedBounds.origin.y + adjustedBounds.height > scrollView.contentSize.height {
                    adjustedBounds.origin.y = scrollView.contentSize.height - adjustedBounds.height
                }
            }
        }
        self.scrollNode.bounds = adjustedBounds
        
        if let reactionContextNode = self.reactionContextNode {
            let isIntersectingContent = adjustedBounds.minY >= 10.0
            reactionContextNode.updateIsIntersectingContent(isIntersectingContent: isIntersectingContent, transition: .animated(duration: 0.25, curve: .easeInOut))
            
            if !reactionContextNode.isExpanded && reactionContextNode.canBeExpanded {
                if topOverscroll > 30.0 && self.scroller.isDragging {
                    self.scroller.panGestureRecognizer.state = .cancelled
                    reactionContextNode.expand()
                } else {
                    reactionContextNode.updateExtension(distance: topOverscroll)
                }
            }
        }
    }
    
    func highlightGestureMoved(location: CGPoint, hover: Bool) {
        self.actionsStackNode.highlightGestureMoved(location: self.view.convert(location, to: self.actionsStackNode.view))
        
        if let reactionContextNode = self.reactionContextNode {
            reactionContextNode.highlightGestureMoved(location: self.view.convert(location, to: reactionContextNode.view), hover: hover)
        }
    }
    
    func highlightGestureFinished(performAction: Bool) {
        self.actionsStackNode.highlightGestureFinished(performAction: performAction)
        
        if let reactionContextNode = self.reactionContextNode {
            reactionContextNode.highlightGestureFinished(performAction: performAction)
        }
    }
    
    func decreaseHighlightedIndex() {
        self.actionsStackNode.decreaseHighlightedIndex()
    }
    
    func increaseHighlightedIndex() {
        self.actionsStackNode.increaseHighlightedIndex()
    }
    
    func wantsDisplayBelowKeyboard() -> Bool {
        if let reactionContextNode = self.reactionContextNode {
            return reactionContextNode.wantsDisplayBelowKeyboard()
        } else {
            return false
        }
    }
    
    func replaceItems(items: ContextController.Items, animated: Bool) {
        if case .twoLists = items.content {
            let stackItems = makeContextControllerActionsStackItem(items: items)
            self.actionsStackNode.replace(item: stackItems.first!, animated: animated)
            self.additionalActionsStackNode.replace(item: stackItems.last!, animated: animated)
        } else {
            self.actionsStackNode.replace(item: makeContextControllerActionsStackItem(items: items).first!, animated: animated)
        }
    }
    
    func pushItems(items: ContextController.Items) {
        let currentScrollingState = self.getCurrentScrollingState()
        var positionLock: CGFloat?
        if !items.disablePositionLock {
            positionLock = self.getActionsStackPositionLock()
        }
        self.actionsStackNode.push(item: makeContextControllerActionsStackItem(items: items).first!, currentScrollingState: currentScrollingState, positionLock: positionLock, animated: true)
    }
    
    func popItems() {
        self.actionsStackNode.pop()
    }
    
    private func getCurrentScrollingState() -> CGFloat {
        return self.scrollNode.bounds.minY
    }
    
    private func getActionsStackPositionLock() -> CGFloat? {
        switch self.source {
        case .location, .reference:
            return nil
        case .extracted:
            return self.actionsStackNode.view.convert(CGPoint(), to: self.view).y
        }
    }
    
    private var proposedReactionsPositionLock: CGFloat?
    private var currentReactionsPositionLock: CGFloat?
    
    private func setCurrentReactionsPositionLock() {
        self.currentReactionsPositionLock = self.proposedReactionsPositionLock
    }
    
    private func getCurrentReactionsPositionLock() -> CGFloat? {
        return self.currentReactionsPositionLock
    }
    
    func update(
        presentationData: PresentationData,
        layout: ContainerViewLayout,
        transition: ContainedViewLayoutTransition,
        stateTransition: ContextControllerPresentationNodeStateTransition?
    ) {
        self.validLayout = layout
        
        let contentActionsSpacing: CGFloat = 7.0
        let actionsEdgeInset: CGFloat
        let actionsSideInset: CGFloat = 6.0
        let topInset: CGFloat = layout.insets(options: .statusBar).top + 8.0
        let bottomInset: CGFloat = 10.0
        
        let contentNode: ContentNode?
        var contentTransition = transition
        
        if self.strings !== presentationData.strings {
            self.strings = presentationData.strings
            
            self.dismissAccessibilityArea.accessibilityLabel = presentationData.strings.VoiceOver_DismissContextMenu
        }
        
        switch self.source {
        case .location, .reference:
            self.backgroundNode.updateColor(
                color: .clear,
                enableBlur: false,
                forceKeepBlur: false,
                transition: .immediate
            )
            actionsEdgeInset = 16.0
        case .extracted:
            self.backgroundNode.updateColor(
                color: presentationData.theme.contextMenu.dimColor,
                enableBlur: true,
                forceKeepBlur: true,
                transition: .immediate
            )
            actionsEdgeInset = 12.0
        }
        
        transition.updateFrame(node: self.backgroundNode, frame: CGRect(origin: CGPoint(), size: layout.size), beginWithCurrentState: true)
        self.backgroundNode.update(size: layout.size, transition: transition)
        
        transition.updateFrame(node: self.clippingNode, frame: CGRect(origin: CGPoint(), size: layout.size), beginWithCurrentState: true)
        if self.scrollNode.frame != CGRect(origin: CGPoint(), size: layout.size) {
            transition.updateFrame(node: self.scrollNode, frame: CGRect(origin: CGPoint(), size: layout.size), beginWithCurrentState: true)
            transition.updateFrame(view: self.scroller, frame: CGRect(origin: CGPoint(), size: layout.size), beginWithCurrentState: true)
        }
        
        if let current = self.contentNode {
            contentNode = current
        } else {
            switch self.source {
            case .location, .reference:
                contentNode = nil
            case let .extracted(source):
                guard let takeInfo = source.takeView() else {
                    return
                }
                let contentNodeValue = ContentNode(containingItem: takeInfo.containingItem)
                contentNodeValue.animateClippingFromContentAreaInScreenSpace = takeInfo.contentAreaInScreenSpace
                self.scrollNode.insertSubnode(contentNodeValue, aboveSubnode: self.actionsContainerNode)
                self.contentNode = contentNodeValue
                contentNode = contentNodeValue
                contentTransition = .immediate
            }
        }
        
        var animateReactionsIn = false
        var contentTopInset: CGFloat = topInset
        var removedReactionContextNode: ReactionContextNode?
        if let reactionItems = self.actionsStackNode.topReactionItems, !reactionItems.reactionItems.isEmpty {
            let reactionContextNode: ReactionContextNode
            if let current = self.reactionContextNode {
                reactionContextNode = current
            } else {
                reactionContextNode = ReactionContextNode(
                    context: reactionItems.context,
                    animationCache: reactionItems.animationCache,
                    presentationData: presentationData,
                    items: reactionItems.reactionItems,
                    selectedItems: reactionItems.selectedReactionItems,
                    getEmojiContent: reactionItems.getEmojiContent,
                    isExpandedUpdated: { [weak self] transition in
                        guard let strongSelf = self else {
                            return
                        }
                        strongSelf.setCurrentReactionsPositionLock()
                        strongSelf.requestUpdate(transition)
                    },
                    requestLayout: { [weak self] transition in
                        guard let strongSelf = self else {
                            return
                        }
                        strongSelf.requestUpdate(transition)
                    },
                    requestUpdateOverlayWantsToBeBelowKeyboard: { [weak self] transition in
                        guard let strongSelf = self else {
                            return
                        }
                        strongSelf.requestUpdateOverlayWantsToBeBelowKeyboard(transition)
                    }
                )
                self.reactionContextNode = reactionContextNode
                self.addSubnode(reactionContextNode)
                
                if transition.isAnimated {
                    animateReactionsIn = true
                }
                
                reactionContextNode.reactionSelected = { [weak self] reaction, isLarge in
                    guard let strongSelf = self, let controller = strongSelf.getController() as? ContextController else {
                        return
                    }
                    controller.reactionSelected?(reaction, isLarge)
                }
                let context = reactionItems.context
                reactionContextNode.premiumReactionsSelected = { [weak self] file in
                    guard let strongSelf = self, let validLayout = strongSelf.validLayout, let controller = strongSelf.getController() as? ContextController else {
                        return
                    }
                    
                    if let file = file, let reactionContextNode = strongSelf.reactionContextNode {
                        let position: UndoOverlayController.Position
                        let insets = validLayout.insets(options: .statusBar)
                        if reactionContextNode.hasSpaceInTheBottom(insets: insets, height: 100.0) {
                            position = .bottom
                        } else {
                            position = .top
                        }
                        
                        var animateInAsReplacement = false
                        if let currentUndoController = strongSelf.currentUndoController {
                            currentUndoController.dismiss()
                            animateInAsReplacement = true
                        }
                        
                        let presentationData = context.sharedContext.currentPresentationData.with { $0 }
                        let undoController = UndoOverlayController(presentationData: presentationData, content: .sticker(context: context, file: file, title: nil, text: presentationData.strings.Chat_PremiumReactionToastTitle, undoText: presentationData.strings.Chat_PremiumReactionToastAction, customAction: { [weak controller] in
                            controller?.premiumReactionsSelected?()
                        }), elevatedLayout: false, position: position, animateInAsReplacement: animateInAsReplacement, action: { _ in true })
                        strongSelf.currentUndoController = undoController
                        controller.present(undoController, in: .current)
                    } else {
                        controller.premiumReactionsSelected?()
                    }
                }
            }
            contentTopInset += reactionContextNode.contentHeight + 18.0
        } else if let reactionContextNode = self.reactionContextNode {
            self.reactionContextNode = nil
            removedReactionContextNode = reactionContextNode
        }
        
        if let contentNode = contentNode {
            switch stateTransition {
            case .animateIn, .animateOut:
                contentNode.storedGlobalFrame = convertFrame(contentNode.containingItem.contentRect, from: contentNode.containingItem.view, to: self.view)
            case .none:
                if contentNode.storedGlobalFrame == nil {
                    contentNode.storedGlobalFrame = convertFrame(contentNode.containingItem.contentRect, from: contentNode.containingItem.view, to: self.view)
                }
            }
        }
        
        let contentParentGlobalFrame: CGRect
        var contentRect: CGRect
        
        switch self.source {
        case let .location(location):
            if let transitionInfo = location.transitionInfo() {
                contentRect = CGRect(origin: transitionInfo.location, size: CGSize(width: 1.0, height: 1.0))
                contentParentGlobalFrame = CGRect(origin: CGPoint(x: 0.0, y: contentRect.minX), size: CGSize(width: layout.size.width, height: contentRect.height))
            } else {
                return
            }
        case let .reference(reference):
            if let transitionInfo = reference.transitionInfo() {
                contentRect = convertFrame(transitionInfo.referenceView.bounds.inset(by: transitionInfo.insets), from: transitionInfo.referenceView, to: self.view).insetBy(dx: -2.0, dy: 0.0)
                contentRect.size.width += 5.0
                contentParentGlobalFrame = CGRect(origin: CGPoint(x: 0.0, y: contentRect.minX), size: CGSize(width: layout.size.width, height: contentRect.height))
            } else {
                return
            }
        case .extracted:
            if let contentNode = contentNode {
                contentParentGlobalFrame = convertFrame(contentNode.containingItem.view.bounds, from: contentNode.containingItem.view, to: self.view)
                
                let contentRectGlobalFrame = CGRect(origin: CGPoint(x: contentNode.containingItem.contentRect.minX, y: (contentNode.storedGlobalFrame?.maxY ?? 0.0) - contentNode.containingItem.contentRect.height), size: contentNode.containingItem.contentRect.size)
                contentRect = CGRect(origin: CGPoint(x: contentRectGlobalFrame.minX, y: contentRectGlobalFrame.maxY - contentNode.containingItem.contentRect.size.height), size: contentNode.containingItem.contentRect.size)
                if case .animateOut = stateTransition {
                    contentRect.origin.y = self.contentRectDebugNode.frame.maxY - contentRect.size.height
                }
            } else {
                return
            }
        }
        
        let keepInPlace: Bool
        let actionsHorizontalAlignment: ContextActionsHorizontalAlignment
        switch self.source {
        case .location, .reference:
            keepInPlace = true
            actionsHorizontalAlignment = .default
        case let .extracted(source):
            keepInPlace = source.keepInPlace
            actionsHorizontalAlignment = source.actionsHorizontalAlignment
        }
        
        var defaultScrollY: CGFloat = 0.0
        if self.animatingOutState == nil {
            if let contentNode = contentNode {
                contentNode.update(
                    presentationData: presentationData,
                    size: contentNode.containingItem.view.bounds.size,
                    transition: contentTransition
                )
            }
            
            let actionsConstrainedHeight: CGFloat
            if let actionsPositionLock = self.actionsStackNode.topPositionLock {
                actionsConstrainedHeight = layout.size.height - bottomInset - layout.intrinsicInsets.bottom - actionsPositionLock
            } else {
                if case let .reference(reference) = self.source, reference.keepInPlace {
                    actionsConstrainedHeight = layout.size.height - contentRect.maxY - contentActionsSpacing - bottomInset - layout.intrinsicInsets.bottom
                } else {
                    actionsConstrainedHeight = layout.size.height - contentTopInset - contentRect.height - contentActionsSpacing - bottomInset - layout.intrinsicInsets.bottom
                }
            }
            
            let actionsStackPresentation: ContextControllerActionsStackNode.Presentation
            switch self.source {
            case .location, .reference:
                actionsStackPresentation = .inline
            case .extracted:
                actionsStackPresentation = .modal
            }
            
            let additionalActionsSize = self.additionalActionsStackNode.update(
                presentationData: presentationData,
                constrainedSize: CGSize(width: layout.size.width, height: actionsConstrainedHeight),
                presentation: .additional,
                transition: transition
            )
            self.additionalActionsStackNode.isHidden = additionalActionsSize.height.isZero
            
            let actionsSize = self.actionsStackNode.update(
                presentationData: presentationData,
                constrainedSize: CGSize(width: layout.size.width, height: actionsConstrainedHeight),
                presentation: actionsStackPresentation,
                transition: transition
            )
            
            var isAnimatingOut = false
            if case .animateOut = stateTransition {
                isAnimatingOut = true
            } else {
                if let currentReactionsPositionLock = self.currentReactionsPositionLock, let reactionContextNode = self.reactionContextNode {
                    contentRect.origin.y = currentReactionsPositionLock + reactionContextNode.contentHeight + 18.0 + reactionContextNode.visibleExtensionDistance
                } else if let topPositionLock = self.actionsStackNode.topPositionLock {
                    contentRect.origin.y = topPositionLock - contentActionsSpacing - contentRect.height
                } else if keepInPlace {
                } else {
                    if contentRect.minY < contentTopInset {
                        contentRect.origin.y = contentTopInset
                    }
                    var combinedBounds = CGRect(origin: CGPoint(x: 0.0, y: contentRect.minY), size: CGSize(width: layout.size.width, height: contentRect.height + contentActionsSpacing + actionsSize.height))
                    if combinedBounds.maxY > layout.size.height - bottomInset - layout.intrinsicInsets.bottom {
                        combinedBounds.origin.y = layout.size.height - bottomInset - layout.intrinsicInsets.bottom - combinedBounds.height
                    }
                    if combinedBounds.minY < contentTopInset {
                        combinedBounds.origin.y = contentTopInset
                    }
                    
                    contentRect.origin.y = combinedBounds.minY
                }
            }
            
            if let reactionContextNode = self.reactionContextNode {
                var reactionContextNodeTransition = transition
                if reactionContextNode.frame.isEmpty {
                    reactionContextNodeTransition = .immediate
                }
                reactionContextNodeTransition.updateFrame(node: reactionContextNode, frame: CGRect(origin: CGPoint(), size: layout.size), beginWithCurrentState: true)
                
                var reactionAnchorRect = contentRect.offsetBy(dx: contentParentGlobalFrame.minX, dy: 0.0)
                
                let bottomInset = layout.insets(options: [.input]).bottom
                var isCoveredByInput = false
                if reactionAnchorRect.minY > layout.size.height - bottomInset {
                    reactionAnchorRect.origin.y = layout.size.height - bottomInset
                    isCoveredByInput = true
                }
                
                reactionContextNode.updateLayout(size: layout.size, insets: UIEdgeInsets(top: topInset, left: layout.safeInsets.left, bottom: 0.0, right: layout.safeInsets.right), anchorRect: reactionAnchorRect, isCoveredByInput: isCoveredByInput, isAnimatingOut: isAnimatingOut, transition: reactionContextNodeTransition)
                
                self.proposedReactionsPositionLock = contentRect.minY - 18.0 - reactionContextNode.contentHeight - (46.0 + 54.0 - 4.0)
            } else {
                self.proposedReactionsPositionLock = nil
            }
            
            if let _ = self.currentReactionsPositionLock {
                transition.updateAlpha(node: self.actionsStackNode, alpha: 0.0)
            } else {
                transition.updateAlpha(node: self.actionsStackNode, alpha: 1.0)
            }
            
            if let removedReactionContextNode = removedReactionContextNode {
                removedReactionContextNode.animateOut(to: contentRect, animatingOutToReaction: false)
                transition.updateAlpha(node: removedReactionContextNode, alpha: 0.0, completion: { [weak removedReactionContextNode] _ in
                    removedReactionContextNode?.removeFromSupernode()
                })
            }
            
            transition.updateFrame(node: self.contentRectDebugNode, frame: contentRect, beginWithCurrentState: true)
            
            var actionsFrame: CGRect
            if case let .reference(source) = self.source, let actionsPosition = source.transitionInfo()?.actionsPosition, case .top = actionsPosition {
                actionsFrame = CGRect(origin: CGPoint(x: actionsSideInset, y: contentRect.minY - contentActionsSpacing - actionsSize.height), size: actionsSize)
            } else {
                actionsFrame = CGRect(origin: CGPoint(x: actionsSideInset, y: contentRect.maxY + contentActionsSpacing), size: actionsSize)
            }
            var contentVerticalOffset: CGFloat = 0.0
<<<<<<< HEAD
                        
=======
            
>>>>>>> 865a355e
            if keepInPlace, case .extracted = self.source {
                actionsFrame.origin.y = contentRect.minY - contentActionsSpacing - actionsFrame.height
                let statusBarHeight = (layout.statusBarHeight ?? 0.0)
                if actionsFrame.origin.y < statusBarHeight {
                    let updatedActionsOriginY = statusBarHeight + contentActionsSpacing
                    let delta = updatedActionsOriginY - actionsFrame.origin.y
                    actionsFrame.origin.y = updatedActionsOriginY
                    contentVerticalOffset = delta
                }
            }
            var additionalVisibleOffsetY: CGFloat = 0.0
            if let reactionContextNode = self.reactionContextNode {
                additionalVisibleOffsetY += reactionContextNode.visibleExtensionDistance
            }
<<<<<<< HEAD
=======
            if case let .reference(source) = self.source {
                var actionsFrameIsOutOfScreen = false
                if let contentAreaInScreenSpace = source.transitionInfo()?.contentAreaInScreenSpace {
                    if !contentAreaInScreenSpace.contains(actionsFrame) {
                        actionsFrameIsOutOfScreen = true
                    }
                }
                if actionsFrame.maxY > layout.size.height || actionsFrameIsOutOfScreen {
                    actionsFrame.origin.y = contentRect.minY - actionsSize.height - contentActionsSpacing
                }
            }
>>>>>>> 865a355e
            if case .center = actionsHorizontalAlignment {
                actionsFrame.origin.x = floor(contentParentGlobalFrame.minX + contentRect.midX - actionsFrame.width / 2.0)
                if actionsFrame.maxX > layout.size.width - actionsEdgeInset {
                    actionsFrame.origin.x = layout.size.width - actionsEdgeInset - actionsFrame.width
                }
                if actionsFrame.minX < actionsEdgeInset {
                    actionsFrame.origin.x = actionsEdgeInset
                }
            } else {
                if case .location = self.source {
                    actionsFrame.origin.x = contentParentGlobalFrame.minX + contentRect.minX + actionsSideInset - 4.0
                } else if case .right = actionsHorizontalAlignment {
                    actionsFrame.origin.x = contentParentGlobalFrame.minX + contentRect.maxX - actionsSideInset - actionsSize.width - 1.0
                } else {
                    if contentRect.midX < layout.size.width / 2.0 {
                        actionsFrame.origin.x = contentParentGlobalFrame.minX + contentRect.minX + actionsSideInset - 4.0
                    } else {
                        switch self.source {
                        case .location, .reference:
                            actionsFrame.origin.x = floor(contentParentGlobalFrame.minX + contentRect.midX - actionsFrame.width / 2.0)
                            if actionsFrame.maxX > layout.size.width - actionsEdgeInset {
                                actionsFrame.origin.x = layout.size.width - actionsEdgeInset - actionsFrame.width
                            }
                            if actionsFrame.minX < actionsEdgeInset {
                                actionsFrame.origin.x = actionsEdgeInset
                            }
                        case .extracted:
                            actionsFrame.origin.x = contentParentGlobalFrame.minX + contentRect.maxX - actionsSideInset - actionsSize.width - 1.0
                        }
                    }
                }
                if actionsFrame.maxX > layout.size.width - actionsEdgeInset {
                    actionsFrame.origin.x = layout.size.width - actionsEdgeInset - actionsFrame.width
                }
                if actionsFrame.minX < actionsEdgeInset {
                    actionsFrame.origin.x = actionsEdgeInset
                }
            }
            
            if case let .reference(reference) = self.source, let transitionInfo = reference.transitionInfo(), let customPosition = transitionInfo.customPosition {
                actionsFrame = actionsFrame.offsetBy(dx: customPosition.x, dy: customPosition.y)
            }
            
            var additionalActionsFrame: CGRect
            let combinedActionsFrame: CGRect
            if additionalActionsSize.height > 0.0 {
                additionalActionsFrame = CGRect(origin: actionsFrame.origin, size: additionalActionsSize)
                actionsFrame = actionsFrame.offsetBy(dx: 0.0, dy: additionalActionsSize.height + 10.0)
                combinedActionsFrame = actionsFrame.union(additionalActionsFrame)
            } else {
                additionalActionsFrame = .zero
                combinedActionsFrame = actionsFrame
            }
        
            transition.updateFrame(node: self.actionsContainerNode, frame: combinedActionsFrame.offsetBy(dx: 0.0, dy: additionalVisibleOffsetY))
            transition.updateFrame(node: self.actionsStackNode, frame: CGRect(origin: CGPoint(x: 0.0, y: combinedActionsFrame.height - actionsSize.height), size: actionsSize), beginWithCurrentState: true)
            transition.updateFrame(node: self.additionalActionsStackNode, frame: CGRect(origin: .zero, size: additionalActionsSize), beginWithCurrentState: true)
            
            if let contentNode = contentNode {
                var contentFrame = CGRect(origin: CGPoint(x: contentParentGlobalFrame.minX + contentRect.minX - contentNode.containingItem.contentRect.minX, y: contentRect.minY - contentNode.containingItem.contentRect.minY + contentVerticalOffset + additionalVisibleOffsetY), size: contentNode.containingItem.view.bounds.size)
                if case let .extracted(extracted) = self.source, extracted.centerVertically, contentFrame.midX > layout.size.width / 2.0 {
                    contentFrame.origin.x = layout.size.width - contentFrame.maxX
                }
                contentTransition.updateFrame(node: contentNode, frame: contentFrame, beginWithCurrentState: true)
            }
            
            let contentHeight: CGFloat
            if self.actionsStackNode.topPositionLock != nil || self.currentReactionsPositionLock != nil {
                contentHeight = layout.size.height
            } else {
                if keepInPlace, case .extracted = self.source {
                    contentHeight = (layout.statusBarHeight ?? 0.0) + actionsFrame.height + abs(actionsFrame.minY) + bottomInset + layout.intrinsicInsets.bottom
                } else {
                    contentHeight = actionsFrame.maxY + bottomInset + layout.intrinsicInsets.bottom
                }
            }
            let contentSize = CGSize(width: layout.size.width, height: contentHeight)
            
            if self.scroller.contentSize != contentSize {
                let previousContentOffset = self.scroller.contentOffset
                self.scroller.contentSize = contentSize
                if let storedScrollingState = self.actionsStackNode.storedScrollingState {
                    self.actionsStackNode.clearStoredScrollingState()
                    
                    self.scroller.contentOffset = CGPoint(x: 0.0, y: storedScrollingState)
                }
                if case .none = stateTransition, transition.isAnimated {
                    let contentOffset = self.scroller.contentOffset
                    transition.animateOffsetAdditive(layer: self.scrollNode.layer, offset: previousContentOffset.y - contentOffset.y)
                }
            }
            
            self.actionsStackNode.updatePanSelection(isEnabled: contentSize.height <= layout.size.height)
            
            defaultScrollY = contentSize.height - layout.size.height
            if defaultScrollY < 0.0 {
                defaultScrollY = 0.0
            }
            
            self.dismissTapNode.frame = CGRect(origin: CGPoint(), size: CGSize(width: contentSize.width, height: max(contentSize.height, layout.size.height)))
            self.dismissAccessibilityArea.frame = CGRect(origin: CGPoint(), size: CGSize(width: contentSize.width, height: max(contentSize.height, layout.size.height)))
        }
        
        switch stateTransition {
        case .animateIn:
            if let contentNode = contentNode {
                contentNode.takeContainingNode()
            }
            
            let duration: Double = 0.42
            let springDamping: CGFloat = 104.0
            
            self.scroller.contentOffset = CGPoint(x: 0.0, y: defaultScrollY)
            
            self.backgroundNode.layer.animateAlpha(from: 0.0, to: 1.0, duration: 0.2)
            
            let animationInContentYDistance: CGFloat
            let currentContentScreenFrame: CGRect
            if let contentNode = contentNode {
                if let animateClippingFromContentAreaInScreenSpace = contentNode.animateClippingFromContentAreaInScreenSpace {
                    self.clippingNode.layer.animateFrame(from: CGRect(origin: CGPoint(x: 0.0, y: animateClippingFromContentAreaInScreenSpace.minY), size: CGSize(width: layout.size.width, height: animateClippingFromContentAreaInScreenSpace.height)), to: CGRect(origin: CGPoint(), size: layout.size), duration: 0.2)
                    self.clippingNode.layer.animateBoundsOriginYAdditive(from: animateClippingFromContentAreaInScreenSpace.minY, to: 0.0, duration: 0.2)
                }
                                
                currentContentScreenFrame = convertFrame(contentNode.containingItem.contentRect, from: contentNode.containingItem.view, to: self.view)
                let currentContentLocalFrame = convertFrame(contentRect, from: self.scrollNode.view, to: self.view)
                animationInContentYDistance = currentContentLocalFrame.maxY - currentContentScreenFrame.maxY

                var animationInContentXDistance: CGFloat = 0.0
                let contentX = contentParentGlobalFrame.minX + contentRect.minX - contentNode.containingItem.contentRect.minX
                let contentWidth = contentNode.containingItem.view.bounds.size.width
                if case let .extracted(extracted) = self.source, extracted.centerVertically, contentX + contentWidth > layout.size.width / 2.0 {
                    let fixedContentX = layout.size.width - (contentX + contentWidth)
                    animationInContentXDistance = fixedContentX - contentX
                    
                    contentNode.layer.animateSpring(
                        from: -animationInContentXDistance as NSNumber, to: 0.0 as NSNumber,
                        keyPath: "position.x",
                        duration: duration,
                        delay: 0.0,
                        initialVelocity: 0.0,
                        damping: springDamping,
                        additive: true
                    )
                }
                
                contentNode.layer.animateSpring(
                    from: -animationInContentYDistance as NSNumber, to: 0.0 as NSNumber,
                    keyPath: "position.y",
                    duration: duration,
                    delay: 0.0,
                    initialVelocity: 0.0,
                    damping: springDamping,
                    additive: true
                )
            } else {
                animationInContentYDistance = 0.0
                currentContentScreenFrame = contentRect
            }
            
            self.actionsContainerNode.layer.animateAlpha(from: 0.0, to: self.actionsContainerNode.alpha, duration: 0.05)
            self.actionsContainerNode.layer.animateSpring(
                from: 0.01 as NSNumber,
                to: 1.0 as NSNumber,
                keyPath: "transform.scale",
                duration: duration,
                delay: 0.0,
                initialVelocity: 0.0,
                damping: springDamping,
                additive: false
            )
            
            let actionsSize = self.actionsContainerNode.bounds.size
            
            var actionsPositionDeltaXDistance: CGFloat = 0.0
            if case .center = actionsHorizontalAlignment {
                actionsPositionDeltaXDistance = currentContentScreenFrame.midX - self.actionsContainerNode.frame.midX
            }
            
            if case .reference = self.source {
                actionsPositionDeltaXDistance = currentContentScreenFrame.midX - self.actionsContainerNode.frame.midX
            }
            
            let actionsVerticalTransitionDirection: CGFloat
            if let contentNode = contentNode {
                if contentNode.frame.minY < self.actionsContainerNode.frame.minY {
                    actionsVerticalTransitionDirection = -1.0
                } else {
                    actionsVerticalTransitionDirection = 1.0
                }
            } else {
                if contentRect.minY < self.actionsContainerNode.frame.minY {
                    actionsVerticalTransitionDirection = -1.0
                } else {
                    actionsVerticalTransitionDirection = 1.0
                }
            }
            let actionsPositionDeltaYDistance = -animationInContentYDistance + actionsVerticalTransitionDirection * actionsSize.height / 2.0 - contentActionsSpacing
            self.actionsContainerNode.layer.animateSpring(
                from: NSValue(cgPoint: CGPoint(x: actionsPositionDeltaXDistance, y: actionsPositionDeltaYDistance)),
                to: NSValue(cgPoint: CGPoint()),
                keyPath: "position",
                duration: duration,
                delay: 0.0,
                initialVelocity: 0.0,
                damping: springDamping,
                additive: true
            )
            
            if let reactionContextNode = self.reactionContextNode {
                let reactionsPositionDeltaYDistance = -animationInContentYDistance
                reactionContextNode.layer.animateSpring(
                    from: NSValue(cgPoint: CGPoint(x: 0.0, y: reactionsPositionDeltaYDistance)),
                    to: NSValue(cgPoint: CGPoint()),
                    keyPath: "position",
                    duration: duration,
                    delay: 0.0,
                    initialVelocity: 0.0,
                    damping: springDamping,
                    additive: true
                )
                reactionContextNode.animateIn(from: currentContentScreenFrame)
            }
            
            self.actionsStackNode.animateIn()
            
            if let contentNode = contentNode {
                contentNode.containingItem.isExtractedToContextPreview = true
                contentNode.containingItem.isExtractedToContextPreviewUpdated?(true)
                contentNode.containingItem.willUpdateIsExtractedToContextPreview?(true, transition)
                
                contentNode.containingItem.layoutUpdated = { [weak self] _, animation in
                    guard let strongSelf = self, let _ = strongSelf.contentNode else {
                        return
                    }
                    
                    if let _ = strongSelf.animatingOutState {
                    } else {
                        strongSelf.requestUpdate(animation.transition)
                    }
                }
            }
            
            if let overlayViews = self.getController()?.getOverlayViews?(), !overlayViews.isEmpty {
                for view in overlayViews {
                    if let snapshotView = view.snapshotView(afterScreenUpdates: false) {
                        snapshotView.frame = view.convert(view.bounds, to: nil)
                        self.view.addSubview(snapshotView)
                        snapshotView.layer.animateAlpha(from: 1.0, to: 0.0, duration: 0.2, removeOnCompletion: false, completion: { [weak snapshotView] _ in
                            snapshotView?.removeFromSuperview()
                        })
                    }
                }
            }
        case let .animateOut(result, completion):
            let duration: Double
            let timingFunction: String
            switch result {
            case .default, .dismissWithoutContent:
                duration = self.reactionContextNodeIsAnimatingOut ? 0.25 : 0.2
                timingFunction = CAMediaTimingFunctionName.easeInEaseOut.rawValue
            case let .custom(customTransition):
                switch customTransition {
                case let .animated(customDuration, curve):
                    duration = customDuration
                    timingFunction = curve.timingFunction
                case .immediate:
                    duration = self.reactionContextNodeIsAnimatingOut ? 0.25 : 0.2
                    timingFunction = CAMediaTimingFunctionName.easeInEaseOut.rawValue
                }
            }
            
            let currentContentScreenFrame: CGRect
            
            switch self.source {
            case let .location(location):
                if let putBackInfo = location.transitionInfo() {
                    self.clippingNode.layer.animateFrame(from: CGRect(origin: CGPoint(), size: layout.size), to: CGRect(origin: CGPoint(x: 0.0, y: putBackInfo.contentAreaInScreenSpace.minY), size: CGSize(width: layout.size.width, height: putBackInfo.contentAreaInScreenSpace.height)), duration: duration, timingFunction: timingFunction, removeOnCompletion: false)
                    self.clippingNode.layer.animateBoundsOriginYAdditive(from: 0.0, to: putBackInfo.contentAreaInScreenSpace.minY, duration: duration, timingFunction: timingFunction, removeOnCompletion: false)
                    
                    currentContentScreenFrame = CGRect(origin: putBackInfo.location, size: CGSize(width: 1.0, height: 1.0))
                } else {
                    return
                }
            case let .reference(source):
                if let putBackInfo = source.transitionInfo() {
                    self.clippingNode.layer.animateFrame(from: CGRect(origin: CGPoint(), size: layout.size), to: CGRect(origin: CGPoint(x: 0.0, y: putBackInfo.contentAreaInScreenSpace.minY), size: CGSize(width: layout.size.width, height: putBackInfo.contentAreaInScreenSpace.height)), duration: duration, timingFunction: timingFunction, removeOnCompletion: false)
                    self.clippingNode.layer.animateBoundsOriginYAdditive(from: 0.0, to: putBackInfo.contentAreaInScreenSpace.minY, duration: duration, timingFunction: timingFunction, removeOnCompletion: false)
                    
                    currentContentScreenFrame = convertFrame(putBackInfo.referenceView.bounds.inset(by: putBackInfo.insets), from: putBackInfo.referenceView, to: self.view)
                } else {
                    return
                }
            case let .extracted(source):
                let putBackInfo = source.putBack()
                
                if let putBackInfo = putBackInfo {
                    self.clippingNode.layer.animateFrame(from: CGRect(origin: CGPoint(), size: layout.size), to: CGRect(origin: CGPoint(x: 0.0, y: putBackInfo.contentAreaInScreenSpace.minY), size: CGSize(width: layout.size.width, height: putBackInfo.contentAreaInScreenSpace.height)), duration: duration, timingFunction: timingFunction, removeOnCompletion: false)
                    self.clippingNode.layer.animateBoundsOriginYAdditive(from: 0.0, to: putBackInfo.contentAreaInScreenSpace.minY, duration: duration, timingFunction: timingFunction, removeOnCompletion: false)
                }
                
                if let contentNode = contentNode {
                    currentContentScreenFrame = convertFrame(contentNode.containingItem.contentRect, from: contentNode.containingItem.view, to: self.view)
                } else {
                    return
                }
            }
            
            self.animatingOutState = AnimatingOutState(
                currentContentScreenFrame: currentContentScreenFrame
            )
            
            let currentContentLocalFrame = convertFrame(contentRect, from: self.scrollNode.view, to: self.view)
            
            let animationInContentYDistance: CGFloat
            
            switch result {
            case .default, .custom:
                animationInContentYDistance = currentContentLocalFrame.minY - currentContentScreenFrame.minY
            case .dismissWithoutContent:
                animationInContentYDistance = 0.0
                if let contentNode = contentNode {
                    contentNode.layer.animateAlpha(from: 1.0, to: 0.0, duration: duration, timingFunction: CAMediaTimingFunctionName.easeInEaseOut.rawValue, removeOnCompletion: false)
                }
            }
            
            let actionsVerticalTransitionDirection: CGFloat
            if let contentNode = contentNode {
                if contentNode.frame.minY < self.actionsContainerNode.frame.minY {
                    actionsVerticalTransitionDirection = -1.0
                } else {
                    actionsVerticalTransitionDirection = 1.0
                }
            } else {
                if contentRect.minY < self.actionsContainerNode.frame.minY {
                    actionsVerticalTransitionDirection = -1.0
                } else {
                    actionsVerticalTransitionDirection = 1.0
                }
            }
            
            let completeWithActionStack = contentNode == nil
            
            if let contentNode = contentNode {
                contentNode.containingItem.willUpdateIsExtractedToContextPreview?(false, transition)
                
                var animationInContentXDistance: CGFloat = 0.0
                let contentX = contentParentGlobalFrame.minX + contentRect.minX - contentNode.containingItem.contentRect.minX
                let contentWidth = contentNode.containingItem.view.bounds.size.width
                if case let .extracted(extracted) = self.source, extracted.centerVertically, contentX + contentWidth > layout.size.width / 2.0 {
                    let fixedContentX = layout.size.width - (contentX + contentWidth)
                    animationInContentXDistance = contentX - fixedContentX
                    
                    contentNode.offsetContainerNode.layer.animate(
                        from: -animationInContentXDistance as NSNumber,
                        to: 0.0 as NSNumber,
                        keyPath: "position.x",
                        timingFunction: timingFunction,
                        duration: duration,
                        delay: 0.0,
                        additive: true
                    )
                }
                
                contentNode.offsetContainerNode.position = contentNode.offsetContainerNode.position.offsetBy(dx: animationInContentXDistance, dy: -animationInContentYDistance)
                let reactionContextNodeIsAnimatingOut = self.reactionContextNodeIsAnimatingOut
                contentNode.offsetContainerNode.layer.animate(
                    from: animationInContentYDistance as NSNumber,
                    to: 0.0 as NSNumber,
                    keyPath: "position.y",
                    timingFunction: timingFunction,
                    duration: duration,
                    delay: 0.0,
                    additive: true,
                    completion: { [weak self] _ in
                        Queue.mainQueue().after(reactionContextNodeIsAnimatingOut ? 0.2 * UIView.animationDurationFactor() : 0.0, {
                            contentNode.containingItem.isExtractedToContextPreview = false
                            contentNode.containingItem.isExtractedToContextPreviewUpdated?(false)
                            
                            if let strongSelf = self, let contentNode = strongSelf.contentNode {
                                switch contentNode.containingItem {
                                case let .node(containingNode):
                                    containingNode.addSubnode(containingNode.contentNode)
                                case let .view(containingView):
                                    containingView.addSubview(containingView.contentView)
                                }
                            }
                            
                            completion()
                        })
                    }
                )
            }
            
            self.actionsContainerNode.layer.animateAlpha(from: self.actionsContainerNode.alpha, to: 0.0, duration: duration, removeOnCompletion: false)
            self.actionsContainerNode.layer.animate(
                from: 1.0 as NSNumber,
                to: 0.01 as NSNumber,
                keyPath: "transform.scale",
                timingFunction: timingFunction,
                duration: duration,
                delay: 0.0,
                removeOnCompletion: false,
                completion: { _ in
                    if completeWithActionStack {
                        completion()
                    }
                }
            )
            
            let actionsSize = self.actionsContainerNode.bounds.size
            
            var actionsPositionDeltaXDistance: CGFloat = 0.0
            if case .center = actionsHorizontalAlignment {
                actionsPositionDeltaXDistance = currentContentScreenFrame.midX - self.actionsContainerNode.frame.midX
            }
            if case .reference = self.source {
                actionsPositionDeltaXDistance = currentContentScreenFrame.midX - self.actionsContainerNode.frame.midX
            }
            let actionsPositionDeltaYDistance = -animationInContentYDistance + actionsVerticalTransitionDirection * actionsSize.height / 2.0 - contentActionsSpacing
            self.actionsContainerNode.layer.animate(
                from: NSValue(cgPoint: CGPoint()),
                to: NSValue(cgPoint: CGPoint(x: actionsPositionDeltaXDistance, y: actionsPositionDeltaYDistance)),
                keyPath: "position",
                timingFunction: timingFunction,
                duration: duration,
                delay: 0.0,
                removeOnCompletion: false,
                additive: true
            )
            
            self.backgroundNode.layer.animateAlpha(from: 1.0, to: 0.0, duration: duration, removeOnCompletion: false)
            
            if let reactionContextNode = self.reactionContextNode {
                reactionContextNode.animateOut(to: currentContentScreenFrame, animatingOutToReaction: self.reactionContextNodeIsAnimatingOut)
            }
            
            if let overlayViews = self.getController()?.getOverlayViews?(), !overlayViews.isEmpty {
                for view in overlayViews {
                    if let snapshotView = view.snapshotView(afterScreenUpdates: false) {
                        snapshotView.frame = view.convert(view.bounds, to: nil)
                        self.view.addSubview(snapshotView)
                        snapshotView.layer.animateAlpha(from: 0.0, to: 1.0, duration: 0.2, removeOnCompletion: false, completion: { [weak snapshotView] _ in
                            snapshotView?.removeFromSuperview()
                        })
                    }
                }
            }
        case .none:
            if animateReactionsIn, let reactionContextNode = self.reactionContextNode {
                reactionContextNode.animateIn(from: contentRect)
            }
        }
    }
    
    func restoreExtractedNodes() {
        if let contentNode = self.contentNode {
            contentNode.containingItem.willUpdateIsExtractedToContextPreview?(false, .immediate)
            contentNode.containingItem.isExtractedToContextPreview = false
            contentNode.containingItem.isExtractedToContextPreviewUpdated?(false)
            
            switch contentNode.containingItem {
            case let .node(containingNode):
                containingNode.addSubnode(containingNode.contentNode)
            case let .view(containingView):
                containingView.addSubview(containingView.contentView)
            }
        }
    }
    
    func animateOutToReaction(value: MessageReaction.Reaction, targetView: UIView, hideNode: Bool, animateTargetContainer: UIView?, addStandaloneReactionAnimation: ((StandaloneReactionAnimation) -> Void)?, reducedCurve: Bool, completion: @escaping () -> Void) {
        guard let reactionContextNode = self.reactionContextNode else {
            self.requestAnimateOut(.default, completion)
            return
        }

        var contentCompleted = false
        var reactionCompleted = false
        let intermediateCompletion: () -> Void = {
            if contentCompleted && reactionCompleted {
                completion()
            }
        }
        
        self.reactionContextNodeIsAnimatingOut = true
        reactionContextNode.willAnimateOutToReaction(value: value)
        
        let result: ContextMenuActionResult
        if reducedCurve {
            result = .custom(.animated(duration: 0.5, curve: .spring))
        } else {
            result = .default
        }
        
        self.requestAnimateOut(result, {
            contentCompleted = true
            intermediateCompletion()
        })
        
        reactionContextNode.animateOutToReaction(value: value, targetView: targetView, hideNode: hideNode, animateTargetContainer: animateTargetContainer, addStandaloneReactionAnimation: addStandaloneReactionAnimation, completion: { [weak self] in
            guard let strongSelf = self else {
                return
            }
            strongSelf.reactionContextNode?.removeFromSupernode()
            strongSelf.reactionContextNode = nil
            reactionCompleted = true
            intermediateCompletion()
        })
    }
    
    func cancelReactionAnimation() {
        self.reactionContextNode?.cancelReactionAnimation()
    }
    
    func addRelativeContentOffset(_ offset: CGPoint, transition: ContainedViewLayoutTransition) {
        if self.reactionContextNodeIsAnimatingOut, let reactionContextNode = self.reactionContextNode {
            reactionContextNode.bounds = reactionContextNode.bounds.offsetBy(dx: 0.0, dy: offset.y)
            transition.animateOffsetAdditive(node: reactionContextNode, offset: -offset.y)
        }
    }
}<|MERGE_RESOLUTION|>--- conflicted
+++ resolved
@@ -791,11 +791,7 @@
                 actionsFrame = CGRect(origin: CGPoint(x: actionsSideInset, y: contentRect.maxY + contentActionsSpacing), size: actionsSize)
             }
             var contentVerticalOffset: CGFloat = 0.0
-<<<<<<< HEAD
                         
-=======
-            
->>>>>>> 865a355e
             if keepInPlace, case .extracted = self.source {
                 actionsFrame.origin.y = contentRect.minY - contentActionsSpacing - actionsFrame.height
                 let statusBarHeight = (layout.statusBarHeight ?? 0.0)
@@ -810,20 +806,6 @@
             if let reactionContextNode = self.reactionContextNode {
                 additionalVisibleOffsetY += reactionContextNode.visibleExtensionDistance
             }
-<<<<<<< HEAD
-=======
-            if case let .reference(source) = self.source {
-                var actionsFrameIsOutOfScreen = false
-                if let contentAreaInScreenSpace = source.transitionInfo()?.contentAreaInScreenSpace {
-                    if !contentAreaInScreenSpace.contains(actionsFrame) {
-                        actionsFrameIsOutOfScreen = true
-                    }
-                }
-                if actionsFrame.maxY > layout.size.height || actionsFrameIsOutOfScreen {
-                    actionsFrame.origin.y = contentRect.minY - actionsSize.height - contentActionsSpacing
-                }
-            }
->>>>>>> 865a355e
             if case .center = actionsHorizontalAlignment {
                 actionsFrame.origin.x = floor(contentParentGlobalFrame.minX + contentRect.midX - actionsFrame.width / 2.0)
                 if actionsFrame.maxX > layout.size.width - actionsEdgeInset {
