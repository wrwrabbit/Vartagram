--- conflicted
+++ resolved
@@ -323,7 +323,7 @@
         dataPromise.set(.single(nil) |> then(dataSignal))
         anyStatsContext = statsContext
         
-        let searchSignal = context.engine.messages.searchMessages(location: .publicForwards(messageId: id), query: "", state: nil)
+        let searchSignal = context.engine.messages.searchMessages(location: .publicForwards(messageId: id), query: "", state: nil, inactiveSecretChatPeerIds: context.currentInactiveSecretChatPeerIds.with { $0 })
         |> map(Optional.init)
         |> afterNext { result in
             if let result = result {
@@ -379,15 +379,6 @@
     
     let previousData = Atomic<PostStats?>(value: nil)
     
-<<<<<<< HEAD
-    let searchSignal = context.engine.messages.searchMessages(location: .publicForwards(messageId: messageId, datacenterId: Int(datacenterId)), query: "", state: nil, inactiveSecretChatPeerIds: context.currentInactiveSecretChatPeerIds.with { $0 })
-    |> map(Optional.init)
-    |> afterNext { result in
-        if let result = result {
-            for message in result.0.messages {
-                if let peer = message.peers[message.id.peerId], let peerReference = PeerReference(peer) {
-                    let _ = context.engine.peers.updatedRemotePeer(peer: peerReference).start()
-=======
     let iconNodePromise = Promise<ASDisplayNode?>()
     if case let .story(peerId, id, storyItem, fromStory) = subject, !fromStory {
         let _ = id
@@ -400,7 +391,6 @@
                     return StoryIconNode(context: context, theme: presentationData.theme, peer: peer, storyItem: storyItem)
                 } else {
                     return nil
->>>>>>> 60b6d45b
                 }
             }
         )
