--- conflicted
+++ resolved
@@ -435,10 +435,9 @@
             return controller
         }
     }
-<<<<<<< HEAD
-=======
-}
-
+}
+
+/*
 public func passcodeEntryController(
     context: AccountContext,
     animateIn: Bool = true,
@@ -510,5 +509,5 @@
             return controller
         }
     }
->>>>>>> 7c1d3150
-}+}
+*/