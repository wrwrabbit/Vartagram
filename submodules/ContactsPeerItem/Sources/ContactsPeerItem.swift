import Foundation
import UIKit
import AsyncDisplayKit
import Display
import SwiftSignalKit
import TelegramCore
import TelegramPresentationData
import TelegramUIPreferences
import ItemListUI
import PresentationDataUtils
import CheckNode
import AvatarNode
import TelegramStringFormatting
import AccountContext
import PeerPresenceStatusManager
import ItemListPeerItem
import ContextUI
import AccountContext
import ComponentFlow
import AnimationCache
import MultiAnimationRenderer
import EmojiStatusComponent

public final class ContactItemHighlighting {
    public var chatLocation: ChatLocation?
    public var progress: CGFloat = 1.0
    
    public init(chatLocation: ChatLocation? = nil) {
        self.chatLocation = chatLocation
    }
}

public enum ContactsPeerItemStatus {
    case none
    case presence(EnginePeer.Presence, PresentationDateTimeFormat)
    case addressName(String)
    case custom(string: String, multiline: Bool)
}

public enum ContactsPeerItemSelection: Equatable {
    case none
    case selectable(selected: Bool)
}

public enum ContactsPeerItemSelectionPosition: Equatable {
    case left
    case right
}

public struct ContactsPeerItemEditing: Equatable {
    public var editable: Bool
    public var editing: Bool
    public var revealed: Bool
    
    public init(editable: Bool, editing: Bool, revealed: Bool) {
        self.editable = editable
        self.editing = editing
        self.revealed = revealed
    }
}

public enum ContactsPeerItemPeerMode {
    case generalSearch
    case peer
}

public enum ContactsPeerItemBadgeType {
    case active
    case inactive
}

public struct ContactsPeerItemBadge {
    public var count: Int32
    public var type: ContactsPeerItemBadgeType
    
    public init(count: Int32, type: ContactsPeerItemBadgeType) {
        self.count = count
        self.type = type
    }
}

public enum ContactsPeerItemActionIcon {
    case none
    case add
    case voiceCall
    case videoCall
}

public struct ContactsPeerItemAction {
    public let icon: ContactsPeerItemActionIcon
    public let action: ((ContactsPeerItemPeer) -> Void)?
    
    public init(icon: ContactsPeerItemActionIcon, action: @escaping (ContactsPeerItemPeer) -> Void) {
        self.icon = icon
        self.action = action
    }
}

public enum ContactsPeerItemPeer: Equatable {
    case peer(peer: EnginePeer?, chatPeer: EnginePeer?)
    case deviceContact(stableId: DeviceContactStableId, contact: DeviceContactBasicData)
    
    public static func ==(lhs: ContactsPeerItemPeer, rhs: ContactsPeerItemPeer) -> Bool {
        switch lhs {
        case let .peer(lhsPeer, lhsChatPeer):
            if case let .peer(rhsPeer, rhsChatPeer) = rhs {
                if lhsPeer != rhsPeer {
                    return false
                }
                if lhsChatPeer != rhsChatPeer {
                    return false
                }
                return true
            } else {
                return false
            }
        case let .deviceContact(stableId, contact):
            if case .deviceContact(stableId, contact) = rhs {
                return true
            } else {
                return false
            }
        }
    }
}

public class ContactsPeerItem: ItemListItem, ListViewItemWithHeader {
    public enum SortIndex {
        case firstNameFirst
        case lastNameFirst
    }

    let presentationData: ItemListPresentationData
    let style: ItemListStyle
    public let sectionId: ItemListSectionId
    let sortOrder: PresentationPersonNameOrder
    let displayOrder: PresentationPersonNameOrder
    let context: AccountContext
    let peerMode: ContactsPeerItemPeerMode
    public let peer: ContactsPeerItemPeer
    let status: ContactsPeerItemStatus
    let badge: ContactsPeerItemBadge?
    let enabled: Bool
    let selection: ContactsPeerItemSelection
    let selectionPosition: ContactsPeerItemSelectionPosition
    let editing: ContactsPeerItemEditing
    let options: [ItemListPeerItemRevealOption]
    let additionalActions: [ContactsPeerItemAction]
    let actionIcon: ContactsPeerItemActionIcon
    let action: (ContactsPeerItemPeer) -> Void
    let disabledAction: ((ContactsPeerItemPeer) -> Void)?
    let setPeerIdWithRevealedOptions: ((EnginePeer.Id?, EnginePeer.Id?) -> Void)?
    let deletePeer: ((EnginePeer.Id) -> Void)?
    let itemHighlighting: ContactItemHighlighting?
    let contextAction: ((ASDisplayNode, ContextGesture?, CGPoint?) -> Void)?
    let arrowAction: (() -> Void)?
<<<<<<< HEAD
    let useBottomGroupedInset: Bool

=======
    let animationCache: AnimationCache?
    let animationRenderer: MultiAnimationRenderer?
    
>>>>>>> f1435301
    public let selectable: Bool
    
    public let headerAccessoryItem: ListViewAccessoryItem?
    
    public let header: ListViewItemHeader?
    
<<<<<<< HEAD
    public init(presentationData: ItemListPresentationData, style: ItemListStyle = .plain, sectionId: ItemListSectionId = 0, sortOrder: PresentationPersonNameOrder, displayOrder: PresentationPersonNameOrder, context: AccountContext, peerMode: ContactsPeerItemPeerMode, peer: ContactsPeerItemPeer, status: ContactsPeerItemStatus, badge: ContactsPeerItemBadge? = nil, enabled: Bool, selection: ContactsPeerItemSelection, selectionPosition: ContactsPeerItemSelectionPosition = .right, editing: ContactsPeerItemEditing, options: [ItemListPeerItemRevealOption] = [], additionalActions: [ContactsPeerItemAction] = [], actionIcon: ContactsPeerItemActionIcon = .none, index: SortIndex?, header: ListViewItemHeader?, action: @escaping (ContactsPeerItemPeer) -> Void, disabledAction: ((ContactsPeerItemPeer) -> Void)? = nil, setPeerIdWithRevealedOptions: ((EnginePeer.Id?, EnginePeer.Id?) -> Void)? = nil, deletePeer: ((EnginePeer.Id) -> Void)? = nil, itemHighlighting: ContactItemHighlighting? = nil, contextAction: ((ASDisplayNode, ContextGesture?, CGPoint?) -> Void)? = nil, arrowAction: (() -> Void)? = nil, useBottomGroupedInset: Bool = false) {
=======
    public init(
        presentationData: ItemListPresentationData,
        style: ItemListStyle = .plain,
        sectionId: ItemListSectionId = 0,
        sortOrder: PresentationPersonNameOrder,
        displayOrder: PresentationPersonNameOrder,
        context: AccountContext,
        peerMode: ContactsPeerItemPeerMode,
        peer: ContactsPeerItemPeer,
        status: ContactsPeerItemStatus,
        badge: ContactsPeerItemBadge? = nil,
        enabled: Bool,
        selection: ContactsPeerItemSelection,
        selectionPosition: ContactsPeerItemSelectionPosition = .right,
        editing: ContactsPeerItemEditing,
        options: [ItemListPeerItemRevealOption] = [],
        additionalActions: [ContactsPeerItemAction] = [],
        actionIcon: ContactsPeerItemActionIcon = .none,
        index: SortIndex?,
        header: ListViewItemHeader?,
        action: @escaping (ContactsPeerItemPeer) -> Void,
        disabledAction: ((ContactsPeerItemPeer) -> Void)? = nil,
        setPeerIdWithRevealedOptions: ((EnginePeer.Id?, EnginePeer.Id?) -> Void)? = nil,
        deletePeer: ((EnginePeer.Id) -> Void)? = nil,
        itemHighlighting: ContactItemHighlighting? = nil,
        contextAction: ((ASDisplayNode, ContextGesture?, CGPoint?) -> Void)? = nil, arrowAction: (() -> Void)? = nil,
        animationCache: AnimationCache? = nil,
        animationRenderer: MultiAnimationRenderer? = nil
    ) {
>>>>>>> f1435301
        self.presentationData = presentationData
        self.style = style
        self.sectionId = sectionId
        self.sortOrder = sortOrder
        self.displayOrder = displayOrder
        self.context = context
        self.peerMode = peerMode
        self.peer = peer
        self.status = status
        self.badge = badge
        self.enabled = enabled
        self.selection = selection
        self.selectionPosition = selectionPosition
        self.editing = editing
        self.options = options
        self.additionalActions = additionalActions
        self.actionIcon = actionIcon
        self.action = action
        self.disabledAction = disabledAction
        self.setPeerIdWithRevealedOptions = setPeerIdWithRevealedOptions
        self.deletePeer = deletePeer
        self.header = header
        self.itemHighlighting = itemHighlighting
        self.selectable = enabled || disabledAction != nil
        self.contextAction = contextAction
        self.arrowAction = arrowAction
<<<<<<< HEAD
        self.useBottomGroupedInset = useBottomGroupedInset

=======
        self.animationCache = animationCache
        self.animationRenderer = animationRenderer
        
>>>>>>> f1435301
        if let index = index {
            var letter: String = "#"
            switch peer {
                case let .peer(peer, _):
                    if case let .user(user) = peer {
                        switch index {
                            case .firstNameFirst:
                                if let firstName = user.firstName, !firstName.isEmpty {
                                    letter = String(firstName.prefix(1)).uppercased()
                                } else if let lastName = user.lastName, !lastName.isEmpty {
                                    letter = String(lastName.prefix(1)).uppercased()
                                }
                            case .lastNameFirst:
                                if let lastName = user.lastName, !lastName.isEmpty {
                                    letter = String(lastName.prefix(1)).uppercased()
                                } else if let firstName = user.firstName, !firstName.isEmpty {
                                    letter = String(firstName.prefix(1)).uppercased()
                                }
                        }
                    } else if case let .legacyGroup(group) = peer {
                        if !group.title.isEmpty {
                            letter = String(group.title.prefix(1)).uppercased()
                        }
                    } else if case let .channel(channel) = peer {
                        if !channel.title.isEmpty {
                            letter = String(channel.title.prefix(1)).uppercased()
                        }
                    }
                case let .deviceContact(_, contact):
                    switch index {
                        case .firstNameFirst:
                            if !contact.firstName.isEmpty {
                                letter = String(contact.firstName.prefix(1)).uppercased()
                            } else if !contact.lastName.isEmpty {
                                letter = String(contact.lastName.prefix(1)).uppercased()
                            }
                        case .lastNameFirst:
                            if !contact.lastName.isEmpty {
                                letter = String(contact.lastName.prefix(1)).uppercased()
                            } else if !contact.firstName.isEmpty {
                                letter = String(contact.firstName.prefix(1)).uppercased()
                            }
                    }
            }
            self.headerAccessoryItem = ContactsSectionHeaderAccessoryItem(sectionHeader: .letter(letter), theme: presentationData.theme)
        } else {
            self.headerAccessoryItem = nil
        }
    }
    
    public func nodeConfiguredForParams(async: @escaping (@escaping () -> Void) -> Void, params: ListViewItemLayoutParams, synchronousLoads: Bool, previousItem: ListViewItem?, nextItem: ListViewItem?, completion: @escaping (ListViewItemNode, @escaping () -> (Signal<Void, NoError>?, (ListViewItemApply) -> Void)) -> Void) {
        async {
            let node = ContactsPeerItemNode()
            let makeLayout = node.asyncLayout()
            let (first, last, firstWithHeader) = ContactsPeerItem.mergeType(item: self, previousItem: previousItem, nextItem: nextItem)
            let (nodeLayout, nodeApply) = makeLayout(self, params, first, last, firstWithHeader, itemListNeighbors(item: self, topItem: previousItem as? ItemListItem, bottomItem: nextItem as? ItemListItem))
            node.contentSize = nodeLayout.contentSize
            node.insets = nodeLayout.insets
            
            Queue.mainQueue().async {
                completion(node, {
                    let (signal, apply) = nodeApply()
                    return (signal, { _ in
                        apply(false, synchronousLoads)
                    })
                })
            }
        }
    }
    
    public func updateNode(async: @escaping (@escaping () -> Void) -> Void, node: @escaping () -> ListViewItemNode, params: ListViewItemLayoutParams, previousItem: ListViewItem?, nextItem: ListViewItem?, animation: ListViewItemUpdateAnimation, completion: @escaping (ListViewItemNodeLayout, @escaping (ListViewItemApply) -> Void) -> Void) {
        Queue.mainQueue().async {
            if let nodeValue = node() as? ContactsPeerItemNode {
                let layout = nodeValue.asyncLayout()
                async {
                    let (first, last, firstWithHeader) = ContactsPeerItem.mergeType(item: self, previousItem: previousItem, nextItem: nextItem)
                    let (nodeLayout, apply) = layout(self, params, first, last, firstWithHeader, itemListNeighbors(item: self, topItem: previousItem as? ItemListItem, bottomItem: nextItem as? ItemListItem))
                    Queue.mainQueue().async {
                        completion(nodeLayout, { _ in
                            apply().1(animation.isAnimated, false)
                        })
                    }
                }
            }
        }
    }
    
    public func selected(listView: ListView) {
        if self.enabled {
            self.action(self.peer)
        } else {
            listView.clearHighlightAnimated(true)
            self.disabledAction?(self.peer)
        }
    }
    
    static func mergeType(item: ContactsPeerItem, previousItem: ListViewItem?, nextItem: ListViewItem?) -> (first: Bool, last: Bool, firstWithHeader: Bool) {
        var first = false
        var last = false
        var firstWithHeader = false
        if let previousItem = previousItem {
            if let header = item.header {
                if let previousItem = previousItem as? ListViewItemWithHeader {
                    firstWithHeader = header.id != previousItem.header?.id
                } else {
                    firstWithHeader = true
                }
            }
        } else {
            first = true
            firstWithHeader = item.header != nil
        }
        if let nextItem = nextItem {
            if let header = item.header {
                if let nextItem = nextItem as? ListViewItemWithHeader {
                    last = header.id != nextItem.header?.id
                } else {
                    last = true
                }
            }
        } else {
            last = true
        }
        return (first, last, firstWithHeader)
    }
}

private let avatarFont = avatarPlaceholderFont(size: 16.0)

public class ContactsPeerItemNode: ItemListRevealOptionsItemNode {
    private let backgroundNode: ASDisplayNode
    private let topSeparatorNode: ASDisplayNode
    private let separatorNode: ASDisplayNode
    private let highlightedBackgroundNode: ASDisplayNode
    private let maskNode: ASImageNode
    
    private let extractedBackgroundImageNode: ASImageNode

    private let containerNode: ContextControllerSourceNode
    // overriding controlsContainer fixes round edges of Delete button
    public override var controlsContainer: ASDisplayNode {
        return self.containerNode
    }
    private let contextSourceNode: ContextExtractedContentContainingNode
    
    private var extractedRect: CGRect?
    private var nonExtractedRect: CGRect?
    
    private let offsetContainerNode: ASDisplayNode
    
    private let avatarNode: AvatarNode
    private let titleNode: TextNode
    private var credibilityIconView: ComponentHostView<Empty>?
    private var credibilityIconComponent: EmojiStatusComponent?
    private let statusNode: TextNode
    private var badgeBackgroundNode: ASImageNode?
    private var badgeTextNode: TextNode?
    private var selectionNode: CheckNode?
    private var actionButtonNodes: [HighlightableButtonNode]?
    private var arrowButtonNode: HighlightableButtonNode?
    
    private var isHighlighted: Bool = false

    private var peerPresenceManager: PeerPresenceStatusManager?
    private var layoutParams: (ContactsPeerItem, ListViewItemLayoutParams, Bool, Bool, Bool, ItemListNeighbors)?
    public var chatPeer: EnginePeer? {
        if let peer = self.layoutParams?.0.peer {
            switch peer {
                case let .peer(peer, chatPeer):
                    return chatPeer ?? peer
                case .deviceContact:
                    return nil
            }
        } else {
            return nil
        }
    }
    
    public var item: ContactsPeerItem? {
        return self.layoutParams?.0
    }
    
    override public var visibility: ListViewItemNodeVisibility {
        didSet {
            let wasVisible = self.visibilityStatus
            let isVisible: Bool
            switch self.visibility {
                case let .visible(fraction, _):
                    isVisible = fraction > 0.01
                case .none:
                    isVisible = false
            }
            if wasVisible != isVisible {
                self.visibilityStatus = isVisible
            }
        }
    }
    
    private var visibilityStatus: Bool = false {
        didSet {
            if self.visibilityStatus != oldValue {
                if let credibilityIconView = self.credibilityIconView, let credibilityIconComponent = self.credibilityIconComponent {
                    let _ = credibilityIconView.update(
                        transition: .immediate,
                        component: AnyComponent(credibilityIconComponent.withVisibleForAnimations(self.visibilityStatus)),
                        environment: {},
                        containerSize: credibilityIconView.bounds.size
                    )
                }
            }
        }
    }
        
    required public init() {
        self.backgroundNode = ASDisplayNode()
        self.backgroundNode.isLayerBacked = true
        
        self.topSeparatorNode = ASDisplayNode()
        self.topSeparatorNode.isLayerBacked = true
        
        self.separatorNode = ASDisplayNode()
        self.separatorNode.isLayerBacked = true
        
        self.highlightedBackgroundNode = ASDisplayNode()
        self.highlightedBackgroundNode.isLayerBacked = true
        
        self.extractedBackgroundImageNode = ASImageNode()
        self.extractedBackgroundImageNode.displaysAsynchronously = false
        self.extractedBackgroundImageNode.alpha = 0.0
        
        self.maskNode = ASImageNode()
        self.maskNode.isUserInteractionEnabled = false
        
        self.contextSourceNode = ContextExtractedContentContainingNode()
        self.containerNode = ContextControllerSourceNode()
        
        self.offsetContainerNode = ASDisplayNode()
        
        self.avatarNode = AvatarNode(font: avatarFont)
        self.avatarNode.isLayerBacked = !smartInvertColorsEnabled()
        
        self.titleNode = TextNode()
        self.statusNode = TextNode()
        
        super.init(layerBacked: false, dynamicBounce: false, rotated: false, seeThrough: false)
        
        self.isAccessibilityElement = true
        
        self.addSubnode(self.backgroundNode)
        
        self.addSubnode(self.topSeparatorNode)
        self.addSubnode(self.separatorNode)
        
        self.containerNode.addSubnode(self.contextSourceNode)
        self.containerNode.targetNodeForActivationProgress = self.contextSourceNode.contentNode
        self.addSubnode(self.containerNode)
        
        self.contextSourceNode.contentNode.addSubnode(self.extractedBackgroundImageNode)
        self.contextSourceNode.contentNode.addSubnode(self.offsetContainerNode)
        
        self.offsetContainerNode.addSubnode(self.avatarNode)
        self.offsetContainerNode.addSubnode(self.titleNode)
        self.offsetContainerNode.addSubnode(self.statusNode)
        
        self.addSubnode(self.maskNode)
        
        self.peerPresenceManager = PeerPresenceStatusManager(update: { [weak self] in
            if let strongSelf = self, let layoutParams = strongSelf.layoutParams {
                let (_, apply) = strongSelf.asyncLayout()(layoutParams.0, layoutParams.1, layoutParams.2, layoutParams.3, layoutParams.4, layoutParams.5)
                let _ = apply()
            }
        })
        
        self.containerNode.activated = { [weak self] gesture, _ in
            guard let strongSelf = self, let item = strongSelf.item, let contextAction = item.contextAction else {
                gesture.cancel()
                return
            }
            contextAction(strongSelf.containerNode, gesture, nil)
        }
        
        self.contextSourceNode.willUpdateIsExtractedToContextPreview = { [weak self] isExtracted, transition in
            guard let strongSelf = self, let item = strongSelf.item else {
                return
            }
            
            if isExtracted {
                strongSelf.extractedBackgroundImageNode.image = generateStretchableFilledCircleImage(diameter: 28.0, color: item.presentationData.theme.list.plainBackgroundColor)
            }
            
            if let extractedRect = strongSelf.extractedRect, let nonExtractedRect = strongSelf.nonExtractedRect {
                let rect = isExtracted ? extractedRect : nonExtractedRect
                transition.updateFrame(node: strongSelf.extractedBackgroundImageNode, frame: rect)
            }
            
            transition.updateSublayerTransformOffset(layer: strongSelf.offsetContainerNode.layer, offset: CGPoint(x: isExtracted ? 12.0 : 0.0, y: 0.0))
            transition.updateAlpha(node: strongSelf.extractedBackgroundImageNode, alpha: isExtracted ? 1.0 : 0.0, completion: { _ in
                if !isExtracted {
                    self?.extractedBackgroundImageNode.image = nil
                }
            })
        }
    }
    
    public override func secondaryAction(at point: CGPoint) {
        guard let item = self.item, let contextAction = item.contextAction else {
            return
        }
        contextAction(self.containerNode, nil, point)
    }

    override public func layoutForParams(_ params: ListViewItemLayoutParams, item: ListViewItem, previousItem: ListViewItem?, nextItem: ListViewItem?) {
        if let (item, _, _, _, _, _) = self.layoutParams {
            let (first, last, firstWithHeader) = ContactsPeerItem.mergeType(item: item, previousItem: previousItem, nextItem: nextItem)
            self.layoutParams = (item, params, first, last, firstWithHeader, itemListNeighbors(item: item, topItem: previousItem as? ItemListItem, bottomItem: nextItem as? ItemListItem))
            let makeLayout = self.asyncLayout()
            let (nodeLayout, nodeApply) = makeLayout(item, params, first, last, firstWithHeader, itemListNeighbors(item: item, topItem: previousItem as? ItemListItem, bottomItem: nextItem as? ItemListItem))
            self.contentSize = nodeLayout.contentSize
            self.insets = nodeLayout.insets
            let _ = nodeApply()
        }
    }
    
    override public func setHighlighted(_ highlighted: Bool, at point: CGPoint, animated: Bool) {
        if let item = self.item, case .selectable = item.selection {
            return
        }
        
        super.setHighlighted(highlighted, at: point, animated: animated)
        
        self.isHighlighted = highlighted
        self.updateIsHighlighted(transition: (animated && !highlighted) ? .animated(duration: 0.3, curve: .easeInOut) : .immediate)
    }

    
    public func updateIsHighlighted(transition: ContainedViewLayoutTransition) {
        var reallyHighlighted = self.isHighlighted
        let highlightProgress: CGFloat = self.item?.itemHighlighting?.progress ?? 1.0
        if let item = self.item {
            switch item.peer {
            case let .peer(_, chatPeer):
                if let peer = chatPeer {
                    if ChatLocation.peer(id: peer.id) == item.itemHighlighting?.chatLocation {
                        reallyHighlighted = true
                    }
                }
            default:
                break
            }
        }
        
        if reallyHighlighted {
            if self.highlightedBackgroundNode.supernode == nil {
                self.insertSubnode(self.highlightedBackgroundNode, aboveSubnode: self.separatorNode)
                self.highlightedBackgroundNode.alpha = 0.0
            }
            self.highlightedBackgroundNode.layer.removeAllAnimations()
            transition.updateAlpha(layer: self.highlightedBackgroundNode.layer, alpha: highlightProgress)
        } else {
            if self.highlightedBackgroundNode.supernode != nil {
                transition.updateAlpha(layer: self.highlightedBackgroundNode.layer, alpha: 1.0 - highlightProgress, completion: { [weak self] completed in
                    if let strongSelf = self {
                        if completed {
                            strongSelf.highlightedBackgroundNode.removeFromSupernode()
                        }
                    }
                })
            }
        }
    }
    
    public func asyncLayout() -> (_ item: ContactsPeerItem, _ params: ListViewItemLayoutParams, _ first: Bool, _ last: Bool, _ firstWithHeader: Bool, _ neighbors: ItemListNeighbors) -> (ListViewItemNodeLayout, () -> (Signal<Void, NoError>?, (Bool, Bool) -> Void)) {
        let makeTitleLayout = TextNode.asyncLayout(self.titleNode)
        let makeStatusLayout = TextNode.asyncLayout(self.statusNode)
        let currentSelectionNode = self.selectionNode
        
        let makeBadgeTextLayout = TextNode.asyncLayout(self.badgeTextNode)
        
        let currentItem = self.layoutParams?.0
        
        return { [weak self] item, params, first, last, firstWithHeader, neighbors in
            var updatedTheme: PresentationTheme?
            
            let titleFont = Font.regular(item.presentationData.fontSize.itemListBaseFontSize)
            let titleBoldFont = Font.medium(item.presentationData.fontSize.itemListBaseFontSize)
            let statusFont = Font.regular(floor(item.presentationData.fontSize.itemListBaseFontSize * 13.0 / 17.0))
            let badgeFont = Font.regular(14.0)
            let avatarDiameter = min(40.0, floor(item.presentationData.fontSize.itemListBaseFontSize * 40.0 / 17.0))
            
            if currentItem?.presentationData.theme !== item.presentationData.theme {
                updatedTheme = item.presentationData.theme
            }
            var leftInset: CGFloat = 65.0 + params.leftInset
            var rightInset: CGFloat = 10.0 + params.rightInset
            
            let updatedSelectionNode: CheckNode?
            var isSelected = false
            switch item.selection {
            case .none:
                updatedSelectionNode = nil
            case let .selectable(selected):
                switch item.selectionPosition {
                    case .left:
                        leftInset += 38.0
                    case .right:
                        rightInset += 38.0
                }
                isSelected = selected
                
                let selectionNode: CheckNode
                if let current = currentSelectionNode {
                    selectionNode = current
                    updatedSelectionNode = selectionNode
                } else {
                    selectionNode = CheckNode(theme: CheckNodeTheme(theme: item.presentationData.theme, style: .plain))
                    selectionNode.isUserInteractionEnabled = false
                    updatedSelectionNode = selectionNode
                }
            }
            
            let premiumConfiguration = PremiumConfiguration.with(appConfiguration: item.context.currentAppConfiguration.with { $0 })
            
            var credibilityIcon: EmojiStatusComponent.Content?
            switch item.peer {
            case let .peer(peer, _):
                if let peer = peer, peer.id != item.context.account.peerId {
                    if peer.isScam {
                        credibilityIcon = .text(color: item.presentationData.theme.chat.message.incoming.scamColor, string: item.presentationData.strings.Message_ScamAccount.uppercased())
                    } else if peer.isFake {
                        credibilityIcon = .text(color: item.presentationData.theme.chat.message.incoming.scamColor, string: item.presentationData.strings.Message_FakeAccount.uppercased())
                    } else if case let .user(user) = peer, let emojiStatus = user.emojiStatus {
                        credibilityIcon = .animation(content: .customEmoji(fileId: emojiStatus.fileId), size: CGSize(width: 20.0, height: 20.0), placeholderColor: item.presentationData.theme.list.mediaPlaceholderColor, themeColor: item.presentationData.theme.list.itemAccentColor, loopMode: .count(2))
                    } else if peer.isVerified {
                        credibilityIcon = .verified(fillColor: item.presentationData.theme.list.itemCheckColors.fillColor, foregroundColor: item.presentationData.theme.list.itemCheckColors.foregroundColor, sizeType: .compact)
                    } else if peer.isPremium && !premiumConfiguration.isPremiumDisabled {
                        credibilityIcon = .premium(color: item.presentationData.theme.list.itemAccentColor)
                    }
                }
            case .deviceContact:
                break
            }
            
            var arrowButtonImage: UIImage?
            if let _ = item.arrowAction {
                arrowButtonImage = generateTintedImage(image: UIImage(bundleImageName: "Chat List/Search/Arrow"), color: item.presentationData.theme.list.disclosureArrowColor)
            }
            
            var actionButtons: [ActionButton]?
            struct ActionButton {
                let image: UIImage?
                let action: ((ContactsPeerItemPeer) -> Void)?
                
                init(theme: PresentationTheme, icon: ContactsPeerItemActionIcon, action: ((ContactsPeerItemPeer) -> Void)?) {
                    let image: UIImage?
                    switch icon {
                        case .none:
                            image = nil
                        case .add:
                            image = PresentationResourcesItemList.plusIconImage(theme)
                        case .voiceCall:
                            image = PresentationResourcesItemList.voiceCallIcon(theme)
                        case .videoCall:
                            image = PresentationResourcesItemList.videoCallIcon(theme)
                    }
                    self.image = image
                    self.action = action
                }
            }
            
            if item.actionIcon != .none {
                actionButtons = [ActionButton(theme: item.presentationData.theme, icon: item.actionIcon, action: nil)]
            } else if !item.additionalActions.isEmpty {
                actionButtons = item.additionalActions.map { ActionButton(theme: item.presentationData.theme, icon: $0.icon, action: $0.action) }
            }
            
            var titleAttributedString: NSAttributedString?
            var statusAttributedString: NSAttributedString?
            var multilineStatus: Bool = false
            var userPresence: EnginePeer.Presence?
            
            switch item.peer {
            case let .peer(peer, chatPeer):
                if let peer = peer {
                    let textColor: UIColor
                    if case .secretChat = chatPeer {
                        textColor = item.presentationData.theme.chatList.secretTitleColor
                    } else {
                        textColor = item.presentationData.theme.list.itemPrimaryTextColor
                    }
                    if case let .user(user) = peer {
                        if peer.id == item.context.account.peerId, case .generalSearch = item.peerMode {
                            titleAttributedString = NSAttributedString(string: item.presentationData.strings.DialogList_SavedMessages, font: titleBoldFont, textColor: textColor)
                        } else if peer.id.isReplies {
                            titleAttributedString = NSAttributedString(string: item.presentationData.strings.DialogList_Replies, font: titleBoldFont, textColor: textColor)
                        } else if let firstName = user.firstName, let lastName = user.lastName, !firstName.isEmpty, !lastName.isEmpty {
                            let string = NSMutableAttributedString()
                            switch item.displayOrder {
                            case .firstLast:
                                string.append(NSAttributedString(string: firstName, font: item.sortOrder == .firstLast ? titleBoldFont : titleFont, textColor: textColor))
                                string.append(NSAttributedString(string: " ", font: titleFont, textColor: textColor))
                                string.append(NSAttributedString(string: lastName, font: item.sortOrder == .firstLast ? titleFont : titleBoldFont, textColor: textColor))
                            case .lastFirst:
                                string.append(NSAttributedString(string: lastName, font: item.sortOrder == .firstLast ? titleFont : titleBoldFont, textColor: textColor))
                                string.append(NSAttributedString(string: " ", font: titleFont, textColor: textColor))
                                string.append(NSAttributedString(string: firstName, font: item.sortOrder == .firstLast ? titleBoldFont : titleFont, textColor: textColor))
                            }
                            titleAttributedString = string
                        } else if let firstName = user.firstName, !firstName.isEmpty {
                            titleAttributedString = NSAttributedString(string: firstName, font: titleBoldFont, textColor: textColor)
                        } else if let lastName = user.lastName, !lastName.isEmpty {
                            titleAttributedString = NSAttributedString(string: lastName, font: titleBoldFont, textColor: textColor)
                        } else {
                            titleAttributedString = NSAttributedString(string: item.presentationData.strings.User_DeletedAccount, font: titleBoldFont, textColor: textColor)
                        }
                    } else if case let .legacyGroup(group) = peer {
                        titleAttributedString = NSAttributedString(string: group.title, font: titleBoldFont, textColor: item.presentationData.theme.list.itemPrimaryTextColor)
                    } else if case let .channel(channel) = peer {
                        titleAttributedString = NSAttributedString(string: channel.title, font: titleBoldFont, textColor: item.presentationData.theme.list.itemPrimaryTextColor)
                    }
                    
                    switch item.status {
                    case .none:
                        break
                    case let .presence(presence, dateTimeFormat):
                        userPresence = presence
                        let timestamp = CFAbsoluteTimeGetCurrent() + NSTimeIntervalSince1970
                        let (string, activity) = stringAndActivityForUserPresence(strings: item.presentationData.strings, dateTimeFormat: dateTimeFormat, presence: presence, relativeTo: Int32(timestamp))
                        statusAttributedString = NSAttributedString(string: string, font: statusFont, textColor: activity ? item.presentationData.theme.list.itemAccentColor : item.presentationData.theme.list.itemSecondaryTextColor)
                    case let .addressName(suffix):
                        if let addressName = peer.addressName {
                            let addressNameString = NSAttributedString(string: "@" + addressName, font: statusFont, textColor: item.presentationData.theme.list.itemAccentColor)
                            if !suffix.isEmpty {
                                let suffixString = NSAttributedString(string: suffix, font: statusFont, textColor: item.presentationData.theme.list.itemSecondaryTextColor)
                                let finalString = NSMutableAttributedString()
                                finalString.append(addressNameString)
                                finalString.append(suffixString)
                                statusAttributedString = finalString
                            } else {
                                statusAttributedString = addressNameString
                            }
                        } else if !suffix.isEmpty {
                            statusAttributedString = NSAttributedString(string: suffix, font: statusFont, textColor: item.presentationData.theme.list.itemSecondaryTextColor)
                        }
                    case let .custom(text, multiline):
                        statusAttributedString = NSAttributedString(string: text, font: statusFont, textColor: item.presentationData.theme.list.itemSecondaryTextColor)
                        multilineStatus = multiline
                    }
                }
            case let .deviceContact(_, contact):
                let textColor: UIColor = item.presentationData.theme.list.itemPrimaryTextColor
                
                if !contact.firstName.isEmpty, !contact.lastName.isEmpty {
                    let string = NSMutableAttributedString()
                    string.append(NSAttributedString(string: contact.firstName, font: titleFont, textColor: textColor))
                    string.append(NSAttributedString(string: " ", font: titleFont, textColor: textColor))
                    string.append(NSAttributedString(string: contact.lastName, font: titleBoldFont, textColor: textColor))
                    titleAttributedString = string
                } else if !contact.firstName.isEmpty {
                    titleAttributedString = NSAttributedString(string: contact.firstName, font: titleBoldFont, textColor: textColor)
                } else if !contact.lastName.isEmpty {
                    titleAttributedString = NSAttributedString(string: contact.lastName, font: titleBoldFont, textColor: textColor)
                } else {
                    titleAttributedString = NSAttributedString(string: item.presentationData.strings.User_DeletedAccount, font: titleBoldFont, textColor: textColor)
                }
                
                switch item.status {
                case let .custom(text, multiline):
                    statusAttributedString = NSAttributedString(string: text, font: statusFont, textColor: item.presentationData.theme.list.itemSecondaryTextColor)
                    multilineStatus = multiline
                default:
                    break
                }
            }
            
            var badgeTextLayoutAndApply: (TextNodeLayout, () -> TextNode)?
            var currentBadgeBackgroundImage: UIImage?
            if let badge = item.badge {
                let badgeTextColor: UIColor
                switch badge.type {
                    case .inactive:
                        currentBadgeBackgroundImage = PresentationResourcesChatList.badgeBackgroundInactive(item.presentationData.theme, diameter: 20.0)
                        badgeTextColor = item.presentationData.theme.chatList.unreadBadgeInactiveTextColor
                    case .active:
                        currentBadgeBackgroundImage = PresentationResourcesChatList.badgeBackgroundActive(item.presentationData.theme, diameter: 20.0)
                        badgeTextColor = item.presentationData.theme.chatList.unreadBadgeActiveTextColor
                }
                let badgeAttributedString = NSAttributedString(string: badge.count > 0 ? "\(badge.count)" : " ", font: badgeFont, textColor: badgeTextColor)
                badgeTextLayoutAndApply = makeBadgeTextLayout(TextNodeLayoutArguments(attributedString: badgeAttributedString, backgroundColor: nil, maximumNumberOfLines: 1, truncationType: .end, constrainedSize: CGSize(width: 50.0, height: CGFloat.greatestFiniteMagnitude), alignment: .natural, cutout: nil, insets: UIEdgeInsets()))
            }
            
            var badgeSize: CGFloat = 0.0
            if let currentBadgeBackgroundImage = currentBadgeBackgroundImage, let (badgeTextLayout, _) = badgeTextLayoutAndApply {
                badgeSize += max(currentBadgeBackgroundImage.size.width, badgeTextLayout.size.width + 10.0) + 5.0
            }
            
            var additionalTitleInset: CGFloat = 0.0
            if let credibilityIcon = credibilityIcon {
                additionalTitleInset += 3.0
                switch credibilityIcon {
                case let .text(_, string):
                    let textString = NSAttributedString(string: string, font: Font.bold(10.0), textColor: .black, paragraphAlignment: .center)
                    let stringRect = textString.boundingRect(with: CGSize(width: 100.0, height: 16.0), options: .usesLineFragmentOrigin, context: nil)
                    additionalTitleInset += floor(stringRect.width) + 11.0
                default:
                    additionalTitleInset += 16.0
                }
            }
            if let actionButtons = actionButtons {
                additionalTitleInset += 3.0
                for actionButton in actionButtons {
                    if let image = actionButton.image {
                        additionalTitleInset += image.size.width + 12.0
                    }
                }
            }
            
            additionalTitleInset += badgeSize
            
            if let arrowButtonImage = arrowButtonImage {
                additionalTitleInset += arrowButtonImage.size.width + 4.0
            }
            
            let (titleLayout, titleApply) = makeTitleLayout(TextNodeLayoutArguments(attributedString: titleAttributedString, backgroundColor: nil, maximumNumberOfLines: 1, truncationType: .end, constrainedSize: CGSize(width: max(0.0, params.width - leftInset - rightInset - additionalTitleInset), height: CGFloat.infinity), alignment: .natural, cutout: nil, insets: UIEdgeInsets()))
            
            let (statusLayout, statusApply) = makeStatusLayout(TextNodeLayoutArguments(attributedString: statusAttributedString, backgroundColor: nil, maximumNumberOfLines: multilineStatus ? 3 : 1, truncationType: .end, constrainedSize: CGSize(width: max(0.0, params.width - leftInset - rightInset - badgeSize), height: CGFloat.infinity), alignment: .natural, cutout: nil, insets: UIEdgeInsets()))
            
            let titleVerticalInset: CGFloat = statusAttributedString == nil ? 13.0 : 6.0
            let verticalInset: CGFloat = statusAttributedString == nil ? 13.0 : 6.0
            
            let statusHeightComponent: CGFloat
            if statusAttributedString == nil {
                statusHeightComponent = 0.0
            } else {
                statusHeightComponent = -1.0 + statusLayout.size.height
            }
            
            let bottomInset = item.useBottomGroupedInset ? itemListNeighborsGroupedInsets(neighbors, params).bottom : 0.0

            let nodeLayout = ListViewItemNodeLayout(contentSize: CGSize(width: params.width, height: verticalInset * 2.0 + titleLayout.size.height + statusHeightComponent), insets: UIEdgeInsets(top: firstWithHeader ? 29.0 : 0.0, left: 0.0, bottom: bottomInset, right: 0.0))
            
            let titleFrame: CGRect
            if statusAttributedString != nil {
                titleFrame = CGRect(origin: CGPoint(x: leftInset, y: titleVerticalInset), size: titleLayout.size)
            } else {
                titleFrame = CGRect(origin: CGPoint(x: leftInset, y: floor((nodeLayout.contentSize.height - titleLayout.size.height) / 2.0)), size: titleLayout.size)
            }
            
            let peerRevealOptions: [ItemListRevealOption]
            if item.enabled {
                var mappedOptions: [ItemListRevealOption] = []
                var index: Int32 = 0
                for option in item.options {
                    let color: UIColor
                    let textColor: UIColor
                    switch option.type {
                        case .neutral:
                            color = item.presentationData.theme.list.itemDisclosureActions.constructive.fillColor
                            textColor = item.presentationData.theme.list.itemDisclosureActions.constructive.foregroundColor
                        case .warning:
                            color = item.presentationData.theme.list.itemDisclosureActions.warning.fillColor
                            textColor = item.presentationData.theme.list.itemDisclosureActions.warning.foregroundColor
                        case .destructive:
                            color = item.presentationData.theme.list.itemDisclosureActions.destructive.fillColor
                            textColor = item.presentationData.theme.list.itemDisclosureActions.destructive.foregroundColor
                        case .accent:
                            color = item.presentationData.theme.list.itemDisclosureActions.accent.fillColor
                            textColor = item.presentationData.theme.list.itemDisclosureActions.accent.foregroundColor
                    }
                    mappedOptions.append(ItemListRevealOption(key: index, title: option.title, icon: .none, color: color, textColor: textColor))
                    index += 1
                }
                peerRevealOptions = mappedOptions
            } else {
                peerRevealOptions = []
            }
            
            return (nodeLayout, { [weak self] in
                if let strongSelf = self {
                    return (.complete(), { [weak strongSelf] animated, synchronousLoads in
                        if let strongSelf = strongSelf {
                            strongSelf.layoutParams = (item, params, first, last, firstWithHeader, neighbors)
                            
                            strongSelf.accessibilityLabel = titleAttributedString?.string
                            strongSelf.accessibilityValue = statusAttributedString?.string
                            
                            strongSelf.containerNode.frame = CGRect(origin: CGPoint(), size: nodeLayout.contentSize)
                            strongSelf.contextSourceNode.frame = CGRect(origin: CGPoint(), size: nodeLayout.contentSize)
                            strongSelf.offsetContainerNode.frame = CGRect(origin: CGPoint(), size: nodeLayout.contentSize)
                            strongSelf.contextSourceNode.contentNode.frame = CGRect(origin: CGPoint(), size: nodeLayout.contentSize)
                            strongSelf.containerNode.isGestureEnabled = item.contextAction != nil
                            
                            let nonExtractedRect = CGRect(origin: CGPoint(), size: CGSize(width: nodeLayout.contentSize.width - 16.0, height: nodeLayout.contentSize.height))
                            let extractedRect = CGRect(origin: CGPoint(), size: nodeLayout.contentSize).insetBy(dx: 16.0 + params.leftInset, dy: 0.0)
                            strongSelf.extractedRect = extractedRect
                            strongSelf.nonExtractedRect = nonExtractedRect
                            
                            if strongSelf.contextSourceNode.isExtractedToContextPreview {
                                strongSelf.extractedBackgroundImageNode.frame = extractedRect
                            } else {
                                strongSelf.extractedBackgroundImageNode.frame = nonExtractedRect
                            }
                            strongSelf.contextSourceNode.contentRect = extractedRect
                            
                            switch item.peer {
                                case let .peer(peer, _):
                                    if let peer = peer {
                                        var overrideImage: AvatarNodeImageOverride?
                                        if peer.id == item.context.account.peerId, case .generalSearch = item.peerMode {
                                            overrideImage = .savedMessagesIcon
                                        } else if peer.id.isReplies, case .generalSearch = item.peerMode {
                                            overrideImage = .repliesIcon
                                        } else if peer.isDeleted {
                                            overrideImage = .deletedIcon
                                        }
                                        strongSelf.avatarNode.setPeer(context: item.context, theme: item.presentationData.theme, peer: peer, overrideImage: overrideImage, emptyColor: item.presentationData.theme.list.mediaPlaceholderColor, synchronousLoad: synchronousLoads)
                                    }
                                case let .deviceContact(_, contact):
                                    let letters: [String]
                                    if !contact.firstName.isEmpty && !contact.lastName.isEmpty {
                                        letters = [contact.firstName[..<contact.firstName.index(after: contact.firstName.startIndex)].uppercased(), contact.lastName[..<contact.lastName.index(after: contact.lastName.startIndex)].uppercased()]
                                    } else if !contact.firstName.isEmpty {
                                        letters = [contact.firstName[..<contact.firstName.index(after: contact.firstName.startIndex)].uppercased()]
                                    } else if !contact.lastName.isEmpty {
                                        letters = [contact.lastName[..<contact.lastName.index(after: contact.lastName.startIndex)].uppercased()]
                                    } else {
                                        letters = [" "]
                                    }
                                    strongSelf.avatarNode.setCustomLetters(letters)
                            }
                            
                            let transition: ContainedViewLayoutTransition
                            if animated {
                                transition = ContainedViewLayoutTransition.animated(duration: 0.4, curve: .spring)
                            } else {
                                transition = .immediate
                            }
                            
                            let revealOffset = strongSelf.revealOffset
                            
                            if let _ = updatedTheme {
                                switch item.style {
                                case .plain:
                                    strongSelf.topSeparatorNode.backgroundColor = item.presentationData.theme.list.itemPlainSeparatorColor
                                    strongSelf.separatorNode.backgroundColor = item.presentationData.theme.list.itemPlainSeparatorColor
                                    strongSelf.backgroundNode.backgroundColor = item.presentationData.theme.list.plainBackgroundColor
                                case .blocks:
                                    strongSelf.topSeparatorNode.backgroundColor = item.presentationData.theme.list.itemBlocksSeparatorColor
                                    strongSelf.separatorNode.backgroundColor = item.presentationData.theme.list.itemBlocksSeparatorColor
                                    strongSelf.backgroundNode.backgroundColor = item.presentationData.theme.list.itemBlocksBackgroundColor
                                }
                                strongSelf.highlightedBackgroundNode.backgroundColor = item.presentationData.theme.list.itemHighlightedBackgroundColor
                            }
                            
                            let hasCorners = itemListHasRoundedBlockLayout(params)
                            var hasTopCorners = false
                            var hasBottomCorners = false
                            switch item.style {
                            case .plain:
                                strongSelf.topSeparatorNode.isHidden = true
                            case .blocks:
                                switch neighbors.top {
                                case .sameSection(false):
                                    strongSelf.topSeparatorNode.isHidden = true
                                default:
                                    hasTopCorners = true
                                    strongSelf.topSeparatorNode.isHidden = hasCorners
                                }
                            }
                            
                            switch neighbors.bottom {
                            case .sameSection(false):
                                strongSelf.separatorNode.isHidden = false
                            default:
                                hasBottomCorners = true
                                strongSelf.separatorNode.isHidden = hasCorners
                            }
                            
                            transition.updateFrame(node: strongSelf.avatarNode, frame: CGRect(origin: CGPoint(x: revealOffset + leftInset - 50.0, y: floor((nodeLayout.contentSize.height - avatarDiameter) / 2.0)), size: CGSize(width: avatarDiameter, height: avatarDiameter)))
                            
                            let _ = titleApply()
                            let titleFrame = titleFrame.offsetBy(dx: revealOffset, dy: 0.0)
                            transition.updateFrame(node: strongSelf.titleNode, frame: titleFrame)
                            
                            strongSelf.titleNode.alpha = item.enabled ? 1.0 : 0.4
                            strongSelf.statusNode.alpha = item.enabled ? 1.0 : 1.0
                            
                            let _ = statusApply()
                            let statusFrame = CGRect(origin: CGPoint(x: revealOffset + leftInset, y: strongSelf.titleNode.frame.maxY - 1.0), size: statusLayout.size)
                            let previousStatusFrame = strongSelf.statusNode.frame
                            
                            strongSelf.statusNode.frame = statusFrame
                            transition.animatePositionAdditive(node: strongSelf.statusNode, offset: CGPoint(x: previousStatusFrame.minX - statusFrame.minX, y: 0))
                            
                            if let credibilityIcon = credibilityIcon {
                                let animationCache = item.context.animationCache
                                let animationRenderer = item.context.animationRenderer
                                
                                let credibilityIconView: ComponentHostView<Empty>
                                if let current = strongSelf.credibilityIconView {
                                    credibilityIconView = current
                                } else {
                                    credibilityIconView = ComponentHostView<Empty>()
                                    strongSelf.offsetContainerNode.view.addSubview(credibilityIconView)
                                    strongSelf.credibilityIconView = credibilityIconView
                                }
                                
                                let credibilityIconComponent = EmojiStatusComponent(
                                    context: item.context,
                                    animationCache: animationCache,
                                    animationRenderer: animationRenderer,
                                    content: credibilityIcon,
                                    isVisibleForAnimations: strongSelf.visibilityStatus,
                                    action: nil,
                                    emojiFileUpdated: nil
                                )
                                strongSelf.credibilityIconComponent = credibilityIconComponent
                                
                                let iconSize = credibilityIconView.update(
                                    transition: .immediate,
                                    component: AnyComponent(credibilityIconComponent),
                                    environment: {},
                                    containerSize: CGSize(width: 20.0, height: 20.0)
                                )
                                
                                transition.updateFrame(view: credibilityIconView, frame: CGRect(origin: CGPoint(x: titleFrame.maxX + 4.0, y: floorToScreenPixels(titleFrame.midY - iconSize.height / 2.0)), size: iconSize))
                            } else if let credibilityIconView = strongSelf.credibilityIconView {
                                strongSelf.credibilityIconView = nil
                                credibilityIconView.removeFromSuperview()
                            }
                            
                            if let actionButtons = actionButtons {
                                if strongSelf.actionButtonNodes == nil {
                                    var actionButtonNodes: [HighlightableButtonNode] = []
                                    for action in actionButtons {
                                        let actionButtonNode = HighlightableButtonNode()
                                        actionButtonNode.isUserInteractionEnabled = action.action != nil
                                        actionButtonNode.addTarget(strongSelf, action: #selector(strongSelf.actionButtonPressed(_:)), forControlEvents: .touchUpInside)
                                        strongSelf.offsetContainerNode.addSubnode(actionButtonNode)
                                        
                                        actionButtonNodes.append(actionButtonNode)
                                    }
                                    strongSelf.actionButtonNodes = actionButtonNodes
                                }
                                if let actionButtonNodes = strongSelf.actionButtonNodes {
                                    var offset: CGFloat = 0.0
                                    if actionButtons.count > 1 {
                                        offset += 12.0
                                    }
                                    for (actionButtonNode, actionButton) in zip(actionButtonNodes, actionButtons).reversed() {
                                        guard let actionButtonImage = actionButton.image else {
                                            continue
                                        }
                                        actionButtonNode.setImage(actionButton.image, for: .normal)
                                        transition.updateFrame(node: actionButtonNode, frame: CGRect(origin: CGPoint(x: revealOffset + params.width - params.rightInset - 12.0 - actionButtonImage.size.width - offset, y: floor((nodeLayout.contentSize.height - actionButtonImage.size.height) / 2.0)), size: actionButtonImage.size))
                                        
                                        offset += actionButtonImage.size.width + 12.0
                                    }
                                }
                            } else if let actionButtonNodes = strongSelf.actionButtonNodes {
                                strongSelf.actionButtonNodes = nil
                                actionButtonNodes.forEach { $0.removeFromSupernode() }
                            }
                            
                            if let arrowButtonImage = arrowButtonImage {
                                if strongSelf.arrowButtonNode == nil {
                                    let arrowButtonNode = HighlightableButtonNode()
                                    arrowButtonNode.addTarget(self, action: #selector(strongSelf.arrowButtonPressed), forControlEvents: .touchUpInside)
                                    strongSelf.arrowButtonNode = arrowButtonNode
                                    strongSelf.offsetContainerNode.addSubnode(arrowButtonNode)
                                }
                                if let arrowButtonNode = strongSelf.arrowButtonNode {
                                    arrowButtonNode.setImage(arrowButtonImage, for: .normal)
                                    
                                    transition.updateFrame(node: arrowButtonNode, frame: CGRect(origin: CGPoint(x: params.width - params.rightInset - 12.0 - arrowButtonImage.size.width, y: floor((nodeLayout.contentSize.height - arrowButtonImage.size.height) / 2.0)), size: arrowButtonImage.size))
                                }
                            } else if let arrowButtonNode = strongSelf.arrowButtonNode {
                                strongSelf.arrowButtonNode = nil
                                arrowButtonNode.removeFromSupernode()
                            }
                            
                            let badgeBackgroundWidth: CGFloat
                            if let currentBadgeBackgroundImage = currentBadgeBackgroundImage, let (badgeTextLayout, badgeTextApply) = badgeTextLayoutAndApply {
                                let badgeBackgroundNode: ASImageNode
                                let badgeTransition: ContainedViewLayoutTransition
                                if let current = strongSelf.badgeBackgroundNode {
                                    badgeBackgroundNode = current
                                    badgeTransition = transition
                                } else {
                                    badgeBackgroundNode = ASImageNode()
                                    badgeBackgroundNode.isLayerBacked = true
                                    badgeBackgroundNode.displaysAsynchronously = false
                                    badgeBackgroundNode.displayWithoutProcessing = true
                                    strongSelf.offsetContainerNode.addSubnode(badgeBackgroundNode)
                                    strongSelf.badgeBackgroundNode = badgeBackgroundNode
                                    badgeTransition = .immediate
                                }
                                
                                badgeBackgroundNode.image = currentBadgeBackgroundImage
                                
                                badgeBackgroundWidth = max(badgeTextLayout.size.width + 10.0, currentBadgeBackgroundImage.size.width)
                                var badgeBackgroundFrame = CGRect(x: revealOffset + params.width - params.rightInset - badgeBackgroundWidth - 6.0, y: floor((nodeLayout.contentSize.height - currentBadgeBackgroundImage.size.height) / 2.0), width: badgeBackgroundWidth, height: currentBadgeBackgroundImage.size.height)
                                
                                if let arrowButtonImage = arrowButtonImage {
                                    badgeBackgroundFrame.origin.x -= arrowButtonImage.size.width + 6.0
                                }
                                
                                let badgeTextFrame = CGRect(origin: CGPoint(x: badgeBackgroundFrame.midX - badgeTextLayout.size.width / 2.0, y: badgeBackgroundFrame.minY + 2.0), size: badgeTextLayout.size)
                                
                                let badgeTextNode = badgeTextApply()
                                if badgeTextNode !== strongSelf.badgeTextNode {
                                    strongSelf.badgeTextNode?.removeFromSupernode()
                                    strongSelf.offsetContainerNode.addSubnode(badgeTextNode)
                                    strongSelf.badgeTextNode = badgeTextNode
                                }
                                
                                badgeTransition.updateFrame(node: badgeBackgroundNode, frame: badgeBackgroundFrame)
                                badgeTransition.updateFrame(node: badgeTextNode, frame: badgeTextFrame)
                            } else {
                                badgeBackgroundWidth = 0.0
                                if let badgeBackgroundNode = strongSelf.badgeBackgroundNode {
                                    badgeBackgroundNode.removeFromSupernode()
                                    strongSelf.badgeBackgroundNode = nil
                                }
                                if let badgeTextNode = strongSelf.badgeTextNode {
                                    badgeTextNode.removeFromSupernode()
                                    strongSelf.badgeTextNode = badgeTextNode
                                }
                            }
                            
                            if let updatedSelectionNode = updatedSelectionNode {
                                let hadSelectionNode = strongSelf.selectionNode != nil
                                if strongSelf.selectionNode !== updatedSelectionNode {
                                    strongSelf.selectionNode?.removeFromSupernode()
                                    strongSelf.selectionNode = updatedSelectionNode
                                    strongSelf.addSubnode(updatedSelectionNode)
                                }
                                updatedSelectionNode.setSelected(isSelected, animated: true)
                                
                                switch item.selectionPosition {
                                    case .left:
                                        updatedSelectionNode.frame = CGRect(origin: CGPoint(x: params.leftInset + 17.0, y: floor((nodeLayout.contentSize.height - 22.0) / 2.0)), size: CGSize(width: 22.0, height: 22.0))
                                    case .right:
                                        updatedSelectionNode.frame = CGRect(origin: CGPoint(x: params.width - params.rightInset - 22.0 - 17.0, y: floor((nodeLayout.contentSize.height - 22.0) / 2.0)), size: CGSize(width: 22.0, height: 22.0))
                                }
                                
                                if !hadSelectionNode {
                                    switch item.selectionPosition {
                                        case .left:
                                            transition.animateFrame(node: updatedSelectionNode, from: updatedSelectionNode.frame.offsetBy(dx: -38.0, dy: 0.0))
                                        case .right:
                                            transition.animateFrame(node: updatedSelectionNode, from: updatedSelectionNode.frame.offsetBy(dx: 38.0, dy: 0.0))
                                    }
                                }
                            } else if let selectionNode = strongSelf.selectionNode {
                                selectionNode.removeFromSupernode()
                                strongSelf.selectionNode = nil
                            }
                            
                            let separatorHeight = UIScreenPixel
                            
                            strongSelf.maskNode.image = hasCorners ? PresentationResourcesItemList.cornersImage(item.presentationData.theme, top: hasTopCorners, bottom: hasBottomCorners) : nil
                            
                            let topHighlightInset: CGFloat = (first || !nodeLayout.insets.top.isZero) ? 0.0 : separatorHeight
                            strongSelf.backgroundNode.frame = CGRect(origin: CGPoint(x: 0.0, y: 0.0), size: CGSize(width: nodeLayout.contentSize.width, height: nodeLayout.contentSize.height))
                            strongSelf.maskNode.frame = strongSelf.backgroundNode.frame.insetBy(dx: params.leftInset, dy: 0.0)
                            strongSelf.highlightedBackgroundNode.frame = CGRect(origin: CGPoint(x: 0.0, y: -nodeLayout.insets.top - topHighlightInset), size: CGSize(width: nodeLayout.size.width, height: nodeLayout.size.height + topHighlightInset))
                            strongSelf.topSeparatorNode.frame = CGRect(origin: CGPoint(x: 0.0, y: -min(nodeLayout.insets.top, separatorHeight)), size: CGSize(width: nodeLayout.contentSize.width, height: separatorHeight))
                            strongSelf.separatorNode.frame = CGRect(origin: CGPoint(x: leftInset, y: nodeLayout.contentSize.height - separatorHeight), size: CGSize(width: max(0.0, nodeLayout.size.width - leftInset), height: separatorHeight))
                            // the following line commented out because it seems like a bug.
                            // it adds unwanted separator in last item of non-last section.
                            // strongSelf.separatorNode.isHidden is already set in code above.
//                            strongSelf.separatorNode.isHidden = last
                            
                            if let userPresence = userPresence {
                                strongSelf.peerPresenceManager?.reset(presence: userPresence)
                            }
                            
                            strongSelf.updateLayout(size: nodeLayout.contentSize, leftInset: params.leftInset, rightInset: params.rightInset)
                            
                            if item.editing.editable {
                                strongSelf.setRevealOptions((left: [], right: [ItemListRevealOption(key: 0, title: item.presentationData.strings.Common_Delete, icon: .none, color: item.presentationData.theme.list.itemDisclosureActions.destructive.fillColor, textColor: item.presentationData.theme.list.itemDisclosureActions.destructive.foregroundColor)]))
                                strongSelf.setRevealOptionsOpened(item.editing.revealed, animated: animated)
                            } else {
                                strongSelf.setRevealOptions((left: [], right: peerRevealOptions))
                                strongSelf.setRevealOptionsOpened(item.editing.revealed, animated: animated)
                            }
                        }
                    })
                } else {
                    return (nil, { _, _ in
                    })
                }
            })
        }
    }
    
    @objc private func actionButtonPressed(_ sender: HighlightableButtonNode) {
        guard let actionButtonNodes = self.actionButtonNodes, let index = actionButtonNodes.firstIndex(of: sender), let item = self.item, index < item.additionalActions.count else {
            return
        }
        item.additionalActions[index].action?(item.peer)
    }
    
    override public func updateRevealOffset(offset: CGFloat, transition: ContainedViewLayoutTransition) {
        super.updateRevealOffset(offset: offset, transition: transition)
        
        if let item = self.item, let params = self.layoutParams?.1 {
            var leftInset: CGFloat = 65.0 + params.leftInset
            
            switch item.selection {
                case .none:
                    break
                case .selectable:
                    leftInset += 28.0
            }
            
            var avatarFrame = self.avatarNode.frame
            avatarFrame.origin.x = offset + leftInset - 50.0
            transition.updateFrame(node: self.avatarNode, frame: avatarFrame)
            
            var titleFrame = self.titleNode.frame
            titleFrame.origin.x = leftInset + offset
            transition.updateFrame(node: self.titleNode, frame: titleFrame)
            
            var statusFrame = self.statusNode.frame
            let previousStatusFrame = statusFrame
            statusFrame.origin.x = leftInset + offset
            self.statusNode.frame = statusFrame
            transition.animatePositionAdditive(node: self.statusNode, offset: CGPoint(x: previousStatusFrame.minX - statusFrame.minX, y: 0))
            
            if let credibilityIconView = self.credibilityIconView {
                var iconFrame = credibilityIconView.frame
                iconFrame.origin.x = titleFrame.maxX + 4.0
                transition.updateFrame(view: credibilityIconView, frame: iconFrame)
            }
            
            if let badgeBackgroundNode = self.badgeBackgroundNode, let badgeTextNode = self.badgeTextNode {
                var badgeBackgroundFrame = badgeBackgroundNode.frame
                badgeBackgroundFrame.origin.x = offset + params.width - params.rightInset - badgeBackgroundFrame.width - 6.0
                var badgeTextFrame = badgeTextNode.frame
                badgeTextFrame.origin.x = badgeBackgroundFrame.midX - badgeTextFrame.width / 2.0
                    
                transition.updateFrame(node: badgeBackgroundNode, frame: badgeBackgroundFrame)
                transition.updateFrame(node: badgeTextNode, frame: badgeTextFrame)
            }
        }
    }
    
    override public func revealOptionsInteractivelyOpened() {
        if let item = self.item {
            switch item.peer {
                case let .peer(peer, chatPeer):
                    if let peer = chatPeer ?? peer {
                        item.setPeerIdWithRevealedOptions?(peer.id, nil)
                    }
                case .deviceContact:
                    break
            }
        }
    }
    
    override public func revealOptionsInteractivelyClosed() {
        if let item = self.item {
            switch item.peer {
                case let .peer(peer, chatPeer):
                    if let peer = chatPeer ?? peer {
                        item.setPeerIdWithRevealedOptions?(nil, peer.id)
                    }
                case .deviceContact:
                    break
            }
        }
    }
    
    override public func revealOptionSelected(_ option: ItemListRevealOption, animated: Bool) {
        if let item = self.item {
            if item.editing.editable {
                switch item.peer {
                    case let .peer(peer, chatPeer):
                        if let peer = chatPeer ?? peer {
                            item.deletePeer?(peer.id)
                        }
                    case .deviceContact:
                        break
                }
            } else {
                item.options[Int(option.key)].action()
            }
        }
        
        self.setRevealOptionsOpened(false, animated: true)
        self.revealOptionsInteractivelyClosed()
    }
    
    override public func layoutHeaderAccessoryItemNode(_ accessoryItemNode: ListViewAccessoryItemNode) {
        let bounds = self.bounds
        accessoryItemNode.frame = CGRect(origin: CGPoint(x: 0.0, y: -29.0), size: CGSize(width: bounds.size.width, height: 29.0))
    }
    
    override public func animateInsertion(_ currentTimestamp: Double, duration: Double, short: Bool) {
        self.layer.animateAlpha(from: 0.0, to: 1.0, duration: duration * 0.5)
    }
    
    override public func animateRemoved(_ currentTimestamp: Double, duration: Double) {
        self.layer.animateAlpha(from: 1.0, to: 0.0, duration: duration * 0.5, removeOnCompletion: false)
    }
    
    override public func headers() -> [ListViewItemHeader]? {
        if let (item, _, _, _, _, _) = self.layoutParams {
            return item.header.flatMap { [$0] }
        } else {
            return nil
        }
    }
    
    @objc func arrowButtonPressed() {
        if let (item, _, _, _, _, _) = self.layoutParams {
            item.arrowAction?()
        }
    }
}<|MERGE_RESOLUTION|>--- conflicted
+++ resolved
@@ -154,23 +154,17 @@
     let itemHighlighting: ContactItemHighlighting?
     let contextAction: ((ASDisplayNode, ContextGesture?, CGPoint?) -> Void)?
     let arrowAction: (() -> Void)?
-<<<<<<< HEAD
-    let useBottomGroupedInset: Bool
-
-=======
     let animationCache: AnimationCache?
     let animationRenderer: MultiAnimationRenderer?
     
->>>>>>> f1435301
+    let useBottomGroupedInset: Bool
+    
     public let selectable: Bool
     
     public let headerAccessoryItem: ListViewAccessoryItem?
     
     public let header: ListViewItemHeader?
     
-<<<<<<< HEAD
-    public init(presentationData: ItemListPresentationData, style: ItemListStyle = .plain, sectionId: ItemListSectionId = 0, sortOrder: PresentationPersonNameOrder, displayOrder: PresentationPersonNameOrder, context: AccountContext, peerMode: ContactsPeerItemPeerMode, peer: ContactsPeerItemPeer, status: ContactsPeerItemStatus, badge: ContactsPeerItemBadge? = nil, enabled: Bool, selection: ContactsPeerItemSelection, selectionPosition: ContactsPeerItemSelectionPosition = .right, editing: ContactsPeerItemEditing, options: [ItemListPeerItemRevealOption] = [], additionalActions: [ContactsPeerItemAction] = [], actionIcon: ContactsPeerItemActionIcon = .none, index: SortIndex?, header: ListViewItemHeader?, action: @escaping (ContactsPeerItemPeer) -> Void, disabledAction: ((ContactsPeerItemPeer) -> Void)? = nil, setPeerIdWithRevealedOptions: ((EnginePeer.Id?, EnginePeer.Id?) -> Void)? = nil, deletePeer: ((EnginePeer.Id) -> Void)? = nil, itemHighlighting: ContactItemHighlighting? = nil, contextAction: ((ASDisplayNode, ContextGesture?, CGPoint?) -> Void)? = nil, arrowAction: (() -> Void)? = nil, useBottomGroupedInset: Bool = false) {
-=======
     public init(
         presentationData: ItemListPresentationData,
         style: ItemListStyle = .plain,
@@ -198,9 +192,9 @@
         itemHighlighting: ContactItemHighlighting? = nil,
         contextAction: ((ASDisplayNode, ContextGesture?, CGPoint?) -> Void)? = nil, arrowAction: (() -> Void)? = nil,
         animationCache: AnimationCache? = nil,
-        animationRenderer: MultiAnimationRenderer? = nil
+        animationRenderer: MultiAnimationRenderer? = nil,
+        useBottomGroupedInset: Bool = false
     ) {
->>>>>>> f1435301
         self.presentationData = presentationData
         self.style = style
         self.sectionId = sectionId
@@ -227,14 +221,11 @@
         self.selectable = enabled || disabledAction != nil
         self.contextAction = contextAction
         self.arrowAction = arrowAction
-<<<<<<< HEAD
-        self.useBottomGroupedInset = useBottomGroupedInset
-
-=======
         self.animationCache = animationCache
         self.animationRenderer = animationRenderer
         
->>>>>>> f1435301
+        self.useBottomGroupedInset = useBottomGroupedInset
+        
         if let index = index {
             var letter: String = "#"
             switch peer {
@@ -545,7 +536,7 @@
         }
         contextAction(self.containerNode, nil, point)
     }
-
+    
     override public func layoutForParams(_ params: ListViewItemLayoutParams, item: ListViewItem, previousItem: ListViewItem?, nextItem: ListViewItem?) {
         if let (item, _, _, _, _, _) = self.layoutParams {
             let (first, last, firstWithHeader) = ContactsPeerItem.mergeType(item: item, previousItem: previousItem, nextItem: nextItem)
