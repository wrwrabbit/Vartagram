import Foundation
import UIKit
import Display
import TelegramCore
import SwiftSignalKit
import AsyncDisplayKit
import Postbox
import AccountContext
import TelegramPresentationData
import TelegramStringFormatting
import Photos
import CheckNode
import LegacyComponents
import PhotoResources
import InvisibleInkDustNode
import ImageBlur
import FastBlur
import MediaEditor
import RadialStatusNode

enum MediaPickerGridItemContent: Equatable {
    case asset(PHFetchResult<PHAsset>, Int)
    case media(MediaPickerScreen.Subject.Media, Int)
    case draft(MediaEditorDraft, Int)
}

final class MediaPickerGridItem: GridItem {
    let content: MediaPickerGridItemContent
    let interaction: MediaPickerInteraction
    let strings: PresentationStrings
    let theme: PresentationTheme
    let strings: PresentationStrings
    let selectable: Bool
    let enableAnimations: Bool
    let stories: Bool
    
    let section: GridSection? = nil
    
<<<<<<< HEAD
    init(content: MediaPickerGridItemContent, interaction: MediaPickerInteraction, strings: PresentationStrings, theme: PresentationTheme, selectable: Bool, enableAnimations: Bool, stories: Bool) {
=======
    init(content: MediaPickerGridItemContent, interaction: MediaPickerInteraction, theme: PresentationTheme, strings: PresentationStrings, selectable: Bool, enableAnimations: Bool, stories: Bool) {
>>>>>>> 05644635
        self.content = content
        self.interaction = interaction
        self.strings = strings
        self.theme = theme
        self.strings = strings
        self.selectable = selectable
        self.enableAnimations = enableAnimations
        self.stories = stories
    }
    
    func node(layout: GridNodeLayout, synchronousLoad: Bool) -> GridItemNode {
        switch self.content {
        case let .asset(fetchResult, index):
            let node = MediaPickerGridItemNode()
            node.setup(interaction: self.interaction, fetchResult: fetchResult, index: index, theme: self.theme, selectable: self.selectable, enableAnimations: self.enableAnimations, stories: self.stories)
            return node
        case let .media(media, index):
            let node = MediaPickerGridItemNode()
            node.setup(interaction: self.interaction, media: media, index: index, theme: self.theme, selectable: self.selectable, enableAnimations: self.enableAnimations, stories: self.stories)
            return node
        case let .draft(draft, index):
            let node = MediaPickerGridItemNode()
<<<<<<< HEAD
            node.setup(interaction: self.interaction, draft: draft, index: index, strings: self.strings, theme: self.theme, selectable: self.selectable, enableAnimations: self.enableAnimations, stories: self.stories)
=======
            node.setup(interaction: self.interaction, draft: draft, index: index, theme: self.theme, strings: self.strings, selectable: self.selectable, enableAnimations: self.enableAnimations, stories: self.stories)
>>>>>>> 05644635
            return node
        }
    }
    
    func update(node: GridItemNode) {
        guard let node = node as? MediaPickerGridItemNode else {
            assertionFailure()
            return
        }
        switch self.content {
        case let .asset(fetchResult, index):
            node.setup(interaction: self.interaction, fetchResult: fetchResult, index: index, theme: self.theme, selectable: self.selectable, enableAnimations: self.enableAnimations, stories: self.stories)
        case let .media(media, index):
            node.setup(interaction: self.interaction, media: media, index: index, theme: self.theme, selectable: self.selectable, enableAnimations: self.enableAnimations, stories: self.stories)
        case let .draft(draft, index):
<<<<<<< HEAD
            node.setup(interaction: self.interaction, draft: draft, index: index, strings: self.strings, theme: self.theme, selectable: self.selectable, enableAnimations: self.enableAnimations, stories: self.stories)
=======
            node.setup(interaction: self.interaction, draft: draft, index: index, theme: self.theme, strings: self.strings, selectable: self.selectable, enableAnimations: self.enableAnimations, stories: self.stories)
>>>>>>> 05644635
        }
    }
}

private let maskImage = generateImage(CGSize(width: 1.0, height: 36.0), opaque: false, rotatedContext: { size, context in
    let bounds = CGRect(origin: CGPoint(), size: size)
    context.clear(bounds)
    
    let gradientColors = [UIColor.black.withAlphaComponent(0.0).cgColor, UIColor.black.withAlphaComponent(0.45).cgColor] as CFArray
    
    var locations: [CGFloat] = [0.0, 1.0]
    let colorSpace = CGColorSpaceCreateDeviceRGB()
    let gradient = CGGradient(colorsSpace: colorSpace, colors: gradientColors, locations: &locations)!

    context.drawLinearGradient(gradient, start: CGPoint(x: 0.0, y: 0.0), end: CGPoint(x: 0.0, y: size.height), options: CGGradientDrawingOptions())
})

final class MediaPickerGridItemNode: GridItemNode {
    var currentMediaState: (TGMediaSelectableItem, Int)?
    var currentAssetState: (PHFetchResult<PHAsset>, Int)?
    var currentAsset: PHAsset?
    
    var currentDraftState: (MediaEditorDraft, Int)?
    var enableAnimations: Bool = true
    var stories: Bool = false
    private var selectable: Bool = false
    
    private let backgroundNode: ASImageNode
    private let imageNode: ImageNode
    private var checkNode: InteractiveCheckNode?
    private let gradientNode: ASImageNode
    private let typeIconNode: ASImageNode
    private let durationNode: ImmediateTextNode
    private let draftNode: ImmediateTextNode
    private var statusNode: RadialStatusNode?
    
    private let activateAreaNode: AccessibilityAreaNode
    
    private var interaction: MediaPickerInteraction?
    private var theme: PresentationTheme?
        
    private let spoilerDisposable = MetaDisposable()
    var spoilerNode: SpoilerOverlayNode?
    
    private let progressDisposable = MetaDisposable()
    
    private var currentIsPreviewing = false
            
    var selected: (() -> Void)?
        
    override init() {
        self.backgroundNode = ASImageNode()
        self.backgroundNode.contentMode = .scaleToFill
        self.backgroundNode.isLayerBacked = true
        
        self.imageNode = ImageNode()
        self.imageNode.clipsToBounds = true
        self.imageNode.contentMode = .scaleAspectFill
        self.imageNode.isLayerBacked = true
        self.imageNode.animateFirstTransition = false
        
        self.gradientNode = ASImageNode()
        self.gradientNode.displaysAsynchronously = false
        self.gradientNode.displayWithoutProcessing = true
        self.gradientNode.image = maskImage
        self.gradientNode.isLayerBacked = true
        
        self.typeIconNode = ASImageNode()
        self.typeIconNode.displaysAsynchronously = false
        self.typeIconNode.displayWithoutProcessing = true
        self.typeIconNode.isLayerBacked = true
        
        self.durationNode = ImmediateTextNode()
        self.durationNode.isLayerBacked = true
        self.draftNode = ImmediateTextNode()
        
        self.activateAreaNode = AccessibilityAreaNode()
        self.activateAreaNode.accessibilityTraits = [.image]
                        
        super.init()
        
        self.clipsToBounds = true
        
        self.addSubnode(self.imageNode)
        self.addSubnode(self.activateAreaNode)
        
        self.imageNode.contentUpdated = { [weak self] image in
            self?.spoilerNode?.setImage(image)
        }
    }
    
    deinit {
        self.spoilerDisposable.dispose()
    }

    var identifier: String {
        if let (draft, _) = self.currentDraftState {
            return draft.path
        } else {
            return self.selectableItem?.uniqueIdentifier ?? ""
        }
    }
    
    var selectableItem: TGMediaSelectableItem? {
        if let (media, _) = self.currentMediaState {
            return media
        } else if let (fetchResult, index) = self.currentAssetState {
            return TGMediaAsset(phAsset: fetchResult[index])
        } else {
            return nil
        }
    }
    
    var _cachedTag: Int32?
    var tag: Int32? {
        if let tag = self._cachedTag {
            return tag
        } else if let (fetchResult, index) = self.currentAssetState {
            let asset = fetchResult.object(at: index)
            if let localTimestamp = asset.creationDate?.timeIntervalSince1970 {
                let tag = Month(localTimestamp: Int32(exactly: floor(localTimestamp)) ?? 0).packedValue
                self._cachedTag = tag
                return tag
            } else {
                return nil
            }
        } else if let (draft, _) = self.currentDraftState {
            let tag = Month(localTimestamp: draft.timestamp).packedValue
            self._cachedTag = tag
            return tag
        } else {
            return nil
        }
    }
    
    func updateSelectionState(animated: Bool = false) {
        if self.checkNode == nil, let _ = self.interaction?.selectionState, self.selectable, let theme = self.theme {
            let checkNode = InteractiveCheckNode(theme: CheckNodeTheme(theme: theme, style: .overlay))
            checkNode.valueChanged = { [weak self] value in
                if let strongSelf = self, let interaction = strongSelf.interaction, let selectableItem = strongSelf.selectableItem {
                    if !interaction.toggleSelection(selectableItem, value, false) {
                        strongSelf.checkNode?.setSelected(false, animated: false)
                    }
                }
            }
            self.addSubnode(checkNode)
            self.checkNode = checkNode
            self.setNeedsLayout()
        }

        if let interaction = self.interaction, let selectionState = interaction.selectionState  {
            let selected = selectionState.isIdentifierSelected(self.identifier)
            if let selectableItem = self.selectableItem {
                let index = selectionState.index(of: selectableItem)
                if index != NSNotFound {
                    self.checkNode?.content = .counter(Int(index))
                }
            }
            self.checkNode?.setSelected(selected, animated: animated)
        }
    }
    
    func updateHiddenMedia() {
        let wasHidden = self.isHidden
        self.isHidden = self.interaction?.hiddenMediaId == self.identifier
        if !self.isHidden && wasHidden {
            self.animateFadeIn(animateCheckNode: true, animateSpoilerNode: true)
        }
    }
    
    func animateFadeIn(animateCheckNode: Bool, animateSpoilerNode: Bool) {
        if animateCheckNode {
            self.checkNode?.layer.animateAlpha(from: 0.0, to: 1.0, duration: 0.3)
        }
        self.gradientNode.layer.animateAlpha(from: 0.0, to: 1.0, duration: 0.3)
        self.typeIconNode.layer.animateAlpha(from: 0.0, to: 1.0, duration: 0.3)
        self.durationNode.layer.animateAlpha(from: 0.0, to: 1.0, duration: 0.3)
        self.draftNode.layer.animateAlpha(from: 0.0, to: 1.0, duration: 0.3)
        if animateSpoilerNode {
            self.spoilerNode?.layer.animateAlpha(from: 0.0, to: 1.0, duration: 0.3)
        }
    }
        
    override func didLoad() {
        super.didLoad()
        
        self.view.addGestureRecognizer(UITapGestureRecognizer(target: self, action: #selector(self.imageNodeTap(_:))))
    }
    
    func updateProgress(_ value: Float?, animated: Bool) {
        if let value {
            let statusNode: RadialStatusNode
            if let current = self.statusNode {
                statusNode = current
            } else {
                statusNode = RadialStatusNode(backgroundNodeColor: UIColor(rgb: 0x000000, alpha: 0.6))
                statusNode.isUserInteractionEnabled = false
                self.addSubnode(statusNode)
                self.statusNode = statusNode
            }
            let adjustedProgress = max(0.027, CGFloat(value))
            let state: RadialStatusNodeState = .progress(color: .white, lineWidth: nil, value: adjustedProgress, cancelEnabled: true, animateRotation: true)
            statusNode.transitionToState(state)
        } else if let statusNode = self.statusNode {
            self.statusNode = nil
            if animated {
                statusNode.transitionToState(.none, animated: true, completion: { [weak statusNode] in
                    statusNode?.removeFromSupernode()
                })
            } else {
                statusNode.removeFromSupernode()
            }
        }
    }
    
<<<<<<< HEAD
    func setup(interaction: MediaPickerInteraction, draft: MediaEditorDraft, index: Int, strings: PresentationStrings, theme: PresentationTheme, selectable: Bool, enableAnimations: Bool, stories: Bool) {
=======
    func setup(interaction: MediaPickerInteraction, draft: MediaEditorDraft, index: Int, theme: PresentationTheme, strings: PresentationStrings, selectable: Bool, enableAnimations: Bool, stories: Bool) {
>>>>>>> 05644635
        self.interaction = interaction
        self.theme = theme
        self.selectable = selectable
        self.enableAnimations = enableAnimations
        
        self.backgroundColor = theme.list.mediaPlaceholderColor
        
        if self.currentDraftState == nil || self.currentDraftState?.0.path != draft.path || self.currentDraftState!.1 != index || self.currentAssetState != nil {
            let imageSignal: Signal<UIImage?, NoError> = .single(draft.thumbnail)
            self.imageNode.setSignal(imageSignal)
            
            self.currentDraftState = (draft, index)
            if self.currentAssetState != nil {
                self.currentAsset = nil
                self.currentAssetState = nil
                self.typeIconNode.removeFromSupernode()
                
                self.progressDisposable.set(nil)
                self.updateProgress(nil, animated: false)
            }
            
            if self.draftNode.supernode == nil {
<<<<<<< HEAD
                self.draftNode.attributedText = NSAttributedString(string: strings.Story_Editor_Draft, font: Font.semibold(12.0), textColor: .white)
=======
                self.draftNode.attributedText = NSAttributedString(string: strings.MediaEditor_Draft, font: Font.semibold(12.0), textColor: .white)
>>>>>>> 05644635
                self.addSubnode(self.draftNode)
            }
            
            if draft.isVideo {
                self.typeIconNode.image = UIImage(bundleImageName: "Media Editor/MediaVideo")
                
                self.durationNode.attributedText = NSAttributedString(string: stringForDuration(Int32(draft.duration ?? 0.0)), font: Font.semibold(12.0), textColor: .white)
                
                if self.typeIconNode.supernode == nil {
                    self.addSubnode(self.gradientNode)
                    self.addSubnode(self.typeIconNode)
                    self.addSubnode(self.durationNode)
                    self.setNeedsLayout()
                }
            } else {
                if self.typeIconNode.supernode != nil {
                    self.typeIconNode.removeFromSupernode()
                }
                if self.durationNode.supernode != nil {
                    self.durationNode.removeFromSupernode()
                }
                if self.gradientNode.supernode != nil {
                    self.gradientNode.removeFromSupernode()
                }
            }
            
            self.setNeedsLayout()
        }
        
        self.updateSelectionState()
        self.updateHiddenMedia()
    }
    
    func setup(interaction: MediaPickerInteraction, media: MediaPickerScreen.Subject.Media, index: Int, theme: PresentationTheme, selectable: Bool, enableAnimations: Bool, stories: Bool) {
        self.interaction = interaction
        self.theme = theme
        self.selectable = selectable
        self.enableAnimations = enableAnimations
        self.stories = stories
        
        self.backgroundColor = theme.list.mediaPlaceholderColor
        
        if stories {
            if self.backgroundNode.supernode == nil {
                self.insertSubnode(self.backgroundNode, at: 0)
            }
        }
        if self.draftNode.supernode != nil {
            self.draftNode.removeFromSupernode()
        }
                
        if self.currentMediaState == nil || self.currentMediaState!.0.uniqueIdentifier != media.identifier || self.currentMediaState!.1 != index {
            self.currentMediaState = (media.asset, index)
            
            if self.draftNode.supernode != nil {
                self.draftNode.removeFromSupernode()
            }
            
            self.setNeedsLayout()
        }
        
        self.updateSelectionState()
        self.updateHiddenMedia()
    }
        
    func setup(interaction: MediaPickerInteraction, fetchResult: PHFetchResult<PHAsset>, index: Int, theme: PresentationTheme, selectable: Bool, enableAnimations: Bool, stories: Bool) {
        self.interaction = interaction
        self.theme = theme
        self.selectable = selectable
        self.enableAnimations = enableAnimations
        self.stories = stories
        
        self.backgroundColor = theme.list.mediaPlaceholderColor
        
        if stories {
            if self.backgroundNode.supernode == nil {
                self.insertSubnode(self.backgroundNode, at: 0)
            }
        }
        if self.draftNode.supernode != nil {
            self.draftNode.removeFromSupernode()
        }
        
        if self.currentAssetState == nil || self.currentAssetState!.0 !== fetchResult || self.currentAssetState!.1 != index || self.currentDraftState != nil {
            let editingContext = interaction.editingState
            let asset = fetchResult.object(at: index)
            
            if asset.localIdentifier == self.currentAsset?.localIdentifier {
                return
            }
            
            self.progressDisposable.set(
                (interaction.downloadManager.downloadProgress(identifier: asset.localIdentifier)
                 |> deliverOnMainQueue).start(next: { [weak self] status in
                     if let self {
                         switch status {
                         case .none, .completed:
                             self.updateProgress(nil, animated: true)
                         case let .progress(progress):
                             self.updateProgress(progress, animated: true)
                         }
                     }
                 })
            )
            
            self.backgroundNode.image = nil
            
            if #available(iOS 15.0, *) {
                self.activateAreaNode.accessibilityLabel = "Photo \(asset.creationDate?.formatted(date: .abbreviated, time: .standard) ?? "")"
            }
            
            let editedSignal = Signal<UIImage?, NoError> { subscriber in
                if let signal = editingContext.thumbnailImageSignal(forIdentifier: asset.localIdentifier) {
                    let disposable = signal.start(next: { next in
                        if let image = next as? UIImage {
                            subscriber.putNext(image)
                        } else {
                            subscriber.putNext(nil)
                        }
                    }, error: { _ in
                    }, completed: nil)!

                    return ActionDisposable {
                        disposable.dispose()
                    }
                } else {
                    return EmptyDisposable
                }
            }
            
            let scale = min(2.0, UIScreenScale)
            let targetSize: CGSize
            if stories {
                targetSize = CGSize(width: 128.0 * UIScreenScale, height: 128.0 * UIScreenScale)
            } else {
                targetSize = CGSize(width: 128.0 * scale, height: 128.0 * scale)
            }
            
            let assetImageSignal = assetImage(fetchResult: fetchResult, index: index, targetSize: targetSize, exact: false, deliveryMode: .fastFormat, synchronous: true)
            |> then(
                assetImage(fetchResult: fetchResult, index: index, targetSize: targetSize, exact: false, deliveryMode: .highQualityFormat, synchronous: false)
                |> delay(0.03, queue: Queue.concurrentDefaultQueue())
            )

            if stories {
                self.imageNode.contentUpdated = { [weak self] image in
                    if let self {
                        if self.backgroundNode.image == nil {
                            if let image, image.size.width > image.size.height {
                                self.imageNode.contentMode = .scaleAspectFit
                                Queue.concurrentDefaultQueue().async {
                                    let colors = mediaEditorGetGradientColors(from: image)
                                    let gradientImage = mediaEditorGenerateGradientImage(size: CGSize(width: 3.0, height: 128.0), colors: [colors.0, colors.1])
                                    Queue.mainQueue().async {
                                        self.backgroundNode.image = gradientImage
                                    }
                                }
                            } else {
                                self.imageNode.contentMode = .scaleAspectFill
                            }
                        }
                    }
                }
            }
            
            let originalSignal = assetImageSignal
            let imageSignal: Signal<UIImage?, NoError> = editedSignal
            |> mapToSignal { result in
                if let result = result {
                    return .single(result)
                } else {
                    return originalSignal
                }
            }
            self.imageNode.setSignal(imageSignal)

            let spoilerSignal = Signal<Bool, NoError> { subscriber in
                if let signal = editingContext.spoilerSignal(forIdentifier: asset.localIdentifier) {
                    let disposable = signal.start(next: { next in
                        if let next = next as? Bool {
                            subscriber.putNext(next)
                        }
                    }, error: { _ in
                    }, completed: nil)!
                    
                    return ActionDisposable {
                        disposable.dispose()
                    }
                } else {
                    return EmptyDisposable
                }
            }
            
            self.spoilerDisposable.set((spoilerSignal
            |> deliverOnMainQueue).start(next: { [weak self] hasSpoiler in
                guard let strongSelf = self else {
                    return
                }
                strongSelf.updateHasSpoiler(hasSpoiler)
            }))
            
            if self.currentDraftState != nil {
                self.currentDraftState = nil
            }
            
            var typeIcon: UIImage?
            var duration: String?
            if asset.isFavorite {
                typeIcon = generateTintedImage(image: UIImage(bundleImageName: "Media Grid/Favorite"), color: .white)
            } else if asset.mediaType == .video {
                if asset.mediaSubtypes.contains(.videoHighFrameRate) {
                    typeIcon = UIImage(bundleImageName: "Media Editor/MediaSlomo")
                } else if asset.mediaSubtypes.contains(.videoTimelapse) {
                    typeIcon = UIImage(bundleImageName: "Media Editor/MediaTimelapse")
                } else {
                    typeIcon = UIImage(bundleImageName: "Media Editor/MediaVideo")
                }
                duration = stringForDuration(Int32(asset.duration))
            }
            
            if typeIcon != nil || duration != nil {
                if self.gradientNode.supernode == nil {
                    self.addSubnode(self.gradientNode)
                }
            } else if self.gradientNode.supernode != nil {
                self.gradientNode.removeFromSupernode()
            }
            
            if let typeIcon {
                self.typeIconNode.image = typeIcon
                if self.typeIconNode.supernode == nil {
                    self.addSubnode(self.typeIconNode)
                }
            } else if self.typeIconNode.supernode != nil {
                self.typeIconNode.removeFromSupernode()
            }
            
            if let duration {
                self.durationNode.attributedText = NSAttributedString(string: duration, font: Font.semibold(12.0), textColor: .white)
                if self.durationNode.supernode == nil {
                    self.addSubnode(self.durationNode)
                }
            } else if self.durationNode.supernode != nil {
                self.durationNode.removeFromSupernode()
            }
            
            self.currentAssetState = (fetchResult, index)
            self.currentAsset = asset
            self.setNeedsLayout()
        }
        
        self.updateSelectionState()
        self.updateHiddenMedia()
    }
    
    private var didSetupSpoiler = false
    private func updateHasSpoiler(_ hasSpoiler: Bool) {
        var animated = true
        if !self.didSetupSpoiler {
            animated = false
            self.didSetupSpoiler = true
        }
    
        if hasSpoiler {
            if self.spoilerNode == nil {
                let spoilerNode = SpoilerOverlayNode(enableAnimations: self.enableAnimations)
                self.insertSubnode(spoilerNode, aboveSubnode: self.imageNode)
                self.spoilerNode = spoilerNode
                
                spoilerNode.setImage(self.imageNode.image)
                
                if animated {
                    spoilerNode.layer.animateAlpha(from: 0.0, to: 1.0, duration: 0.2)
                }
            }
            self.spoilerNode?.update(size: self.bounds.size, transition: .immediate)
            self.spoilerNode?.frame = CGRect(origin: .zero, size: self.bounds.size)
        } else if let spoilerNode = self.spoilerNode {
            self.spoilerNode = nil
            spoilerNode.layer.animateAlpha(from: 1.0, to: 0.0, duration: 0.2, removeOnCompletion: false, completion: { [weak spoilerNode] _ in
                spoilerNode?.removeFromSupernode()
            })
        }
    }
    
    override func layout() {
        super.layout()
        
        let backgroundSize = CGSize(width: self.bounds.width, height: floorToScreenPixels(self.bounds.height / 9.0 * 16.0))
        self.backgroundNode.frame = CGRect(origin: CGPoint(x: 0.0, y: floorToScreenPixels((self.bounds.height - backgroundSize.height) / 2.0)), size: backgroundSize)
        self.imageNode.frame = self.bounds
        self.gradientNode.frame = CGRect(x: 0.0, y: self.bounds.height - 36.0, width: self.bounds.width, height: 36.0)
        self.typeIconNode.frame = CGRect(x: 0.0, y: self.bounds.height - 20.0, width: 19.0, height: 19.0)
        self.activateAreaNode.frame = self.bounds
        
        if self.durationNode.supernode != nil {
            let durationSize = self.durationNode.updateLayout(self.bounds.size)
            self.durationNode.frame = CGRect(origin: CGPoint(x: self.bounds.size.width - durationSize.width - 7.0, y: self.bounds.height - durationSize.height - 5.0), size: durationSize)
        }
        
        if self.draftNode.supernode != nil {
            let draftSize = self.draftNode.updateLayout(self.bounds.size)
            self.draftNode.frame = CGRect(origin: CGPoint(x: 7.0, y: 5.0), size: draftSize)
        }
        
        let checkSize = CGSize(width: 29.0, height: 29.0)
        self.checkNode?.frame = CGRect(origin: CGPoint(x: self.bounds.width - checkSize.width - 3.0, y: 3.0), size: checkSize)
        
        if let spoilerNode = self.spoilerNode, self.bounds.width > 0.0 {
            spoilerNode.frame = self.bounds
            spoilerNode.update(size: self.bounds.size, transition: .immediate)
        }
        
        let statusSize = CGSize(width: 40.0, height: 40.0)
        if let statusNode = self.statusNode {
            statusNode.view.frame = CGRect(origin: CGPoint(x: floorToScreenPixels((self.bounds.width - statusSize.width) / 2.0), y: floorToScreenPixels((self.bounds.height - statusSize.height) / 2.0)), size: statusSize)
        }
    }
    
    func transitionView(snapshot: Bool) -> UIView {
        if snapshot {
            let view = self.imageNode.layer.snapshotContentTreeAsView(unhide: true)!
            view.frame = self.convert(self.bounds, to: nil)
            return view
        } else {
            return self.view
        }
    }
    
    func transitionImage() -> UIImage? {
        if let backgroundImage = self.backgroundNode.image {
            let size = CGSize(width: self.bounds.width, height: self.bounds.height / 9.0 * 16.0)
            return generateImage(size, contextGenerator: { size, context in
                if let cgImage = backgroundImage.cgImage {
                    context.draw(cgImage, in: CGRect(origin: .zero, size: size))
                    if let image = self.imageNode.image, let cgImage = image.cgImage {
                        let fittedSize = image.size.fitted(size)
                        let fittedFrame = CGRect(origin: CGPoint(x: (size.width - fittedSize.width) / 2.0, y: (size.height - fittedSize.height) / 2.0), size: fittedSize)
                        context.draw(cgImage, in: fittedFrame)
                    }
                }
            })
        } else {
            return self.imageNode.image
        }
    }
        
    @objc func imageNodeTap(_ recognizer: UITapGestureRecognizer) {
        if let (draft, _) = self.currentDraftState {
            self.interaction?.openDraft(draft, self.imageNode.image)
            return
        }
        guard let (fetchResult, index) = self.currentAssetState else {
            return
        }
        if self.statusNode != nil {
            if let asset = self.currentAsset {
                self.interaction?.downloadManager.cancel(identifier: asset.localIdentifier)
            }
        } else {
            self.interaction?.openMedia(fetchResult, index, self.imageNode.image)
        }
    }
}

class SpoilerOverlayNode: ASDisplayNode {
    private let blurNode: ASImageNode
    let dustNode: MediaDustNode
  
    private var maskView: UIView?
    private var maskLayer: CAShapeLayer?
    
    init(enableAnimations: Bool) {
        self.blurNode = ASImageNode()
        self.blurNode.displaysAsynchronously = false
        self.blurNode.contentMode = .scaleAspectFill
         
        self.dustNode = MediaDustNode(enableAnimations: enableAnimations)
        
        super.init()
        
        self.clipsToBounds = true
        self.isUserInteractionEnabled = false
                
        self.addSubnode(self.blurNode)
        self.addSubnode(self.dustNode)
    }
    
    override func didLoad() {
        super.didLoad()
        
        let maskView = UIView()
        self.maskView = maskView
//        self.dustNode.view.mask = maskView
        
        let maskLayer = CAShapeLayer()
        maskLayer.fillRule = .evenOdd
        maskLayer.fillColor = UIColor.white.cgColor
        maskView.layer.addSublayer(maskLayer)
        self.maskLayer = maskLayer
    }
    
    func setImage(_ image: UIImage?) {
        self.blurNode.image = image.flatMap { blurredImage($0) }
    }
    
    func update(size: CGSize, transition: ContainedViewLayoutTransition) {
        transition.updateFrame(node: self.blurNode, frame: CGRect(origin: .zero, size: size))
        
        transition.updateFrame(node: self.dustNode, frame: CGRect(origin: .zero, size: size))
        self.dustNode.update(size: size, color: .white, transition: transition)
    }
}

private func blurredImage(_ image: UIImage) -> UIImage? {
    guard let image = image.cgImage else {
        return nil
    }
    
    let thumbnailSize = CGSize(width: image.width, height: image.height)
    let thumbnailContextSize = thumbnailSize.aspectFilled(CGSize(width: 20.0, height: 20.0))
    if let thumbnailContext = DrawingContext(size: thumbnailContextSize, scale: 1.0) {
        thumbnailContext.withFlippedContext { c in
            c.interpolationQuality = .none
            c.draw(image, in: CGRect(origin: CGPoint(), size: thumbnailContextSize))
        }
        imageFastBlur(Int32(thumbnailContextSize.width), Int32(thumbnailContextSize.height), Int32(thumbnailContext.bytesPerRow), thumbnailContext.bytes)
        
        let thumbnailContext2Size = thumbnailSize.aspectFitted(CGSize(width: 100.0, height: 100.0))
        if let thumbnailContext2 = DrawingContext(size: thumbnailContext2Size, scale: 1.0) {
            thumbnailContext2.withFlippedContext { c in
                c.interpolationQuality = .none
                if let image = thumbnailContext.generateImage()?.cgImage {
                    c.draw(image, in: CGRect(origin: CGPoint(), size: thumbnailContext2Size))
                }
            }
            imageFastBlur(Int32(thumbnailContext2Size.width), Int32(thumbnailContext2Size.height), Int32(thumbnailContext2.bytesPerRow), thumbnailContext2.bytes)
            adjustSaturationInContext(context: thumbnailContext2, saturation: 1.7)
            return thumbnailContext2.generateImage()
        }
    }
    return nil
}<|MERGE_RESOLUTION|>--- conflicted
+++ resolved
@@ -27,7 +27,6 @@
 final class MediaPickerGridItem: GridItem {
     let content: MediaPickerGridItemContent
     let interaction: MediaPickerInteraction
-    let strings: PresentationStrings
     let theme: PresentationTheme
     let strings: PresentationStrings
     let selectable: Bool
@@ -36,16 +35,11 @@
     
     let section: GridSection? = nil
     
-<<<<<<< HEAD
-    init(content: MediaPickerGridItemContent, interaction: MediaPickerInteraction, strings: PresentationStrings, theme: PresentationTheme, selectable: Bool, enableAnimations: Bool, stories: Bool) {
-=======
     init(content: MediaPickerGridItemContent, interaction: MediaPickerInteraction, theme: PresentationTheme, strings: PresentationStrings, selectable: Bool, enableAnimations: Bool, stories: Bool) {
->>>>>>> 05644635
         self.content = content
         self.interaction = interaction
         self.strings = strings
         self.theme = theme
-        self.strings = strings
         self.selectable = selectable
         self.enableAnimations = enableAnimations
         self.stories = stories
@@ -63,11 +57,7 @@
             return node
         case let .draft(draft, index):
             let node = MediaPickerGridItemNode()
-<<<<<<< HEAD
-            node.setup(interaction: self.interaction, draft: draft, index: index, strings: self.strings, theme: self.theme, selectable: self.selectable, enableAnimations: self.enableAnimations, stories: self.stories)
-=======
             node.setup(interaction: self.interaction, draft: draft, index: index, theme: self.theme, strings: self.strings, selectable: self.selectable, enableAnimations: self.enableAnimations, stories: self.stories)
->>>>>>> 05644635
             return node
         }
     }
@@ -83,11 +73,7 @@
         case let .media(media, index):
             node.setup(interaction: self.interaction, media: media, index: index, theme: self.theme, selectable: self.selectable, enableAnimations: self.enableAnimations, stories: self.stories)
         case let .draft(draft, index):
-<<<<<<< HEAD
-            node.setup(interaction: self.interaction, draft: draft, index: index, strings: self.strings, theme: self.theme, selectable: self.selectable, enableAnimations: self.enableAnimations, stories: self.stories)
-=======
             node.setup(interaction: self.interaction, draft: draft, index: index, theme: self.theme, strings: self.strings, selectable: self.selectable, enableAnimations: self.enableAnimations, stories: self.stories)
->>>>>>> 05644635
         }
     }
 }
@@ -303,11 +289,7 @@
         }
     }
     
-<<<<<<< HEAD
-    func setup(interaction: MediaPickerInteraction, draft: MediaEditorDraft, index: Int, strings: PresentationStrings, theme: PresentationTheme, selectable: Bool, enableAnimations: Bool, stories: Bool) {
-=======
     func setup(interaction: MediaPickerInteraction, draft: MediaEditorDraft, index: Int, theme: PresentationTheme, strings: PresentationStrings, selectable: Bool, enableAnimations: Bool, stories: Bool) {
->>>>>>> 05644635
         self.interaction = interaction
         self.theme = theme
         self.selectable = selectable
@@ -330,11 +312,7 @@
             }
             
             if self.draftNode.supernode == nil {
-<<<<<<< HEAD
-                self.draftNode.attributedText = NSAttributedString(string: strings.Story_Editor_Draft, font: Font.semibold(12.0), textColor: .white)
-=======
                 self.draftNode.attributedText = NSAttributedString(string: strings.MediaEditor_Draft, font: Font.semibold(12.0), textColor: .white)
->>>>>>> 05644635
                 self.addSubnode(self.draftNode)
             }
             
