--- conflicted
+++ resolved
@@ -39,12 +39,8 @@
 public protocol UniversalVideoContent {
     var id: AnyHashable { get }
     var dimensions: CGSize { get }
-<<<<<<< HEAD
-    var duration: Int32 { get }
+    var duration: Double { get }
     var userLocation: MediaResourceUserLocation { get }
-=======
-    var duration: Double { get }
->>>>>>> c4ec7cf6
     
     func makeContentNode(postbox: Postbox, audioSession: ManagedAudioSession) -> UniversalVideoContentNode & ASDisplayNode
     
