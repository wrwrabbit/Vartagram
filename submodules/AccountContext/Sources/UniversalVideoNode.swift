import Foundation
import UIKit
import AsyncDisplayKit
import Postbox
import SwiftSignalKit
import TelegramCore
import Display
import TelegramAudio
import UniversalMediaPlayer
import AVFoundation
import RangeSet

public protocol UniversalVideoContentNode: AnyObject {
    var ready: Signal<Void, NoError> { get }
    var status: Signal<MediaPlayerStatus, NoError> { get }
    var bufferingStatus: Signal<(RangeSet<Int64>, Int64)?, NoError> { get }
        
    func updateLayout(size: CGSize, transition: ContainedViewLayoutTransition)
    
    func play()
    func pause()
    func togglePlayPause()
    func setSoundEnabled(_ value: Bool)
    func seek(_ timestamp: Double)
    func playOnceWithSound(playAndRecord: Bool, seek: MediaPlayerSeek, actionAtEnd: MediaPlayerPlayOnceWithSoundActionAtEnd)
    func setSoundMuted(soundMuted: Bool)
    func continueWithOverridingAmbientMode(isAmbient: Bool)
    func setForceAudioToSpeaker(_ forceAudioToSpeaker: Bool)
    func continuePlayingWithoutSound(actionAtEnd: MediaPlayerPlayOnceWithSoundActionAtEnd)
    func setContinuePlayingWithoutSoundOnLostAudioSession(_ value: Bool)
    func setBaseRate(_ baseRate: Double)
    func addPlaybackCompleted(_ f: @escaping () -> Void) -> Int
    func removePlaybackCompleted(_ index: Int)
    func fetchControl(_ control: UniversalVideoNodeFetchControl)
    func notifyPlaybackControlsHidden(_ hidden: Bool)
    func setCanPlaybackWithoutHierarchy(_ canPlaybackWithoutHierarchy: Bool)
}

public protocol UniversalVideoContent {
    var id: AnyHashable { get }
    var dimensions: CGSize { get }
<<<<<<< HEAD
    var duration: Int32 { get }
    var userLocation: MediaResourceUserLocation { get }
=======
    var duration: Double { get }
>>>>>>> c4ec7cf6
    
    func makeContentNode(postbox: Postbox, audioSession: ManagedAudioSession) -> UniversalVideoContentNode & ASDisplayNode
    
    func isEqual(to other: UniversalVideoContent) -> Bool
}

public extension UniversalVideoContent {
    func isEqual(to other: UniversalVideoContent) -> Bool {
        return false
    }
}

public protocol UniversalVideoDecoration: AnyObject {
    var backgroundNode: ASDisplayNode? { get }
    var contentContainerNode: ASDisplayNode { get }
    var foregroundNode: ASDisplayNode? { get }
    
    func setStatus(_ status: Signal<MediaPlayerStatus?, NoError>)
    
    func updateContentNode(_ contentNode: (UniversalVideoContentNode & ASDisplayNode)?)
    func updateContentNodeSnapshot(_ snapshot: UIView?)
    func updateLayout(size: CGSize, transition: ContainedViewLayoutTransition)
    func tap()
}

public enum UniversalVideoPriority: Int32, Comparable {
    case minimal = 0
    case secondaryOverlay = 1
    case embedded = 2
    case gallery = 3
    case overlay = 4
    
    public static func <(lhs: UniversalVideoPriority, rhs: UniversalVideoPriority) -> Bool {
        return lhs.rawValue < rhs.rawValue
    }
}

public enum UniversalVideoNodeFetchControl {
    case fetch
    case cancel
}

public final class UniversalVideoNode: ASDisplayNode {
    private let postbox: Postbox
    private let audioSession: ManagedAudioSession
    private let manager: UniversalVideoManager
    private let content: UniversalVideoContent
    private let priority: UniversalVideoPriority
    public let decoration: UniversalVideoDecoration
    private let autoplay: Bool
    private let snapshotContentWhenGone: Bool
    
    private var contentNode: (UniversalVideoContentNode & ASDisplayNode)?
    private var contentNodeId: Int32?
    
    private var playbackCompletedIndex: Int?
    private var contentRequestIndex: (AnyHashable, Int32)?
    
    public var playbackCompleted: (() -> Void)?
    
    public private(set) var ownsContentNode: Bool = false
    public var ownsContentNodeUpdated: ((Bool) -> Void)?
    
    private let _status = Promise<MediaPlayerStatus?>()
    public var status: Signal<MediaPlayerStatus?, NoError> {
        return self._status.get()
    }
    
    private let _bufferingStatus = Promise<(RangeSet<Int64>, Int64)?>()
    public var bufferingStatus: Signal<(RangeSet<Int64>, Int64)?, NoError> {
        return self._bufferingStatus.get()
    }
    
    private let _ready = Promise<Void>()
    public var ready: Signal<Void, NoError> {
        return self._ready.get()
    }
    
    public var canAttachContent: Bool = false {
        didSet {
            if self.canAttachContent != oldValue {
                if self.canAttachContent {
                    assert(self.contentRequestIndex == nil)
                    
                    let content = self.content
                    let postbox = self.postbox
                    let audioSession = self.audioSession
                    self.contentRequestIndex = self.manager.attachUniversalVideoContent(content: self.content, priority: self.priority, create: {
                        return content.makeContentNode(postbox: postbox, audioSession: audioSession)
                    }, update: { [weak self] contentNodeAndFlags in
                        if let strongSelf = self {
                            strongSelf.updateContentNode(contentNodeAndFlags)
                        }
                    })
                } else {
                    assert(self.contentRequestIndex != nil)
                    if let (id, index) = self.contentRequestIndex {
                        self.contentRequestIndex = nil
                        self.manager.detachUniversalVideoContent(id: id, index: index)
                    }
                }
            }
        }
    }
    
    public var hasAttachedContext: Bool {
        return self.contentNode != nil
    }
    
    public let sourceAccountId: AccountRecordId
    
    public init(postbox: Postbox, audioSession: ManagedAudioSession, manager: UniversalVideoManager, decoration: UniversalVideoDecoration, content: UniversalVideoContent, priority: UniversalVideoPriority, autoplay: Bool = false, snapshotContentWhenGone: Bool = false, sourceAccountId: AccountRecordId) {
        self.postbox = postbox
        self.audioSession = audioSession
        self.manager = manager
        self.content = content
        self.priority = priority
        self.decoration = decoration
        self.autoplay = autoplay
        self.snapshotContentWhenGone = snapshotContentWhenGone
        
        self.sourceAccountId = sourceAccountId
        
        super.init()
        
        self.playbackCompletedIndex = self.manager.addPlaybackCompleted(id: self.content.id, { [weak self] in
            self?.playbackCompleted?()
        })
        
        self._status.set(self.manager.statusSignal(content: self.content))
        self._bufferingStatus.set(self.manager.bufferingStatusSignal(content: self.content))
        
        self.decoration.setStatus(self.status)
        
        if let backgroundNode = self.decoration.backgroundNode {
            self.addSubnode(backgroundNode)
        }
        
        self.addSubnode(self.decoration.contentContainerNode)
        
        if let foregroundNode = self.decoration.foregroundNode {
            self.addSubnode(foregroundNode)
        }
    }
    
    override public func didLoad() {
        super.didLoad()
        
        self.view.addGestureRecognizer(UITapGestureRecognizer(target: self, action: #selector(self.tapGesture(_:))))
    }
    
    deinit {
        assert(Queue.mainQueue().isCurrent())
        
        if let playbackCompletedIndex = self.playbackCompletedIndex {
            self.manager.removePlaybackCompleted(id: self.content.id, index: playbackCompletedIndex)
        }
        
        if let (id, index) = self.contentRequestIndex {
            self.contentRequestIndex = nil
            self.manager.detachUniversalVideoContent(id: id, index: index)
        }
    }
    
    private func updateContentNode(_ contentNode: ((UniversalVideoContentNode & ASDisplayNode), Bool)?) {
        let previous = self.contentNode
        self.contentNode = contentNode?.0
        if previous !== contentNode?.0 {
            if let previous = previous, contentNode?.0 == nil && self.snapshotContentWhenGone {
                if let snapshotView = previous.view.snapshotView(afterScreenUpdates: false) {
                    self.decoration.updateContentNodeSnapshot(snapshotView)
                }
            }
            if let (contentNode, initiatedCreation) = contentNode {
                contentNode.layer.removeAllAnimations()
                self._ready.set(contentNode.ready)
                if initiatedCreation && self.autoplay {
                    self.play()
                }
            }
            if contentNode?.0 != nil && self.snapshotContentWhenGone {
                self.decoration.updateContentNodeSnapshot(nil)
            }
            self.decoration.updateContentNode(contentNode?.0)
            
            let ownsContentNode = contentNode?.0 !== nil
            if self.ownsContentNode != ownsContentNode {
                self.ownsContentNode = ownsContentNode
                self.ownsContentNodeUpdated?(ownsContentNode)
            }
        }
        
        if contentNode == nil {
            self._ready.set(.single(Void()))
        }
    }
    
    public func updateLayout(size: CGSize, transition: ContainedViewLayoutTransition) {
        self.decoration.updateLayout(size: size, transition: transition)
    }
    
    public func play() {
        self.manager.withUniversalVideoContent(id: self.content.id, { contentNode in
            if let contentNode = contentNode {
                contentNode.play()
            }
        })
    }
    
    public func pause() {
        self.manager.withUniversalVideoContent(id: self.content.id, { contentNode in
            if let contentNode = contentNode {
                contentNode.pause()
            }
        })
    }
    
    public func togglePlayPause() {
        self.manager.withUniversalVideoContent(id: self.content.id, { contentNode in
            if let contentNode = contentNode {
                contentNode.togglePlayPause()
            }
        })
    }
    
    public func setSoundEnabled(_ value: Bool) {
        self.manager.withUniversalVideoContent(id: self.content.id, { contentNode in
            if let contentNode = contentNode {
                contentNode.setSoundEnabled(value)
            }
        })
    }
    
    public func seek(_ timestamp: Double) {
        self.manager.withUniversalVideoContent(id: self.content.id, { contentNode in
            if let contentNode = contentNode {
                contentNode.seek(timestamp)
            }
        })
    }
    
    public func playOnceWithSound(playAndRecord: Bool, seek: MediaPlayerSeek = .start, actionAtEnd: MediaPlayerPlayOnceWithSoundActionAtEnd = .loopDisablingSound) {
        self.manager.withUniversalVideoContent(id: self.content.id, { contentNode in
            if let contentNode = contentNode {
                contentNode.playOnceWithSound(playAndRecord: playAndRecord, seek: seek, actionAtEnd: actionAtEnd)
            }
        })
    }
    
    public func setSoundMuted(soundMuted: Bool) {
        self.manager.withUniversalVideoContent(id: self.content.id, { contentNode in
            if let contentNode = contentNode {
                contentNode.setSoundMuted(soundMuted: soundMuted)
            }
        })
    }
    
    public func continueWithOverridingAmbientMode(isAmbient: Bool) {
        self.manager.withUniversalVideoContent(id: self.content.id, { contentNode in
            if let contentNode = contentNode {
                contentNode.continueWithOverridingAmbientMode(isAmbient: isAmbient)
            }
        })
    }
    
    public func setContinuePlayingWithoutSoundOnLostAudioSession(_ value: Bool) {
        self.manager.withUniversalVideoContent(id: self.content.id, { contentNode in
            if let contentNode = contentNode {
                contentNode.setContinuePlayingWithoutSoundOnLostAudioSession(value)
            }
        })
    }
    
    public func setForceAudioToSpeaker(_ forceAudioToSpeaker: Bool) {
        self.manager.withUniversalVideoContent(id: self.content.id, { contentNode in
            if let contentNode = contentNode {
                contentNode.setForceAudioToSpeaker(forceAudioToSpeaker)
            }
        })
    }
    
    public func setBaseRate(_ baseRate: Double) {
        self.manager.withUniversalVideoContent(id: self.content.id, { contentNode in
            if let contentNode = contentNode {
                contentNode.setBaseRate(baseRate)
            }
        })
    }
    
    public func continuePlayingWithoutSound(actionAtEnd: MediaPlayerPlayOnceWithSoundActionAtEnd = .loopDisablingSound) {
        self.manager.withUniversalVideoContent(id: self.content.id, { contentNode in
            if let contentNode = contentNode {
                contentNode.continuePlayingWithoutSound(actionAtEnd: actionAtEnd)
            }
        })
    }
    
    public func fetchControl(_ control: UniversalVideoNodeFetchControl) {
        self.manager.withUniversalVideoContent(id: self.content.id, { contentNode in
            if let contentNode = contentNode {
                contentNode.fetchControl(control)
            }
        })
    }
    
    public func notifyPlaybackControlsHidden(_ hidden: Bool) {
        self.manager.withUniversalVideoContent(id: self.content.id, { contentNode in
            if let contentNode = contentNode {
                contentNode.notifyPlaybackControlsHidden(hidden)
            }
        })
    }
    
    @objc private func tapGesture(_ recognizer: UITapGestureRecognizer) {
        if case .ended = recognizer.state {
            self.decoration.tap()
        }
    }

    public func getVideoLayer() -> AVSampleBufferDisplayLayer? {
        guard let contentNode = self.contentNode else {
            return nil
        }

        func findVideoLayer(layer: CALayer) -> AVSampleBufferDisplayLayer? {
            if let layer = layer as? AVSampleBufferDisplayLayer {
                return layer
            }

            if let sublayers = layer.sublayers {
                for sublayer in sublayers {
                    if let result = findVideoLayer(layer: sublayer) {
                        return result
                    }
                }
            }

            return nil
        }

        return findVideoLayer(layer: contentNode.layer)
    }

    public func setCanPlaybackWithoutHierarchy(_ canPlaybackWithoutHierarchy: Bool) {
        self.manager.withUniversalVideoContent(id: self.content.id, { contentNode in
            if let contentNode = contentNode {
                contentNode.setCanPlaybackWithoutHierarchy(canPlaybackWithoutHierarchy)
            }
        })
    }
}<|MERGE_RESOLUTION|>--- conflicted
+++ resolved
@@ -39,12 +39,8 @@
 public protocol UniversalVideoContent {
     var id: AnyHashable { get }
     var dimensions: CGSize { get }
-<<<<<<< HEAD
-    var duration: Int32 { get }
+    var duration: Double { get }
     var userLocation: MediaResourceUserLocation { get }
-=======
-    var duration: Double { get }
->>>>>>> c4ec7cf6
     
     func makeContentNode(postbox: Postbox, audioSession: ManagedAudioSession) -> UniversalVideoContentNode & ASDisplayNode
     
@@ -155,7 +151,7 @@
     }
     
     public let sourceAccountId: AccountRecordId
-    
+
     public init(postbox: Postbox, audioSession: ManagedAudioSession, manager: UniversalVideoManager, decoration: UniversalVideoDecoration, content: UniversalVideoContent, priority: UniversalVideoPriority, autoplay: Bool = false, snapshotContentWhenGone: Bool = false, sourceAccountId: AccountRecordId) {
         self.postbox = postbox
         self.audioSession = audioSession
@@ -167,7 +163,7 @@
         self.snapshotContentWhenGone = snapshotContentWhenGone
         
         self.sourceAccountId = sourceAccountId
-        
+
         super.init()
         
         self.playbackCompletedIndex = self.manager.addPlaybackCompleted(id: self.content.id, { [weak self] in
@@ -301,7 +297,7 @@
             }
         })
     }
-    
+
     public func continueWithOverridingAmbientMode(isAmbient: Bool) {
         self.manager.withUniversalVideoContent(id: self.content.id, { contentNode in
             if let contentNode = contentNode {
@@ -309,7 +305,7 @@
             }
         })
     }
-    
+
     public func setContinuePlayingWithoutSoundOnLostAudioSession(_ value: Bool) {
         self.manager.withUniversalVideoContent(id: self.content.id, { contentNode in
             if let contentNode = contentNode {
