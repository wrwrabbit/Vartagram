--- conflicted
+++ resolved
@@ -23,32 +23,14 @@
     return function(value)
 }
 
-<<<<<<< HEAD
-private final class SubscriberDisposable<T, E> : Disposable {
+private final class SubscriberDisposable<T, E>: Disposable, CustomStringConvertible {
     private let lock = createOSUnfairLock()
     private weak var subscriber: Subscriber<T, E>?
     private var disposable: Disposable?
-=======
-private final class SubscriberDisposable<T, E>: Disposable, CustomStringConvertible {
-    #if DEBUG
-    private weak var subscriber: Subscriber<T, E>?
-    #else
-    private var subscriber: Subscriber<T, E>?
-    #endif
->>>>>>> 7c1d3150
     
-    private var lock = pthread_mutex_t()
-    private var disposable: Disposable?
-    
-    init(subscriber: Subscriber<T, E>, disposable: Disposable?) {
+    init(subscriber: Subscriber<T, E>, disposable: Disposable) {
         self.subscriber = subscriber
         self.disposable = disposable
-        
-        pthread_mutex_init(&self.lock, nil)
-    }
-    
-    deinit {
-        pthread_mutex_destroy(&self.lock)
     }
     
     deinit {
@@ -63,7 +45,6 @@
     }
     
     func dispose() {
-<<<<<<< HEAD
         var disposable: Disposable?
         
         self.lock.lock()
@@ -73,24 +54,10 @@
         
         self.subscriber?.markTerminatedWithoutDisposal()
         disposable?.dispose()
-=======
-        var subscriber: Subscriber<T, E>?
-        
-        var disposeItem: Disposable?
-        pthread_mutex_lock(&self.lock)
-        disposeItem = self.disposable
-        subscriber = self.subscriber
-        self.subscriber = nil
-        self.disposable = nil
-        pthread_mutex_unlock(&self.lock)
-        
-        disposeItem?.dispose()
-        subscriber?.markTerminatedWithoutDisposal()
     }
     
     public var description: String {
         return "SubscriberDisposable { disposable: \(self.disposable == nil ? "nil" : "hasValue") }"
->>>>>>> 7c1d3150
     }
 }
 
