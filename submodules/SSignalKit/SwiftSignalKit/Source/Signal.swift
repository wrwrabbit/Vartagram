--- conflicted
+++ resolved
@@ -23,55 +23,37 @@
     return function(value)
 }
 
-<<<<<<< HEAD
-private final class SubscriberDisposable<T, E> : Disposable {
-    private let lock = createOSUnfairLock()
-    private weak var subscriber: Subscriber<T, E>?
-    private var disposable: Disposable?
-=======
 private final class SubscriberDisposable<T, E>: Disposable, CustomStringConvertible {
     private weak var subscriber: Subscriber<T, E>?
->>>>>>> 4ff424b9
     
     private var lock = pthread_mutex_t()
     private var disposable: Disposable?
-    
+
     init(subscriber: Subscriber<T, E>, disposable: Disposable?) {
         self.subscriber = subscriber
         self.disposable = disposable
-        
+
         pthread_mutex_init(&self.lock, nil)
     }
-    
+
     deinit {
         pthread_mutex_destroy(&self.lock)
     }
     
     deinit {
         var disposable: Disposable?
-        
+
         self.lock.lock()
         disposable = self.disposable
         self.disposable = nil
         self.lock.unlock()
-        
+
         withExtendedLifetime(disposable, {})
     }
-    
+
     func dispose() {
-<<<<<<< HEAD
-        var disposable: Disposable?
-        
-        self.lock.lock()
-        disposable = self.disposable
-        self.disposable = nil
-        self.lock.unlock()
-        
-        self.subscriber?.markTerminatedWithoutDisposal()
-        disposable?.dispose()
-=======
         var subscriber: Subscriber<T, E>?
-        
+
         var disposeItem: Disposable?
         pthread_mutex_lock(&self.lock)
         disposeItem = self.disposable
@@ -79,14 +61,13 @@
         self.subscriber = nil
         self.disposable = nil
         pthread_mutex_unlock(&self.lock)
-        
+
         disposeItem?.dispose()
         subscriber?.markTerminatedWithoutDisposal()
     }
-    
+
     public var description: String {
         return "SubscriberDisposable { disposable: \(self.disposable == nil ? "nil" : "hasValue") }"
->>>>>>> 4ff424b9
     }
 }
 
@@ -103,14 +84,14 @@
         let wrappedDisposable = subscriber.assignDisposable(disposable)
         return SubscriberDisposable(subscriber: subscriber, disposable: wrappedDisposable)
     }
-    
+
     public func startStandalone(next: ((T) -> Void)! = nil, error: ((E) -> Void)! = nil, completed: (() -> Void)! = nil) -> Disposable {
         let subscriber = Subscriber<T, E>(next: next, error: error, completed: completed)
         let disposable = self.generator(subscriber)
         let wrappedDisposable = subscriber.assignDisposable(disposable)
         return SubscriberDisposable(subscriber: subscriber, disposable: wrappedDisposable)
     }
-    
+
     public func startStrict(next: ((T) -> Void)! = nil, error: ((E) -> Void)! = nil, completed: (() -> Void)! = nil, file: String = #file, line: Int = #line) -> Disposable {
         let subscriber = Subscriber<T, E>(next: next, error: error, completed: completed)
         let disposable = self.generator(subscriber)
