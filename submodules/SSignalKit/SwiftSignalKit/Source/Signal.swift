import Foundation

let doNothing: () -> Void = { }

public enum NoValue {
}

public enum NoError {
}

public func identity<A>(a: A) -> A {
    return a
}

precedencegroup PipeRight {
    associativity: left
    higherThan: DefaultPrecedence
}

infix operator |> : PipeRight

public func |> <T, U>(value: T, function: ((T) -> U)) -> U {
    return function(value)
}

private final class SubscriberDisposable<T, E>: Disposable, CustomStringConvertible {
<<<<<<< HEAD
    private let lock = createOSUnfairLock()
    private weak var subscriber: Subscriber<T, E>?
=======
    private weak var subscriber: Subscriber<T, E>?
    
    private var lock = pthread_mutex_t()
>>>>>>> 4ff424b9
    private var disposable: Disposable?
    
    init(subscriber: Subscriber<T, E>, disposable: Disposable) {
        self.subscriber = subscriber
        self.disposable = disposable
    }
    
    deinit {
        var disposable: Disposable?
        
        self.lock.lock()
        disposable = self.disposable
        self.disposable = nil
        self.lock.unlock()
        
        withExtendedLifetime(disposable, {})
    }
    
    func dispose() {
        var disposable: Disposable?
        
        self.lock.lock()
        disposable = self.disposable
        self.disposable = nil
        self.lock.unlock()
        
        self.subscriber?.markTerminatedWithoutDisposal()
        disposable?.dispose()
    }
    
    public var description: String {
        return "SubscriberDisposable { disposable: \(self.disposable == nil ? "nil" : "hasValue") }"
    }
}

public final class Signal<T, E> {
    private let generator: (Subscriber<T, E>) -> Disposable
    
    public init(_ generator: @escaping(Subscriber<T, E>) -> Disposable) {
        self.generator = generator
    }
    
    public func start(next: ((T) -> Void)! = nil, error: ((E) -> Void)! = nil, completed: (() -> Void)! = nil) -> Disposable {
        let subscriber = Subscriber<T, E>(next: next, error: error, completed: completed)
        let disposable = self.generator(subscriber)
        let wrappedDisposable = subscriber.assignDisposable(disposable)
        return SubscriberDisposable(subscriber: subscriber, disposable: wrappedDisposable)
    }
    
    public func startStandalone(next: ((T) -> Void)! = nil, error: ((E) -> Void)! = nil, completed: (() -> Void)! = nil) -> Disposable {
        let subscriber = Subscriber<T, E>(next: next, error: error, completed: completed)
        let disposable = self.generator(subscriber)
        let wrappedDisposable = subscriber.assignDisposable(disposable)
        return SubscriberDisposable(subscriber: subscriber, disposable: wrappedDisposable)
    }
    
    public func startStrict(next: ((T) -> Void)! = nil, error: ((E) -> Void)! = nil, completed: (() -> Void)! = nil, file: String = #file, line: Int = #line) -> Disposable {
        let subscriber = Subscriber<T, E>(next: next, error: error, completed: completed)
        let disposable = self.generator(subscriber)
        let wrappedDisposable = subscriber.assignDisposable(disposable)
        return SubscriberDisposable(subscriber: subscriber, disposable: wrappedDisposable).strict(file: file, line: line)
    }
    
    public static func single(_ value: T) -> Signal<T, E> {
        return Signal<T, E> { subscriber in
            subscriber.putNext(value)
            subscriber.putCompletion()
            
            return EmptyDisposable
        }
    }
    
    public static func complete() -> Signal<T, E> {
        return Signal<T, E> { subscriber in
            subscriber.putCompletion()
            
            return EmptyDisposable
        }
    }
    
    public static func fail(_ error: E) -> Signal<T, E> {
        return Signal<T, E> { subscriber in
            subscriber.putError(error)
            
            return EmptyDisposable
        }
    }
    
    public static func never() -> Signal<T, E> {
        return Signal<T, E> { _ in
            return EmptyDisposable
        }
    }
}<|MERGE_RESOLUTION|>--- conflicted
+++ resolved
@@ -24,14 +24,9 @@
 }
 
 private final class SubscriberDisposable<T, E>: Disposable, CustomStringConvertible {
-<<<<<<< HEAD
-    private let lock = createOSUnfairLock()
-    private weak var subscriber: Subscriber<T, E>?
-=======
     private weak var subscriber: Subscriber<T, E>?
     
-    private var lock = pthread_mutex_t()
->>>>>>> 4ff424b9
+    private let lock = createOSUnfairLock()
     private var disposable: Disposable?
     
     init(subscriber: Subscriber<T, E>, disposable: Disposable) {
@@ -77,22 +72,22 @@
     public func start(next: ((T) -> Void)! = nil, error: ((E) -> Void)! = nil, completed: (() -> Void)! = nil) -> Disposable {
         let subscriber = Subscriber<T, E>(next: next, error: error, completed: completed)
         let disposable = self.generator(subscriber)
-        let wrappedDisposable = subscriber.assignDisposable(disposable)
-        return SubscriberDisposable(subscriber: subscriber, disposable: wrappedDisposable)
+        subscriber.assignDisposable(disposable)
+        return SubscriberDisposable(subscriber: subscriber, disposable: disposable)
     }
     
     public func startStandalone(next: ((T) -> Void)! = nil, error: ((E) -> Void)! = nil, completed: (() -> Void)! = nil) -> Disposable {
         let subscriber = Subscriber<T, E>(next: next, error: error, completed: completed)
         let disposable = self.generator(subscriber)
-        let wrappedDisposable = subscriber.assignDisposable(disposable)
-        return SubscriberDisposable(subscriber: subscriber, disposable: wrappedDisposable)
+        subscriber.assignDisposable(disposable)
+        return SubscriberDisposable(subscriber: subscriber, disposable: disposable)
     }
     
     public func startStrict(next: ((T) -> Void)! = nil, error: ((E) -> Void)! = nil, completed: (() -> Void)! = nil, file: String = #file, line: Int = #line) -> Disposable {
         let subscriber = Subscriber<T, E>(next: next, error: error, completed: completed)
         let disposable = self.generator(subscriber)
-        let wrappedDisposable = subscriber.assignDisposable(disposable)
-        return SubscriberDisposable(subscriber: subscriber, disposable: wrappedDisposable).strict(file: file, line: line)
+        subscriber.assignDisposable(disposable)
+        return SubscriberDisposable(subscriber: subscriber, disposable: disposable).strict(file: file, line: line)
     }
     
     public static func single(_ value: T) -> Signal<T, E> {
