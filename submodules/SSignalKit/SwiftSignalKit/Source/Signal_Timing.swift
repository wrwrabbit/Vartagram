--- conflicted
+++ resolved
@@ -37,21 +37,14 @@
         return Signal<T, E> { subscriber in
             let timerDisposable = MetaDisposable()
             let runDisposable = MetaDisposable()
-            
+
             queue.async {
                 let beginTimestamp = CFAbsoluteTimeGetCurrent()
                 
                 let startFinalTimer: () -> Void = {
                     let finalTimeout = beginTimestamp + timeout - CFAbsoluteTimeGetCurrent()
-<<<<<<< HEAD
-                    // when app restored from suspended state, many timers may trigger immediately
-                    // since we may need to quickly hide some secrets, delay these tasks for 0.5 seconds
-                    let timer = Timer(timeout: max(0.5, finalTimeout), repeat: false, completion: {
-                        disposable.set(signal.start(next: { next in
-=======
                     let timer = Timer(timeout: max(0.0, finalTimeout), repeat: false, completion: {
                         runDisposable.set(signal.start(next: { next in
->>>>>>> 4ff424b9
                             subscriber.putNext(next)
                         }, error: { error in
                             subscriber.putError(error)
@@ -85,15 +78,8 @@
                         }
                     }
                     
-<<<<<<< HEAD
-                    disposable.set(ActionDisposable {
-                        queue.async {
-                            timer.invalidate()
-                        }
-=======
                     timerDisposable.set(ActionDisposable {
                         invalidateImpl?()
->>>>>>> 4ff424b9
                     })
                     
                     timer.start()
