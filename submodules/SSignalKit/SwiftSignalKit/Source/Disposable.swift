--- conflicted
+++ resolved
@@ -6,19 +6,18 @@
 
 public final class StrictDisposable: Disposable {
     private let disposable: Disposable
-<<<<<<< HEAD
     #if DEBUG
-=======
     private let file: String
     private let line: Int
->>>>>>> 4ff424b9
     private let isDisposed = Atomic<Bool>(value: false)
     #endif
     
     public init(_ disposable: Disposable, file: String, line: Int) {
         self.disposable = disposable
+        #if DEBUG
         self.file = file
         self.line = line
+        #endif
     }
     
     deinit {
