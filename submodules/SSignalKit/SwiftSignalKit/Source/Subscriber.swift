import Foundation

#if DEBUG
// Signals keep themselves in memory until terminated (dispose, putError, putCompletion)
private final class LiveSubscribers {
    var dict: [ObjectIdentifier: AnyObject] = [:]
}
private let liveSubscribers = Atomic<LiveSubscribers>(value: LiveSubscribers())
#endif

public final class Subscriber<T, E>: CustomStringConvertible {
    private var next: ((T) -> Void)!
    private var error: ((E) -> Void)!
    private var completed: (() -> Void)!
    
    private let lock = createOSUnfairLock()
    private var terminated = false
    internal var disposable: Disposable?
    
    public init(next: ((T) -> Void)! = nil, error: ((E) -> Void)! = nil, completed: (() -> Void)! = nil) {
        self.next = next
        self.error = error
        self.completed = completed
    }
    
    public var description: String {
        return "Subscriber { next: \(self.next == nil ? "nil" : "hasValue"), error: \(self.error == nil ? "nil" : "hasValue"), completed: \(self.completed == nil ? "nil" : "hasValue"), disposable: \(self.disposable == nil ? "nil" : "hasValue"), terminated: \(self.terminated) }"
    }
    
    deinit {
        var freeDisposable: Disposable?
        self.lock.lock()
        if let disposable = self.disposable {
            freeDisposable = disposable
            self.disposable = nil
        }
        self.lock.unlock()
        if let freeDisposableValue = freeDisposable {
            withExtendedLifetime(freeDisposableValue, {
            })
            freeDisposable = nil
        }
    }
    
    internal func assignDisposable(_ disposable: Disposable) {
        #if DEBUG
        liveSubscribers.with { impl in
            //let _ = impl.dict[ObjectIdentifier(self)] = self
        }
        #endif
        
        var dispose = false
        self.lock.lock()
        if self.terminated {
            dispose = true
        } else {
            self.disposable = disposable
        }
        self.lock.unlock()
        
        if dispose {
            disposable.dispose()
        }
    }
    
    internal func markTerminatedWithoutDisposal() {
<<<<<<< HEAD
        var disposable: Disposable?
        
        var next: ((T) -> Void)?
        var error: ((E) -> Void)?
        var completed: (() -> Void)?
        
        self.lock.lock()
=======
        var freeDisposable: Disposable?
        
        pthread_mutex_lock(&self.lock)
>>>>>>> 7c1d3150
        if !self.terminated {
            self.terminated = true
            next = self.next
            self.next = nil
            error = self.error
            self.error = nil
            completed = self.completed
            self.completed = nil
<<<<<<< HEAD
            disposable = self.disposable
            self.disposable = nil
        }
        self.lock.unlock()
        
        if let next = next {
            withExtendedLifetime(next, {})
        }
        if let error = error {
            withExtendedLifetime(error, {})
        }
        if let completed = completed {
            withExtendedLifetime(completed, {})
        }
        
        withExtendedLifetime(disposable, {})
=======
            
            if let disposable = self.disposable {
                freeDisposable = disposable
                self.disposable = nil
            }
        }
        pthread_mutex_unlock(&self.lock)
        
        if let freeDisposableValue = freeDisposable {
            withExtendedLifetime(freeDisposableValue, {
            })
            freeDisposable = nil
        }
        
        #if DEBUG
        liveSubscribers.with { impl in
            let _ = impl.dict.removeValue(forKey: ObjectIdentifier(self))
        }
        #endif
>>>>>>> 7c1d3150
    }
    
    public func putNext(_ next: T) {
        var action: ((T) -> Void)! = nil
        self.lock.lock()
        if !self.terminated {
            action = self.next
        }
        self.lock.unlock()
        
        if action != nil {
            action(next)
        }
    }
    
    public func putError(_ error: E) {
        var action: ((E) -> Void)! = nil
        
        var disposeDisposable: Disposable?
        
        var next: ((T) -> Void)?
        var completed: (() -> Void)?
        
        self.lock.lock()
        if !self.terminated {
            action = self.error
            next = self.next
            self.next = nil
            self.error = nil
            completed = self.completed
            self.completed = nil;
            self.terminated = true
            disposeDisposable = self.disposable
            self.disposable = nil
        }
        self.lock.unlock()
        
        if let next = next {
            withExtendedLifetime(next, {})
        }
        if let completed = completed {
            withExtendedLifetime(completed, {})
        }
        
        if action != nil {
            action(error)
        }
        
        if let disposeDisposable = disposeDisposable {
            disposeDisposable.dispose()
        }
        
        #if DEBUG
        liveSubscribers.with { impl in
            let _ = impl.dict.removeValue(forKey: ObjectIdentifier(self))
        }
        #endif
    }
    
    public func putCompletion() {
        var action: (() -> Void)! = nil
        
        var disposeDisposable: Disposable? = nil
        
        var next: ((T) -> Void)?
        var error: ((E) -> Void)?
        var completed: (() -> Void)?
        
        self.lock.lock()
        if !self.terminated {
            action = self.completed
            next = self.next
            self.next = nil
            error = self.error
            self.error = nil
            completed = self.completed
            self.completed = nil
            self.terminated = true
            
            disposeDisposable = self.disposable
            self.disposable = nil
        }
        self.lock.unlock()
        
        if let next = next {
            withExtendedLifetime(next, {})
        }
        if let error = error {
            withExtendedLifetime(error, {})
        }
        if let completed = completed {
            withExtendedLifetime(completed, {})
        }
        
        if action != nil {
            action()
        }
        
        if let disposeDisposable = disposeDisposable {
            disposeDisposable.dispose()
        }
        
        #if DEBUG
        liveSubscribers.with { impl in
            let _ = impl.dict.removeValue(forKey: ObjectIdentifier(self))
        }
        #endif
    }
}<|MERGE_RESOLUTION|>--- conflicted
+++ resolved
@@ -1,5 +1,6 @@
 import Foundation
 
+/*
 #if DEBUG
 // Signals keep themselves in memory until terminated (dispose, putError, putCompletion)
 private final class LiveSubscribers {
@@ -7,6 +8,7 @@
 }
 private let liveSubscribers = Atomic<LiveSubscribers>(value: LiveSubscribers())
 #endif
+*/
 
 public final class Subscriber<T, E>: CustomStringConvertible {
     private var next: ((T) -> Void)!
@@ -43,11 +45,13 @@
     }
     
     internal func assignDisposable(_ disposable: Disposable) {
+        /*
         #if DEBUG
         liveSubscribers.with { impl in
             //let _ = impl.dict[ObjectIdentifier(self)] = self
         }
         #endif
+        */
         
         var dispose = false
         self.lock.lock()
@@ -64,7 +68,6 @@
     }
     
     internal func markTerminatedWithoutDisposal() {
-<<<<<<< HEAD
         var disposable: Disposable?
         
         var next: ((T) -> Void)?
@@ -72,11 +75,6 @@
         var completed: (() -> Void)?
         
         self.lock.lock()
-=======
-        var freeDisposable: Disposable?
-        
-        pthread_mutex_lock(&self.lock)
->>>>>>> 7c1d3150
         if !self.terminated {
             self.terminated = true
             next = self.next
@@ -85,7 +83,6 @@
             self.error = nil
             completed = self.completed
             self.completed = nil
-<<<<<<< HEAD
             disposable = self.disposable
             self.disposable = nil
         }
@@ -101,28 +98,17 @@
             withExtendedLifetime(completed, {})
         }
         
-        withExtendedLifetime(disposable, {})
-=======
-            
-            if let disposable = self.disposable {
-                freeDisposable = disposable
-                self.disposable = nil
-            }
-        }
-        pthread_mutex_unlock(&self.lock)
-        
-        if let freeDisposableValue = freeDisposable {
-            withExtendedLifetime(freeDisposableValue, {
-            })
-            freeDisposable = nil
-        }
-        
+        if let disposable = disposable {
+            withExtendedLifetime(disposable, {})
+        }
+        
+        /*
         #if DEBUG
         liveSubscribers.with { impl in
             let _ = impl.dict.removeValue(forKey: ObjectIdentifier(self))
         }
         #endif
->>>>>>> 7c1d3150
+        */
     }
     
     public func putNext(_ next: T) {
@@ -175,11 +161,13 @@
             disposeDisposable.dispose()
         }
         
+        /*
         #if DEBUG
         liveSubscribers.with { impl in
             let _ = impl.dict.removeValue(forKey: ObjectIdentifier(self))
         }
         #endif
+        */
     }
     
     public func putCompletion() {
@@ -225,10 +213,12 @@
             disposeDisposable.dispose()
         }
         
+        /*
         #if DEBUG
         liveSubscribers.with { impl in
             let _ = impl.dict.removeValue(forKey: ObjectIdentifier(self))
         }
         #endif
+        */
     }
 }