import Foundation

final class WrappedSubscriberDisposable: Disposable {
    private var lock = pthread_mutex_t()
    private var disposable: Disposable?
    
    init(_ disposable: Disposable) {
        self.disposable = disposable
        
        pthread_mutex_init(&self.lock, nil)
    }
    
    deinit {
        pthread_mutex_destroy(&self.lock)
    }
    
    func dispose() {
        var disposableValue: Disposable?
        pthread_mutex_lock(&self.lock)
        disposableValue = self.disposable
        self.disposable = nil
        pthread_mutex_unlock(&self.lock)
        
        disposableValue?.dispose()
    }
    
    func markTerminated() {
        var disposableValue: Disposable?
        pthread_mutex_lock(&self.lock)
        disposableValue = self.disposable
        self.disposable = nil
        pthread_mutex_unlock(&self.lock)
        
        if let disposableValue = disposableValue {
            withExtendedLifetime(disposableValue, {
            })
        }
    }
}

public final class Subscriber<T, E>: CustomStringConvertible {
    private var next: ((T) -> Void)!
    private var error: ((E) -> Void)!
    private var completed: (() -> Void)!
    
<<<<<<< HEAD
    private let lock = createOSUnfairLock()
=======
    private var keepAliveObjects: [AnyObject]?
    
    private var lock = pthread_mutex_t()
>>>>>>> 4ff424b9
    private var terminated = false
    internal var disposable: Disposable?
    private weak var wrappedDisposable: WrappedSubscriberDisposable?
    
    public init(next: ((T) -> Void)! = nil, error: ((E) -> Void)! = nil, completed: (() -> Void)! = nil) {
        self.next = next
        self.error = error
        self.completed = completed
    }
    
    public var description: String {
        return "Subscriber { next: \(self.next == nil ? "nil" : "hasValue"), error: \(self.error == nil ? "nil" : "hasValue"), completed: \(self.completed == nil ? "nil" : "hasValue"), disposable: \(self.disposable == nil ? "nil" : "hasValue"), terminated: \(self.terminated) }"
    }
    
    deinit {
        var freeDisposable: Disposable?
<<<<<<< HEAD
        self.lock.lock()
=======
        var keepAliveObjects: [AnyObject]?
        
        pthread_mutex_lock(&self.lock)
>>>>>>> 4ff424b9
        if let disposable = self.disposable {
            freeDisposable = disposable
            self.disposable = nil
        }
<<<<<<< HEAD
        self.lock.unlock()
=======
        keepAliveObjects = self.keepAliveObjects
        self.keepAliveObjects = nil
        pthread_mutex_unlock(&self.lock)
>>>>>>> 4ff424b9
        if let freeDisposableValue = freeDisposable {
            withExtendedLifetime(freeDisposableValue, {
            })
            freeDisposable = nil
        }
<<<<<<< HEAD
=======
        
        if let keepAliveObjects = keepAliveObjects {
            withExtendedLifetime(keepAliveObjects, {
            })
        }
        
        pthread_mutex_destroy(&self.lock)
>>>>>>> 4ff424b9
    }
    
    internal func assignDisposable(_ disposable: Disposable) -> Disposable {
        var updatedWrappedDisposable: WrappedSubscriberDisposable?
        var dispose = false
        self.lock.lock()
        if self.terminated {
            dispose = true
        } else {
            self.disposable = disposable
            updatedWrappedDisposable = WrappedSubscriberDisposable(disposable)
            self.wrappedDisposable = updatedWrappedDisposable
        }
        self.lock.unlock()
        
        if dispose {
            disposable.dispose()
        }
        
        if let updatedWrappedDisposable = updatedWrappedDisposable {
            return updatedWrappedDisposable
        } else {
            return EmptyDisposable
        }
    }
    
    internal func markTerminatedWithoutDisposal() {
<<<<<<< HEAD
        var disposable: Disposable?
        
        var next: ((T) -> Void)?
        var error: ((E) -> Void)?
        var completed: (() -> Void)?
        
        self.lock.lock()
=======
        var freeDisposable: Disposable?
        var keepAliveObjects: [AnyObject]?
        
        pthread_mutex_lock(&self.lock)
>>>>>>> 4ff424b9
        if !self.terminated {
            self.terminated = true
            next = self.next
            self.next = nil
            error = self.error
            self.error = nil
            completed = self.completed
            self.completed = nil
<<<<<<< HEAD
            disposable = self.disposable
            self.disposable = nil
        }
        self.lock.unlock()
        
        if let next = next {
            withExtendedLifetime(next, {})
        }
        if let error = error {
            withExtendedLifetime(error, {})
        }
        if let completed = completed {
            withExtendedLifetime(completed, {})
        }
        
        withExtendedLifetime(disposable, {})
=======
            
            if let disposable = self.disposable {
                freeDisposable = disposable
                self.disposable = nil
            }
        }
        
        keepAliveObjects = self.keepAliveObjects
        self.keepAliveObjects = nil
        
        pthread_mutex_unlock(&self.lock)
        
        if let freeDisposableValue = freeDisposable {
            withExtendedLifetime(freeDisposableValue, {
            })
            freeDisposable = nil
        }
        
        if let wrappedDisposable = self.wrappedDisposable {
            wrappedDisposable.markTerminated()
        }
        
        if let keepAliveObjects = keepAliveObjects {
            withExtendedLifetime(keepAliveObjects, {
            })
        }
>>>>>>> 4ff424b9
    }
    
    public func putNext(_ next: T) {
        var action: ((T) -> Void)! = nil
        self.lock.lock()
        if !self.terminated {
            action = self.next
        }
        self.lock.unlock()
        
        if action != nil {
            action(next)
        }
    }
    
    public func putError(_ error: E) {
        var action: ((E) -> Void)! = nil
        
        var disposeDisposable: Disposable?
        var keepAliveObjects: [AnyObject]?
        
        var next: ((T) -> Void)?
        var completed: (() -> Void)?
        
        self.lock.lock()
        if !self.terminated {
            action = self.error
            next = self.next
            self.next = nil
            self.error = nil
            completed = self.completed
            self.completed = nil;
            self.terminated = true
            disposeDisposable = self.disposable
            self.disposable = nil
        }
<<<<<<< HEAD
        self.lock.unlock()
        
        if let next = next {
            withExtendedLifetime(next, {})
        }
        if let completed = completed {
            withExtendedLifetime(completed, {})
        }
=======
        keepAliveObjects = self.keepAliveObjects
        self.keepAliveObjects = nil
        pthread_mutex_unlock(&self.lock)
>>>>>>> 4ff424b9
        
        if action != nil {
            action(error)
        }
        
        if let disposeDisposable = disposeDisposable {
            disposeDisposable.dispose()
        }
        
        if let wrappedDisposable = self.wrappedDisposable {
            wrappedDisposable.markTerminated()
        }
        
        if let keepAliveObjects = keepAliveObjects {
            withExtendedLifetime(keepAliveObjects, {
            })
        }
    }
    
    public func putCompletion() {
        var action: (() -> Void)! = nil
        
        var disposeDisposable: Disposable? = nil
        var keepAliveObjects: [AnyObject]?
        
        var next: ((T) -> Void)?
        var error: ((E) -> Void)?
        var completed: (() -> Void)?
        
        self.lock.lock()
        if !self.terminated {
            action = self.completed
            next = self.next
            self.next = nil
            error = self.error
            self.error = nil
            completed = self.completed
            self.completed = nil
            self.terminated = true
            
            disposeDisposable = self.disposable
            self.disposable = nil
        }
<<<<<<< HEAD
        self.lock.unlock()
=======
        keepAliveObjects = self.keepAliveObjects
        self.keepAliveObjects = nil
        pthread_mutex_unlock(&self.lock)
>>>>>>> 4ff424b9
        
        if let next = next {
            withExtendedLifetime(next, {})
        }
        if let error = error {
            withExtendedLifetime(error, {})
        }
        if let completed = completed {
            withExtendedLifetime(completed, {})
        }
        
        if action != nil {
            action()
        }
        
        if let disposeDisposable = disposeDisposable {
            disposeDisposable.dispose()
        }
        
        if let wrappedDisposable = self.wrappedDisposable {
            wrappedDisposable.markTerminated()
        }
        
        if let keepAliveObjects = keepAliveObjects {
            withExtendedLifetime(keepAliveObjects, {
            })
        }
    }
    
    public func keepAlive(_ object: AnyObject) {
        pthread_mutex_lock(&self.lock)
        if self.keepAliveObjects == nil {
            self.keepAliveObjects = []
        }
        self.keepAliveObjects?.append(object)
        pthread_mutex_unlock(&self.lock)
    }
}<|MERGE_RESOLUTION|>--- conflicted
+++ resolved
@@ -3,34 +3,34 @@
 final class WrappedSubscriberDisposable: Disposable {
     private var lock = pthread_mutex_t()
     private var disposable: Disposable?
-    
+
     init(_ disposable: Disposable) {
         self.disposable = disposable
-        
+
         pthread_mutex_init(&self.lock, nil)
     }
-    
+
     deinit {
         pthread_mutex_destroy(&self.lock)
     }
-    
+
     func dispose() {
         var disposableValue: Disposable?
         pthread_mutex_lock(&self.lock)
         disposableValue = self.disposable
         self.disposable = nil
         pthread_mutex_unlock(&self.lock)
-        
+
         disposableValue?.dispose()
     }
-    
+
     func markTerminated() {
         var disposableValue: Disposable?
         pthread_mutex_lock(&self.lock)
         disposableValue = self.disposable
         self.disposable = nil
         pthread_mutex_unlock(&self.lock)
-        
+
         if let disposableValue = disposableValue {
             withExtendedLifetime(disposableValue, {
             })
@@ -43,13 +43,9 @@
     private var error: ((E) -> Void)!
     private var completed: (() -> Void)!
     
-<<<<<<< HEAD
-    private let lock = createOSUnfairLock()
-=======
     private var keepAliveObjects: [AnyObject]?
-    
+
     private var lock = pthread_mutex_t()
->>>>>>> 4ff424b9
     private var terminated = false
     internal var disposable: Disposable?
     private weak var wrappedDisposable: WrappedSubscriberDisposable?
@@ -63,42 +59,31 @@
     public var description: String {
         return "Subscriber { next: \(self.next == nil ? "nil" : "hasValue"), error: \(self.error == nil ? "nil" : "hasValue"), completed: \(self.completed == nil ? "nil" : "hasValue"), disposable: \(self.disposable == nil ? "nil" : "hasValue"), terminated: \(self.terminated) }"
     }
-    
+
     deinit {
         var freeDisposable: Disposable?
-<<<<<<< HEAD
-        self.lock.lock()
-=======
-        var keepAliveObjects: [AnyObject]?
-        
-        pthread_mutex_lock(&self.lock)
->>>>>>> 4ff424b9
+        var keepAliveObjects: [AnyObject]?
+
+        pthread_mutex_lock(&self.lock)
         if let disposable = self.disposable {
             freeDisposable = disposable
             self.disposable = nil
         }
-<<<<<<< HEAD
-        self.lock.unlock()
-=======
-        keepAliveObjects = self.keepAliveObjects
-        self.keepAliveObjects = nil
-        pthread_mutex_unlock(&self.lock)
->>>>>>> 4ff424b9
+        keepAliveObjects = self.keepAliveObjects
+        self.keepAliveObjects = nil
+        pthread_mutex_unlock(&self.lock)
         if let freeDisposableValue = freeDisposable {
             withExtendedLifetime(freeDisposableValue, {
             })
             freeDisposable = nil
         }
-<<<<<<< HEAD
-=======
-        
-        if let keepAliveObjects = keepAliveObjects {
-            withExtendedLifetime(keepAliveObjects, {
-            })
-        }
-        
+        
+        if let keepAliveObjects = keepAliveObjects {
+            withExtendedLifetime(keepAliveObjects, {
+            })
+        }
+
         pthread_mutex_destroy(&self.lock)
->>>>>>> 4ff424b9
     }
     
     internal func assignDisposable(_ disposable: Disposable) -> Disposable {
@@ -117,7 +102,7 @@
         if dispose {
             disposable.dispose()
         }
-        
+
         if let updatedWrappedDisposable = updatedWrappedDisposable {
             return updatedWrappedDisposable
         } else {
@@ -126,20 +111,10 @@
     }
     
     internal func markTerminatedWithoutDisposal() {
-<<<<<<< HEAD
-        var disposable: Disposable?
-        
-        var next: ((T) -> Void)?
-        var error: ((E) -> Void)?
-        var completed: (() -> Void)?
-        
-        self.lock.lock()
-=======
         var freeDisposable: Disposable?
         var keepAliveObjects: [AnyObject]?
-        
-        pthread_mutex_lock(&self.lock)
->>>>>>> 4ff424b9
+
+        pthread_mutex_lock(&self.lock)
         if !self.terminated {
             self.terminated = true
             next = self.next
@@ -148,51 +123,32 @@
             self.error = nil
             completed = self.completed
             self.completed = nil
-<<<<<<< HEAD
-            disposable = self.disposable
-            self.disposable = nil
-        }
-        self.lock.unlock()
-        
-        if let next = next {
-            withExtendedLifetime(next, {})
-        }
-        if let error = error {
-            withExtendedLifetime(error, {})
-        }
-        if let completed = completed {
-            withExtendedLifetime(completed, {})
-        }
-        
-        withExtendedLifetime(disposable, {})
-=======
-            
+
             if let disposable = self.disposable {
                 freeDisposable = disposable
                 self.disposable = nil
             }
         }
-        
-        keepAliveObjects = self.keepAliveObjects
-        self.keepAliveObjects = nil
-        
-        pthread_mutex_unlock(&self.lock)
-        
+
+        keepAliveObjects = self.keepAliveObjects
+        self.keepAliveObjects = nil
+
+        pthread_mutex_unlock(&self.lock)
+
         if let freeDisposableValue = freeDisposable {
             withExtendedLifetime(freeDisposableValue, {
             })
             freeDisposable = nil
         }
-        
+
         if let wrappedDisposable = self.wrappedDisposable {
             wrappedDisposable.markTerminated()
         }
-        
-        if let keepAliveObjects = keepAliveObjects {
-            withExtendedLifetime(keepAliveObjects, {
-            })
-        }
->>>>>>> 4ff424b9
+
+        if let keepAliveObjects = keepAliveObjects {
+            withExtendedLifetime(keepAliveObjects, {
+            })
+        }
     }
     
     public func putNext(_ next: T) {
@@ -213,10 +169,10 @@
         
         var disposeDisposable: Disposable?
         var keepAliveObjects: [AnyObject]?
-        
+
         var next: ((T) -> Void)?
         var completed: (() -> Void)?
-        
+
         self.lock.lock()
         if !self.terminated {
             action = self.error
@@ -229,20 +185,9 @@
             disposeDisposable = self.disposable
             self.disposable = nil
         }
-<<<<<<< HEAD
-        self.lock.unlock()
-        
-        if let next = next {
-            withExtendedLifetime(next, {})
-        }
-        if let completed = completed {
-            withExtendedLifetime(completed, {})
-        }
-=======
-        keepAliveObjects = self.keepAliveObjects
-        self.keepAliveObjects = nil
-        pthread_mutex_unlock(&self.lock)
->>>>>>> 4ff424b9
+        keepAliveObjects = self.keepAliveObjects
+        self.keepAliveObjects = nil
+        pthread_mutex_unlock(&self.lock)
         
         if action != nil {
             action(error)
@@ -251,11 +196,11 @@
         if let disposeDisposable = disposeDisposable {
             disposeDisposable.dispose()
         }
-        
+
         if let wrappedDisposable = self.wrappedDisposable {
             wrappedDisposable.markTerminated()
         }
-        
+
         if let keepAliveObjects = keepAliveObjects {
             withExtendedLifetime(keepAliveObjects, {
             })
@@ -267,7 +212,7 @@
         
         var disposeDisposable: Disposable? = nil
         var keepAliveObjects: [AnyObject]?
-        
+
         var next: ((T) -> Void)?
         var error: ((E) -> Void)?
         var completed: (() -> Void)?
@@ -286,13 +231,9 @@
             disposeDisposable = self.disposable
             self.disposable = nil
         }
-<<<<<<< HEAD
-        self.lock.unlock()
-=======
-        keepAliveObjects = self.keepAliveObjects
-        self.keepAliveObjects = nil
-        pthread_mutex_unlock(&self.lock)
->>>>>>> 4ff424b9
+        keepAliveObjects = self.keepAliveObjects
+        self.keepAliveObjects = nil
+        pthread_mutex_unlock(&self.lock)
         
         if let next = next {
             withExtendedLifetime(next, {})
@@ -311,17 +252,17 @@
         if let disposeDisposable = disposeDisposable {
             disposeDisposable.dispose()
         }
-        
+
         if let wrappedDisposable = self.wrappedDisposable {
             wrappedDisposable.markTerminated()
         }
-        
-        if let keepAliveObjects = keepAliveObjects {
-            withExtendedLifetime(keepAliveObjects, {
-            })
-        }
-    }
-    
+
+        if let keepAliveObjects = keepAliveObjects {
+            withExtendedLifetime(keepAliveObjects, {
+            })
+        }
+    }
+
     public func keepAlive(_ object: AnyObject) {
         pthread_mutex_lock(&self.lock)
         if self.keepAliveObjects == nil {
