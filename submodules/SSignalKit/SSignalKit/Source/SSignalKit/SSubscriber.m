--- conflicted
+++ resolved
@@ -66,10 +66,6 @@
 - (void)_markTerminatedWithoutDisposal
 {
     id<SDisposable> disposable = nil;
-<<<<<<< HEAD
-    
-=======
->>>>>>> 4ff424b9
     os_unfair_lock_lock(&_lock);
     SSubscriberBlocks *blocks = nil;
     if (!_terminated)
@@ -79,7 +75,7 @@
         
         disposable = _disposable;
         _disposable = nil;
-        
+
         _terminated = true;
     }
     disposable = _disposable;
@@ -89,10 +85,6 @@
     if (blocks) {
         blocks = nil;
     }
-<<<<<<< HEAD
-    
-=======
->>>>>>> 4ff424b9
     if (disposable) {
         disposable = nil;
     }
@@ -126,7 +118,7 @@
         
         disposable = _disposable;
         _disposable = nil;
-        
+
         _terminated = true;
     }
     os_unfair_lock_unlock(&_lock);
@@ -135,14 +127,10 @@
         blocks->_error(error);
     }
     
-<<<<<<< HEAD
-    [disposable dispose];
-=======
     if (shouldDispose) {
         [self->_disposable dispose];
         self->_disposable = nil;
     }
->>>>>>> 4ff424b9
 }
 
 - (void)putCompletion
@@ -158,7 +146,7 @@
         
         disposable = _disposable;
         _disposable = nil;
-        
+
         _terminated = true;
     }
     os_unfair_lock_unlock(&_lock);
@@ -166,9 +154,6 @@
     if (blocks && blocks->_completed)
         blocks->_completed();
     
-<<<<<<< HEAD
-    [disposable dispose];
-=======
     if (shouldDispose) {
         [self->_disposable dispose];
         self->_disposable = nil;
@@ -179,7 +164,6 @@
 {
     [self->_disposable dispose];
     self->_disposable = nil;
->>>>>>> 4ff424b9
 }
 
 @end
