--- conflicted
+++ resolved
@@ -1,10 +1,10 @@
 #import "SMetaDisposable.h"
 
-#import <pthread/pthread.h>
+#import <os/lock.h>
 
 @interface SMetaDisposable ()
 {
-    pthread_mutex_t _lock;
+    os_unfair_lock _lock;
     bool _disposed;
     id<SDisposable> _disposable;
 }
@@ -16,37 +16,34 @@
 - (instancetype)init {
     self = [super init];
     if (self != nil) {
-        pthread_mutex_init(&_lock, nil);
     }
     return self;
 }
 
 - (void)dealloc {
     id<SDisposable> freeDisposable = nil;
-    pthread_mutex_lock(&_lock);
+    os_unfair_lock_lock(&_lock);
     if (_disposable) {
         freeDisposable = _disposable;
         _disposable = nil;
     }
-    pthread_mutex_unlock(&_lock);
+    os_unfair_lock_unlock(&_lock);
     
     if (freeDisposable) {
     }
-    
-    pthread_mutex_destroy(&_lock);
 }
 
 - (void)setDisposable:(id<SDisposable>)disposable {
     id<SDisposable> previousDisposable = nil;
     bool disposeImmediately = false;
     
-    pthread_mutex_lock(&_lock);
+    os_unfair_lock_lock(&_lock);
     disposeImmediately = _disposed;
     if (!disposeImmediately) {
         previousDisposable = _disposable;
         _disposable = disposable;
     }
-    pthread_mutex_unlock(&_lock);
+    os_unfair_lock_unlock(&_lock);
     
     if (previousDisposable) {
         [previousDisposable dispose];
@@ -60,21 +57,13 @@
 - (void)dispose {
     id<SDisposable> disposable = nil;
     
-<<<<<<< HEAD
     os_unfair_lock_lock(&_lock);
-    if (!_disposed)
-    {
-        disposable = _disposable;
-        _disposable = nil;
-=======
-    pthread_mutex_lock(&_lock);
     if (!_disposed) {
->>>>>>> 4ff424b9
         _disposed = true;
         disposable = _disposable;
         _disposable = nil;
     }
-    pthread_mutex_unlock(&_lock);
+    os_unfair_lock_unlock(&_lock);
     
     if (disposable) {
         [disposable dispose];
