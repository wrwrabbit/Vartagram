import Foundation
import UIKit
import Display
import AsyncDisplayKit
import SwiftSignalKit
import AVFoundation

private final class MediaPlayerNodeLayerNullAction: NSObject, CAAction {
    @objc func run(forKey event: String, object anObject: Any, arguments dict: [AnyHashable : Any]?) {
    }
}

private final class MediaPlayerNodeLayer: AVSampleBufferDisplayLayer {
    override init() {
        super.init()
    }
    
    required init?(coder: NSCoder) {
        fatalError("init(coder:) has not been implemented")
    }
    
    override func action(forKey event: String) -> CAAction? {
        return MediaPlayerNodeLayerNullAction()
    }
}

private final class MediaPlayerNodeDisplayNode: ASDisplayNode {
    var updateInHierarchy: ((Bool) -> Void)?
    
    override init() {
        super.init()
        self.isLayerBacked = true
    }
    
    override func willEnterHierarchy() {
        super.willEnterHierarchy()
        
        self.updateInHierarchy?(true)
    }
    
    override func didExitHierarchy() {
        super.didExitHierarchy()
        
        self.updateInHierarchy?(false)
    }
}

private enum PollStatus: CustomStringConvertible {
    case delay(Double)
    case finished
    
    var description: String {
        switch self {
            case let .delay(value):
                return "delay(\(value))"
            case .finished:
                return "finished"
        }
    }
}

public final class MediaPlayerNode: ASDisplayNode {
    public var videoInHierarchy: Bool = false
    var canPlaybackWithoutHierarchy: Bool = false
    public var updateVideoInHierarchy: ((Bool) -> Void)?
    
    private var videoNode: MediaPlayerNodeDisplayNode
    
    private var videoLayer: AVSampleBufferDisplayLayer?
    
    private let videoQueue: Queue
    
    public var snapshotNode: ASDisplayNode? {
        didSet {
            if let snapshotNode = oldValue {
                snapshotNode.removeFromSupernode()
            }
            
            if let snapshotNode = self.snapshotNode {
                snapshotNode.frame = self.bounds
                self.insertSubnode(snapshotNode, at: 0)
            }
        }
    }
    
    public var hasSentFramesToDisplay: (() -> Void)?
    
    var takeFrameAndQueue: (Queue, () -> MediaTrackFrameResult)?
    var timer: SwiftSignalKit.Timer?
    var polling = false
    
    var currentRotationAngle = 0.0
    var currentAspect = 1.0
    
    public var state: (timebase: CMTimebase, requestFrames: Bool, rotationAngle: Double, aspect: Double)? {
        didSet {
            self.updateState()
        }
    }
    
    private func updateState() {
        if let (timebase, requestFrames, rotationAngle, aspect) = self.state {
            if let videoLayer = self.videoLayer {
                videoQueue.async {
                    if videoLayer.controlTimebase !== timebase || videoLayer.status == .failed {
                        videoLayer.flush()
                        videoLayer.controlTimebase = timebase
                    }
                }
                
                if !self.currentRotationAngle.isEqual(to: rotationAngle) || !self.currentAspect.isEqual(to: aspect) {
                    self.currentRotationAngle = rotationAngle
                    self.currentAspect = aspect
                    var transform = CGAffineTransform(rotationAngle: CGFloat(rotationAngle))
                    if abs(rotationAngle).remainder(dividingBy: Double.pi) > 0.1 {
                        transform = transform.scaledBy(x: CGFloat(aspect), y: CGFloat(1.0 / aspect))
                    }
                    if videoLayer.affineTransform() != transform {
                        videoLayer.setAffineTransform(transform)
                    }
                }
                
                if self.videoInHierarchy || self.canPlaybackWithoutHierarchy {
                    if requestFrames {
                        self.startPolling()
                    }
                }
            }
        }
    }
    
    private func startPolling() {
        if !self.polling {
            self.polling = true
            MediaPlayerNode.poll(node: self, completion: { [weak self] status in
                self?.polling = false
                
                if let strongSelf = self, let (_, requestFrames, _, _) = strongSelf.state, requestFrames {
                    strongSelf.timer?.invalidate()
                    switch status {
                        case let .delay(delay):
                            strongSelf.timer = SwiftSignalKit.Timer( timeout: delay, repeat: true, completion: {
                                if let strongSelf = self, let videoLayer = strongSelf.videoLayer, let (_, requestFrames, _, _) = strongSelf.state, requestFrames, (strongSelf.videoInHierarchy || strongSelf.canPlaybackWithoutHierarchy) {
                                    if videoLayer.isReadyForMoreMediaData {
                                        strongSelf.timer?.invalidate()
                                        strongSelf.timer = nil
                                        strongSelf.startPolling()
                                    }
                                }
                            }, queue: Queue.mainQueue())
                            strongSelf.timer?.start()
                        case .finished:
                            break
                    }
                }
            })
        }
    }
    
<<<<<<< HEAD
    private func poll(completion: @escaping (PollStatus) -> Void) {
        if let (takeFrameQueue, takeFrame) = self.takeFrameAndQueue, let _ = self.videoLayer, let (timebase, _, _, _) = self.state {
            let layerTime = CMTimeGetSeconds(CMTimebaseGetTime(timebase))
            
            struct PollState {
                var numFrames: Int
                var maxTakenTime: Double
            }
            
            weak var weakSelf = self
            
            func loop(_ state: PollState) {
                assert(Queue.mainQueue().isCurrent())
                
                guard let strongSelf = weakSelf, let videoLayer = strongSelf.videoLayer else {
                    return
                }
                if !videoLayer.isReadyForMoreMediaData {
                    completion(.delay(max(1.0 / 30.0, state.maxTakenTime - layerTime)))
                    return
                }
                
                var state = state
                
                takeFrameQueue.async {
                    switch takeFrame() {
                    case let .restoreState(frames, atTime):
                        Queue.mainQueue().async {
                            guard let strongSelf = weakSelf, let videoLayer = strongSelf.videoLayer else {
                                return
                            }
                            videoLayer.flush()
                        }
                        for i in 0 ..< frames.count {
                            let frame = frames[i]
                            let frameTime = CMTimeGetSeconds(frame.position)
                            state.maxTakenTime = frameTime
                            let attachments = CMSampleBufferGetSampleAttachmentsArray(frame.sampleBuffer, createIfNecessary: true)! as NSArray
                            let dict = attachments[0] as! NSMutableDictionary
                            if i == 0 {
                                CMSetAttachment(frame.sampleBuffer, key: kCMSampleBufferAttachmentKey_ResetDecoderBeforeDecoding as NSString, value: kCFBooleanTrue as AnyObject, attachmentMode: kCMAttachmentMode_ShouldPropagate)
                                CMSetAttachment(frame.sampleBuffer, key: kCMSampleBufferAttachmentKey_EndsPreviousSampleDuration as NSString, value: kCFBooleanTrue as AnyObject, attachmentMode: kCMAttachmentMode_ShouldPropagate)
                            }
                            if CMTimeCompare(frame.position, atTime) < 0 {
                                dict.setValue(kCFBooleanTrue as AnyObject, forKey: kCMSampleAttachmentKey_DoNotDisplay as NSString as String)
                            } else if CMTimeCompare(frame.position, atTime) == 0 {
                                dict.setValue(kCFBooleanTrue as AnyObject, forKey: kCMSampleAttachmentKey_DisplayImmediately as NSString as String)
                                dict.setValue(kCFBooleanTrue as AnyObject, forKey: kCMSampleBufferAttachmentKey_EndsPreviousSampleDuration as NSString as String)
                            }
                            Queue.mainQueue().async {
                                guard let strongSelf = weakSelf, let videoLayer = strongSelf.videoLayer else {
                                    return
                                }
                                videoLayer.enqueue(frame.sampleBuffer)
                                strongSelf.hasSentFramesToDisplay?()
                            }
                        }
                        Queue.mainQueue().async {
                            loop(state)
                        }
                    case let .frame(frame):
                        state.numFrames += 1
                        let frameTime = CMTimeGetSeconds(frame.position)
                        if frame.resetDecoder {
                            Queue.mainQueue().async {
                                guard let strongSelf = weakSelf, let videoLayer = strongSelf.videoLayer else {
                                    return
                                }
                                videoLayer.flush()
                            }
                        }
                        
                        if frame.decoded && frameTime < layerTime {
                            Queue.mainQueue().async {
                                loop(state)
                            }
                        } else {
                            state.maxTakenTime = frameTime
                            Queue.mainQueue().async {
                                guard let strongSelf = weakSelf, let videoLayer = strongSelf.videoLayer else {
                                    return
                                }
                                videoLayer.enqueue(frame.sampleBuffer)
                                strongSelf.hasSentFramesToDisplay?()
                            }
                            
                            Queue.mainQueue().async {
                                loop(state)
                            }
                        }
                    case .skipFrame:
                        Queue.mainQueue().async {
                            loop(state)
=======
    private struct PollState {
        var numFrames: Int
        var maxTakenTime: Double
    }
    
    private static func pollInner(node: MediaPlayerNode, layerTime: Double, state: PollState, completion: @escaping (PollStatus) -> Void) {
        assert(Queue.mainQueue().isCurrent())
        
        guard let (takeFrameQueue, takeFrame) = node.takeFrameAndQueue else {
            return
        }
        guard let videoLayer = node.videoLayer else {
            return
        }
        if !videoLayer.isReadyForMoreMediaData {
            completion(.delay(max(1.0 / 30.0, state.maxTakenTime - layerTime)))
            return
        }
        
        var state = state
        
        takeFrameQueue.async { [weak node] in
            switch takeFrame() {
            case let .restoreState(frames, atTime):
                Queue.mainQueue().async {
                    guard let strongSelf = node, let videoLayer = strongSelf.videoLayer else {
                        return
                    }
                    videoLayer.flush()
                }
                for i in 0 ..< frames.count {
                    let frame = frames[i]
                    let frameTime = CMTimeGetSeconds(frame.position)
                    state.maxTakenTime = frameTime
                    let attachments = CMSampleBufferGetSampleAttachmentsArray(frame.sampleBuffer, createIfNecessary: true)! as NSArray
                    let dict = attachments[0] as! NSMutableDictionary
                    if i == 0 {
                        CMSetAttachment(frame.sampleBuffer, key: kCMSampleBufferAttachmentKey_ResetDecoderBeforeDecoding as NSString, value: kCFBooleanTrue as AnyObject, attachmentMode: kCMAttachmentMode_ShouldPropagate)
                        CMSetAttachment(frame.sampleBuffer, key: kCMSampleBufferAttachmentKey_EndsPreviousSampleDuration as NSString, value: kCFBooleanTrue as AnyObject, attachmentMode: kCMAttachmentMode_ShouldPropagate)
                    }
                    if CMTimeCompare(frame.position, atTime) < 0 {
                        dict.setValue(kCFBooleanTrue as AnyObject, forKey: kCMSampleAttachmentKey_DoNotDisplay as NSString as String)
                    } else if CMTimeCompare(frame.position, atTime) == 0 {
                        dict.setValue(kCFBooleanTrue as AnyObject, forKey: kCMSampleAttachmentKey_DisplayImmediately as NSString as String)
                        dict.setValue(kCFBooleanTrue as AnyObject, forKey: kCMSampleBufferAttachmentKey_EndsPreviousSampleDuration as NSString as String)
                    }
                    Queue.mainQueue().async {
                        guard let strongSelf = node, let videoLayer = strongSelf.videoLayer else {
                            return
                        }
                        videoLayer.enqueue(frame.sampleBuffer)
                        strongSelf.hasSentFramesToDisplay?()
                    }
                }
                Queue.mainQueue().async {
                    guard let node else {
                        return
                    }
                    MediaPlayerNode.pollInner(node: node, layerTime: layerTime, state: state, completion: completion)
                }
            case let .frame(frame):
                state.numFrames += 1
                let frameTime = CMTimeGetSeconds(frame.position)
                if frame.resetDecoder {
                    Queue.mainQueue().async {
                        guard let strongSelf = node, let videoLayer = strongSelf.videoLayer else {
                            return
>>>>>>> 4ff424b9
                        }
                        videoLayer.flush()
                    }
                }
                
                if frame.decoded && frameTime < layerTime {
                    Queue.mainQueue().async {
                        guard let node else {
                            return
                        }
                        MediaPlayerNode.pollInner(node: node, layerTime: layerTime, state: state, completion: completion)
                    }
                } else {
                    state.maxTakenTime = frameTime
                    Queue.mainQueue().async {
                        guard let strongSelf = node, let videoLayer = strongSelf.videoLayer else {
                            return
                        }
                        videoLayer.enqueue(frame.sampleBuffer)
                        strongSelf.hasSentFramesToDisplay?()
                    }
<<<<<<< HEAD
                }
            }
            loop(PollState(numFrames: 0, maxTakenTime: layerTime + 0.1))
            
            /*let layerRef = Unmanaged.passRetained(videoLayer)
            takeFrameQueue.async {
                let status: PollStatus
                do {
                    var numFrames = 0
                    let layer = layerRef.takeUnretainedValue()
=======
>>>>>>> 4ff424b9
                    
                    Queue.mainQueue().async {
                        guard let node else {
                            return
                        }
                        MediaPlayerNode.pollInner(node: node, layerTime: layerTime, state: state, completion: completion)
                    }
                }
            case .skipFrame:
                Queue.mainQueue().async {
                    guard let node else {
                        return
                    }
                    MediaPlayerNode.pollInner(node: node, layerTime: layerTime, state: state, completion: completion)
                }
            case .noFrames:
                DispatchQueue.main.async {
                    completion(.finished)
                }
            case .finished:
                DispatchQueue.main.async {
                    completion(.finished)
                }
            }
        }
    }
    
    private static func poll(node: MediaPlayerNode, completion: @escaping (PollStatus) -> Void) {
        if let _ = node.videoLayer, let (timebase, _, _, _) = node.state {
            let layerTime = CMTimeGetSeconds(CMTimebaseGetTime(timebase))
            
            let loopImpl: (PollState) -> Void = { [weak node] state in
                guard let node else {
                    return
                }
                MediaPlayerNode.pollInner(node: node, layerTime: layerTime, state: state, completion: completion)
            }
            loopImpl(PollState(numFrames: 0, maxTakenTime: layerTime + 0.1))
        }
    }
    
    public var transformArguments: TransformImageArguments? {
        didSet {
            var cornerRadius: CGFloat = 0.0
            if let transformArguments = self.transformArguments {
                cornerRadius = transformArguments.corners.bottomLeft.radius
            }
            if !self.cornerRadius.isEqual(to: cornerRadius) {
                self.cornerRadius = cornerRadius
                self.clipsToBounds = !cornerRadius.isZero
            } else {
                if let transformArguments = self.transformArguments {
                    self.clipsToBounds = !cornerRadius.isZero || (transformArguments.imageSize.width > transformArguments.boundingSize.width || transformArguments.imageSize.height > transformArguments.boundingSize.height)
                }
            }
            self.updateLayout()
        }
    }
    
    public init(backgroundThread: Bool = false, captureProtected: Bool = false) {
        self.videoNode = MediaPlayerNodeDisplayNode()
        
        if false && backgroundThread {
            self.videoQueue = Queue()
        } else {
            self.videoQueue = Queue.mainQueue()
        }
        
        super.init()
        
        self.videoNode.updateInHierarchy = { [weak self] value in
            if let strongSelf = self {
                if strongSelf.videoInHierarchy != value {
                    strongSelf.videoInHierarchy = value
                    if value {
                        strongSelf.updateState()
                    }
                }
                strongSelf.updateVideoInHierarchy?(strongSelf.videoInHierarchy || strongSelf.canPlaybackWithoutHierarchy)
            }
        }
        self.addSubnode(self.videoNode)
        
        self.videoQueue.async { [weak self] in
            let videoLayer = MediaPlayerNodeLayer()
            videoLayer.videoGravity = .resize
            Queue.mainQueue().async {
                if let strongSelf = self {
                    strongSelf.videoLayer = videoLayer
                    if #available(iOS 13.0, *) {
                        videoLayer.preventsCapture = captureProtected
                    }
                    strongSelf.updateLayout()
                    
                    strongSelf.layer.addSublayer(videoLayer)
                    
                    strongSelf.updateState()
                }
            }
        }
    }
    
    deinit {
        assert(Queue.mainQueue().isCurrent())
        self.videoLayer?.removeFromSuperlayer()
        
        if let _ = self.takeFrameAndQueue {
            if let videoLayer = self.videoLayer {
                videoLayer.flushAndRemoveImage()
                
                Queue.mainQueue().after(1.0, {
                    videoLayer.flushAndRemoveImage()
                })
            }
        }
    }
    
    override public var frame: CGRect {
        didSet {
            if !oldValue.size.equalTo(self.frame.size) {
                self.updateLayout()
            }
        }
    }
    
    private func updateLayout() {
        let bounds = self.bounds
        if bounds.isEmpty {
            return
        }
        
        let fittedRect: CGRect
        if let arguments = self.transformArguments {
            let drawingRect = bounds
            var fittedSize = arguments.imageSize
            if abs(fittedSize.width - bounds.size.width).isLessThanOrEqualTo(CGFloat(1.0)) {
                fittedSize.width = bounds.size.width
            }
            if abs(fittedSize.height - bounds.size.height).isLessThanOrEqualTo(CGFloat(1.0)) {
                fittedSize.height = bounds.size.height
            }
            
            fittedRect = CGRect(origin: CGPoint(x: drawingRect.origin.x + (drawingRect.size.width - fittedSize.width) / 2.0, y: drawingRect.origin.y + (drawingRect.size.height - fittedSize.height) / 2.0), size: fittedSize)
        } else {
            fittedRect = bounds
        }
        
        if let videoLayer = self.videoLayer {
            videoLayer.position = CGPoint(x: fittedRect.midX, y: fittedRect.midY)
            videoLayer.bounds = CGRect(origin: CGPoint(), size: fittedRect.size)
        }
        self.snapshotNode?.frame = fittedRect
    }
    
    public func reset() {
        self.videoLayer?.flush()
    }

    public func setCanPlaybackWithoutHierarchy(_ canPlaybackWithoutHierarchy: Bool) {
        if self.canPlaybackWithoutHierarchy != canPlaybackWithoutHierarchy {
            self.canPlaybackWithoutHierarchy = canPlaybackWithoutHierarchy
            if canPlaybackWithoutHierarchy {
                self.updateState()
            }
        }
        self.updateVideoInHierarchy?(self.videoInHierarchy || self.canPlaybackWithoutHierarchy)
    }
}<|MERGE_RESOLUTION|>--- conflicted
+++ resolved
@@ -157,101 +157,6 @@
         }
     }
     
-<<<<<<< HEAD
-    private func poll(completion: @escaping (PollStatus) -> Void) {
-        if let (takeFrameQueue, takeFrame) = self.takeFrameAndQueue, let _ = self.videoLayer, let (timebase, _, _, _) = self.state {
-            let layerTime = CMTimeGetSeconds(CMTimebaseGetTime(timebase))
-            
-            struct PollState {
-                var numFrames: Int
-                var maxTakenTime: Double
-            }
-            
-            weak var weakSelf = self
-            
-            func loop(_ state: PollState) {
-                assert(Queue.mainQueue().isCurrent())
-                
-                guard let strongSelf = weakSelf, let videoLayer = strongSelf.videoLayer else {
-                    return
-                }
-                if !videoLayer.isReadyForMoreMediaData {
-                    completion(.delay(max(1.0 / 30.0, state.maxTakenTime - layerTime)))
-                    return
-                }
-                
-                var state = state
-                
-                takeFrameQueue.async {
-                    switch takeFrame() {
-                    case let .restoreState(frames, atTime):
-                        Queue.mainQueue().async {
-                            guard let strongSelf = weakSelf, let videoLayer = strongSelf.videoLayer else {
-                                return
-                            }
-                            videoLayer.flush()
-                        }
-                        for i in 0 ..< frames.count {
-                            let frame = frames[i]
-                            let frameTime = CMTimeGetSeconds(frame.position)
-                            state.maxTakenTime = frameTime
-                            let attachments = CMSampleBufferGetSampleAttachmentsArray(frame.sampleBuffer, createIfNecessary: true)! as NSArray
-                            let dict = attachments[0] as! NSMutableDictionary
-                            if i == 0 {
-                                CMSetAttachment(frame.sampleBuffer, key: kCMSampleBufferAttachmentKey_ResetDecoderBeforeDecoding as NSString, value: kCFBooleanTrue as AnyObject, attachmentMode: kCMAttachmentMode_ShouldPropagate)
-                                CMSetAttachment(frame.sampleBuffer, key: kCMSampleBufferAttachmentKey_EndsPreviousSampleDuration as NSString, value: kCFBooleanTrue as AnyObject, attachmentMode: kCMAttachmentMode_ShouldPropagate)
-                            }
-                            if CMTimeCompare(frame.position, atTime) < 0 {
-                                dict.setValue(kCFBooleanTrue as AnyObject, forKey: kCMSampleAttachmentKey_DoNotDisplay as NSString as String)
-                            } else if CMTimeCompare(frame.position, atTime) == 0 {
-                                dict.setValue(kCFBooleanTrue as AnyObject, forKey: kCMSampleAttachmentKey_DisplayImmediately as NSString as String)
-                                dict.setValue(kCFBooleanTrue as AnyObject, forKey: kCMSampleBufferAttachmentKey_EndsPreviousSampleDuration as NSString as String)
-                            }
-                            Queue.mainQueue().async {
-                                guard let strongSelf = weakSelf, let videoLayer = strongSelf.videoLayer else {
-                                    return
-                                }
-                                videoLayer.enqueue(frame.sampleBuffer)
-                                strongSelf.hasSentFramesToDisplay?()
-                            }
-                        }
-                        Queue.mainQueue().async {
-                            loop(state)
-                        }
-                    case let .frame(frame):
-                        state.numFrames += 1
-                        let frameTime = CMTimeGetSeconds(frame.position)
-                        if frame.resetDecoder {
-                            Queue.mainQueue().async {
-                                guard let strongSelf = weakSelf, let videoLayer = strongSelf.videoLayer else {
-                                    return
-                                }
-                                videoLayer.flush()
-                            }
-                        }
-                        
-                        if frame.decoded && frameTime < layerTime {
-                            Queue.mainQueue().async {
-                                loop(state)
-                            }
-                        } else {
-                            state.maxTakenTime = frameTime
-                            Queue.mainQueue().async {
-                                guard let strongSelf = weakSelf, let videoLayer = strongSelf.videoLayer else {
-                                    return
-                                }
-                                videoLayer.enqueue(frame.sampleBuffer)
-                                strongSelf.hasSentFramesToDisplay?()
-                            }
-                            
-                            Queue.mainQueue().async {
-                                loop(state)
-                            }
-                        }
-                    case .skipFrame:
-                        Queue.mainQueue().async {
-                            loop(state)
-=======
     private struct PollState {
         var numFrames: Int
         var maxTakenTime: Double
@@ -319,7 +224,6 @@
                     Queue.mainQueue().async {
                         guard let strongSelf = node, let videoLayer = strongSelf.videoLayer else {
                             return
->>>>>>> 4ff424b9
                         }
                         videoLayer.flush()
                     }
@@ -341,19 +245,6 @@
                         videoLayer.enqueue(frame.sampleBuffer)
                         strongSelf.hasSentFramesToDisplay?()
                     }
-<<<<<<< HEAD
-                }
-            }
-            loop(PollState(numFrames: 0, maxTakenTime: layerTime + 0.1))
-            
-            /*let layerRef = Unmanaged.passRetained(videoLayer)
-            takeFrameQueue.async {
-                let status: PollStatus
-                do {
-                    var numFrames = 0
-                    let layer = layerRef.takeUnretainedValue()
-=======
->>>>>>> 4ff424b9
                     
                     Queue.mainQueue().async {
                         guard let node else {
