import Foundation
import AsyncDisplayKit
import Display
import SwiftSignalKit
import RangeSet
import TextFormat

public enum MediaPlayerScrubbingNodeCap {
    case square
    case round
}

private func generateHandleBackground(color: UIColor) -> UIImage? {
    return generateImage(CGSize(width: 2.0, height: 4.0), contextGenerator: { size, context in
        context.clear(CGRect(origin: CGPoint(), size: size))
        context.setFillColor(color.cgColor)
        context.fillEllipse(in: CGRect(origin: CGPoint(), size: CGSize(width: 1.5, height: 1.5)))
        context.fillEllipse(in: CGRect(origin: CGPoint(x: 0.0, y: size.height - 1.5), size: CGSize(width: 1.5, height: 1.5)))
        context.fill(CGRect(origin: CGPoint(x: 0.0, y: 1.5 / 2.0), size: CGSize(width: 1.5, height: size.height - 1.5)))
    })?.stretchableImage(withLeftCapWidth: 0, topCapHeight: 2)
}

public struct MediaPlayerScrubbingChapter: Equatable {
    public let title: String
    public let start: Double
    
    public init(title: String, start: Double) {
        self.title = title
        self.start = start
    }
}

public func parseMediaPlayerChapters(_ string: NSAttributedString) -> [MediaPlayerScrubbingChapter] {
    var existingTimecodes = Set<Double>()
    var timecodeRanges: [(NSRange, TelegramTimecode)] = []
    var lineRanges: [NSRange] = []
    string.enumerateAttributes(in: NSMakeRange(0, string.length), options: [], using: { attributes, range, _ in
        if let timecode = attributes[NSAttributedString.Key(TelegramTextAttributes.Timecode)] as? TelegramTimecode {
            if !existingTimecodes.contains(timecode.time) {
                timecodeRanges.append((range, timecode))
                existingTimecodes.insert(timecode.time)
            }
        }
    })
    (string.string as NSString).enumerateSubstrings(in: NSMakeRange(0, string.length), options: .byLines, using: { _, range, _, _ in
        lineRanges.append(range)
    })
    
    var chapters: [MediaPlayerScrubbingChapter] = []
    for (timecodeRange, timecode) in timecodeRanges {
        inner: for lineRange in lineRanges {
            if lineRange.contains(timecodeRange.location) {
                if lineRange.length > timecodeRange.length && timecodeRange.location < lineRange.location + 4 {
                    var title = ((string.string as NSString).substring(with: lineRange) as NSString).replacingCharacters(in: NSMakeRange(timecodeRange.location - lineRange.location, timecodeRange.length), with: "")
                    title = title.trimmingCharacters(in: .whitespacesAndNewlines).trimmingCharacters(in: .punctuationCharacters)
                    chapters.append(MediaPlayerScrubbingChapter(title: title, start: timecode.time))
                }
                break inner
            }
        }
    }
    
    return chapters
}

private final class MediaPlayerScrubbingNodeButton: ASDisplayNode, UIGestureRecognizerDelegate {
    var beginScrubbing: (() -> Void)?
    var endScrubbing: ((Bool) -> Void)?
    var updateScrubbing: ((CGFloat, Double) -> Void)?
    var updateMultiplier: ((Double) -> Void)?
    
    var highlighted: ((Bool) -> Void)?
    
    var verticalPanEnabled = false
    private let hapticFeedback = HapticFeedback()
    
    private var scrubbingMultiplier: Double = 1.0
    private var scrubbingStartLocation: CGPoint?
    
    override func didLoad() {
        super.didLoad()
        
        self.view.disablesInteractiveTransitionGestureRecognizer = true
        
        let gestureRecognizer = UIPanGestureRecognizer(target: self, action: #selector(self.panGesture(_:)))
        gestureRecognizer.delegate = self
        self.view.addGestureRecognizer(gestureRecognizer)
    }
    
    override func gestureRecognizerShouldBegin(_ gestureRecognizer: UIGestureRecognizer) -> Bool {
        guard let _ = gestureRecognizer as? UIPanGestureRecognizer else {
            return !self.verticalPanEnabled
        }
        return true
    }
    
    override func touchesBegan(_ touches: Set<UITouch>, with event: UIEvent?) {
        super.touchesBegan(touches, with: event)
        
        self.highlighted?(true)
    }
    
    override func touchesEnded(_ touches: Set<UITouch>, with event: UIEvent?) {
        super.touchesEnded(touches, with: event)
        
        if self.scrubbingStartLocation == nil {
            self.highlighted?(false)
        }
    }
    
    override func touchesCancelled(_ touches: Set<UITouch>?, with event: UIEvent?) {
        super.touchesCancelled(touches, with: event)
        
        if self.scrubbingStartLocation == nil {
            self.highlighted?(false)
        }
    }
    
    @objc func panGesture(_ recognizer: UIPanGestureRecognizer) {
        var location = recognizer.location(in: self.view)
        location.x -= self.bounds.minX
        switch recognizer.state {
            case .began:
                self.scrubbingStartLocation = location
                self.beginScrubbing?()
            case .changed:
                if let scrubbingStartLocation = self.scrubbingStartLocation {
                    let delta = location.x - scrubbingStartLocation.x
                    var multiplier: Double = 1.0
                    var skipUpdate = false
                    if self.verticalPanEnabled, location.y > scrubbingStartLocation.y {
                        let verticalDelta = abs(location.y - scrubbingStartLocation.y)
                        if verticalDelta > 150.0 {
                            multiplier = 0.01
                        } else if verticalDelta > 100.0 {
                            multiplier = 0.25
                        } else if verticalDelta > 50.0 {
                            multiplier = 0.5
                        }
                        if multiplier != self.scrubbingMultiplier {
                            skipUpdate = true
                            self.scrubbingMultiplier = multiplier
                            self.scrubbingStartLocation = CGPoint(x: location.x, y: scrubbingStartLocation.y)
                            self.updateMultiplier?(multiplier)
                            
                            self.hapticFeedback.impact()
                        }
                    }
                    if !skipUpdate {
                        self.updateScrubbing?(delta / self.bounds.size.width, multiplier)
                    }
                }
            case .ended, .cancelled:
                if let scrubbingStartLocation = self.scrubbingStartLocation {
                    self.scrubbingStartLocation = nil
                    let delta = location.x - scrubbingStartLocation.x
                    self.updateScrubbing?(delta / self.bounds.size.width, self.scrubbingMultiplier)
                    self.endScrubbing?(recognizer.state == .ended)
                    self.highlighted?(false)
                    self.scrubbingMultiplier = 1.0
                }
            default:
                break
        }
    }
}

private final class MediaPlayerScrubbingForegroundNode: ASDisplayNode {
    var onEnterHierarchy: (() -> Void)?
    var onExitHierarchy: (() -> Void)?
    
    override func willEnterHierarchy() {
        super.willEnterHierarchy()
        
        self.onEnterHierarchy?()
    }
    
    override func didExitHierarchy() {
        super.didExitHierarchy()
        
        self.onExitHierarchy?()
    }
}

public enum MediaPlayerScrubbingNodeHandle {
    case none
    case line
    case circle
}

public enum MediaPlayerScrubbingNodeContent {
    case standard(lineHeight: CGFloat, lineCap: MediaPlayerScrubbingNodeCap, scrubberHandle: MediaPlayerScrubbingNodeHandle, backgroundColor: UIColor, foregroundColor: UIColor, bufferingColor: UIColor, chapters: [MediaPlayerScrubbingChapter])
    case custom(backgroundNode: CustomMediaPlayerScrubbingForegroundNode, foregroundContentNode: CustomMediaPlayerScrubbingForegroundNode)
}

private final class StandardMediaPlayerScrubbingNodeContentNode {
    let lineHeight: CGFloat
    let lineCap: MediaPlayerScrubbingNodeCap
    let containerNode: ASDisplayNode
    let backgroundNode: ASImageNode
    let bufferingNode: MediaPlayerScrubbingBufferingNode
    let foregroundContentNode: ASImageNode
    let foregroundNode: MediaPlayerScrubbingForegroundNode
    let chapterNodesContainer: ASDisplayNode?
    let chapterNodes: [(MediaPlayerScrubbingChapter, ASDisplayNode)]
    let handle: MediaPlayerScrubbingNodeHandle
    let handleNode: ASDisplayNode?
    let highlightedHandleNode: ASDisplayNode?
    let handleNodeContainer: MediaPlayerScrubbingNodeButton?
    
    init(lineHeight: CGFloat, lineCap: MediaPlayerScrubbingNodeCap, containerNode: ASDisplayNode, backgroundNode: ASImageNode, bufferingNode: MediaPlayerScrubbingBufferingNode, foregroundContentNode: ASImageNode, foregroundNode: MediaPlayerScrubbingForegroundNode, chapterNodesContainer: ASDisplayNode?, chapterNodes: [(MediaPlayerScrubbingChapter, ASDisplayNode)], handle: MediaPlayerScrubbingNodeHandle, handleNode: ASDisplayNode?, highlightedHandleNode: ASDisplayNode?, handleNodeContainer: MediaPlayerScrubbingNodeButton?) {
        self.lineHeight = lineHeight
        self.lineCap = lineCap
        self.containerNode = containerNode
        self.backgroundNode = backgroundNode
        self.bufferingNode = bufferingNode
        self.foregroundContentNode = foregroundContentNode
        self.foregroundNode = foregroundNode
        self.chapterNodesContainer = chapterNodesContainer
        self.chapterNodes = chapterNodes
        self.handle = handle
        self.handleNode = handleNode
        self.highlightedHandleNode = highlightedHandleNode
        self.handleNodeContainer = handleNodeContainer
    }
}

public protocol CustomMediaPlayerScrubbingForegroundNode: ASDisplayNode {
    var progress: CGFloat? { get set }
}

private final class CustomMediaPlayerScrubbingNodeContentNode {
    let backgroundNode: CustomMediaPlayerScrubbingForegroundNode
    let foregroundContentNode: CustomMediaPlayerScrubbingForegroundNode
    let foregroundNode: MediaPlayerScrubbingForegroundNode
    let handleNodeContainer: MediaPlayerScrubbingNodeButton?
    
    init(backgroundNode: CustomMediaPlayerScrubbingForegroundNode, foregroundContentNode: CustomMediaPlayerScrubbingForegroundNode, foregroundNode: MediaPlayerScrubbingForegroundNode, handleNodeContainer: MediaPlayerScrubbingNodeButton?) {
        self.backgroundNode = backgroundNode
        self.foregroundContentNode = foregroundContentNode
        self.foregroundNode = foregroundNode
        self.handleNodeContainer = handleNodeContainer
    }
}

private enum MediaPlayerScrubbingNodeContentNodes {
    case standard(StandardMediaPlayerScrubbingNodeContentNode)
    case custom(CustomMediaPlayerScrubbingNodeContentNode)
}

private final class MediaPlayerScrubbingBufferingNode: ASDisplayNode {
    private let color: UIColor
    private let containerNode: ASDisplayNode
    private let foregroundNode: ASImageNode
    
    private var ranges: (RangeSet<Int64>, Int64)?
    
    init(color: UIColor, lineCap: MediaPlayerScrubbingNodeCap, lineHeight: CGFloat) {
        self.color = color
        
        self.containerNode = ASDisplayNode()
        self.containerNode.isLayerBacked = true
        self.containerNode.clipsToBounds = true
        self.containerNode.cornerRadius = lineHeight / 2.0
        
        self.foregroundNode = ASImageNode()
        self.foregroundNode.isLayerBacked = true
        self.foregroundNode.displayWithoutProcessing = true
        self.foregroundNode.displaysAsynchronously = false
        self.foregroundNode.image = generateStretchableFilledCircleImage(diameter: lineHeight, color: color)
        
        super.init()
        
        self.containerNode.addSubnode(self.foregroundNode)
        self.addSubnode(self.containerNode)
    }
    
    func updateStatus(_ ranges: RangeSet<Int64>, _ size: Int64) {
        self.ranges = (ranges, size)
        if !self.bounds.width.isZero {
            self.updateLayout(size: self.bounds.size, transition: .animated(duration: 0.15, curve: .easeInOut))
        }
    }
    
    func updateLayout(size: CGSize, transition: ContainedViewLayoutTransition) {
        transition.updateFrame(node: self.foregroundNode, frame: CGRect(origin: CGPoint(), size: CGSize(width: size.width, height: size.height)))
        if let ranges = self.ranges, !ranges.0.isEmpty, ranges.1 != 0 {
            for range in ranges.0.ranges {
                let rangeWidth = min(size.width, (CGFloat(range.count) / CGFloat(ranges.1)) * size.width)
                transition.updateFrame(node: self.containerNode, frame: CGRect(origin: CGPoint(), size: CGSize(width: rangeWidth, height: size.height)))
                transition.updateAlpha(node: self.foregroundNode, alpha: abs(size.width - rangeWidth) < 1.0 ? 0.0 : 1.0)
                break
            }
        } else {
            transition.updateFrame(node: self.containerNode, frame: CGRect(origin: CGPoint(), size: CGSize(width: 0.0, height: size.height)))
            transition.updateAlpha(node: self.foregroundNode, alpha: 0.0)
        }
    }
}

public final class MediaPlayerScrubbingNode: ASDisplayNode {
    private var contentNodes: MediaPlayerScrubbingNodeContentNodes
    
    private var displayLink: SharedDisplayLinkDriver.Link?
    private var isInHierarchyValue: Bool = false
    
    private var playbackStatusValue: MediaPlayerPlaybackStatus?
    private var scrubbingBeginTimestamp: Double?
    private var scrubbingTimestampValue: Double?
    
    public var playbackStatusUpdated: ((MediaPlayerPlaybackStatus?) -> Void)?
    public var playerStatusUpdated: ((MediaPlayerStatus?) -> Void)?
    public var seek: ((Double) -> Void)?
    public var update: ((Double?, CGFloat) -> Void)?
    
    private let _scrubbingTimestamp = Promise<Double?>(nil)
    public var scrubbingTimestamp: Signal<Double?, NoError> {
        return self._scrubbingTimestamp.get()
    }
    
    private let _scrubbingPosition = Promise<Double?>(nil)
    public var scrubbingPosition: Signal<Double?, NoError> {
        return self._scrubbingPosition.get()
    }
    
    public var isScrubbing: Bool {
        return self.scrubbingTimestampValue != nil
    }
    
    public var ignoreSeekId: Int?
    
    public var enableScrubbing: Bool = true {
        didSet {
            switch self.contentNodes {
                case let .standard(node):
                    node.handleNodeContainer?.isUserInteractionEnabled = self.enableScrubbing
                case let .custom(node):
                    node.handleNodeContainer?.isUserInteractionEnabled = self.enableScrubbing
            }
        }
    }
    
    public var enableFineScrubbing: Bool = false {
        didSet {
            switch self.contentNodes {
                case let .standard(node):
                    node.handleNodeContainer?.verticalPanEnabled = self.enableFineScrubbing
                case let .custom(node):
                    node.handleNodeContainer?.verticalPanEnabled = self.enableFineScrubbing
            }
        }
    }
    
    public var containerNode: ASDisplayNode {
        switch self.contentNodes {
            case let .standard(node):
                return node.containerNode
            case let .custom(node):
                return node.backgroundNode
        }
    }
    
    private var _statusValue: MediaPlayerStatus?
    private var statusValue: MediaPlayerStatus? {
        get {
            return self._statusValue
        } set(value) {
            if value != self._statusValue {
                if let value = value, value.seekId == self.ignoreSeekId {
                } else {
                    let previousStatusValue = self._statusValue
                    self._statusValue = value
                    self.updateProgressAnimations()
                    
                    var playbackStatus = value?.status
                    if self.playbackStatusValue != playbackStatus {
                        self.playbackStatusValue = playbackStatus
                        if let playbackStatusUpdated = self.playbackStatusUpdated {
                            if playbackStatus == .paused, previousStatusValue?.status == .playing, let value = value, value.timestamp > value.duration - 0.1 {
                                playbackStatus = .playing
                            }
                            playbackStatusUpdated(playbackStatus)
                        }
                    }
                    
                    self.playerStatusUpdated?(value)
                }
            }
        }
    }
    
    private var statusDisposable: Disposable?
    private var statusValuePromise = Promise<MediaPlayerStatus?>()
    
    public var status: Signal<MediaPlayerStatus, NoError>? {
        didSet {
            if let status = self.status {
                self.statusValuePromise.set(status |> map { $0 })
            } else {
                self.statusValuePromise.set(.single(nil))
            }
        }
    }
    
    private var bufferingStatusDisposable: Disposable?
    private var bufferingStatusValuePromise = Promise<(RangeSet<Int64>, Int64)?>()
    
    public var bufferingStatus: Signal<(RangeSet<Int64>, Int64)?, NoError>? {
        didSet {
            if let bufferingStatus = self.bufferingStatus {
                self.bufferingStatusValuePromise.set(bufferingStatus)
            } else {
                self.bufferingStatusValuePromise.set(.single(nil))
            }
        }
    }
    
    private static func contentNodesFromContent(_ content: MediaPlayerScrubbingNodeContent, enableScrubbing: Bool) -> MediaPlayerScrubbingNodeContentNodes {
        switch content {
            case let .standard(lineHeight, lineCap, scrubberHandle, backgroundColor, foregroundColor, bufferingColor, chapters):
                let backgroundNode = ASImageNode()
                backgroundNode.isLayerBacked = true
                backgroundNode.displaysAsynchronously = false
                backgroundNode.displayWithoutProcessing = true
                
                let bufferingNode = MediaPlayerScrubbingBufferingNode(color: bufferingColor, lineCap: lineCap, lineHeight: lineHeight)
                
                let foregroundContentNode = ASImageNode()
                foregroundContentNode.isLayerBacked = true
                foregroundContentNode.displaysAsynchronously = false
                foregroundContentNode.displayWithoutProcessing = true
                
                switch lineCap {
                    case .round:
                        backgroundNode.image = generateStretchableFilledCircleImage(diameter: lineHeight, color: backgroundColor)
                        foregroundContentNode.image = generateStretchableFilledCircleImage(diameter: lineHeight, color: foregroundColor)
                    case .square:
                        backgroundNode.backgroundColor = backgroundColor
                        foregroundContentNode.backgroundColor = foregroundColor
                }
                
                let foregroundNode = MediaPlayerScrubbingForegroundNode()
                foregroundNode.isLayerBacked = true
                foregroundNode.clipsToBounds = true
                
                var handleNodeImpl: ASImageNode?
                var highlightedHandleNodeImpl: ASImageNode?
                var handleNodeContainerImpl: MediaPlayerScrubbingNodeButton?
                
                switch scrubberHandle {
                    case .none:
                        break
                    case .line:
                        let handleNode = ASImageNode()
                        handleNode.image = generateHandleBackground(color: foregroundColor)
                        handleNode.isLayerBacked = true
                        handleNodeImpl = handleNode
                        
                        let handleNodeContainer = MediaPlayerScrubbingNodeButton()
                        handleNodeContainer.addSubnode(handleNode)
                        handleNodeContainerImpl = handleNodeContainer
                    case .circle:
                        let handleNode = ASImageNode()
                        handleNode.image = generateFilledCircleImage(diameter: lineHeight + 3.0, color: foregroundColor)
                        handleNode.isLayerBacked = true
                        handleNodeImpl = handleNode
                        
                        let highlightedHandleNode = ASImageNode()
                        let highlightedHandleImage = generateFilledCircleImage(diameter: lineHeight + 3.0 + 20.0, color: foregroundColor)!
                        highlightedHandleNode.image = highlightedHandleImage
                        highlightedHandleNode.bounds = CGRect(origin: CGPoint(), size: highlightedHandleImage.size)
                        highlightedHandleNode.isLayerBacked = true
                        highlightedHandleNode.transform = CATransform3DMakeScale(0.1875, 0.1875, 1.0)
                        highlightedHandleNodeImpl = highlightedHandleNode
                        
                        let handleNodeContainer = MediaPlayerScrubbingNodeButton()
                        handleNodeContainer.addSubnode(handleNode)
                        handleNodeContainer.addSubnode(highlightedHandleNode)
                        handleNodeContainerImpl = handleNodeContainer
                }
                
                handleNodeContainerImpl?.isUserInteractionEnabled = enableScrubbing
                
                var chapterNodesContainerImpl: ASDisplayNode?
                var chapterNodes: [(MediaPlayerScrubbingChapter, ASDisplayNode)] = []
                
                if !chapters.isEmpty {
                    let chapterNodesContainer = ASDisplayNode()
                    chapterNodesContainer.isUserInteractionEnabled = false
                    chapterNodesContainerImpl = chapterNodesContainer
                    
                    var chapters = chapters
                    if let firstChapter = chapters.first, firstChapter.start > 0.0 {
                        chapters.insert(MediaPlayerScrubbingChapter(title: "", start: 0.0), at: 0)
                    }
                    
                    for i in 0 ..< chapters.count {
                        let chapterNode = ASDisplayNode()
                        chapterNode.backgroundColor = .white
                        chapterNodesContainer.addSubnode(chapterNode)
                        
                        chapterNodes.append((chapters[i], chapterNode))
                    }
                }
                
                return .standard(StandardMediaPlayerScrubbingNodeContentNode(lineHeight: lineHeight, lineCap: lineCap, containerNode: ASDisplayNode(), backgroundNode: backgroundNode, bufferingNode: bufferingNode, foregroundContentNode: foregroundContentNode, foregroundNode: foregroundNode, chapterNodesContainer: chapterNodesContainerImpl, chapterNodes: chapterNodes, handle: scrubberHandle, handleNode: handleNodeImpl, highlightedHandleNode: highlightedHandleNodeImpl, handleNodeContainer: handleNodeContainerImpl))
            case let .custom(backgroundNode, foregroundContentNode):
                let foregroundNode = MediaPlayerScrubbingForegroundNode()
                foregroundNode.isLayerBacked = true
                foregroundNode.clipsToBounds = true
                
                let handleNodeContainer = MediaPlayerScrubbingNodeButton()
                handleNodeContainer.isUserInteractionEnabled = enableScrubbing
                
                return .custom(CustomMediaPlayerScrubbingNodeContentNode(backgroundNode: backgroundNode, foregroundContentNode: foregroundContentNode, foregroundNode: foregroundNode, handleNodeContainer: handleNodeContainer))
        }
    }
    
    public init(content: MediaPlayerScrubbingNodeContent) {
        self.contentNodes = MediaPlayerScrubbingNode.contentNodesFromContent(content, enableScrubbing: self.enableScrubbing)
        
        super.init()
        
        self.setupContentNodes()
        
        self.statusDisposable = (self.statusValuePromise.get()
        |> deliverOnMainQueue).start(next: { [weak self] status in
            if let strongSelf = self {
                strongSelf.statusValue = status
            }
        })
        
        self.bufferingStatusDisposable = (self.bufferingStatusValuePromise.get()
        |> deliverOnMainQueue).start(next: { [weak self] status in
            if let strongSelf = self {
                switch strongSelf.contentNodes {
                    case let .standard(node):
                        if let status = status {
                            node.bufferingNode.updateStatus(status.0, status.1)
                        }
                    case .custom:
                        break
                }
            }
        })
    }
    
    deinit {
        self.displayLink?.invalidate()
        self.statusDisposable?.dispose()
        self.bufferingStatusDisposable?.dispose()
    }
    
    private func setupContentNodes() {
        if let subnodes = self.subnodes {
            for subnode in subnodes {
                subnode.removeFromSupernode()
            }
        }
        
        switch self.contentNodes {
            case let .standard(node):
                self.addSubnode(node.containerNode)
                
                node.containerNode.addSubnode(node.backgroundNode)
                node.containerNode.addSubnode(node.bufferingNode)
                node.foregroundNode.addSubnode(node.foregroundContentNode)
                node.containerNode.addSubnode(node.foregroundNode)
            
                let highlightedHandleNode = node.highlightedHandleNode
                
                if let handleNodeContainer = node.handleNodeContainer {
                    self.addSubnode(handleNodeContainer)
<<<<<<< HEAD
                    handleNodeContainer.highlighted = { [weak self, weak node] highlighted in
                        if let strongSelf = self, let highlightedHandleNode = node?.highlightedHandleNode, let statusValue = strongSelf.statusValue, Double(0.0).isLess(than: statusValue.duration) {
=======
                    handleNodeContainer.highlighted = { [weak self] highlighted in
                        if let strongSelf = self, let highlightedHandleNode, let statusValue = strongSelf.statusValue, Double(0.0).isLess(than: statusValue.duration) {
>>>>>>> 4ff424b9
                            if highlighted {
                                strongSelf.displayLink?.isPaused = true
                                
                                var timestamp = statusValue.timestamp
                                if statusValue.generationTimestamp > 0 && statusValue.status == .playing {
                                    let currentTimestamp = CACurrentMediaTime()
                                    timestamp = timestamp + (currentTimestamp - statusValue.generationTimestamp) * statusValue.baseRate
                                }
                                strongSelf.scrubbingTimestampValue = timestamp
                                strongSelf._scrubbingTimestamp.set(.single(strongSelf.scrubbingTimestampValue))
                                strongSelf._scrubbingPosition.set(.single(strongSelf.scrubbingTimestampValue.flatMap { $0 / statusValue.duration }))
                                
                                highlightedHandleNode.layer.animateSpring(from: 0.1875 as NSNumber, to: 1.0 as NSNumber, keyPath: "transform.scale", duration: 0.65, initialVelocity: 0.0, damping: 80.0, removeOnCompletion: false)
                            } else {
                                strongSelf.scrubbingTimestampValue = nil
                                strongSelf._scrubbingTimestamp.set(.single(nil))
                                strongSelf._scrubbingPosition.set(.single(nil))
                                strongSelf.updateProgressAnimations()
                                
                                highlightedHandleNode.layer.animateSpring(from: 1.0 as NSNumber, to: 0.1875 as NSNumber, keyPath: "transform.scale", duration: 0.65, initialVelocity: 0.0, damping: 120.0, removeOnCompletion: false)
                            }
                        }
                    }
                    handleNodeContainer.beginScrubbing = { [weak self] in
                        if let strongSelf = self {
                            if let statusValue = strongSelf.statusValue, Double(0.0).isLess(than: statusValue.duration) {
                                strongSelf.scrubbingBeginTimestamp = statusValue.timestamp
                                strongSelf.scrubbingTimestampValue = statusValue.timestamp
                                strongSelf._scrubbingTimestamp.set(.single(strongSelf.scrubbingTimestampValue))
                                strongSelf._scrubbingPosition.set(.single(strongSelf.scrubbingTimestampValue.flatMap { $0 / statusValue.duration }))
                                strongSelf.update?(strongSelf.scrubbingTimestampValue, CGFloat(statusValue.timestamp / statusValue.duration))
                                strongSelf.updateProgressAnimations()
                            }
                        }
                    }
                    handleNodeContainer.updateScrubbing = { [weak self] addedFraction, multiplier in
                        if let strongSelf = self {
                            if let statusValue = strongSelf.statusValue, let scrubbingBeginTimestamp = strongSelf.scrubbingBeginTimestamp, Double(0.0).isLess(than: statusValue.duration) {
                                let delta: Double = (statusValue.duration * Double(addedFraction)) * multiplier
                                let timestampValue = max(0.0, min(statusValue.duration, scrubbingBeginTimestamp + delta))
                                strongSelf.scrubbingTimestampValue = timestampValue
                                strongSelf._scrubbingTimestamp.set(.single(strongSelf.scrubbingTimestampValue))
                                strongSelf._scrubbingPosition.set(.single(strongSelf.scrubbingTimestampValue.flatMap { $0 / statusValue.duration }))
                                strongSelf.update?(timestampValue, CGFloat(timestampValue / statusValue.duration))
                                strongSelf.updateProgressAnimations()
                            }
                        }
                    }
                    handleNodeContainer.updateMultiplier = { [weak self] multiplier in
                           if let strongSelf = self {
                               if let statusValue = strongSelf.statusValue, let _ = strongSelf.scrubbingBeginTimestamp, Double(0.0).isLess(than: statusValue.duration) {
                                   strongSelf.scrubbingBeginTimestamp = strongSelf.scrubbingTimestampValue
                               }
                           }
                       }
                    handleNodeContainer.endScrubbing = { [weak self] apply in
                        if let strongSelf = self {
                            strongSelf.scrubbingBeginTimestamp = nil
                            let scrubbingTimestampValue = strongSelf.scrubbingTimestampValue
                            Queue.mainQueue().after(0.05, {
                                strongSelf._scrubbingTimestamp.set(.single(nil))
                                strongSelf._scrubbingPosition.set(.single(nil))
                                strongSelf.scrubbingTimestampValue = nil
                            })
                            if let scrubbingTimestampValue = scrubbingTimestampValue, apply {
                                if let statusValue = strongSelf.statusValue {
                                    switch statusValue.status {
                                        case .buffering:
                                            break
                                        default:
                                            strongSelf.ignoreSeekId = statusValue.seekId
                                    }
                                }
                                strongSelf.seek?(scrubbingTimestampValue)
                            }
                            strongSelf.update?(nil, 0.0)
                            strongSelf.updateProgressAnimations()
                        }
                    }
                }
                
                node.foregroundNode.onEnterHierarchy = { [weak self] in
                    self?.isInHierarchyValue = true
                    self?.updateProgressAnimations()
                }
                node.foregroundNode.onExitHierarchy = { [weak self] in
                    self?.isInHierarchyValue = false
                    self?.updateProgressAnimations()
                }
            case let .custom(node):
                self.addSubnode(node.backgroundNode)
                node.foregroundNode.addSubnode(node.foregroundContentNode)
                self.addSubnode(node.foregroundNode)
                
                if let handleNodeContainer = node.handleNodeContainer {
                    self.addSubnode(handleNodeContainer)
                    handleNodeContainer.beginScrubbing = { [weak self] in
                        if let strongSelf = self {
                            if let statusValue = strongSelf.statusValue, Double(0.0).isLess(than: statusValue.duration) {
                                strongSelf.scrubbingBeginTimestamp = statusValue.timestamp
                                strongSelf.scrubbingTimestampValue = statusValue.timestamp
                                strongSelf.updateProgressAnimations()
                            }
                        }
                    }
                    handleNodeContainer.updateScrubbing = { [weak self] addedFraction, multiplier in
                        if let strongSelf = self {
                            if let statusValue = strongSelf.statusValue, let scrubbingBeginTimestamp = strongSelf.scrubbingBeginTimestamp, Double(0.0).isLess(than: statusValue.duration) {
                                strongSelf.scrubbingTimestampValue = scrubbingBeginTimestamp + (statusValue.duration * Double(addedFraction)) * multiplier
                                strongSelf.updateProgressAnimations()
                            }
                        }
                    }
                    handleNodeContainer.updateMultiplier = { [weak self] multiplier in
                        if let strongSelf = self {
                            if let statusValue = strongSelf.statusValue, let _ = strongSelf.scrubbingBeginTimestamp, Double(0.0).isLess(than: statusValue.duration) {
                                strongSelf.scrubbingBeginTimestamp = strongSelf.scrubbingTimestampValue
                            }
                        }
                    }
                    handleNodeContainer.endScrubbing = { [weak self] apply in
                        if let strongSelf = self {
                            strongSelf.scrubbingBeginTimestamp = nil
                            let scrubbingTimestampValue = strongSelf.scrubbingTimestampValue
                            strongSelf.scrubbingTimestampValue = nil
                            if let scrubbingTimestampValue = scrubbingTimestampValue, apply {
                                strongSelf.seek?(scrubbingTimestampValue)
                            }
                            strongSelf.updateProgressAnimations()
                        }
                    }
                }
                
                node.foregroundNode.onEnterHierarchy = { [weak self] in
                    self?.isInHierarchyValue = true
                    self?.updateProgressAnimations()
                }
                node.foregroundNode.onExitHierarchy = { [weak self] in
                    self?.isInHierarchyValue = false
                    self?.updateProgressAnimations()
                }
        }
    }
    
    public func updateContent(_ content: MediaPlayerScrubbingNodeContent) {
        self.contentNodes = MediaPlayerScrubbingNode.contentNodesFromContent(content, enableScrubbing: self.enableScrubbing)
        
        self.setupContentNodes()
        
        self.updateProgressAnimations()
    }
    
    private var isCollapsed = false
    public func setCollapsed(_ collapsed: Bool, animated: Bool) {
        self.isCollapsed = collapsed
        
        let alpha: CGFloat = collapsed ? 0.0 : 1.0
        let backgroundScale: CGFloat = collapsed ? 0.4 : 1.0
        let handleScale: CGFloat = collapsed ? 0.2 : 1.0
        switch self.contentNodes {
            case let .standard(node):
                let transition: ContainedViewLayoutTransition = animated ? .animated(duration: 0.3, curve: .easeInOut) : .immediate
                node.foregroundContentNode.backgroundColor = collapsed ? .white : nil
                
                if let handleNode = node.handleNodeContainer {
                    transition.updateAlpha(node: node.foregroundContentNode, alpha: collapsed ? 0.45 : 1.0)
                    transition.updateAlpha(node: handleNode, alpha: collapsed ? 0.0 : 1.0)
                    transition.updateTransformScale(node: handleNode, scale: CGPoint(x: 1.0, y: handleScale))
                }
                transition.updateAlpha(node: node.bufferingNode, alpha: alpha)
                transition.updateAlpha(node: node.backgroundNode, alpha: alpha)
                transition.updateTransformScale(node: node.foregroundContentNode, scale: CGPoint(x: 1.0, y: backgroundScale))
                transition.updateTransformScale(node: node.backgroundNode, scale: CGPoint(x: 1.0, y: backgroundScale))
            case .custom:
                break
        }
    }
    
    override public var frame: CGRect {
        didSet {
            if self.frame.size != oldValue.size {
                self.updateProgressAnimations()
            }
        }
    }
    
    public func update(size: CGSize, animator: ControlledTransitionAnimator) {
        self.updateProgressAnimations(animator: animator)
    }
    
    public func updateColors(backgroundColor: UIColor, foregroundColor: UIColor) {
        switch self.contentNodes {
            case let .standard(node):
                switch node.lineCap {
                    case .round:
                        node.backgroundNode.image = generateStretchableFilledCircleImage(diameter: node.lineHeight, color: backgroundColor)
                        node.foregroundContentNode.image = generateStretchableFilledCircleImage(diameter: node.lineHeight, color: foregroundColor)
                    case .square:
                        node.backgroundNode.backgroundColor = backgroundColor
                        node.foregroundContentNode.backgroundColor = foregroundColor
                }
                if let handleNode = node.handleNode as? ASImageNode {
                    switch node.handle {
                        case .line:
                            handleNode.image = generateHandleBackground(color: foregroundColor)
                        case .circle:
                            handleNode.image = generateFilledCircleImage(diameter: node.lineHeight + 3.0, color: foregroundColor)
                        case .none:
                            break
                    }
                }
            case .custom:
                break
        }
    }
    
    private func updateProgressAnimations(animator: ControlledTransitionAnimator? = nil) {
        self.updateProgress(animator: animator)
        
        let needsAnimation: Bool
        
        if !self.isInHierarchyValue {
            needsAnimation = false
        } else if let _ = self.scrubbingTimestampValue {
            needsAnimation = false
        } else if let statusValue = self.statusValue {
            switch statusValue.status {
            case .buffering:
                needsAnimation = false
            case .paused:
                needsAnimation = false
            case .playing:
                needsAnimation = true
            }
        } else {
            needsAnimation = false
        }
        
        if needsAnimation {
            if self.displayLink == nil {
                let displayLink = SharedDisplayLinkDriver.shared.add { [weak self] in
                    self?.updateProgress()
                }
                self.displayLink = displayLink
            }
            self.displayLink?.isPaused = false
        } else {
            self.displayLink?.isPaused = true
        }
    }
    
    private var animateToValue: Double?
    private var animating = false
    public func animateTo(_ timestamp: Double) {
        self.animateToValue = timestamp
        UIView.animate(withDuration: 0.2, delay: 0.0, options: [.curveEaseInOut, .allowAnimatedContent, .layoutSubviews], animations: {
            self.updateProgress()
        }, completion: { _ in
            self.animateToValue = nil
            self.animating = false
        })
    }
    
    private func updateProgress(animator: ControlledTransitionAnimator? = nil) {
        let bounds = self.bounds
        
        var isPlaying = false
        var timestampAndDuration: (timestamp: Double?, duration: Double)?
        if let statusValue = self.statusValue {
            switch statusValue.status {
                case .playing:
                    isPlaying = true
                default:
                    break
            }
            if case .buffering(true, _, _, _) = statusValue.status {
                timestampAndDuration = (nil, statusValue.duration)
                //initialBuffering = true
            } else if Double(0.0).isLess(than: statusValue.duration) {
                if let scrubbingTimestampValue = self.scrubbingTimestampValue {
                    timestampAndDuration = (max(0.0, min(scrubbingTimestampValue, statusValue.duration)), statusValue.duration)
                } else {
                    timestampAndDuration = (statusValue.timestamp, statusValue.duration)
                }
            }
        }
        
        if let animateToValue = self.animateToValue {
            if self.animating {
                return
            } else if let (_, duration) = timestampAndDuration {
                self.animating = true
                timestampAndDuration = (animateToValue, duration)
            }
        }
        
        switch self.contentNodes {
            case let .standard(node):
                node.containerNode.frame = CGRect(origin: CGPoint(), size: bounds.size)
            
                let backgroundFrame = CGRect(origin: CGPoint(x: 0.0, y: floor((bounds.size.height - node.lineHeight) / 2.0)), size: CGSize(width: bounds.size.width, height: node.lineHeight))
                let foregroundContentFrame = CGRect(origin: CGPoint(), size: CGSize(width: backgroundFrame.size.width, height: backgroundFrame.size.height))
            
                node.backgroundNode.position = CGPoint(x: backgroundFrame.midX, y: backgroundFrame.midY)
                node.backgroundNode.bounds = CGRect(origin: CGPoint(), size: backgroundFrame.size)
                
                node.foregroundContentNode.position = CGPoint(x: foregroundContentFrame.midX, y: foregroundContentFrame.midY)
                node.foregroundContentNode.bounds = CGRect(origin: CGPoint(), size: foregroundContentFrame.size)
                
                node.bufferingNode.frame = backgroundFrame
                node.bufferingNode.updateLayout(size: backgroundFrame.size, transition: .immediate)
                
                if let chapterNodesContainer = node.chapterNodesContainer {
                    if let duration = timestampAndDuration?.duration, duration > 1.0, backgroundFrame.width > 0.0, node.chapterNodes.count > 1 {
                        if node.containerNode.view.mask == nil {
                            node.containerNode.view.mask = chapterNodesContainer.view
                            
                            let transitionView = UIView()
                            transitionView.backgroundColor = .white
                            transitionView.frame = node.containerNode.bounds
                            chapterNodesContainer.view.addSubview(transitionView)
                            transitionView.layer.animateAlpha(from: 1.0, to: 0.0, duration: 0.2, removeOnCompletion: false, completion: { [weak transitionView] _ in
                                transitionView?.removeFromSuperview()
                            })
                        }
                        
                        chapterNodesContainer.frame = backgroundFrame
                        
                        var addedBeginning = false
                        for i in 1 ..< node.chapterNodes.count {
                            let (previousChapter, previousChapterNode) = node.chapterNodes[i - 1]
                            let (chapter, chapterNode) = node.chapterNodes[i]
                            
                            let lineWidth: CGFloat = 1.0 + UIScreenPixel * 2.0
                            let startPosition: CGFloat
                            if !addedBeginning {
                                startPosition = 0.0
                            } else {
                                startPosition = floor(backgroundFrame.width * CGFloat(previousChapter.start / duration)) + lineWidth / 2.0
                            }
                            let endPosition: CGFloat = max(startPosition, floor(backgroundFrame.width * CGFloat(chapter.start / duration)) - lineWidth / 2.0)
                            let width = endPosition - startPosition
                            if width < lineWidth * 0.5 {
                                previousChapterNode.frame = CGRect()
                                continue
                            }
                            previousChapterNode.frame = CGRect(x: startPosition, y: 0.0, width: endPosition - startPosition, height: backgroundFrame.size.height)
                            
                            addedBeginning = true
                            
                            if i == node.chapterNodes.count - 1 {
                                let startPosition = endPosition + lineWidth
                                chapterNode.frame = CGRect(x: startPosition, y: 0.0, width: backgroundFrame.size.width - startPosition, height: backgroundFrame.size.height)
                            }
                        }
                    } else {
                        node.containerNode.view.mask = nil
                    }
                }
                
                if let handleNode = node.handleNode {
                    var handleSize: CGSize = CGSize(width: 2.0, height: bounds.size.height)
                    var handleOffset: CGFloat = 0.0
                    if case .circle = node.handle, let handleNode = handleNode as? ASImageNode, let image = handleNode.image {
                        handleSize = image.size
                        handleOffset = -1.0 + UIScreenPixel
                    }
                    handleNode.frame = CGRect(origin: CGPoint(x: -handleSize.width / 2.0, y: floor((bounds.size.height - handleSize.height) / 2.0) + handleOffset), size: handleSize)
                    
                    if let highlightedHandleNode = node.highlightedHandleNode {
                        highlightedHandleNode.position = handleNode.position
                    }
                }
                
                if let handleNodeContainer = node.handleNodeContainer {
                    handleNodeContainer.frame = bounds
                }
                
                if let (maybeTimestamp, duration) = timestampAndDuration, let timestamp = maybeTimestamp, duration > 0.01 {
                    if let scrubbingTimestampValue = self.scrubbingTimestampValue {
                        var progress = CGFloat(scrubbingTimestampValue / duration)
                        if progress.isNaN || !progress.isFinite {
                            progress = 0.0
                        }
                        progress = min(1.0, progress)
                        node.foregroundNode.frame = CGRect(origin: backgroundFrame.origin, size: CGSize(width: floorToScreenPixels(progress * backgroundFrame.size.width), height: backgroundFrame.size.height))
                        
                        if let handleNodeContainer = node.handleNodeContainer {
                            handleNodeContainer.bounds = bounds.offsetBy(dx: -floorToScreenPixels(bounds.size.width * progress), dy: 0.0)
                            if !self.isCollapsed {
                                if handleNodeContainer.alpha.isZero {
                                    handleNodeContainer.layer.animateAlpha(from: 0.0, to: 1.0, duration: 0.2)
                                }
                                handleNodeContainer.alpha = 1.0
                            }
                        }
                    } else if let statusValue = self.statusValue {
                        var actualTimestamp: Double
                        if statusValue.generationTimestamp.isZero || !isPlaying || self.animateToValue != nil {
                            actualTimestamp = timestamp
                        } else {
                            let currentTimestamp = CACurrentMediaTime()
                            actualTimestamp = timestamp + (currentTimestamp - statusValue.generationTimestamp) * statusValue.baseRate
                        }
                        
                        var progress = CGFloat(actualTimestamp / duration)
                        if progress.isNaN || !progress.isFinite {
                            progress = 0.0
                        }
                        progress = min(1.0, progress)
                        
                        let foregroundFrame = CGRect(origin: backgroundFrame.origin, size: CGSize(width: floorToScreenPixels(progress * backgroundFrame.size.width), height: backgroundFrame.size.height))
                        if let _ = self.animateToValue {
                            let previousFrame = node.foregroundNode.frame
                            node.foregroundNode.frame = foregroundFrame
                            node.foregroundNode.layer.animateFrame(from: previousFrame, to: foregroundFrame, duration: 0.2, timingFunction: CAMediaTimingFunctionName.easeInEaseOut.rawValue)
                        } else {
                            node.foregroundNode.frame = foregroundFrame
                        }
                        
                        if let handleNodeContainer = node.handleNodeContainer {
                            handleNodeContainer.bounds = bounds.offsetBy(dx: -floorToScreenPixels(bounds.size.width * progress), dy: 0.0)
                            if !self.isCollapsed {
                                if handleNodeContainer.alpha.isZero {
                                    handleNodeContainer.layer.animateAlpha(from: 0.0, to: 1.0, duration: 0.2)
                                }
                                handleNodeContainer.alpha = 1.0
                            }
                        }
                    } else {
                        node.foregroundNode.frame = CGRect(origin: backgroundFrame.origin, size: CGSize(width: 0.0, height: backgroundFrame.size.height))
                        node.handleNodeContainer?.alpha = 0.0
                    }
                } else {
                    node.foregroundNode.frame = CGRect(origin: backgroundFrame.origin, size: CGSize(width: 0.0, height: backgroundFrame.size.height))
                    node.handleNodeContainer?.alpha = 0.0
                }
            case let .custom(node):
                if let handleNodeContainer = node.handleNodeContainer {
                    handleNodeContainer.frame = bounds
                }
                
                let backgroundFrame = CGRect(origin: CGPoint(x: 0.0, y: 0.0), size: CGSize(width: bounds.size.width, height: bounds.size.height))
            
                if let animator = animator {
                    animator.updateFrame(layer: node.backgroundNode.layer, frame: backgroundFrame, completion: nil)
                    animator.updateFrame(layer: node.foregroundContentNode.layer, frame: CGRect(origin: CGPoint(), size: CGSize(width: backgroundFrame.size.width, height: backgroundFrame.size.height)), completion: nil)
                } else {
                    node.backgroundNode.frame = backgroundFrame
                    node.foregroundContentNode.frame = CGRect(origin: CGPoint(), size: CGSize(width: backgroundFrame.size.width, height: backgroundFrame.size.height))
                }
                
                let timestampAndDuration: (timestamp: Double, duration: Double)?
                if let statusValue = self.statusValue, Double(0.0).isLess(than: statusValue.duration) {
                    if let scrubbingTimestampValue = self.scrubbingTimestampValue {
                        timestampAndDuration = (max(0.0, min(scrubbingTimestampValue, statusValue.duration)), statusValue.duration)
                    } else {
                        timestampAndDuration = (statusValue.timestamp, statusValue.duration)
                    }
                } else {
                    timestampAndDuration = nil
                }
                
                if let (timestamp, duration) = timestampAndDuration {
                    if let scrubbingTimestampValue = self.scrubbingTimestampValue {
                        var progress = CGFloat(scrubbingTimestampValue / duration)
                        if progress.isNaN || !progress.isFinite {
                            progress = 0.0
                        }
                        progress = max(0.0, min(1.0, progress))
                        node.backgroundNode.progress = nil
                        node.foregroundContentNode.progress = nil
                        node.foregroundNode.frame = CGRect(origin: backgroundFrame.origin, size: CGSize(width: floorToScreenPixels(progress * backgroundFrame.size.width), height: backgroundFrame.size.height))
                    } else if let statusValue = self.statusValue {
                        let actualTimestamp: Double
                        if statusValue.generationTimestamp.isZero || !isPlaying {
                            actualTimestamp = timestamp
                        } else {
                            let currentTimestamp = CACurrentMediaTime()
                            actualTimestamp = timestamp + (currentTimestamp - statusValue.generationTimestamp) * statusValue.baseRate
                        }
                        var progress = CGFloat(actualTimestamp / duration)
                        if progress.isNaN || !progress.isFinite {
                            progress = 0.0
                        }
                        progress = max(0.0, min(1.0, progress))
                        node.backgroundNode.progress = progress
                        node.foregroundContentNode.progress = progress
                        node.foregroundNode.frame = CGRect(origin: backgroundFrame.origin, size: CGSize(width: floorToScreenPixels(progress * backgroundFrame.size.width), height: backgroundFrame.size.height))
                    } else {
                        node.foregroundNode.frame = CGRect(origin: backgroundFrame.origin, size: CGSize(width: 0.0, height: backgroundFrame.size.height))
                    }
                } else {
                    node.foregroundNode.frame = CGRect(origin: backgroundFrame.origin, size: CGSize(width: 0.0, height: backgroundFrame.size.height))
                }
        }
    }
    
    override public func hitTest(_ point: CGPoint, with event: UIEvent?) -> UIView? {
        switch self.contentNodes {
        case let .standard(node):
            if let handleNodeContainer = node.handleNodeContainer, handleNodeContainer.isUserInteractionEnabled, handleNodeContainer.frame.insetBy(dx: 0.0, dy: -16.0).contains(point) {
                if let handleNode = node.handleNode, handleNode.convert(handleNode.bounds, to: self).insetBy(dx: -32.0, dy: -16.0).contains(point) {
                    return handleNodeContainer.view
                } else {
                    return nil
                }
            } else {
                return nil
            }
        case let .custom(node):
            if let handleNodeContainer = node.handleNodeContainer, handleNodeContainer.isUserInteractionEnabled, handleNodeContainer.frame.insetBy(dx: 0.0, dy: -5.0).contains(point) {
                return handleNodeContainer.view
            } else {
                return nil
            }
        }
    }
}<|MERGE_RESOLUTION|>--- conflicted
+++ resolved
@@ -566,18 +566,13 @@
                 node.containerNode.addSubnode(node.bufferingNode)
                 node.foregroundNode.addSubnode(node.foregroundContentNode)
                 node.containerNode.addSubnode(node.foregroundNode)
-            
+
                 let highlightedHandleNode = node.highlightedHandleNode
-                
+
                 if let handleNodeContainer = node.handleNodeContainer {
                     self.addSubnode(handleNodeContainer)
-<<<<<<< HEAD
-                    handleNodeContainer.highlighted = { [weak self, weak node] highlighted in
-                        if let strongSelf = self, let highlightedHandleNode = node?.highlightedHandleNode, let statusValue = strongSelf.statusValue, Double(0.0).isLess(than: statusValue.duration) {
-=======
                     handleNodeContainer.highlighted = { [weak self] highlighted in
                         if let strongSelf = self, let highlightedHandleNode, let statusValue = strongSelf.statusValue, Double(0.0).isLess(than: statusValue.duration) {
->>>>>>> 4ff424b9
                             if highlighted {
                                 strongSelf.displayLink?.isPaused = true
                                 
