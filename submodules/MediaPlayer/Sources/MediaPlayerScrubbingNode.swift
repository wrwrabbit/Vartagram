--- conflicted
+++ resolved
@@ -571,13 +571,8 @@
                 
                 if let handleNodeContainer = node.handleNodeContainer {
                     self.addSubnode(handleNodeContainer)
-<<<<<<< HEAD
-                    handleNodeContainer.highlighted = { [weak self, weak node] highlighted in
-                        if let strongSelf = self, let highlightedHandleNode = node?.highlightedHandleNode, let statusValue = strongSelf.statusValue, Double(0.0).isLess(than: statusValue.duration) {
-=======
                     handleNodeContainer.highlighted = { [weak self] highlighted in
                         if let strongSelf = self, let highlightedHandleNode, let statusValue = strongSelf.statusValue, Double(0.0).isLess(than: statusValue.duration) {
->>>>>>> 7c1d3150
                             if highlighted {
                                 strongSelf.displayLink?.isPaused = true
                                 
