import Foundation
import UIKit
import Display
import SwiftSignalKit
import Postbox
import TelegramCore
import MtProtoKit
import MessageUI
import TelegramPresentationData
import TelegramUIPreferences
import ItemListUI
import PresentationDataUtils
import OverlayStatusController
import AccountContext
import AppBundle
import ZipArchive
import WebKit
import InAppPurchaseManager

@objc private final class DebugControllerMailComposeDelegate: NSObject, MFMailComposeViewControllerDelegate {
    public func mailComposeController(_ controller: MFMailComposeViewController, didFinishWith result: MFMailComposeResult, error: Error?) {
        controller.dismiss(animated: true, completion: nil)
    }
}

private final class DebugControllerArguments {
    let sharedContext: SharedAccountContext
    let context: AccountContext?
    let mailComposeDelegate: DebugControllerMailComposeDelegate
    let presentController: (ViewController, ViewControllerPresentationArguments?) -> Void
    let pushController: (ViewController) -> Void
    let getRootController: () -> UIViewController?
    let getNavigationController: () -> NavigationController?
    
    init(sharedContext: SharedAccountContext, context: AccountContext?, mailComposeDelegate: DebugControllerMailComposeDelegate, presentController: @escaping (ViewController, ViewControllerPresentationArguments?) -> Void, pushController: @escaping (ViewController) -> Void, getRootController: @escaping () -> UIViewController?, getNavigationController: @escaping () -> NavigationController?) {
        self.sharedContext = sharedContext
        self.context = context
        self.mailComposeDelegate = mailComposeDelegate
        self.presentController = presentController
        self.pushController = pushController
        self.getRootController = getRootController
        self.getNavigationController = getNavigationController
    }
}

private enum DebugControllerSection: Int32 {
    case sticker
    case logs
    case logging
    case experiments
    case translation
    case videoExperiments
    case videoExperiments2
    case info
    case ptg
}

private enum DebugControllerEntry: ItemListNodeEntry {
    case testStickerImport(PresentationTheme)
    case sendLogs(PresentationTheme)
    case sendOneLog(PresentationTheme)
    case sendShareLogs
    case sendGroupCallLogs
    case sendStorageStats
    case sendNotificationLogs(PresentationTheme)
    case sendCriticalLogs(PresentationTheme)
    case sendAllLogs
    case accounts(PresentationTheme)
    case logToFile(PresentationTheme, Bool)
    case logToConsole(PresentationTheme, Bool)
    case redactSensitiveData(PresentationTheme, Bool)
    case keepChatNavigationStack(PresentationTheme, Bool)
    case skipReadHistory(PresentationTheme, Bool)
    case crashOnSlowQueries(PresentationTheme, Bool)
    case clearTips(PresentationTheme)
    case resetNotifications
    case crash(PresentationTheme)
    case resetData(PresentationTheme)
    case resetDatabase(PresentationTheme)
    case resetDatabaseAndCache(PresentationTheme)
    case resetHoles(PresentationTheme)
    case reindexUnread(PresentationTheme)
    case resetCacheIndex
    case reindexCache
    case resetBiometricsData(PresentationTheme)
    case resetWebViewCache(PresentationTheme)
    case optimizeDatabase(PresentationTheme)
    case photoPreview(PresentationTheme, Bool)
    case knockoutWallpaper(PresentationTheme, Bool)
    case experimentalCompatibility(Bool)
    case enableDebugDataDisplay(Bool)
    case acceleratedStickers(Bool)
    case inlineForums(Bool)
    case localTranscription(Bool)
    case enableReactionOverrides(Bool)
    case playerEmbedding(Bool)
    case playlistPlayback(Bool)
    case enableQuickReactionSwitch(Bool)
    case voiceConference
    case preferredVideoCodec(Int, String, String?, Bool)
    case disableVideoAspectScaling(Bool)
    case enableNetworkFramework(Bool)
    case restorePurchases(PresentationTheme)
    case logTranslationRecognition(Bool)
    case resetTranslationStates
    case hostInfo(PresentationTheme, String)
    case versionInfo(PresentationTheme)
    case ptgResetPasscodeAttempts
    
    var section: ItemListSectionId {
        switch self {
        case .testStickerImport:
            return DebugControllerSection.sticker.rawValue
        case .sendLogs, .sendOneLog, .sendShareLogs, .sendGroupCallLogs, .sendStorageStats, .sendNotificationLogs, .sendCriticalLogs, .sendAllLogs:
            return DebugControllerSection.logs.rawValue
        case .accounts:
            return DebugControllerSection.logs.rawValue
        case .logToFile, .logToConsole, .redactSensitiveData:
            return DebugControllerSection.logging.rawValue
        case .keepChatNavigationStack, .skipReadHistory, .crashOnSlowQueries:
            return DebugControllerSection.experiments.rawValue
        case .clearTips, .resetNotifications, .crash, .resetData, .resetDatabase, .resetDatabaseAndCache, .resetHoles, .reindexUnread, .resetCacheIndex, .reindexCache, .resetBiometricsData, .resetWebViewCache, .optimizeDatabase, .photoPreview, .knockoutWallpaper, .playerEmbedding, .playlistPlayback, .enableQuickReactionSwitch, .voiceConference, .experimentalCompatibility, .enableDebugDataDisplay, .acceleratedStickers, .inlineForums, .localTranscription, .enableReactionOverrides, .restorePurchases:
            return DebugControllerSection.experiments.rawValue
        case .logTranslationRecognition, .resetTranslationStates:
            return DebugControllerSection.translation.rawValue
        case .preferredVideoCodec:
            return DebugControllerSection.videoExperiments.rawValue
        case .disableVideoAspectScaling, .enableNetworkFramework:
            return DebugControllerSection.videoExperiments2.rawValue
        case .hostInfo, .versionInfo:
            return DebugControllerSection.info.rawValue
        case .ptgResetPasscodeAttempts:
            return DebugControllerSection.ptg.rawValue
        }
    }
    
    var stableId: Int {
        switch self {
        case .testStickerImport:
            return 0
        case .sendLogs:
            return 1
        case .sendOneLog:
            return 2
        case .sendShareLogs:
            return 3
        case .sendGroupCallLogs:
            return 4
        case .sendNotificationLogs:
            return 5
        case .sendCriticalLogs:
            return 6
        case .sendAllLogs:
            return 7
        case .sendStorageStats:
            return 8
        case .accounts:
            return 9
        case .logToFile:
            return 10
        case .logToConsole:
            return 11
        case .redactSensitiveData:
            return 12
        case .keepChatNavigationStack:
            return 14
        case .skipReadHistory:
            return 15
        case .crashOnSlowQueries:
            return 16
        case .clearTips:
            return 17
        case .resetNotifications:
            return 19
        case .crash:
            return 20
        case .resetData:
            return 21
        case .resetDatabase:
            return 22
        case .resetDatabaseAndCache:
            return 23
        case .resetHoles:
            return 24
        case .reindexUnread:
            return 25
        case .resetCacheIndex:
            return 26
        case .reindexCache:
            return 27
        case .resetBiometricsData:
            return 28
        case .resetWebViewCache:
            return 29
        case .optimizeDatabase:
            return 30
        case .photoPreview:
            return 31
        case .knockoutWallpaper:
            return 32
        case .experimentalCompatibility:
            return 33
        case .enableDebugDataDisplay:
            return 34
        case .acceleratedStickers:
            return 35
        case .inlineForums:
            return 37
        case .localTranscription:
            return 38
        case .enableReactionOverrides:
            return 39
        case .restorePurchases:
            return 40
        case .logTranslationRecognition:
            return 41
        case .resetTranslationStates:
            return 42
        case .playerEmbedding:
            return 43
        case .playlistPlayback:
            return 44
        case .enableQuickReactionSwitch:
            return 45
        case .voiceConference:
            return 46
        case let .preferredVideoCodec(index, _, _, _):
            return 47 + index
        case .disableVideoAspectScaling:
            return 100
        case .enableNetworkFramework:
            return 101
        case .hostInfo:
            return 102
        case .versionInfo:
            return 103
        case .ptgResetPasscodeAttempts:
            return 1001
        }
    }
    
    static func <(lhs: DebugControllerEntry, rhs: DebugControllerEntry) -> Bool {
        return lhs.stableId < rhs.stableId
    }
    
    func item(presentationData: ItemListPresentationData, arguments: Any) -> ListViewItem {
        let arguments = arguments as! DebugControllerArguments
        switch self {
        case .testStickerImport:
            return ItemListActionItem(presentationData: presentationData, title: "Simulate Stickers Import", kind: .generic, alignment: .natural, sectionId: self.section, style: .blocks, action: {
                guard let context = arguments.context else {
                    return
                }
                if let url = getAppBundle().url(forResource: "importstickers", withExtension: "json"), let data = try? Data(contentsOf: url) {
                    let dataType = "org.telegram.third-party.stickerset"
                    if #available(iOS 10.0, *) {
                        UIPasteboard.general.setItems([[dataType: data]], options: [UIPasteboard.OptionsKey.localOnly: true, UIPasteboard.OptionsKey.expirationDate: NSDate(timeIntervalSinceNow: 60)])
                    } else {
                        UIPasteboard.general.setData(data, forPasteboardType: dataType)
                    }
                    context.sharedContext.openResolvedUrl(.importStickers, context: context, urlContext: .generic, navigationController: arguments.getNavigationController(), forceExternal: false, openPeer: { _, _ in }, sendFile: nil, sendSticker: nil, requestMessageActionUrlAuth: nil, joinVoiceChat: nil, present: { c, a in arguments.presentController(c, a as? ViewControllerPresentationArguments) }, dismissInput: {}, contentContext: nil)
                }
            })
        case .sendLogs:
            return ItemListDisclosureItem(presentationData: presentationData, title: "Send Logs (Up to 40 MB)", label: "", sectionId: self.section, style: .blocks, action: {
                let _ = (Logger.shared.collectLogs()
                |> deliverOnMainQueue).start(next: { logs in
                    let presentationData = arguments.sharedContext.currentPresentationData.with { $0 }
                    let actionSheet = ActionSheetController(presentationData: presentationData)

                    var items: [ActionSheetButtonItem] = []

                    if let context = arguments.context, context.sharedContext.applicationBindings.isMainApp {
                        items.append(ActionSheetButtonItem(title: "Via Telegram", color: .accent, action: { [weak actionSheet] in
                            actionSheet?.dismissAnimated()

                            let controller = context.sharedContext.makePeerSelectionController(PeerSelectionControllerParams(context: context, filter: [.onlyWriteable, .excludeDisabled]))
                            controller.peerSelected = { [weak controller] peer, _ in
                                let peerId = peer.id

                                if let strongController = controller {
                                    strongController.dismiss()

                                    let lineFeed = "\n".data(using: .utf8)!
                                    var rawLogData: Data = Data()
                                    for (name, path) in logs {
                                        if !rawLogData.isEmpty {
                                            rawLogData.append(lineFeed)
                                            rawLogData.append(lineFeed)
                                        }

                                        rawLogData.append("------ File: \(name) ------\n".data(using: .utf8)!)

                                        if let data = try? Data(contentsOf: URL(fileURLWithPath: path)) {
                                            rawLogData.append(data)
                                        }
                                    }

                                    let tempSource = TempBox.shared.tempFile(fileName: "Log.txt")
                                    let tempZip = TempBox.shared.tempFile(fileName: "destination.zip")
                                    
                                    let _ = try? rawLogData.write(to: URL(fileURLWithPath: tempSource.path))
                                    
                                    SSZipArchive.createZipFile(atPath: tempZip.path, withFilesAtPaths: [tempSource.path])

                                    guard let gzippedData = try? Data(contentsOf: URL(fileURLWithPath: tempZip.path)) else {
                                        return
                                    }
                                    
                                    TempBox.shared.dispose(tempSource)
                                    TempBox.shared.dispose(tempZip)

                                    let id = Int64.random(in: Int64.min ... Int64.max)
                                    let fileResource = LocalFileMediaResource(fileId: id, size: Int64(gzippedData.count), isSecretRelated: false)
                                    context.account.postbox.mediaBox.storeResourceData(fileResource.id, data: gzippedData)

                                    let file = TelegramMediaFile(fileId: MediaId(namespace: Namespaces.Media.LocalFile, id: id), partialReference: nil, resource: fileResource, previewRepresentations: [], videoThumbnails: [], immediateThumbnailData: nil, mimeType: "application/text", size: Int64(gzippedData.count), attributes: [.FileName(fileName: "Log-iOS-Full.txt.zip")])
                                    let message: EnqueueMessage = .message(text: "", attributes: [], inlineStickers: [:], mediaReference: .standalone(media: file), replyToMessageId: nil, localGroupingKey: nil, correlationId: nil, bubbleUpEmojiOrStickersets: [])

                                    let _ = enqueueMessages(account: context.account, peerId: peerId, messages: [message]).start()
                                }
                            }
                            arguments.pushController(controller)
                        }))
                    }
                    items.append(ActionSheetButtonItem(title: "Via Email", color: .accent, action: { [weak actionSheet] in
                        actionSheet?.dismissAnimated()

                        let composeController = MFMailComposeViewController()
                        composeController.mailComposeDelegate = arguments.mailComposeDelegate
                        composeController.setSubject("Telegram Logs")
                        for (name, path) in logs {
                            if let data = try? Data(contentsOf: URL(fileURLWithPath: path), options: .mappedIfSafe) {
                                composeController.addAttachmentData(data, mimeType: "application/text", fileName: name)
                            }
                        }
                        arguments.getRootController()?.present(composeController, animated: true, completion: nil)
                    }))

                    actionSheet.setItemGroups([ActionSheetItemGroup(items: items), ActionSheetItemGroup(items: [
                        ActionSheetButtonItem(title: presentationData.strings.Common_Cancel, color: .accent, font: .bold, action: { [weak actionSheet] in
                            actionSheet?.dismissAnimated()
                        })
                    ])])
                    arguments.presentController(actionSheet, nil)
                })
            })
        case .sendOneLog:
            return ItemListDisclosureItem(presentationData: presentationData, title: "Send Latest Logs (Up to 4 MB)", label: "", sectionId: self.section, style: .blocks, action: {
                let _ = (Logger.shared.collectLogs()
                    |> deliverOnMainQueue).start(next: { logs in
                        let presentationData = arguments.sharedContext.currentPresentationData.with { $0 }
                        let actionSheet = ActionSheetController(presentationData: presentationData)
                        
                        var items: [ActionSheetButtonItem] = []
                        
                        if let context = arguments.context, context.sharedContext.applicationBindings.isMainApp {
                            items.append(ActionSheetButtonItem(title: "Via Telegram", color: .accent, action: { [weak actionSheet] in
                                actionSheet?.dismissAnimated()
                                
                                let controller = context.sharedContext.makePeerSelectionController(PeerSelectionControllerParams(context: context, filter: [.onlyWriteable, .excludeDisabled]))
                                controller.peerSelected = { [weak controller] peer, _ in
                                    let peerId = peer.id
                                    
                                    if let strongController = controller {
                                        strongController.dismiss()
                                        
                                        let lineFeed = "\n".data(using: .utf8)!
                                        var logData: Data = Data()
                                        
                                        var latestLogs: [(String, String)] = []
                                        if logs.count < 2 {
                                            latestLogs = logs
                                        } else {
                                            for i in (logs.count - 2) ..< logs.count {
                                                latestLogs.append(logs[i])
                                            }
                                        }
                                        
                                        for (name, path) in latestLogs {
                                            if !logData.isEmpty {
                                                logData.append(lineFeed)
                                                logData.append(lineFeed)
                                            }
                                            
                                            logData.append("------ File: \(name) ------\n".data(using: .utf8)!)
                                            
                                            if let data = try? Data(contentsOf: URL(fileURLWithPath: path)) {
                                                logData.append(data)
                                            }
                                        }
                                        
                                        let id = Int64.random(in: Int64.min ... Int64.max)
                                        let fileResource = LocalFileMediaResource(fileId: id, size: Int64(logData.count), isSecretRelated: false)
                                        context.account.postbox.mediaBox.storeResourceData(fileResource.id, data: logData)
                                        
                                        let file = TelegramMediaFile(fileId: MediaId(namespace: Namespaces.Media.LocalFile, id: id), partialReference: nil, resource: fileResource, previewRepresentations: [], videoThumbnails: [], immediateThumbnailData: nil, mimeType: "application/text", size: Int64(logData.count), attributes: [.FileName(fileName: "Log-iOS-Short.txt")])
                                        let message: EnqueueMessage = .message(text: "", attributes: [], inlineStickers: [:], mediaReference: .standalone(media: file), replyToMessageId: nil, localGroupingKey: nil, correlationId: nil, bubbleUpEmojiOrStickersets: [])
                                        
                                        let _ = enqueueMessages(account: context.account, peerId: peerId, messages: [message]).start()
                                    }
                                }
                                arguments.pushController(controller)
                            }))
                        }
                        
                        items.append(ActionSheetButtonItem(title: "Via Email", color: .accent, action: { [weak actionSheet] in
                            actionSheet?.dismissAnimated()
                            
                            let composeController = MFMailComposeViewController()
                            composeController.mailComposeDelegate = arguments.mailComposeDelegate
                            composeController.setSubject("Telegram Logs")
                            for (name, path) in logs {
                                if let data = try? Data(contentsOf: URL(fileURLWithPath: path), options: .mappedIfSafe) {
                                    composeController.addAttachmentData(data, mimeType: "application/text", fileName: name)
                                }
                            }
                            arguments.getRootController()?.present(composeController, animated: true, completion: nil)
                        }))
                        
                        actionSheet.setItemGroups([ActionSheetItemGroup(items: items), ActionSheetItemGroup(items: [
                            ActionSheetButtonItem(title: presentationData.strings.Common_Cancel, color: .accent, font: .bold, action: { [weak actionSheet] in
                                actionSheet?.dismissAnimated()
                            })
                            ])
                            ])
                        arguments.presentController(actionSheet, nil)
                    })
            })
        case .sendShareLogs:
            return ItemListDisclosureItem(presentationData: presentationData, title: "Send Share Logs (Up to 40 MB)", label: "", sectionId: self.section, style: .blocks, action: {
                let _ = (Logger.shared.collectLogs(prefix: "/logs/share-logs")
                |> deliverOnMainQueue).start(next: { logs in
                    let presentationData = arguments.sharedContext.currentPresentationData.with { $0 }
                    let actionSheet = ActionSheetController(presentationData: presentationData)

                    var items: [ActionSheetButtonItem] = []

                    if let context = arguments.context, context.sharedContext.applicationBindings.isMainApp {
                        items.append(ActionSheetButtonItem(title: "Via Telegram", color: .accent, action: { [weak actionSheet] in
                            actionSheet?.dismissAnimated()

                            let controller = context.sharedContext.makePeerSelectionController(PeerSelectionControllerParams(context: context, filter: [.onlyWriteable, .excludeDisabled]))
                            controller.peerSelected = { [weak controller] peer, _ in
                                let peerId = peer.id

                                if let strongController = controller {
                                    strongController.dismiss()

                                    let lineFeed = "\n".data(using: .utf8)!
                                    var rawLogData: Data = Data()
                                    for (name, path) in logs {
                                        if !rawLogData.isEmpty {
                                            rawLogData.append(lineFeed)
                                            rawLogData.append(lineFeed)
                                        }

                                        rawLogData.append("------ File: \(name) ------\n".data(using: .utf8)!)

                                        if let data = try? Data(contentsOf: URL(fileURLWithPath: path)) {
                                            rawLogData.append(data)
                                        }
                                    }

                                    let tempSource = TempBox.shared.tempFile(fileName: "Log.txt")
                                    let tempZip = TempBox.shared.tempFile(fileName: "destination.zip")
                                    
                                    let _ = try? rawLogData.write(to: URL(fileURLWithPath: tempSource.path))
                                    
                                    SSZipArchive.createZipFile(atPath: tempZip.path, withFilesAtPaths: [tempSource.path])

                                    guard let gzippedData = try? Data(contentsOf: URL(fileURLWithPath: tempZip.path)) else {
                                        return
                                    }
                                    
                                    TempBox.shared.dispose(tempSource)
                                    TempBox.shared.dispose(tempZip)

                                    let id = Int64.random(in: Int64.min ... Int64.max)
                                    let fileResource = LocalFileMediaResource(fileId: id, size: Int64(gzippedData.count), isSecretRelated: false)
                                    context.account.postbox.mediaBox.storeResourceData(fileResource.id, data: gzippedData)

                                    let file = TelegramMediaFile(fileId: MediaId(namespace: Namespaces.Media.LocalFile, id: id), partialReference: nil, resource: fileResource, previewRepresentations: [], videoThumbnails: [], immediateThumbnailData: nil, mimeType: "application/text", size: Int64(gzippedData.count), attributes: [.FileName(fileName: "Log-iOS-Full.txt.zip")])
                                    let message: EnqueueMessage = .message(text: "", attributes: [], inlineStickers: [:], mediaReference: .standalone(media: file), replyToMessageId: nil, localGroupingKey: nil, correlationId: nil, bubbleUpEmojiOrStickersets: [])

                                    let _ = enqueueMessages(account: context.account, peerId: peerId, messages: [message]).start()
                                }
                            }
                            arguments.pushController(controller)
                        }))
                    }
                    items.append(ActionSheetButtonItem(title: "Via Email", color: .accent, action: { [weak actionSheet] in
                        actionSheet?.dismissAnimated()

                        let composeController = MFMailComposeViewController()
                        composeController.mailComposeDelegate = arguments.mailComposeDelegate
                        composeController.setSubject("Telegram Logs")
                        for (name, path) in logs {
                            if let data = try? Data(contentsOf: URL(fileURLWithPath: path), options: .mappedIfSafe) {
                                composeController.addAttachmentData(data, mimeType: "application/text", fileName: name)
                            }
                        }
                        arguments.getRootController()?.present(composeController, animated: true, completion: nil)
                    }))

                    actionSheet.setItemGroups([ActionSheetItemGroup(items: items), ActionSheetItemGroup(items: [
                        ActionSheetButtonItem(title: presentationData.strings.Common_Cancel, color: .accent, font: .bold, action: { [weak actionSheet] in
                            actionSheet?.dismissAnimated()
                        })
                    ])])
                    arguments.presentController(actionSheet, nil)
                })
            })
        case .sendGroupCallLogs:
            return ItemListDisclosureItem(presentationData: presentationData, title: "Send Group Call Logs (Up to 40 MB)", label: "", sectionId: self.section, style: .blocks, action: {
                let _ = (Logger.shared.collectLogs(basePath: arguments.context!.account.basePath + "/group-calls")
                |> deliverOnMainQueue).start(next: { logs in
                    let presentationData = arguments.sharedContext.currentPresentationData.with { $0 }
                    let actionSheet = ActionSheetController(presentationData: presentationData)

                    var items: [ActionSheetButtonItem] = []

                    if let context = arguments.context, context.sharedContext.applicationBindings.isMainApp {
                        items.append(ActionSheetButtonItem(title: "Via Telegram", color: .accent, action: { [weak actionSheet] in
                            actionSheet?.dismissAnimated()

                            let controller = context.sharedContext.makePeerSelectionController(PeerSelectionControllerParams(context: context, filter: [.onlyWriteable, .excludeDisabled]))
                            controller.peerSelected = { [weak controller] peer, _ in
                                let peerId = peer.id

                                if let strongController = controller {
                                    strongController.dismiss()

                                    let lineFeed = "\n".data(using: .utf8)!
                                    var rawLogData: Data = Data()
                                    for (name, path) in logs {
                                        if !rawLogData.isEmpty {
                                            rawLogData.append(lineFeed)
                                            rawLogData.append(lineFeed)
                                        }

                                        rawLogData.append("------ File: \(name) ------\n".data(using: .utf8)!)

                                        if let data = try? Data(contentsOf: URL(fileURLWithPath: path)) {
                                            rawLogData.append(data)
                                        }
                                    }

                                    let tempSource = TempBox.shared.tempFile(fileName: "Log.txt")
                                    let tempZip = TempBox.shared.tempFile(fileName: "destination.zip")
                                    
                                    let _ = try? rawLogData.write(to: URL(fileURLWithPath: tempSource.path))
                                    
                                    SSZipArchive.createZipFile(atPath: tempZip.path, withFilesAtPaths: [tempSource.path])

                                    guard let gzippedData = try? Data(contentsOf: URL(fileURLWithPath: tempZip.path)) else {
                                        return
                                    }
                                    
                                    TempBox.shared.dispose(tempSource)
                                    TempBox.shared.dispose(tempZip)

                                    let id = Int64.random(in: Int64.min ... Int64.max)
                                    let fileResource = LocalFileMediaResource(fileId: id, size: Int64(gzippedData.count), isSecretRelated: false)
                                    context.account.postbox.mediaBox.storeResourceData(fileResource.id, data: gzippedData)

                                    let file = TelegramMediaFile(fileId: MediaId(namespace: Namespaces.Media.LocalFile, id: id), partialReference: nil, resource: fileResource, previewRepresentations: [], videoThumbnails: [], immediateThumbnailData: nil, mimeType: "application/text", size: Int64(gzippedData.count), attributes: [.FileName(fileName: "Log-iOS-Full.txt.zip")])
                                    let message: EnqueueMessage = .message(text: "", attributes: [], inlineStickers: [:], mediaReference: .standalone(media: file), replyToMessageId: nil, localGroupingKey: nil, correlationId: nil, bubbleUpEmojiOrStickersets: [])

                                    let _ = enqueueMessages(account: context.account, peerId: peerId, messages: [message]).start()
                                }
                            }
                            arguments.pushController(controller)
                        }))
                    }
                    items.append(ActionSheetButtonItem(title: "Via Email", color: .accent, action: { [weak actionSheet] in
                        actionSheet?.dismissAnimated()

                        let composeController = MFMailComposeViewController()
                        composeController.mailComposeDelegate = arguments.mailComposeDelegate
                        composeController.setSubject("Telegram Logs")
                        for (name, path) in logs {
                            if let data = try? Data(contentsOf: URL(fileURLWithPath: path), options: .mappedIfSafe) {
                                composeController.addAttachmentData(data, mimeType: "application/text", fileName: name)
                            }
                        }
                        arguments.getRootController()?.present(composeController, animated: true, completion: nil)
                    }))

                    actionSheet.setItemGroups([ActionSheetItemGroup(items: items), ActionSheetItemGroup(items: [
                        ActionSheetButtonItem(title: presentationData.strings.Common_Cancel, color: .accent, font: .bold, action: { [weak actionSheet] in
                            actionSheet?.dismissAnimated()
                        })
                    ])])
                    arguments.presentController(actionSheet, nil)
                })
            })
        case .sendNotificationLogs:
            return ItemListDisclosureItem(presentationData: presentationData, title: "Send Notification Logs (Up to 40 MB)", label: "", sectionId: self.section, style: .blocks, action: {
                let logsPath = arguments.sharedContext.basePath + "/logs/notification-logs"
                let _ = (Logger(rootPath: logsPath, basePath: logsPath).collectLogs()
                    |> deliverOnMainQueue).start(next: { logs in
                    let presentationData = arguments.sharedContext.currentPresentationData.with { $0 }
                    let actionSheet = ActionSheetController(presentationData: presentationData)

                    var items: [ActionSheetButtonItem] = []

                    if let context = arguments.context, context.sharedContext.applicationBindings.isMainApp {
                        items.append(ActionSheetButtonItem(title: "Via Telegram", color: .accent, action: { [weak actionSheet] in
                            actionSheet?.dismissAnimated()

                            let controller = context.sharedContext.makePeerSelectionController(PeerSelectionControllerParams(context: context, filter: [.onlyWriteable, .excludeDisabled]))
                            controller.peerSelected = { [weak controller] peer, _ in
                                let peerId = peer.id

                                if let strongController = controller {
                                    strongController.dismiss()

                                    let lineFeed = "\n".data(using: .utf8)!
                                    var rawLogData: Data = Data()
                                    for (name, path) in logs {
                                        if !rawLogData.isEmpty {
                                            rawLogData.append(lineFeed)
                                            rawLogData.append(lineFeed)
                                        }

                                        rawLogData.append("------ File: \(name) ------\n".data(using: .utf8)!)

                                        if let data = try? Data(contentsOf: URL(fileURLWithPath: path)) {
                                            rawLogData.append(data)
                                        }
                                    }

                                    let tempSource = TempBox.shared.tempFile(fileName: "Log.txt")
                                    let tempZip = TempBox.shared.tempFile(fileName: "destination.zip")
                                    
                                    let _ = try? rawLogData.write(to: URL(fileURLWithPath: tempSource.path))
                                    
                                    SSZipArchive.createZipFile(atPath: tempZip.path, withFilesAtPaths: [tempSource.path])

                                    guard let gzippedData = try? Data(contentsOf: URL(fileURLWithPath: tempZip.path)) else {
                                        return
                                    }
                                    
                                    TempBox.shared.dispose(tempSource)
                                    TempBox.shared.dispose(tempZip)

                                    let id = Int64.random(in: Int64.min ... Int64.max)
                                    let fileResource = LocalFileMediaResource(fileId: id, size: Int64(gzippedData.count), isSecretRelated: false)
                                    context.account.postbox.mediaBox.storeResourceData(fileResource.id, data: gzippedData)

                                    let file = TelegramMediaFile(fileId: MediaId(namespace: Namespaces.Media.LocalFile, id: id), partialReference: nil, resource: fileResource, previewRepresentations: [], videoThumbnails: [], immediateThumbnailData: nil, mimeType: "application/text", size: Int64(gzippedData.count), attributes: [.FileName(fileName: "Log-iOS-Full.txt.zip")])
                                    let message: EnqueueMessage = .message(text: "", attributes: [], inlineStickers: [:], mediaReference: .standalone(media: file), replyToMessageId: nil, localGroupingKey: nil, correlationId: nil, bubbleUpEmojiOrStickersets: [])

                                    let _ = enqueueMessages(account: context.account, peerId: peerId, messages: [message]).start()
                                }
                            }
                            arguments.pushController(controller)
                        }))
                    }
                    items.append(ActionSheetButtonItem(title: "Via Email", color: .accent, action: { [weak actionSheet] in
                        actionSheet?.dismissAnimated()

                        let composeController = MFMailComposeViewController()
                        composeController.mailComposeDelegate = arguments.mailComposeDelegate
                        composeController.setSubject("Telegram Logs")
                        for (name, path) in logs {
                            if let data = try? Data(contentsOf: URL(fileURLWithPath: path), options: .mappedIfSafe) {
                                composeController.addAttachmentData(data, mimeType: "application/text", fileName: name)
                            }
                        }
                        arguments.getRootController()?.present(composeController, animated: true, completion: nil)
                    }))

                    actionSheet.setItemGroups([ActionSheetItemGroup(items: items), ActionSheetItemGroup(items: [
                        ActionSheetButtonItem(title: presentationData.strings.Common_Cancel, color: .accent, font: .bold, action: { [weak actionSheet] in
                            actionSheet?.dismissAnimated()
                        })
                    ])])
                    arguments.presentController(actionSheet, nil)
                })
            })
        case .sendCriticalLogs:
            return ItemListDisclosureItem(presentationData: presentationData, title: "Send Critical Logs", label: "", sectionId: self.section, style: .blocks, action: {
                let _ = (Logger.shared.collectShortLogFiles()
                    |> deliverOnMainQueue).start(next: { logs in
                        let presentationData = arguments.sharedContext.currentPresentationData.with { $0 }
                        let actionSheet = ActionSheetController(presentationData: presentationData)
                        
                        var items: [ActionSheetButtonItem] = []
                        
                        if let context = arguments.context, context.sharedContext.applicationBindings.isMainApp {
                            items.append(ActionSheetButtonItem(title: "Via Telegram", color: .accent, action: { [weak actionSheet] in
                                actionSheet?.dismissAnimated()
                                
                                let controller = context.sharedContext.makePeerSelectionController(PeerSelectionControllerParams(context: context, filter: [.onlyWriteable, .excludeDisabled]))
                                controller.peerSelected = { [weak controller] peer, _ in
                                    let peerId = peer.id
                                    
                                    if let strongController = controller {
                                        strongController.dismiss()
                                        
                                        let messages = logs.map { (name, path) -> EnqueueMessage in
                                            let id = Int64.random(in: Int64.min ... Int64.max)
                                            let file = TelegramMediaFile(fileId: MediaId(namespace: Namespaces.Media.LocalFile, id: id), partialReference: nil, resource: LocalFileReferenceMediaResource(localFilePath: path, randomId: id), previewRepresentations: [], videoThumbnails: [], immediateThumbnailData: nil, mimeType: "application/text", size: nil, attributes: [.FileName(fileName: name)])
                                            return .message(text: "", attributes: [], inlineStickers: [:], mediaReference: .standalone(media: file), replyToMessageId: nil, localGroupingKey: nil, correlationId: nil, bubbleUpEmojiOrStickersets: [])
                                        }
                                        let _ = enqueueMessages(account: context.account, peerId: peerId, messages: messages).start()
                                    }
                                }
                                arguments.pushController(controller)
                            }))
                        }
                        
                        items.append(ActionSheetButtonItem(title: "Via Email", color: .accent, action: { [weak actionSheet] in
                            actionSheet?.dismissAnimated()
                            
                            let composeController = MFMailComposeViewController()
                            composeController.mailComposeDelegate = arguments.mailComposeDelegate
                            composeController.setSubject("Telegram Logs")
                            for (name, path) in logs {
                                if let data = try? Data(contentsOf: URL(fileURLWithPath: path), options: .mappedIfSafe) {
                                    composeController.addAttachmentData(data, mimeType: "application/text", fileName: name)
                                }
                            }
                            arguments.getRootController()?.present(composeController, animated: true, completion: nil)
                        }))
                        actionSheet.setItemGroups([ActionSheetItemGroup(items: items), ActionSheetItemGroup(items: [
                            ActionSheetButtonItem(title: presentationData.strings.Common_Cancel, color: .accent, font: .bold, action: { [weak actionSheet] in
                                actionSheet?.dismissAnimated()
                            })
                            ])])
                        arguments.presentController(actionSheet, nil)
                    })
            })
        case .sendAllLogs:
            return ItemListDisclosureItem(presentationData: presentationData, title: "Send All Logs", label: "", sectionId: self.section, style: .blocks, action: {
                let logTypes: [String] = [
                    "app-logs",
                    "broadcast-logs",
                    "siri-logs",
                    "widget-logs",
                    "notificationcontent-logs",
                    "notification-logs",
                    "share-logs"
                ]
                
                var logByType: [Signal<(type: String, logs: [(String, String)]), NoError>] = []
                for type in logTypes {
                    let logsPath = arguments.sharedContext.basePath + "/logs/\(type)"
                    logByType.append(Logger(rootPath: logsPath, basePath: logsPath).collectLogs()
                    |> map { result -> (type: String, logs: [(String, String)]) in
                        return (type, result)
                    })
                }
                
                let allLogs = combineLatest(logByType)
                
                let _ = (allLogs
                |> deliverOnMainQueue).start(next: { allLogs in
                    let presentationData = arguments.sharedContext.currentPresentationData.with { $0 }
                    let actionSheet = ActionSheetController(presentationData: presentationData)

                    var items: [ActionSheetButtonItem] = []

                    if let context = arguments.context, context.sharedContext.applicationBindings.isMainApp {
                        items.append(ActionSheetButtonItem(title: "Via Telegram", color: .accent, action: { [weak actionSheet] in
                            actionSheet?.dismissAnimated()

                            let controller = context.sharedContext.makePeerSelectionController(PeerSelectionControllerParams(context: context, filter: [.onlyWriteable, .excludeDisabled]))
                            controller.peerSelected = { [weak controller] peer, _ in
                                let peerId = peer.id

                                if let strongController = controller {
                                    strongController.dismiss()

                                    let lineFeed = "\n".data(using: .utf8)!
                                    
                                    var tempSources: [TempBoxFile] = []
                                    for (type, logItems) in allLogs {
                                        let tempSource = TempBox.shared.tempFile(fileName: "Log-\(type).txt")
                                        
                                        var rawLogData: Data = Data()
                                        for (name, path) in logItems {
                                            if !rawLogData.isEmpty {
                                                rawLogData.append(lineFeed)
                                                rawLogData.append(lineFeed)
                                            }

                                            rawLogData.append("------ File: \(name) ------\n".data(using: .utf8)!)

                                            if let data = try? Data(contentsOf: URL(fileURLWithPath: path)) {
                                                rawLogData.append(data)
                                            }
                                        }
                                        
                                        let _ = try? rawLogData.write(to: URL(fileURLWithPath: tempSource.path))
                                        tempSources.append(tempSource)
                                    }

                                    let tempZip = TempBox.shared.tempFile(fileName: "destination.zip")
                                    SSZipArchive.createZipFile(atPath: tempZip.path, withFilesAtPaths: tempSources.map(\.path))

                                    guard let gzippedData = try? Data(contentsOf: URL(fileURLWithPath: tempZip.path)) else {
                                        return
                                    }
                                    
                                    tempSources.forEach(TempBox.shared.dispose)
                                    TempBox.shared.dispose(tempZip)

                                    let id = Int64.random(in: Int64.min ... Int64.max)
                                    let fileResource = LocalFileMediaResource(fileId: id, size: Int64(gzippedData.count), isSecretRelated: false)
                                    context.account.postbox.mediaBox.storeResourceData(fileResource.id, data: gzippedData)

                                    let file = TelegramMediaFile(fileId: MediaId(namespace: Namespaces.Media.LocalFile, id: id), partialReference: nil, resource: fileResource, previewRepresentations: [], videoThumbnails: [], immediateThumbnailData: nil, mimeType: "application/zip", size: Int64(gzippedData.count), attributes: [.FileName(fileName: "Log-iOS-All.txt.zip")])
                                    let message: EnqueueMessage = .message(text: "", attributes: [], inlineStickers: [:], mediaReference: .standalone(media: file), replyToMessageId: nil, localGroupingKey: nil, correlationId: nil, bubbleUpEmojiOrStickersets: [])

                                    let _ = enqueueMessages(account: context.account, peerId: peerId, messages: [message]).start()
                                }
                            }
                            arguments.pushController(controller)
                        }))
                    }

                    actionSheet.setItemGroups([ActionSheetItemGroup(items: items), ActionSheetItemGroup(items: [
                        ActionSheetButtonItem(title: presentationData.strings.Common_Cancel, color: .accent, font: .bold, action: { [weak actionSheet] in
                            actionSheet?.dismissAnimated()
                        })
                    ])])
                    arguments.presentController(actionSheet, nil)
                })
            })
        case .sendStorageStats:
            return ItemListDisclosureItem(presentationData: presentationData, title: "Send Storage Stats", label: "", sectionId: self.section, style: .blocks, action: {
                guard let context = arguments.context, context.sharedContext.applicationBindings.isMainApp else {
                    return
                }
                
                let allStats: Signal<Data, NoError> = Signal { subscriber in
                    DispatchQueue.global().async {
                        let log = collectRawStorageUsageReport(containerPath: context.sharedContext.applicationBindings.containerPath)
                        subscriber.putNext(log.data(using: .utf8) ?? Data())
                    }
                    
                    return EmptyDisposable
                }
                
                let _ = (allStats
                |> deliverOnMainQueue).start(next: { allStatsData in
                    let presentationData = arguments.sharedContext.currentPresentationData.with { $0 }
                    let actionSheet = ActionSheetController(presentationData: presentationData)

                    var items: [ActionSheetButtonItem] = []

                    if let context = arguments.context, context.sharedContext.applicationBindings.isMainApp {
                        items.append(ActionSheetButtonItem(title: "Via Telegram", color: .accent, action: { [weak actionSheet] in
                            actionSheet?.dismissAnimated()

                            let controller = context.sharedContext.makePeerSelectionController(PeerSelectionControllerParams(context: context, filter: [.onlyWriteable, .excludeDisabled]))
                            controller.peerSelected = { [weak controller] peer, _ in
                                let peerId = peer.id

                                if let strongController = controller {
                                    strongController.dismiss()

                                    let id = Int64.random(in: Int64.min ... Int64.max)
                                    let fileResource = LocalFileMediaResource(fileId: id, size: Int64(allStatsData.count), isSecretRelated: false)
                                    context.account.postbox.mediaBox.storeResourceData(fileResource.id, data: allStatsData)

                                    let file = TelegramMediaFile(fileId: MediaId(namespace: Namespaces.Media.LocalFile, id: id), partialReference: nil, resource: fileResource, previewRepresentations: [], videoThumbnails: [], immediateThumbnailData: nil, mimeType: "application/zip", size: Int64(allStatsData.count), attributes: [.FileName(fileName: "StorageReport.txt")])
                                    let message: EnqueueMessage = .message(text: "", attributes: [], inlineStickers: [:], mediaReference: .standalone(media: file), replyToMessageId: nil, localGroupingKey: nil, correlationId: nil, bubbleUpEmojiOrStickersets: [])

                                    let _ = enqueueMessages(account: context.account, peerId: peerId, messages: [message]).start()
                                }
                            }
                            arguments.pushController(controller)
                        }))
                    }

                    actionSheet.setItemGroups([ActionSheetItemGroup(items: items), ActionSheetItemGroup(items: [
                        ActionSheetButtonItem(title: presentationData.strings.Common_Cancel, color: .accent, font: .bold, action: { [weak actionSheet] in
                            actionSheet?.dismissAnimated()
                        })
                    ])])
                    arguments.presentController(actionSheet, nil)
                })
            })
        case .accounts:
            return ItemListDisclosureItem(presentationData: presentationData, title: "Accounts", label: "", sectionId: self.section, style: .blocks, action: {
                guard let context = arguments.context else {
                    return
                }
                arguments.pushController(debugAccountsController(context: context, accountManager: arguments.sharedContext.accountManager))
            })
        case let .logToFile(_, value):
            return ItemListSwitchItem(presentationData: presentationData, title: "Log to File", value: value, sectionId: self.section, style: .blocks, updated: { value in
                let _ = updateLoggingSettings(accountManager: arguments.sharedContext.accountManager, {
                    $0.withUpdatedLogToFile(value)
                }).start()
            })
        case let .logToConsole(_, value):
            return ItemListSwitchItem(presentationData: presentationData, title: "Log to Console", value: value, sectionId: self.section, style: .blocks, updated: { value in
                let _ = updateLoggingSettings(accountManager: arguments.sharedContext.accountManager, {
                    $0.withUpdatedLogToConsole(value)
                }).start()
            })
        case let .redactSensitiveData(_, value):
            return ItemListSwitchItem(presentationData: presentationData, title: "Remove Sensitive Data", value: value, sectionId: self.section, style: .blocks, updated: { value in
                let _ = updateLoggingSettings(accountManager: arguments.sharedContext.accountManager, {
                    $0.withUpdatedRedactSensitiveData(value)
                }).start()
            })
        case let .keepChatNavigationStack(_, value):
            return ItemListSwitchItem(presentationData: presentationData, title: "Keep Chat Stack", value: value, sectionId: self.section, style: .blocks, updated: { value in
                let _ = updateExperimentalUISettingsInteractively(accountManager: arguments.sharedContext.accountManager, { settings in
                    var settings = settings
                    settings.keepChatNavigationStack = value
                    return settings
                }).start()
            })
        case let .skipReadHistory(_, value):
            return ItemListSwitchItem(presentationData: presentationData, title: "Skip read history", value: value, sectionId: self.section, style: .blocks, updated: { value in
                let _ = updateExperimentalUISettingsInteractively(accountManager: arguments.sharedContext.accountManager, { settings in
                    var settings = settings
                    settings.skipReadHistory = value
                    return settings
                }).start()
            })
        case let .crashOnSlowQueries(_, value):
            return ItemListSwitchItem(presentationData: presentationData, title: "Crash when slow", value: value, sectionId: self.section, style: .blocks, updated: { value in
                let _ = updateExperimentalUISettingsInteractively(accountManager: arguments.sharedContext.accountManager, { settings in
                    var settings = settings
                    settings.crashOnLongQueries = value
                    return settings
                }).start()
            })
        case .clearTips:
            return ItemListActionItem(presentationData: presentationData, title: "Clear Tips", kind: .generic, alignment: .natural, sectionId: self.section, style: .blocks, action: {
                let _ = (arguments.sharedContext.accountManager.transaction { transaction -> Void in
                    transaction.clearNotices()
                }).start()
                if let context = arguments.context {
                    let _ = context.engine.itemCache.clear(collectionIds: [
                        Namespaces.CachedItemCollection.cachedPollResults,
                        Namespaces.CachedItemCollection.cachedStickerPacks
                    ]).start()

                    let _ = context.engine.peers.unmarkChatListFeaturedFiltersAsSeen()
                }
            })
        case let .logTranslationRecognition(value):
            return ItemListSwitchItem(presentationData: presentationData, title: "Log Language Recognition", value: value, sectionId: self.section, style: .blocks, updated: { value in
                let _ = updateExperimentalUISettingsInteractively(accountManager: arguments.sharedContext.accountManager, { settings in
                    var settings = settings
                    settings.logLanguageRecognition = value
                    return settings
                }).start()
            })
        case .resetTranslationStates:
            return ItemListActionItem(presentationData: presentationData, title: "Reset Translation States", kind: .generic, alignment: .natural, sectionId: self.section, style: .blocks, action: {
                if let context = arguments.context {
                    let _ = context.engine.itemCache.clear(collectionIds: [
                        ApplicationSpecificItemCacheCollectionId.translationState
                    ]).start()
                }
            })
        case .resetNotifications:
            return ItemListActionItem(presentationData: presentationData, title: "Reset Notifications", kind: .generic, alignment: .natural, sectionId: self.section, style: .blocks, action: {
                UIApplication.shared.unregisterForRemoteNotifications()
                
                if let context = arguments.context {
                    let controller = textAlertController(context: context, title: nil, text: "Now restart the app", actions: [TextAlertAction(type: .genericAction, title: "OK", action: {})])
                    arguments.presentController(controller, nil)
                }
            })
        case .crash:
            return ItemListActionItem(presentationData: presentationData, title: "Crash", kind: .generic, alignment: .natural, sectionId: self.section, style: .blocks, action: {
                preconditionFailure()
            })
        case .resetData:
            return ItemListActionItem(presentationData: presentationData, title: "Reset Data", kind: .destructive, alignment: .natural, sectionId: self.section, style: .blocks, action: {
                let presentationData = arguments.sharedContext.currentPresentationData.with { $0 }
                let actionSheet = ActionSheetController(presentationData: presentationData)
                actionSheet.setItemGroups([ActionSheetItemGroup(items: [
                    ActionSheetTextItem(title: "All data will be lost."),
                    ActionSheetButtonItem(title: "Reset Data", color: .destructive, action: { [weak actionSheet] in
                        actionSheet?.dismissAnimated()
                        let databasePath = arguments.sharedContext.accountManager.basePath + "/db"
                        let _ = try? FileManager.default.removeItem(atPath: databasePath)
                        preconditionFailure()
                    }),
                    ]), ActionSheetItemGroup(items: [
                        ActionSheetButtonItem(title: presentationData.strings.Common_Cancel, color: .accent, font: .bold, action: { [weak actionSheet] in
                            actionSheet?.dismissAnimated()
                        })
                        ])])
                arguments.presentController(actionSheet, nil)
            })
        case .resetDatabase:
            return ItemListActionItem(presentationData: presentationData, title: "Clear Database", kind: .destructive, alignment: .natural, sectionId: self.section, style: .blocks, action: {
                guard let context = arguments.context else {
                    return
                }
                let presentationData = arguments.sharedContext.currentPresentationData.with { $0 }
                let actionSheet = ActionSheetController(presentationData: presentationData)
                actionSheet.setItemGroups([ActionSheetItemGroup(items: [
                    ActionSheetTextItem(title: "All secret chats will be lost."),
                    ActionSheetButtonItem(title: "Clear Database", color: .destructive, action: { [weak actionSheet] in
                        actionSheet?.dismissAnimated()
                        let databasePath = context.account.basePath + "/postbox/db"
                        let _ = try? FileManager.default.removeItem(atPath: databasePath)
                        exit(0)
                    }),
                    ]), ActionSheetItemGroup(items: [
                        ActionSheetButtonItem(title: presentationData.strings.Common_Cancel, color: .accent, font: .bold, action: { [weak actionSheet] in
                            actionSheet?.dismissAnimated()
                        })
                    ])])
                arguments.presentController(actionSheet, nil)
            })
        case .resetDatabaseAndCache:
            return ItemListActionItem(presentationData: presentationData, title: "Clear Database and Cache", kind: .destructive, alignment: .natural, sectionId: self.section, style: .blocks, action: {
                guard let context = arguments.context else {
                    return
                }
                let presentationData = arguments.sharedContext.currentPresentationData.with { $0 }
                let actionSheet = ActionSheetController(presentationData: presentationData)
                actionSheet.setItemGroups([ActionSheetItemGroup(items: [
                    ActionSheetTextItem(title: "All secret chats will be lost."),
                    ActionSheetButtonItem(title: "Clear Database", color: .destructive, action: { [weak actionSheet] in
                        actionSheet?.dismissAnimated()
                        let databasePath = context.account.basePath + "/postbox"
                        let _ = try? FileManager.default.removeItem(atPath: databasePath)
                        exit(0)
                    }),
                    ]), ActionSheetItemGroup(items: [
                        ActionSheetButtonItem(title: presentationData.strings.Common_Cancel, color: .accent, font: .bold, action: { [weak actionSheet] in
                            actionSheet?.dismissAnimated()
                        })
                    ])])
                arguments.presentController(actionSheet, nil)
            })
        case .resetHoles:
            return ItemListActionItem(presentationData: presentationData, title: "Reset Holes", kind: .destructive, alignment: .natural, sectionId: self.section, style: .blocks, action: {
                guard let context = arguments.context else {
                    return
                }
                let presentationData = arguments.sharedContext.currentPresentationData.with { $0 }
                let controller = OverlayStatusController(theme: presentationData.theme, type: .loading(cancelled: nil))
                arguments.presentController(controller, nil)
                let _ = (context.engine.messages.debugAddHoles()
                |> deliverOnMainQueue).start(completed: {
                    controller.dismiss()
                })
            })
        case .reindexUnread:
            return ItemListActionItem(presentationData: presentationData, title: "Reindex Unread Counters", kind: .destructive, alignment: .natural, sectionId: self.section, style: .blocks, action: {
                guard let context = arguments.context else {
                    return
                }
                let presentationData = arguments.sharedContext.currentPresentationData.with { $0 }
                let controller = OverlayStatusController(theme: presentationData.theme, type: .loading(cancelled: nil))
                arguments.presentController(controller, nil)
                let _ = (context.engine.messages.debugReindexUnreadCounters()
                |> deliverOnMainQueue).start(completed: {
                    controller.dismiss()
                })
            })
        case .resetCacheIndex:
            return ItemListActionItem(presentationData: presentationData, title: "Reset Cache Index [!]", kind: .destructive, alignment: .natural, sectionId: self.section, style: .blocks, action: {
                guard let context = arguments.context else {
                    return
                }
                
                context.account.postbox.mediaBox.storageBox.reset()
            })
        case .reindexCache:
            return ItemListActionItem(presentationData: presentationData, title: "Reindex Cache", kind: .destructive, alignment: .natural, sectionId: self.section, style: .blocks, action: {
                guard let context = arguments.context else {
                    return
                }
                
                var signal = context.engine.resources.reindexCacheInBackground(lowImpact: false)
                
                var cancelImpl: (() -> Void)?
                let presentationData = context.sharedContext.currentPresentationData.with { $0 }
                let progressSignal = Signal<Never, NoError> { subscriber in
                    let controller = OverlayStatusController(theme: presentationData.theme, type: .loading(cancelled: {
                        cancelImpl?()
                    }))
                    arguments.presentController(controller, nil)
                    return ActionDisposable { [weak controller] in
                        Queue.mainQueue().async() {
                            controller?.dismiss()
                        }
                    }
                }
                |> runOn(Queue.mainQueue())
                |> delay(0.15, queue: Queue.mainQueue())
                let progressDisposable = progressSignal.start()
                
                let reindexDisposable = MetaDisposable()
                
                signal = signal
                |> afterDisposed {
                    Queue.mainQueue().async {
                        progressDisposable.dispose()
                    }
                }
                cancelImpl = {
                    reindexDisposable.set(nil)
                }
                reindexDisposable.set((signal
                |> deliverOnMainQueue).start(completed: {
                }))
            })
        case .resetBiometricsData:
            return ItemListActionItem(presentationData: presentationData, title: "Reset Biometrics Data", kind: .destructive, alignment: .natural, sectionId: self.section, style: .blocks, action: {
                let _ = updatePresentationPasscodeSettingsInteractively(accountManager: arguments.sharedContext.accountManager, { settings in
                    return settings.withUpdatedBiometricsDomainState(nil).withUpdatedShareBiometricsDomainState(nil)
                }).start()
            })
        case .resetWebViewCache:
            return ItemListActionItem(presentationData: presentationData, title: "Clear Web View Cache", kind: .destructive, alignment: .natural, sectionId: self.section, style: .blocks, action: {
                WKWebsiteDataStore.default().removeData(ofTypes: [WKWebsiteDataTypeDiskCache, WKWebsiteDataTypeMemoryCache], modifiedSince: Date(timeIntervalSince1970: 0), completionHandler:{ })
            })
        case .optimizeDatabase:
            return ItemListActionItem(presentationData: presentationData, title: "Optimize Database", kind: .generic, alignment: .natural, sectionId: self.section, style: .blocks, action: {
                guard let context = arguments.context else {
                    return
                }
                let presentationData = arguments.sharedContext.currentPresentationData.with { $0 }
                let controller = OverlayStatusController(theme: presentationData.theme, type: .loading(cancelled: nil))
                arguments.presentController(controller, nil)
                let _ = (context.account.postbox.optimizeStorage()
                    |> deliverOnMainQueue).start(completed: {
                        controller.dismiss()
                        
                        let controller = OverlayStatusController(theme: presentationData.theme, type: .success)
                        arguments.presentController(controller, nil)
                    })
            })
        case let .photoPreview(_, value):
            return ItemListSwitchItem(presentationData: presentationData, title: "Media Preview (Updated)", value: value, sectionId: self.section, style: .blocks, updated: { value in
                let _ = arguments.sharedContext.accountManager.transaction ({ transaction in
                    transaction.updateSharedData(ApplicationSpecificSharedDataKeys.experimentalUISettings, { settings in
                        var settings = settings?.get(ExperimentalUISettings.self) ?? ExperimentalUISettings.defaultSettings
                        settings.chatListPhotos = value
                        return PreferencesEntry(settings)
                    })
                }).start()
            })
        case let .knockoutWallpaper(_, value):
            return ItemListSwitchItem(presentationData: presentationData, title: "Knockout Wallpaper", value: value, sectionId: self.section, style: .blocks, updated: { value in
                let _ = arguments.sharedContext.accountManager.transaction ({ transaction in
                    transaction.updateSharedData(ApplicationSpecificSharedDataKeys.experimentalUISettings, { settings in
                        var settings = settings?.get(ExperimentalUISettings.self) ?? ExperimentalUISettings.defaultSettings
                        settings.knockoutWallpaper = value
                        return PreferencesEntry(settings)
                    })
                }).start()
            })
        case let .experimentalCompatibility(value):
            return ItemListSwitchItem(presentationData: presentationData, title: "Experimental Compatibility", value: value, sectionId: self.section, style: .blocks, updated: { value in
                let _ = arguments.sharedContext.accountManager.transaction ({ transaction in
                    transaction.updateSharedData(ApplicationSpecificSharedDataKeys.experimentalUISettings, { settings in
                        var settings = settings?.get(ExperimentalUISettings.self) ?? ExperimentalUISettings.defaultSettings
                        settings.experimentalCompatibility = value
                        return PreferencesEntry(settings)
                    })
                }).start()
            })
        case let .enableDebugDataDisplay(value):
            return ItemListSwitchItem(presentationData: presentationData, title: "Debug Data Display", value: value, sectionId: self.section, style: .blocks, updated: { value in
                let _ = arguments.sharedContext.accountManager.transaction ({ transaction in
                    transaction.updateSharedData(ApplicationSpecificSharedDataKeys.experimentalUISettings, { settings in
                        var settings = settings?.get(ExperimentalUISettings.self) ?? ExperimentalUISettings.defaultSettings
                        settings.enableDebugDataDisplay = value
                        return PreferencesEntry(settings)
                    })
                }).start()
            })
        case let .acceleratedStickers(value):
            return ItemListSwitchItem(presentationData: presentationData, title: "Accelerated Stickers", value: value, sectionId: self.section, style: .blocks, updated: { value in
                let _ = arguments.sharedContext.accountManager.transaction ({ transaction in
                    transaction.updateSharedData(ApplicationSpecificSharedDataKeys.experimentalUISettings, { settings in
                        var settings = settings?.get(ExperimentalUISettings.self) ?? ExperimentalUISettings.defaultSettings
                        settings.acceleratedStickers = value
                        return PreferencesEntry(settings)
                    })
                }).start()
            })
        case let .inlineForums(value):
            return ItemListSwitchItem(presentationData: presentationData, title: "Inline Forums", value: value, sectionId: self.section, style: .blocks, updated: { value in
                let _ = arguments.sharedContext.accountManager.transaction ({ transaction in
                    transaction.updateSharedData(ApplicationSpecificSharedDataKeys.experimentalUISettings, { settings in
                        var settings = settings?.get(ExperimentalUISettings.self) ?? ExperimentalUISettings.defaultSettings
                        settings.inlineForums = value
                        return PreferencesEntry(settings)
                    })
                }).start()
            })
        case let .localTranscription(value):
            return ItemListSwitchItem(presentationData: presentationData, title: "Local Transcription", value: value, sectionId: self.section, style: .blocks, updated: { value in
                let _ = arguments.sharedContext.accountManager.transaction ({ transaction in
                    transaction.updateSharedData(ApplicationSpecificSharedDataKeys.experimentalUISettings, { settings in
                        var settings = settings?.get(ExperimentalUISettings.self) ?? ExperimentalUISettings.defaultSettings
                        settings.localTranscription = value
                        return PreferencesEntry(settings)
                    })
                }).start()
            })
        case let .enableReactionOverrides(value):
            return ItemListSwitchItem(presentationData: presentationData, title: "Effect Overrides", value: value, sectionId: self.section, style: .blocks, updated: { value in
                let _ = arguments.sharedContext.accountManager.transaction ({ transaction in
                    transaction.updateSharedData(ApplicationSpecificSharedDataKeys.experimentalUISettings, { settings in
                        var settings = settings?.get(ExperimentalUISettings.self) ?? ExperimentalUISettings.defaultSettings
                        settings.enableReactionOverrides = value
                        if !value {
                            settings.accountReactionEffectOverrides.removeAll()
                            settings.accountStickerEffectOverrides.removeAll()
                        }
                        return PreferencesEntry(settings)
                    })
                }).start()
            })
        case let .playerEmbedding(value):
            return ItemListSwitchItem(presentationData: presentationData, title: "Player Embedding", value: value, sectionId: self.section, style: .blocks, updated: { value in
                let _ = arguments.sharedContext.accountManager.transaction ({ transaction in
                    transaction.updateSharedData(ApplicationSpecificSharedDataKeys.experimentalUISettings, { settings in
                        var settings = settings?.get(ExperimentalUISettings.self) ?? ExperimentalUISettings.defaultSettings
                        settings.playerEmbedding = value
                        return PreferencesEntry(settings)
                    })
                }).start()
            })
        case let .playlistPlayback(value):
            return ItemListSwitchItem(presentationData: presentationData, title: "Playlist Playback", value: value, sectionId: self.section, style: .blocks, updated: { value in
                let _ = arguments.sharedContext.accountManager.transaction ({ transaction in
                    transaction.updateSharedData(ApplicationSpecificSharedDataKeys.experimentalUISettings, { settings in
                        var settings = settings?.get(ExperimentalUISettings.self) ?? ExperimentalUISettings.defaultSettings
                        settings.playlistPlayback = value
                        return PreferencesEntry(settings)
                    })
                }).start()
            })
        case let .enableQuickReactionSwitch(value):
            return ItemListSwitchItem(presentationData: presentationData, title: "Enable Quick Reaction", value: value, sectionId: self.section, style: .blocks, updated: { value in
                let _ = arguments.sharedContext.accountManager.transaction ({ transaction in
                    transaction.updateSharedData(ApplicationSpecificSharedDataKeys.experimentalUISettings, { settings in
                        var settings = settings?.get(ExperimentalUISettings.self) ?? ExperimentalUISettings.defaultSettings
                        settings.disableQuickReaction = !value
                        return PreferencesEntry(settings)
                    })
                }).start()
            })
        case .voiceConference:
            return ItemListDisclosureItem(presentationData: presentationData, title: "Voice Conference (Test)", label: "", sectionId: self.section, style: .blocks, action: {
                guard let _ = arguments.context else {
                    return
                }
            })
        case let .preferredVideoCodec(_, title, value, isSelected):
            return ItemListCheckboxItem(presentationData: presentationData, title: title, style: .right, checked: isSelected, zeroSeparatorInsets: false, sectionId: self.section, action: {
                let _ = arguments.sharedContext.accountManager.transaction ({ transaction in
                    transaction.updateSharedData(ApplicationSpecificSharedDataKeys.experimentalUISettings, { settings in
                        var settings = settings?.get(ExperimentalUISettings.self) ?? ExperimentalUISettings.defaultSettings
                        settings.preferredVideoCodec = value
                        return PreferencesEntry(settings)
                    })
                }).start()
            })
        case let .disableVideoAspectScaling(value):
            return ItemListSwitchItem(presentationData: presentationData, title: "Video Cropping Optimization", value: !value, sectionId: self.section, style: .blocks, updated: { value in
                let _ = arguments.sharedContext.accountManager.transaction ({ transaction in
                    transaction.updateSharedData(ApplicationSpecificSharedDataKeys.experimentalUISettings, { settings in
                        var settings = settings?.get(ExperimentalUISettings.self) ?? ExperimentalUISettings.defaultSettings
                        settings.disableVideoAspectScaling = !value
                        return PreferencesEntry(settings)
                    })
                }).start()
            })
        case let .enableNetworkFramework(value):
            return ItemListSwitchItem(presentationData: presentationData, title: "Network X [Restart App]", value: value, sectionId: self.section, style: .blocks, updated: { value in
                if let context = arguments.context {
                    let _ = updateNetworkSettingsInteractively(postbox: context.account.postbox, network: context.account.network, { settings in
                        var settings = settings
                        settings.useNetworkFramework = value
                        return settings
                    }).start()
                }
            })
        case .restorePurchases:
            return ItemListActionItem(presentationData: presentationData, title: "Restore Purchases", kind: .generic, alignment: .natural, sectionId: self.section, style: .blocks, action: {
                arguments.context?.inAppPurchaseManager?.restorePurchases(completion: { state in
                    let text: String
                    switch state {
                        case .succeed:
                            text = "Done"
                        case .failed:
                            text = "Failed"
                    }
                    if let context = arguments.context {
                        let controller = textAlertController(context: context, title: nil, text: text, actions: [TextAlertAction(type: .genericAction, title: "OK", action: {})])
                        arguments.presentController(controller, nil)
                    }
                })
            })
        case let .hostInfo(_, string):
            return ItemListTextItem(presentationData: presentationData, text: .plain(string), sectionId: self.section)
        case .versionInfo:
            let bundle = Bundle.main
            let bundleId = bundle.bundleIdentifier ?? ""
            let bundleVersion = bundle.infoDictionary?["CFBundleShortVersionString"] ?? ""
            let bundleBuild = bundle.infoDictionary?[kCFBundleVersionKey as String] ?? ""
            return ItemListTextItem(presentationData: presentationData, text: .plain("\(bundleId)\n\(bundleVersion) (\(bundleBuild))"), sectionId: self.section)
        case .ptgResetPasscodeAttempts:
            return ItemListActionItem(presentationData: presentationData, title: "Reset Secret Passcode Attempts", kind: .generic, alignment: .natural, sectionId: self.section, style: .blocks, action: {
                guard let passcodeAttemptAccounter = arguments.context?.sharedContext.passcodeAttemptAccounter else {
                    return
                }
                passcodeAttemptAccounter.debugResetAllCounters()
            })
        }
    }
}

private func debugControllerEntries(sharedContext: SharedAccountContext, presentationData: PresentationData, loggingSettings: LoggingSettings, mediaInputSettings: MediaInputSettings, experimentalSettings: ExperimentalUISettings, networkSettings: NetworkSettings?, hasLegacyAppData: Bool, useBetaFeatures: Bool) -> [DebugControllerEntry] {
    var entries: [DebugControllerEntry] = []

    let isMainApp = sharedContext.applicationBindings.isMainApp
    
    if sharedContext.currentPtgSettings.with({ $0.isTestingEnvironment == true }) {
        //    entries.append(.testStickerImport(presentationData.theme))
        entries.append(.sendLogs(presentationData.theme))
        //entries.append(.sendOneLog(presentationData.theme))
        entries.append(.sendShareLogs)
        entries.append(.sendGroupCallLogs)
        entries.append(.sendNotificationLogs(presentationData.theme))
        entries.append(.sendCriticalLogs(presentationData.theme))
        entries.append(.sendAllLogs)
        entries.append(.sendStorageStats)
        if isMainApp {
            entries.append(.accounts(presentationData.theme))
        }
        
        entries.append(.logToFile(presentationData.theme, loggingSettings.logToFile))
        entries.append(.logToConsole(presentationData.theme, loggingSettings.logToConsole))
        entries.append(.redactSensitiveData(presentationData.theme, loggingSettings.redactSensitiveData))
    }

    if isMainApp {
        entries.append(.keepChatNavigationStack(presentationData.theme, experimentalSettings.keepChatNavigationStack))
//        #if DEBUG
        entries.append(.skipReadHistory(presentationData.theme, experimentalSettings.skipReadHistory))
//        #endif
    }
    entries.append(.crashOnSlowQueries(presentationData.theme, experimentalSettings.crashOnLongQueries))
    if isMainApp {
        entries.append(.clearTips(presentationData.theme))
        entries.append(.resetNotifications)
    }
    entries.append(.crash(presentationData.theme))
    entries.append(.resetData(presentationData.theme))
    entries.append(.resetDatabase(presentationData.theme))
    entries.append(.resetDatabaseAndCache(presentationData.theme))
    entries.append(.resetHoles(presentationData.theme))
    if isMainApp {
        entries.append(.reindexUnread(presentationData.theme))
        entries.append(.resetCacheIndex)
        entries.append(.reindexCache)
        entries.append(.resetWebViewCache(presentationData.theme))
    }
    entries.append(.optimizeDatabase(presentationData.theme))
    if isMainApp {
        entries.append(.knockoutWallpaper(presentationData.theme, experimentalSettings.knockoutWallpaper))
        entries.append(.experimentalCompatibility(experimentalSettings.experimentalCompatibility))
        entries.append(.enableDebugDataDisplay(experimentalSettings.enableDebugDataDisplay))
        entries.append(.acceleratedStickers(experimentalSettings.acceleratedStickers))
        entries.append(.inlineForums(experimentalSettings.inlineForums))
        entries.append(.localTranscription(experimentalSettings.localTranscription))
        if case .internal = sharedContext.applicationBindings.appBuildType {
            entries.append(.enableReactionOverrides(experimentalSettings.enableReactionOverrides))
        }
<<<<<<< HEAD
//        entries.append(.restorePurchases(presentationData.theme))
=======
        entries.append(.restorePurchases(presentationData.theme))
        
        entries.append(.logTranslationRecognition(experimentalSettings.logLanguageRecognition))
        entries.append(.resetTranslationStates)
        
>>>>>>> cb79afd6
        entries.append(.playerEmbedding(experimentalSettings.playerEmbedding))
        entries.append(.playlistPlayback(experimentalSettings.playlistPlayback))
        entries.append(.enableQuickReactionSwitch(!experimentalSettings.disableQuickReaction))
    }
    
    let codecs: [(String, String?)] = [
        ("No Preference", nil),
        ("H265", "H265"),
        ("H264", "H264"),
        ("VP8", "VP8"),
        ("VP9", "VP9")
    ]
    
    for i in 0 ..< codecs.count {
        entries.append(.preferredVideoCodec(i, codecs[i].0, codecs[i].1, experimentalSettings.preferredVideoCodec == codecs[i].1))
    }

    if isMainApp {
        entries.append(.disableVideoAspectScaling(experimentalSettings.disableVideoAspectScaling))
        entries.append(.enableNetworkFramework(networkSettings?.useNetworkFramework ?? useBetaFeatures))
    }

    if let backupHostOverride = networkSettings?.backupHostOverride {
        entries.append(.hostInfo(presentationData.theme, "Host: \(backupHostOverride)"))
    }
    entries.append(.versionInfo(presentationData.theme))
    
    if sharedContext.currentPtgSettings.with({ $0.isTestingEnvironment == true }) {
        entries.append(.ptgResetPasscodeAttempts)
    }
    
    return entries
}

public func debugController(sharedContext: SharedAccountContext, context: AccountContext?, modal: Bool = false) -> ViewController {
    var presentControllerImpl: ((ViewController, ViewControllerPresentationArguments?) -> Void)?
    var pushControllerImpl: ((ViewController) -> Void)?
    var dismissImpl: (() -> Void)?
    var getRootControllerImpl: (() -> UIViewController?)?
    var getNavigationControllerImpl: (() -> NavigationController?)?
    
    let arguments = DebugControllerArguments(sharedContext: sharedContext, context: context, mailComposeDelegate: DebugControllerMailComposeDelegate(), presentController: { controller, arguments in
        presentControllerImpl?(controller, arguments)
    }, pushController: { controller in
        pushControllerImpl?(controller)
    }, getRootController: {
        return getRootControllerImpl?()
    }, getNavigationController: {
        return getNavigationControllerImpl?()
    })
    
    let appGroupName = "group.\(Bundle.main.bundleIdentifier!)"
    let maybeAppGroupUrl = FileManager.default.containerURL(forSecurityApplicationGroupIdentifier: appGroupName)
    
    var hasLegacyAppData = false
    if let appGroupUrl = maybeAppGroupUrl {
        let statusPath = appGroupUrl.path + "/Documents/importcompleted"
        hasLegacyAppData = FileManager.default.fileExists(atPath: statusPath)
    }
    
    let preferencesSignal: Signal<PreferencesView?, NoError>
    if let context = context {
        preferencesSignal = context.account.postbox.preferencesView(keys: [PreferencesKeys.networkSettings])
        |> map(Optional.init)
    } else {
        preferencesSignal = .single(nil)
    }
    
    let signal = combineLatest(sharedContext.presentationData, sharedContext.accountManager.sharedData(keys: Set([SharedDataKeys.loggingSettings, ApplicationSpecificSharedDataKeys.mediaInputSettings, ApplicationSpecificSharedDataKeys.experimentalUISettings])), preferencesSignal)
    |> map { presentationData, sharedData, preferences -> (ItemListControllerState, (ItemListNodeState, Any)) in
        let loggingSettings: LoggingSettings
        if let value = sharedData.entries[SharedDataKeys.loggingSettings]?.get(LoggingSettings.self) {
            loggingSettings = value
        } else {
            loggingSettings = LoggingSettings.defaultSettings
        }
        
        let mediaInputSettings: MediaInputSettings
        if let value = sharedData.entries[ApplicationSpecificSharedDataKeys.mediaInputSettings]?.get(MediaInputSettings.self) {
            mediaInputSettings = value
        } else {
            mediaInputSettings = MediaInputSettings.defaultSettings
        }
        
        let experimentalSettings: ExperimentalUISettings = sharedData.entries[ApplicationSpecificSharedDataKeys.experimentalUISettings]?.get(ExperimentalUISettings.self) ?? ExperimentalUISettings.defaultSettings
        
        let networkSettings: NetworkSettings? = preferences?.values[PreferencesKeys.networkSettings]?.get(NetworkSettings.self)
        
        var leftNavigationButton: ItemListNavigationButton?
        if modal {
            leftNavigationButton = ItemListNavigationButton(content: .text(presentationData.strings.Common_Cancel), style: .regular, enabled: true, action: {
                dismissImpl?()
            })
        }
        
        var useBetaFeatures: Bool = false
        if let context {
            useBetaFeatures = context.account.network.useBetaFeatures
        }
        
        let controllerState = ItemListControllerState(presentationData: ItemListPresentationData(presentationData), title: .text("Debug"), leftNavigationButton: leftNavigationButton, rightNavigationButton: nil, backNavigationButton: ItemListBackButton(title: presentationData.strings.Common_Back))
        let listState = ItemListNodeState(presentationData: ItemListPresentationData(presentationData), entries: debugControllerEntries(sharedContext: sharedContext, presentationData: presentationData, loggingSettings: loggingSettings, mediaInputSettings: mediaInputSettings, experimentalSettings: experimentalSettings, networkSettings: networkSettings, hasLegacyAppData: hasLegacyAppData, useBetaFeatures: useBetaFeatures), style: .blocks)
        
        return (controllerState, (listState, arguments))
    }
    
    
    let controller = ItemListController(sharedContext: sharedContext, state: signal)
    presentControllerImpl = { [weak controller] c, a in
        controller?.present(c, in: .window(.root), with: a)
    }
    pushControllerImpl = { [weak controller] c in
        (controller?.navigationController as? NavigationController)?.pushViewController(c)
    }
    dismissImpl = { [weak controller] in
        controller?.dismiss()
    }
    getRootControllerImpl = { [weak controller] in
        return controller?.view.window?.rootViewController
    }
    getNavigationControllerImpl = { [weak controller] in
        return controller?.navigationController as? NavigationController
    }
    return controller
}

#if DEBUG
public func triggerDebugSendLogsUI(context: AccountContext, additionalInfo: String = "", pushController: @escaping (ViewController) -> Void) {
    let _ = (Logger.shared.collectLogs()
    |> deliverOnMainQueue).start(next: { logs in
        let controller = context.sharedContext.makePeerSelectionController(PeerSelectionControllerParams(context: context, filter: [.onlyWriteable, .excludeDisabled]))
        controller.peerSelected = { [weak controller] peer, _ in
            let peerId = peer.id

            if let strongController = controller {
                strongController.dismiss()

                let lineFeed = "\n".data(using: .utf8)!
                var rawLogData: Data = Data()
                for (name, path) in logs {
                    if !rawLogData.isEmpty {
                        rawLogData.append(lineFeed)
                        rawLogData.append(lineFeed)
                    }

                    rawLogData.append("------ File: \(name) ------\n".data(using: .utf8)!)

                    if let data = try? Data(contentsOf: URL(fileURLWithPath: path)) {
                        rawLogData.append(data)
                    }
                }
                
                if !additionalInfo.isEmpty {
                    rawLogData.append("------ Additional Info ------\n".data(using: .utf8)!)
                    rawLogData.append("\(additionalInfo)".data(using: .utf8)!)
                }
                
                let tempSource = TempBox.shared.tempFile(fileName: "Log.txt")
                let tempZip = TempBox.shared.tempFile(fileName: "destination.zip")
                
                let _ = try? rawLogData.write(to: URL(fileURLWithPath: tempSource.path))
                
                SSZipArchive.createZipFile(atPath: tempZip.path, withFilesAtPaths: [tempSource.path])

                guard let gzippedData = try? Data(contentsOf: URL(fileURLWithPath: tempZip.path)) else {
                    return
                }
                
                TempBox.shared.dispose(tempSource)
                TempBox.shared.dispose(tempZip)

                let id = Int64.random(in: Int64.min ... Int64.max)
                let fileResource = LocalFileMediaResource(fileId: id, size: Int64(gzippedData.count), isSecretRelated: false)
                context.account.postbox.mediaBox.storeResourceData(fileResource.id, data: gzippedData)

                let file = TelegramMediaFile(fileId: MediaId(namespace: Namespaces.Media.LocalFile, id: id), partialReference: nil, resource: fileResource, previewRepresentations: [], videoThumbnails: [], immediateThumbnailData: nil, mimeType: "application/text", size: Int64(gzippedData.count), attributes: [.FileName(fileName: "Log-iOS-Full.txt.zip")])
                let message: EnqueueMessage = .message(text: "", attributes: [], inlineStickers: [:], mediaReference: .standalone(media: file), replyToMessageId: nil, localGroupingKey: nil, correlationId: nil, bubbleUpEmojiOrStickersets: [])

                let _ = enqueueMessages(account: context.account, peerId: peerId, messages: [message]).start()
            }
        }
        pushController(controller)
    })
}
#endif<|MERGE_RESOLUTION|>--- conflicted
+++ resolved
@@ -1382,15 +1382,11 @@
         if case .internal = sharedContext.applicationBindings.appBuildType {
             entries.append(.enableReactionOverrides(experimentalSettings.enableReactionOverrides))
         }
-<<<<<<< HEAD
 //        entries.append(.restorePurchases(presentationData.theme))
-=======
-        entries.append(.restorePurchases(presentationData.theme))
         
         entries.append(.logTranslationRecognition(experimentalSettings.logLanguageRecognition))
         entries.append(.resetTranslationStates)
         
->>>>>>> cb79afd6
         entries.append(.playerEmbedding(experimentalSettings.playerEmbedding))
         entries.append(.playlistPlayback(experimentalSettings.playlistPlayback))
         entries.append(.enableQuickReactionSwitch(!experimentalSettings.disableQuickReaction))
