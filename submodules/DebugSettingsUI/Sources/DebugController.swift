import Foundation
import UIKit
import Display
import SwiftSignalKit
import Postbox
import TelegramCore
import MtProtoKit
import MessageUI
import TelegramPresentationData
import TelegramUIPreferences
import ItemListUI
import PresentationDataUtils
import OverlayStatusController
import AccountContext
import AppBundle
import ZipArchive
import WebKit
import InAppPurchaseManager

@objc private final class DebugControllerMailComposeDelegate: NSObject, MFMailComposeViewControllerDelegate {
    public func mailComposeController(_ controller: MFMailComposeViewController, didFinishWith result: MFMailComposeResult, error: Error?) {
        controller.dismiss(animated: true, completion: nil)
    }
}

private final class DebugControllerArguments {
    let sharedContext: SharedAccountContext
    let context: AccountContext?
    let mailComposeDelegate: DebugControllerMailComposeDelegate
    let presentController: (ViewController, ViewControllerPresentationArguments?) -> Void
    let pushController: (ViewController) -> Void
    let getRootController: () -> UIViewController?
    let getNavigationController: () -> NavigationController?
    
    init(sharedContext: SharedAccountContext, context: AccountContext?, mailComposeDelegate: DebugControllerMailComposeDelegate, presentController: @escaping (ViewController, ViewControllerPresentationArguments?) -> Void, pushController: @escaping (ViewController) -> Void, getRootController: @escaping () -> UIViewController?, getNavigationController: @escaping () -> NavigationController?) {
        self.sharedContext = sharedContext
        self.context = context
        self.mailComposeDelegate = mailComposeDelegate
        self.presentController = presentController
        self.pushController = pushController
        self.getRootController = getRootController
        self.getNavigationController = getNavigationController
    }
}

private enum DebugControllerSection: Int32 {
    case sticker
    case logs
    case logging
    case experiments
    case translation
    case videoExperiments
    case videoExperiments2
    case info
    case ptg
}

private enum DebugControllerEntry: ItemListNodeEntry {
    case testStickerImport(PresentationTheme)
    #if TEST_BUILD
    case sendLogs(PresentationTheme)
    case sendOneLog(PresentationTheme)
    case sendShareLogs
    case sendGroupCallLogs
    case sendStorageStats
    case sendNotificationLogs(PresentationTheme)
    case sendCriticalLogs(PresentationTheme)
    case sendAllLogs
    case sendDatabaseStats
    case sendChatMessagesStats
    case accounts(PresentationTheme)
    case logToFile(PresentationTheme, Bool)
    case logToConsole(PresentationTheme, Bool)
    case redactSensitiveData(PresentationTheme, Bool)
    #endif
    case keepChatNavigationStack(PresentationTheme, Bool)
    case skipReadHistory(PresentationTheme, Bool)
    case crashOnSlowQueries(PresentationTheme, Bool)
    case crashOnMemoryPressure(PresentationTheme, Bool)
    case clearTips(PresentationTheme)
    case resetNotifications
    #if TEST_BUILD
    case crash(PresentationTheme)
    case resetData(PresentationTheme)
    case resetDatabase(PresentationTheme)
    case resetDatabaseAndCache(PresentationTheme)
    #endif
    case resetHoles(PresentationTheme)
    case reindexUnread(PresentationTheme)
    #if TEST_BUILD
    case resetCacheIndex
    #endif
    case reindexCache
    case resetBiometricsData(PresentationTheme)
    case resetWebViewCache(PresentationTheme)
    #if TEST_BUILD
    case optimizeDatabase(PresentationTheme)
    #endif
    case photoPreview(PresentationTheme, Bool)
    case knockoutWallpaper(PresentationTheme, Bool)
    case experimentalCompatibility(Bool)
    case enableDebugDataDisplay(Bool)
    case acceleratedStickers(Bool)
    case inlineForums(Bool)
    case localTranscription(Bool)
    case enableReactionOverrides(Bool)
    case storiesExperiment(Bool)
    case storiesJpegExperiment(Bool)
    case playlistPlayback(Bool)
    case enableQuickReactionSwitch(Bool)
    case voiceConference
    case preferredVideoCodec(Int, String, String?, Bool)
    case disableVideoAspectScaling(Bool)
    case enableNetworkFramework(Bool)
    case enableNetworkExperiments(Bool)
    case restorePurchases(PresentationTheme)
    #if TEST_BUILD
    case logTranslationRecognition(Bool)
    #endif
    case resetTranslationStates
    case hostInfo(PresentationTheme, String)
    case versionInfo(PresentationTheme)
    #if TEST_BUILD
    case ptgResetPasscodeAttempts
    #endif
    
    var section: ItemListSectionId {
        switch self {
        case .testStickerImport:
            return DebugControllerSection.sticker.rawValue
        #if TEST_BUILD
        case .sendLogs, .sendOneLog, .sendShareLogs, .sendGroupCallLogs, .sendStorageStats, .sendNotificationLogs, .sendCriticalLogs, .sendAllLogs:
            return DebugControllerSection.logs.rawValue
        case .sendDatabaseStats, .sendChatMessagesStats:
            return DebugControllerSection.logs.rawValue
        case .accounts:
            return DebugControllerSection.logs.rawValue
        case .logToFile, .logToConsole, .redactSensitiveData:
            return DebugControllerSection.logging.rawValue
<<<<<<< HEAD
        #endif
        case .keepChatNavigationStack, .skipReadHistory, .crashOnSlowQueries:
            return DebugControllerSection.experiments.rawValue
        case .clearTips, .resetNotifications, .resetHoles, .reindexUnread, .reindexCache, .resetBiometricsData, .resetWebViewCache, .photoPreview, .knockoutWallpaper, .storiesExperiment, .playlistPlayback, .enableQuickReactionSwitch, .voiceConference, .experimentalCompatibility, .enableDebugDataDisplay, .acceleratedStickers, .inlineForums, .localTranscription, .enableReactionOverrides, .restorePurchases:
=======
        case .keepChatNavigationStack, .skipReadHistory, .crashOnSlowQueries, .crashOnMemoryPressure:
            return DebugControllerSection.experiments.rawValue
        case .clearTips, .resetNotifications, .crash, .resetData, .resetDatabase, .resetDatabaseAndCache, .resetHoles, .reindexUnread, .resetCacheIndex, .reindexCache, .resetBiometricsData, .resetWebViewCache, .optimizeDatabase, .photoPreview, .knockoutWallpaper, .storiesExperiment, .storiesJpegExperiment, .playlistPlayback, .enableQuickReactionSwitch, .voiceConference, .experimentalCompatibility, .enableDebugDataDisplay, .acceleratedStickers, .inlineForums, .localTranscription, .enableReactionOverrides, .restorePurchases:
>>>>>>> 4ff424b9
            return DebugControllerSection.experiments.rawValue
        #if TEST_BUILD
        case .crash, .resetData, .resetDatabase, .resetDatabaseAndCache, .resetCacheIndex, .optimizeDatabase:
            return DebugControllerSection.experiments.rawValue
        case .logTranslationRecognition:
            return DebugControllerSection.translation.rawValue
        #endif
        case .resetTranslationStates:
            return DebugControllerSection.translation.rawValue
        case .preferredVideoCodec:
            return DebugControllerSection.videoExperiments.rawValue
        case .disableVideoAspectScaling, .enableNetworkFramework, .enableNetworkExperiments:
            return DebugControllerSection.videoExperiments2.rawValue
        case .hostInfo, .versionInfo:
            return DebugControllerSection.info.rawValue
        #if TEST_BUILD
        case .ptgResetPasscodeAttempts:
            return DebugControllerSection.ptg.rawValue
        #endif
        }
    }
    
    var stableId: Double {
        switch self {
        case .testStickerImport:
            return 0
        #if TEST_BUILD
        case .sendLogs:
            return 1
        case .sendOneLog:
            return 2
        case .sendShareLogs:
            return 3
        case .sendGroupCallLogs:
            return 4
        case .sendNotificationLogs:
            return 5
        case .sendCriticalLogs:
            return 6
        case .sendAllLogs:
            return 7
        case .sendStorageStats:
            return 8
        case .sendDatabaseStats:
            return 8.1
        case .sendChatMessagesStats:
            return 8.2
        case .accounts:
            return 9
        case .logToFile:
            return 10
        case .logToConsole:
            return 11
        case .redactSensitiveData:
            return 12
        #endif
        case .keepChatNavigationStack:
            return 14
        case .skipReadHistory:
            return 15
        case .crashOnSlowQueries:
            return 16
        case .crashOnMemoryPressure:
            return 17
        case .clearTips:
            return 18
        case .resetNotifications:
            return 19
        #if TEST_BUILD
        case .crash:
            return 20
        case .resetData:
            return 21
        case .resetDatabase:
            return 22
        case .resetDatabaseAndCache:
            return 23
        #endif
        case .resetHoles:
            return 24
        case .reindexUnread:
            return 25
        #if TEST_BUILD
        case .resetCacheIndex:
            return 26
        #endif
        case .reindexCache:
            return 27
        case .resetBiometricsData:
            return 28
        case .resetWebViewCache:
            return 29
        #if TEST_BUILD
        case .optimizeDatabase:
            return 30
        #endif
        case .photoPreview:
            return 31
        case .knockoutWallpaper:
            return 32
        case .experimentalCompatibility:
            return 33
        case .enableDebugDataDisplay:
            return 34
        case .acceleratedStickers:
            return 35
        case .inlineForums:
            return 37
        case .localTranscription:
            return 38
        case .enableReactionOverrides:
            return 39
        case .restorePurchases:
            return 40
        #if TEST_BUILD
        case .logTranslationRecognition:
            return 41
        #endif
        case .resetTranslationStates:
            return 42
        case .storiesExperiment:
            return 43
        case .storiesJpegExperiment:
            return 44
        case .playlistPlayback:
            return 45
        case .enableQuickReactionSwitch:
            return 46
        case .voiceConference:
            return 47
        case let .preferredVideoCodec(index, _, _, _):
<<<<<<< HEAD
            return Double(47 + index)
=======
            return 48 + index
>>>>>>> 4ff424b9
        case .disableVideoAspectScaling:
            return 100
        case .enableNetworkFramework:
            return 101
        case .enableNetworkExperiments:
            return 102
        case .hostInfo:
            return 103
        case .versionInfo:
            return 104
        #if TEST_BUILD
        case .ptgResetPasscodeAttempts:
            return 1001
        #endif
        }
    }
    
    static func <(lhs: DebugControllerEntry, rhs: DebugControllerEntry) -> Bool {
        return lhs.stableId < rhs.stableId
    }
    
    func item(presentationData: ItemListPresentationData, arguments: Any) -> ListViewItem {
        let arguments = arguments as! DebugControllerArguments
        switch self {
        case .testStickerImport:
            return ItemListActionItem(presentationData: presentationData, title: "Simulate Stickers Import", kind: .generic, alignment: .natural, sectionId: self.section, style: .blocks, action: {
                guard let context = arguments.context else {
                    return
                }
                if let url = getAppBundle().url(forResource: "importstickers", withExtension: "json"), let data = try? Data(contentsOf: url) {
                    let dataType = "org.telegram.third-party.stickerset"
                    if #available(iOS 10.0, *) {
                        UIPasteboard.general.setItems([[dataType: data]], options: [UIPasteboard.OptionsKey.localOnly: true, UIPasteboard.OptionsKey.expirationDate: NSDate(timeIntervalSinceNow: 60)])
                    } else {
                        UIPasteboard.general.setData(data, forPasteboardType: dataType)
                    }
                    context.sharedContext.openResolvedUrl(.importStickers, context: context, urlContext: .generic, navigationController: arguments.getNavigationController(), forceExternal: false, openPeer: { _, _ in }, sendFile: nil, sendSticker: nil, requestMessageActionUrlAuth: nil, joinVoiceChat: nil, present: { c, a in arguments.presentController(c, a as? ViewControllerPresentationArguments) }, dismissInput: {}, contentContext: nil)
                }
            })
        #if TEST_BUILD
        case .sendLogs:
            return ItemListDisclosureItem(presentationData: presentationData, title: "Send Logs (Up to 40 MB)", label: "", sectionId: self.section, style: .blocks, action: {
                let _ = (Logger.shared.collectLogs()
                |> deliverOnMainQueue).start(next: { logs in
                    let presentationData = arguments.sharedContext.currentPresentationData.with { $0 }
                    let actionSheet = ActionSheetController(presentationData: presentationData)

                    var items: [ActionSheetButtonItem] = []

                    if let context = arguments.context, context.sharedContext.applicationBindings.isMainApp {
                        items.append(ActionSheetButtonItem(title: "Via Telegram", color: .accent, action: { [weak actionSheet] in
                            actionSheet?.dismissAnimated()

                            let controller = context.sharedContext.makePeerSelectionController(PeerSelectionControllerParams(context: context, filter: [.onlyWriteable, .excludeDisabled]))
                            controller.peerSelected = { [weak controller] peer, _ in
                                let peerId = peer.id

                                if let strongController = controller {
                                    strongController.dismiss()

                                    let lineFeed = "\n".data(using: .utf8)!
                                    var rawLogData: Data = Data()
                                    for (name, path) in logs {
                                        if !rawLogData.isEmpty {
                                            rawLogData.append(lineFeed)
                                            rawLogData.append(lineFeed)
                                        }

                                        rawLogData.append("------ File: \(name) ------\n".data(using: .utf8)!)

                                        if let data = try? Data(contentsOf: URL(fileURLWithPath: path)) {
                                            rawLogData.append(data)
                                        }
                                    }

                                    let tempSource = TempBox.shared.tempFile(fileName: "Log.txt")
                                    let tempZip = TempBox.shared.tempFile(fileName: "destination.zip")
                                    
                                    let _ = try? rawLogData.write(to: URL(fileURLWithPath: tempSource.path))
                                    
                                    SSZipArchive.createZipFile(atPath: tempZip.path, withFilesAtPaths: [tempSource.path])

                                    guard let gzippedData = try? Data(contentsOf: URL(fileURLWithPath: tempZip.path)) else {
                                        return
                                    }
                                    
                                    TempBox.shared.dispose(tempSource)
                                    TempBox.shared.dispose(tempZip)

                                    let id = Int64.random(in: Int64.min ... Int64.max)
                                    let fileResource = LocalFileMediaResource(fileId: id, size: Int64(gzippedData.count), isSecretRelated: false)
                                    context.account.postbox.mediaBox.storeResourceData(fileResource.id, data: gzippedData)

                                    let file = TelegramMediaFile(fileId: MediaId(namespace: Namespaces.Media.LocalFile, id: id), partialReference: nil, resource: fileResource, previewRepresentations: [], videoThumbnails: [], immediateThumbnailData: nil, mimeType: "application/text", size: Int64(gzippedData.count), attributes: [.FileName(fileName: "Log-iOS-Full.txt.zip")])
                                    let message: EnqueueMessage = .message(text: "", attributes: [], inlineStickers: [:], mediaReference: .standalone(media: file), replyToMessageId: nil, replyToStoryId: nil, localGroupingKey: nil, correlationId: nil, bubbleUpEmojiOrStickersets: [])

                                    let _ = enqueueMessages(account: context.account, peerId: peerId, messages: [message]).start()
                                }
                            }
                            arguments.pushController(controller)
                        }))
                    }
                    items.append(ActionSheetButtonItem(title: "Via Email", color: .accent, action: { [weak actionSheet] in
                        actionSheet?.dismissAnimated()

                        let composeController = MFMailComposeViewController()
                        composeController.mailComposeDelegate = arguments.mailComposeDelegate
                        composeController.setSubject("Telegram Logs")
                        for (name, path) in logs {
                            if let data = try? Data(contentsOf: URL(fileURLWithPath: path), options: .mappedIfSafe) {
                                composeController.addAttachmentData(data, mimeType: "application/text", fileName: name)
                            }
                        }
                        arguments.getRootController()?.present(composeController, animated: true, completion: nil)
                    }))

                    actionSheet.setItemGroups([ActionSheetItemGroup(items: items), ActionSheetItemGroup(items: [
                        ActionSheetButtonItem(title: presentationData.strings.Common_Cancel, color: .accent, font: .bold, action: { [weak actionSheet] in
                            actionSheet?.dismissAnimated()
                        })
                    ])])
                    arguments.presentController(actionSheet, nil)
                })
            })
        case .sendOneLog:
            return ItemListDisclosureItem(presentationData: presentationData, title: "Send Latest Logs (Up to 4 MB)", label: "", sectionId: self.section, style: .blocks, action: {
                let _ = (Logger.shared.collectLogs()
                    |> deliverOnMainQueue).start(next: { logs in
                        let presentationData = arguments.sharedContext.currentPresentationData.with { $0 }
                        let actionSheet = ActionSheetController(presentationData: presentationData)
                        
                        var items: [ActionSheetButtonItem] = []
                        
                        if let context = arguments.context, context.sharedContext.applicationBindings.isMainApp {
                            items.append(ActionSheetButtonItem(title: "Via Telegram", color: .accent, action: { [weak actionSheet] in
                                actionSheet?.dismissAnimated()
                                
                                let controller = context.sharedContext.makePeerSelectionController(PeerSelectionControllerParams(context: context, filter: [.onlyWriteable, .excludeDisabled]))
                                controller.peerSelected = { [weak controller] peer, _ in
                                    let peerId = peer.id
                                    
                                    if let strongController = controller {
                                        strongController.dismiss()
                                        
                                        let lineFeed = "\n".data(using: .utf8)!
                                        var logData: Data = Data()
                                        
                                        var latestLogs: [(String, String)] = []
                                        if logs.count < 2 {
                                            latestLogs = logs
                                        } else {
                                            for i in (logs.count - 2) ..< logs.count {
                                                latestLogs.append(logs[i])
                                            }
                                        }
                                        
                                        for (name, path) in latestLogs {
                                            if !logData.isEmpty {
                                                logData.append(lineFeed)
                                                logData.append(lineFeed)
                                            }
                                            
                                            logData.append("------ File: \(name) ------\n".data(using: .utf8)!)
                                            
                                            if let data = try? Data(contentsOf: URL(fileURLWithPath: path)) {
                                                logData.append(data)
                                            }
                                        }
                                        
                                        let id = Int64.random(in: Int64.min ... Int64.max)
                                        let fileResource = LocalFileMediaResource(fileId: id, size: Int64(logData.count), isSecretRelated: false)
                                        context.account.postbox.mediaBox.storeResourceData(fileResource.id, data: logData)
                                        
                                        let file = TelegramMediaFile(fileId: MediaId(namespace: Namespaces.Media.LocalFile, id: id), partialReference: nil, resource: fileResource, previewRepresentations: [], videoThumbnails: [], immediateThumbnailData: nil, mimeType: "application/text", size: Int64(logData.count), attributes: [.FileName(fileName: "Log-iOS-Short.txt")])
                                        let message: EnqueueMessage = .message(text: "", attributes: [], inlineStickers: [:], mediaReference: .standalone(media: file), replyToMessageId: nil, replyToStoryId: nil, localGroupingKey: nil, correlationId: nil, bubbleUpEmojiOrStickersets: [])
                                        
                                        let _ = enqueueMessages(account: context.account, peerId: peerId, messages: [message]).start()
                                    }
                                }
                                arguments.pushController(controller)
                            }))
                        }
                        
                        items.append(ActionSheetButtonItem(title: "Via Email", color: .accent, action: { [weak actionSheet] in
                            actionSheet?.dismissAnimated()
                            
                            let composeController = MFMailComposeViewController()
                            composeController.mailComposeDelegate = arguments.mailComposeDelegate
                            composeController.setSubject("Telegram Logs")
                            for (name, path) in logs {
                                if let data = try? Data(contentsOf: URL(fileURLWithPath: path), options: .mappedIfSafe) {
                                    composeController.addAttachmentData(data, mimeType: "application/text", fileName: name)
                                }
                            }
                            arguments.getRootController()?.present(composeController, animated: true, completion: nil)
                        }))
                        
                        actionSheet.setItemGroups([ActionSheetItemGroup(items: items), ActionSheetItemGroup(items: [
                            ActionSheetButtonItem(title: presentationData.strings.Common_Cancel, color: .accent, font: .bold, action: { [weak actionSheet] in
                                actionSheet?.dismissAnimated()
                            })
                            ])
                            ])
                        arguments.presentController(actionSheet, nil)
                    })
            })
        case .sendShareLogs:
            return ItemListDisclosureItem(presentationData: presentationData, title: "Send Share Logs (Up to 40 MB)", label: "", sectionId: self.section, style: .blocks, action: {
                let _ = (Logger.shared.collectLogs(prefix: "/logs/share-logs")
                |> deliverOnMainQueue).start(next: { logs in
                    let presentationData = arguments.sharedContext.currentPresentationData.with { $0 }
                    let actionSheet = ActionSheetController(presentationData: presentationData)

                    var items: [ActionSheetButtonItem] = []

                    if let context = arguments.context, context.sharedContext.applicationBindings.isMainApp {
                        items.append(ActionSheetButtonItem(title: "Via Telegram", color: .accent, action: { [weak actionSheet] in
                            actionSheet?.dismissAnimated()

                            let controller = context.sharedContext.makePeerSelectionController(PeerSelectionControllerParams(context: context, filter: [.onlyWriteable, .excludeDisabled]))
                            controller.peerSelected = { [weak controller] peer, _ in
                                let peerId = peer.id

                                if let strongController = controller {
                                    strongController.dismiss()

                                    let lineFeed = "\n".data(using: .utf8)!
                                    var rawLogData: Data = Data()
                                    for (name, path) in logs {
                                        if !rawLogData.isEmpty {
                                            rawLogData.append(lineFeed)
                                            rawLogData.append(lineFeed)
                                        }

                                        rawLogData.append("------ File: \(name) ------\n".data(using: .utf8)!)

                                        if let data = try? Data(contentsOf: URL(fileURLWithPath: path)) {
                                            rawLogData.append(data)
                                        }
                                    }

                                    let tempSource = TempBox.shared.tempFile(fileName: "Log.txt")
                                    let tempZip = TempBox.shared.tempFile(fileName: "destination.zip")
                                    
                                    let _ = try? rawLogData.write(to: URL(fileURLWithPath: tempSource.path))
                                    
                                    SSZipArchive.createZipFile(atPath: tempZip.path, withFilesAtPaths: [tempSource.path])

                                    guard let gzippedData = try? Data(contentsOf: URL(fileURLWithPath: tempZip.path)) else {
                                        return
                                    }
                                    
                                    TempBox.shared.dispose(tempSource)
                                    TempBox.shared.dispose(tempZip)

                                    let id = Int64.random(in: Int64.min ... Int64.max)
                                    let fileResource = LocalFileMediaResource(fileId: id, size: Int64(gzippedData.count), isSecretRelated: false)
                                    context.account.postbox.mediaBox.storeResourceData(fileResource.id, data: gzippedData)

                                    let file = TelegramMediaFile(fileId: MediaId(namespace: Namespaces.Media.LocalFile, id: id), partialReference: nil, resource: fileResource, previewRepresentations: [], videoThumbnails: [], immediateThumbnailData: nil, mimeType: "application/text", size: Int64(gzippedData.count), attributes: [.FileName(fileName: "Log-iOS-Full.txt.zip")])
                                    let message: EnqueueMessage = .message(text: "", attributes: [], inlineStickers: [:], mediaReference: .standalone(media: file), replyToMessageId: nil, replyToStoryId: nil, localGroupingKey: nil, correlationId: nil, bubbleUpEmojiOrStickersets: [])

                                    let _ = enqueueMessages(account: context.account, peerId: peerId, messages: [message]).start()
                                }
                            }
                            arguments.pushController(controller)
                        }))
                    }
                    items.append(ActionSheetButtonItem(title: "Via Email", color: .accent, action: { [weak actionSheet] in
                        actionSheet?.dismissAnimated()

                        let composeController = MFMailComposeViewController()
                        composeController.mailComposeDelegate = arguments.mailComposeDelegate
                        composeController.setSubject("Telegram Logs")
                        for (name, path) in logs {
                            if let data = try? Data(contentsOf: URL(fileURLWithPath: path), options: .mappedIfSafe) {
                                composeController.addAttachmentData(data, mimeType: "application/text", fileName: name)
                            }
                        }
                        arguments.getRootController()?.present(composeController, animated: true, completion: nil)
                    }))

                    actionSheet.setItemGroups([ActionSheetItemGroup(items: items), ActionSheetItemGroup(items: [
                        ActionSheetButtonItem(title: presentationData.strings.Common_Cancel, color: .accent, font: .bold, action: { [weak actionSheet] in
                            actionSheet?.dismissAnimated()
                        })
                    ])])
                    arguments.presentController(actionSheet, nil)
                })
            })
        case .sendGroupCallLogs:
            return ItemListDisclosureItem(presentationData: presentationData, title: "Send Group Call Logs (Up to 40 MB)", label: "", sectionId: self.section, style: .blocks, action: {
                let _ = (Logger.shared.collectLogs(basePath: arguments.context!.account.basePath + "/group-calls")
                |> deliverOnMainQueue).start(next: { logs in
                    let presentationData = arguments.sharedContext.currentPresentationData.with { $0 }
                    let actionSheet = ActionSheetController(presentationData: presentationData)

                    var items: [ActionSheetButtonItem] = []

                    if let context = arguments.context, context.sharedContext.applicationBindings.isMainApp {
                        items.append(ActionSheetButtonItem(title: "Via Telegram", color: .accent, action: { [weak actionSheet] in
                            actionSheet?.dismissAnimated()

                            let controller = context.sharedContext.makePeerSelectionController(PeerSelectionControllerParams(context: context, filter: [.onlyWriteable, .excludeDisabled]))
                            controller.peerSelected = { [weak controller] peer, _ in
                                let peerId = peer.id

                                if let strongController = controller {
                                    strongController.dismiss()

                                    let lineFeed = "\n".data(using: .utf8)!
                                    var rawLogData: Data = Data()
                                    for (name, path) in logs {
                                        if !rawLogData.isEmpty {
                                            rawLogData.append(lineFeed)
                                            rawLogData.append(lineFeed)
                                        }

                                        rawLogData.append("------ File: \(name) ------\n".data(using: .utf8)!)

                                        if let data = try? Data(contentsOf: URL(fileURLWithPath: path)) {
                                            rawLogData.append(data)
                                        }
                                    }

                                    let tempSource = TempBox.shared.tempFile(fileName: "Log.txt")
                                    let tempZip = TempBox.shared.tempFile(fileName: "destination.zip")
                                    
                                    let _ = try? rawLogData.write(to: URL(fileURLWithPath: tempSource.path))
                                    
                                    SSZipArchive.createZipFile(atPath: tempZip.path, withFilesAtPaths: [tempSource.path])

                                    guard let gzippedData = try? Data(contentsOf: URL(fileURLWithPath: tempZip.path)) else {
                                        return
                                    }
                                    
                                    TempBox.shared.dispose(tempSource)
                                    TempBox.shared.dispose(tempZip)

                                    let id = Int64.random(in: Int64.min ... Int64.max)
                                    let fileResource = LocalFileMediaResource(fileId: id, size: Int64(gzippedData.count), isSecretRelated: false)
                                    context.account.postbox.mediaBox.storeResourceData(fileResource.id, data: gzippedData)

                                    let file = TelegramMediaFile(fileId: MediaId(namespace: Namespaces.Media.LocalFile, id: id), partialReference: nil, resource: fileResource, previewRepresentations: [], videoThumbnails: [], immediateThumbnailData: nil, mimeType: "application/text", size: Int64(gzippedData.count), attributes: [.FileName(fileName: "Log-iOS-Full.txt.zip")])
                                    let message: EnqueueMessage = .message(text: "", attributes: [], inlineStickers: [:], mediaReference: .standalone(media: file), replyToMessageId: nil, replyToStoryId: nil, localGroupingKey: nil, correlationId: nil, bubbleUpEmojiOrStickersets: [])

                                    let _ = enqueueMessages(account: context.account, peerId: peerId, messages: [message]).start()
                                }
                            }
                            arguments.pushController(controller)
                        }))
                    }
                    items.append(ActionSheetButtonItem(title: "Via Email", color: .accent, action: { [weak actionSheet] in
                        actionSheet?.dismissAnimated()

                        let composeController = MFMailComposeViewController()
                        composeController.mailComposeDelegate = arguments.mailComposeDelegate
                        composeController.setSubject("Telegram Logs")
                        for (name, path) in logs {
                            if let data = try? Data(contentsOf: URL(fileURLWithPath: path), options: .mappedIfSafe) {
                                composeController.addAttachmentData(data, mimeType: "application/text", fileName: name)
                            }
                        }
                        arguments.getRootController()?.present(composeController, animated: true, completion: nil)
                    }))

                    actionSheet.setItemGroups([ActionSheetItemGroup(items: items), ActionSheetItemGroup(items: [
                        ActionSheetButtonItem(title: presentationData.strings.Common_Cancel, color: .accent, font: .bold, action: { [weak actionSheet] in
                            actionSheet?.dismissAnimated()
                        })
                    ])])
                    arguments.presentController(actionSheet, nil)
                })
            })
        case .sendNotificationLogs:
            return ItemListDisclosureItem(presentationData: presentationData, title: "Send Notification Logs (Up to 40 MB)", label: "", sectionId: self.section, style: .blocks, action: {
                let logsPath = arguments.sharedContext.basePath + "/logs/notification-logs"
                let _ = (Logger(rootPath: logsPath, basePath: logsPath).collectLogs()
                    |> deliverOnMainQueue).start(next: { logs in
                    let presentationData = arguments.sharedContext.currentPresentationData.with { $0 }
                    let actionSheet = ActionSheetController(presentationData: presentationData)

                    var items: [ActionSheetButtonItem] = []

                    if let context = arguments.context, context.sharedContext.applicationBindings.isMainApp {
                        items.append(ActionSheetButtonItem(title: "Via Telegram", color: .accent, action: { [weak actionSheet] in
                            actionSheet?.dismissAnimated()

                            let controller = context.sharedContext.makePeerSelectionController(PeerSelectionControllerParams(context: context, filter: [.onlyWriteable, .excludeDisabled]))
                            controller.peerSelected = { [weak controller] peer, _ in
                                let peerId = peer.id

                                if let strongController = controller {
                                    strongController.dismiss()

                                    let lineFeed = "\n".data(using: .utf8)!
                                    var rawLogData: Data = Data()
                                    for (name, path) in logs {
                                        if !rawLogData.isEmpty {
                                            rawLogData.append(lineFeed)
                                            rawLogData.append(lineFeed)
                                        }

                                        rawLogData.append("------ File: \(name) ------\n".data(using: .utf8)!)

                                        if let data = try? Data(contentsOf: URL(fileURLWithPath: path)) {
                                            rawLogData.append(data)
                                        }
                                    }

                                    let tempSource = TempBox.shared.tempFile(fileName: "Log.txt")
                                    let tempZip = TempBox.shared.tempFile(fileName: "destination.zip")
                                    
                                    let _ = try? rawLogData.write(to: URL(fileURLWithPath: tempSource.path))
                                    
                                    SSZipArchive.createZipFile(atPath: tempZip.path, withFilesAtPaths: [tempSource.path])

                                    guard let gzippedData = try? Data(contentsOf: URL(fileURLWithPath: tempZip.path)) else {
                                        return
                                    }
                                    
                                    TempBox.shared.dispose(tempSource)
                                    TempBox.shared.dispose(tempZip)

                                    let id = Int64.random(in: Int64.min ... Int64.max)
                                    let fileResource = LocalFileMediaResource(fileId: id, size: Int64(gzippedData.count), isSecretRelated: false)
                                    context.account.postbox.mediaBox.storeResourceData(fileResource.id, data: gzippedData)

                                    let file = TelegramMediaFile(fileId: MediaId(namespace: Namespaces.Media.LocalFile, id: id), partialReference: nil, resource: fileResource, previewRepresentations: [], videoThumbnails: [], immediateThumbnailData: nil, mimeType: "application/text", size: Int64(gzippedData.count), attributes: [.FileName(fileName: "Log-iOS-Full.txt.zip")])
                                    let message: EnqueueMessage = .message(text: "", attributes: [], inlineStickers: [:], mediaReference: .standalone(media: file), replyToMessageId: nil, replyToStoryId: nil, localGroupingKey: nil, correlationId: nil, bubbleUpEmojiOrStickersets: [])

                                    let _ = enqueueMessages(account: context.account, peerId: peerId, messages: [message]).start()
                                }
                            }
                            arguments.pushController(controller)
                        }))
                    }
                    items.append(ActionSheetButtonItem(title: "Via Email", color: .accent, action: { [weak actionSheet] in
                        actionSheet?.dismissAnimated()

                        let composeController = MFMailComposeViewController()
                        composeController.mailComposeDelegate = arguments.mailComposeDelegate
                        composeController.setSubject("Telegram Logs")
                        for (name, path) in logs {
                            if let data = try? Data(contentsOf: URL(fileURLWithPath: path), options: .mappedIfSafe) {
                                composeController.addAttachmentData(data, mimeType: "application/text", fileName: name)
                            }
                        }
                        arguments.getRootController()?.present(composeController, animated: true, completion: nil)
                    }))

                    actionSheet.setItemGroups([ActionSheetItemGroup(items: items), ActionSheetItemGroup(items: [
                        ActionSheetButtonItem(title: presentationData.strings.Common_Cancel, color: .accent, font: .bold, action: { [weak actionSheet] in
                            actionSheet?.dismissAnimated()
                        })
                    ])])
                    arguments.presentController(actionSheet, nil)
                })
            })
        case .sendCriticalLogs:
            return ItemListDisclosureItem(presentationData: presentationData, title: "Send Critical Logs", label: "", sectionId: self.section, style: .blocks, action: {
                let _ = (Logger.shared.collectShortLogFiles()
                    |> deliverOnMainQueue).start(next: { logs in
                        let presentationData = arguments.sharedContext.currentPresentationData.with { $0 }
                        let actionSheet = ActionSheetController(presentationData: presentationData)
                        
                        var items: [ActionSheetButtonItem] = []
                        
                        if let context = arguments.context, context.sharedContext.applicationBindings.isMainApp {
                            items.append(ActionSheetButtonItem(title: "Via Telegram", color: .accent, action: { [weak actionSheet] in
                                actionSheet?.dismissAnimated()
                                
                                let controller = context.sharedContext.makePeerSelectionController(PeerSelectionControllerParams(context: context, filter: [.onlyWriteable, .excludeDisabled]))
                                controller.peerSelected = { [weak controller] peer, _ in
                                    let peerId = peer.id
                                    
                                    if let strongController = controller {
                                        strongController.dismiss()
                                        
                                        let messages = logs.map { (name, path) -> EnqueueMessage in
                                            let id = Int64.random(in: Int64.min ... Int64.max)
                                            let file = TelegramMediaFile(fileId: MediaId(namespace: Namespaces.Media.LocalFile, id: id), partialReference: nil, resource: LocalFileReferenceMediaResource(localFilePath: path, randomId: id), previewRepresentations: [], videoThumbnails: [], immediateThumbnailData: nil, mimeType: "application/text", size: nil, attributes: [.FileName(fileName: name)])
                                            return .message(text: "", attributes: [], inlineStickers: [:], mediaReference: .standalone(media: file), replyToMessageId: nil, replyToStoryId: nil, localGroupingKey: nil, correlationId: nil, bubbleUpEmojiOrStickersets: [])
                                        }
                                        let _ = enqueueMessages(account: context.account, peerId: peerId, messages: messages).start()
                                    }
                                }
                                arguments.pushController(controller)
                            }))
                        }
                        
                        items.append(ActionSheetButtonItem(title: "Via Email", color: .accent, action: { [weak actionSheet] in
                            actionSheet?.dismissAnimated()
                            
                            let composeController = MFMailComposeViewController()
                            composeController.mailComposeDelegate = arguments.mailComposeDelegate
                            composeController.setSubject("Telegram Logs")
                            for (name, path) in logs {
                                if let data = try? Data(contentsOf: URL(fileURLWithPath: path), options: .mappedIfSafe) {
                                    composeController.addAttachmentData(data, mimeType: "application/text", fileName: name)
                                }
                            }
                            arguments.getRootController()?.present(composeController, animated: true, completion: nil)
                        }))
                        actionSheet.setItemGroups([ActionSheetItemGroup(items: items), ActionSheetItemGroup(items: [
                            ActionSheetButtonItem(title: presentationData.strings.Common_Cancel, color: .accent, font: .bold, action: { [weak actionSheet] in
                                actionSheet?.dismissAnimated()
                            })
                            ])])
                        arguments.presentController(actionSheet, nil)
                    })
            })
        case .sendAllLogs:
            return ItemListDisclosureItem(presentationData: presentationData, title: "Send All Logs", label: "", sectionId: self.section, style: .blocks, action: {
                let logTypes: [String] = [
                    "app-logs",
                    "broadcast-logs",
                    "siri-logs",
                    "widget-logs",
                    "notificationcontent-logs",
                    "notification-logs",
                    "share-logs"
                ]
                
                var logByType: [Signal<(type: String, logs: [(String, String)]), NoError>] = []
                for type in logTypes {
                    let logsPath = arguments.sharedContext.basePath + "/logs/\(type)"
                    logByType.append(Logger(rootPath: logsPath, basePath: logsPath).collectLogs()
                    |> map { result -> (type: String, logs: [(String, String)]) in
                        return (type, result)
                    })
                }
                
                let allLogs = combineLatest(logByType)
                
                let _ = (allLogs
                |> deliverOnMainQueue).start(next: { allLogs in
                    let presentationData = arguments.sharedContext.currentPresentationData.with { $0 }
                    let actionSheet = ActionSheetController(presentationData: presentationData)

                    var items: [ActionSheetButtonItem] = []

                    if let context = arguments.context, context.sharedContext.applicationBindings.isMainApp {
                        items.append(ActionSheetButtonItem(title: "Via Telegram", color: .accent, action: { [weak actionSheet] in
                            actionSheet?.dismissAnimated()

                            let controller = context.sharedContext.makePeerSelectionController(PeerSelectionControllerParams(context: context, filter: [.onlyWriteable, .excludeDisabled]))
                            controller.peerSelected = { [weak controller] peer, _ in
                                let peerId = peer.id

                                if let strongController = controller {
                                    strongController.dismiss()

                                    let lineFeed = "\n".data(using: .utf8)!
                                    
                                    var tempSources: [TempBoxFile] = []
                                    for (type, logItems) in allLogs {
                                        let tempSource = TempBox.shared.tempFile(fileName: "Log-\(type).txt")
                                        
                                        var rawLogData: Data = Data()
                                        for (name, path) in logItems {
                                            if !rawLogData.isEmpty {
                                                rawLogData.append(lineFeed)
                                                rawLogData.append(lineFeed)
                                            }

                                            rawLogData.append("------ File: \(name) ------\n".data(using: .utf8)!)

                                            if let data = try? Data(contentsOf: URL(fileURLWithPath: path)) {
                                                rawLogData.append(data)
                                            }
                                        }
                                        
                                        let _ = try? rawLogData.write(to: URL(fileURLWithPath: tempSource.path))
                                        tempSources.append(tempSource)
                                    }

                                    let tempZip = TempBox.shared.tempFile(fileName: "destination.zip")
                                    SSZipArchive.createZipFile(atPath: tempZip.path, withFilesAtPaths: tempSources.map(\.path))

                                    guard let gzippedData = try? Data(contentsOf: URL(fileURLWithPath: tempZip.path)) else {
                                        return
                                    }
                                    
                                    tempSources.forEach(TempBox.shared.dispose)
                                    TempBox.shared.dispose(tempZip)

                                    let id = Int64.random(in: Int64.min ... Int64.max)
                                    let fileResource = LocalFileMediaResource(fileId: id, size: Int64(gzippedData.count), isSecretRelated: false)
                                    context.account.postbox.mediaBox.storeResourceData(fileResource.id, data: gzippedData)

                                    let file = TelegramMediaFile(fileId: MediaId(namespace: Namespaces.Media.LocalFile, id: id), partialReference: nil, resource: fileResource, previewRepresentations: [], videoThumbnails: [], immediateThumbnailData: nil, mimeType: "application/zip", size: Int64(gzippedData.count), attributes: [.FileName(fileName: "Log-iOS-All.txt.zip")])
                                    let message: EnqueueMessage = .message(text: "", attributes: [], inlineStickers: [:], mediaReference: .standalone(media: file), replyToMessageId: nil, replyToStoryId: nil, localGroupingKey: nil, correlationId: nil, bubbleUpEmojiOrStickersets: [])

                                    let _ = enqueueMessages(account: context.account, peerId: peerId, messages: [message]).start()
                                }
                            }
                            arguments.pushController(controller)
                        }))
                    }

                    actionSheet.setItemGroups([ActionSheetItemGroup(items: items), ActionSheetItemGroup(items: [
                        ActionSheetButtonItem(title: presentationData.strings.Common_Cancel, color: .accent, font: .bold, action: { [weak actionSheet] in
                            actionSheet?.dismissAnimated()
                        })
                    ])])
                    arguments.presentController(actionSheet, nil)
                })
            })
        case .sendStorageStats:
            return ItemListDisclosureItem(presentationData: presentationData, title: "Send Storage Stats", label: "", sectionId: self.section, style: .blocks, action: {
                guard let context = arguments.context, context.sharedContext.applicationBindings.isMainApp else {
                    return
                }
                
                let allStats: Signal<Data, NoError> = Signal { subscriber in
                    DispatchQueue.global().async {
                        let log = collectRawStorageUsageReport(containerPath: context.sharedContext.applicationBindings.containerPath)
                        subscriber.putNext(log.data(using: .utf8) ?? Data())
                    }
                    
                    return EmptyDisposable
                }
                
                let _ = (allStats
                |> deliverOnMainQueue).start(next: { allStatsData in
                    let presentationData = arguments.sharedContext.currentPresentationData.with { $0 }
                    let actionSheet = ActionSheetController(presentationData: presentationData)

                    var items: [ActionSheetButtonItem] = []

                    if let context = arguments.context, context.sharedContext.applicationBindings.isMainApp {
                        items.append(ActionSheetButtonItem(title: "Via Telegram", color: .accent, action: { [weak actionSheet] in
                            actionSheet?.dismissAnimated()

                            let controller = context.sharedContext.makePeerSelectionController(PeerSelectionControllerParams(context: context, filter: [.onlyWriteable, .excludeDisabled]))
                            controller.peerSelected = { [weak controller] peer, _ in
                                let peerId = peer.id

                                if let strongController = controller {
                                    strongController.dismiss()

                                    let id = Int64.random(in: Int64.min ... Int64.max)
                                    let fileResource = LocalFileMediaResource(fileId: id, size: Int64(allStatsData.count), isSecretRelated: false)
                                    context.account.postbox.mediaBox.storeResourceData(fileResource.id, data: allStatsData)

                                    let file = TelegramMediaFile(fileId: MediaId(namespace: Namespaces.Media.LocalFile, id: id), partialReference: nil, resource: fileResource, previewRepresentations: [], videoThumbnails: [], immediateThumbnailData: nil, mimeType: "application/zip", size: Int64(allStatsData.count), attributes: [.FileName(fileName: "StorageReport.txt")])
                                    let message: EnqueueMessage = .message(text: "", attributes: [], inlineStickers: [:], mediaReference: .standalone(media: file), replyToMessageId: nil, replyToStoryId: nil, localGroupingKey: nil, correlationId: nil, bubbleUpEmojiOrStickersets: [])

                                    let _ = enqueueMessages(account: context.account, peerId: peerId, messages: [message]).start()
                                }
                            }
                            arguments.pushController(controller)
                        }))
                    }

                    actionSheet.setItemGroups([ActionSheetItemGroup(items: items), ActionSheetItemGroup(items: [
                        ActionSheetButtonItem(title: presentationData.strings.Common_Cancel, color: .accent, font: .bold, action: { [weak actionSheet] in
                            actionSheet?.dismissAnimated()
                        })
                    ])])
                    arguments.presentController(actionSheet, nil)
                })
            })
        case .sendDatabaseStats:
            return ItemListDisclosureItem(presentationData: presentationData, title: "Send Database Stats", label: "", sectionId: self.section, style: .blocks, action: {
                guard let context = arguments.context else {
                    return
                }
                
                let fillerPath = context.sharedContext.basePath + "/filler.data"
                let fillerSize = fileSize(fillerPath, useTotalFileAllocatedSize: true) ?? 0
                
                let allStats: Signal<Data, NoError> = context.sharedContext.activeAccountContexts
                |> take(1)
                |> mapToSignal { activeAccountContexts in
                    let contexts = activeAccountContexts.accounts.map({ $0.1 }) + activeAccountContexts.inactiveAccounts.map({ $0.1 })
                    return combineLatest(
                        [context.sharedContext.accountManager.debugDumpAllDbStats() |> reduceLeft(value: "", f: +)] +
                        contexts.map { context in
                            return (
                                context.account.postbox.transaction { transaction in
                                    let accountName = transaction.getPeer(context.account.peerId)?.debugDisplayTitle ?? ""
                                    return "Account: \(accountName)\n\n"
                                }
                                |> then (context.account.debugDumpAllDbStats())
                            )
                            |> reduceLeft(value: "", f: +)
                        }
                    )
                    |> map { stats in
                        return ("Filler file size: \(fillerSize / (1024 * 1024)) MB\n\n" + stats.reduce("", +)).data(using: .utf8) ?? Data()
                    }
                }
                
                let _ = (allStats
                |> deliverOnMainQueue).start(next: { allStatsData in
                    let presentationData = arguments.sharedContext.currentPresentationData.with { $0 }
                    let actionSheet = ActionSheetController(presentationData: presentationData)
                    
                    var items: [ActionSheetButtonItem] = []
                    
                    if let context = arguments.context {
                        items.append(ActionSheetButtonItem(title: "Add to Saved Messages", color: .accent, action: { [weak actionSheet] in
                            actionSheet?.dismissAnimated()
                            
                            let peerId = context.account.peerId
                            
                            let id = Int64.random(in: Int64.min ... Int64.max)
                            let fileResource = LocalFileMediaResource(fileId: id, size: Int64(allStatsData.count), isSecretRelated: false)
                            context.account.postbox.mediaBox.storeResourceData(fileResource.id, data: allStatsData)
                            
                            let file = TelegramMediaFile(fileId: MediaId(namespace: Namespaces.Media.LocalFile, id: id), partialReference: nil, resource: fileResource, previewRepresentations: [], videoThumbnails: [], immediateThumbnailData: nil, mimeType: "application/zip", size: Int64(allStatsData.count), attributes: [.FileName(fileName: "DatabaseReport.txt")])
                            let message: EnqueueMessage = .message(text: "", attributes: [], inlineStickers: [:], mediaReference: .standalone(media: file), replyToMessageId: nil, replyToStoryId: nil, localGroupingKey: nil, correlationId: nil, bubbleUpEmojiOrStickersets: [])
                            
                            let _ = enqueueMessages(account: context.account, peerId: peerId, messages: [message]).start()
                        }))
                    }
                    
                    actionSheet.setItemGroups([ActionSheetItemGroup(items: items), ActionSheetItemGroup(items: [
                        ActionSheetButtonItem(title: presentationData.strings.Common_Cancel, color: .accent, font: .bold, action: { [weak actionSheet] in
                            actionSheet?.dismissAnimated()
                        })
                    ])])
                    arguments.presentController(actionSheet, nil)
                })
            })
        case .sendChatMessagesStats:
            return ItemListDisclosureItem(presentationData: presentationData, title: "Send Chat Messages Stats", label: "", sectionId: self.section, style: .blocks, action: {
                guard let context = arguments.context else {
                    return
                }
                
                let allStats: Signal<Data, NoError> = context.account.debugChatMessagesStat()
                |> map { stats in
                    return stats.data(using: .utf8) ?? Data()
                }
                
                let _ = (allStats
                |> deliverOnMainQueue).start(next: { allStatsData in
                    let presentationData = arguments.sharedContext.currentPresentationData.with { $0 }
                    let actionSheet = ActionSheetController(presentationData: presentationData)
                    
                    var items: [ActionSheetButtonItem] = []
                    
                    if let context = arguments.context {
                        items.append(ActionSheetButtonItem(title: "Add to Saved Messages", color: .accent, action: { [weak actionSheet] in
                            actionSheet?.dismissAnimated()
                            
                            let peerId = context.account.peerId
                            
                            let id = Int64.random(in: Int64.min ... Int64.max)
                            let fileResource = LocalFileMediaResource(fileId: id, size: Int64(allStatsData.count), isSecretRelated: false)
                            context.account.postbox.mediaBox.storeResourceData(fileResource.id, data: allStatsData)
                            
                            let file = TelegramMediaFile(fileId: MediaId(namespace: Namespaces.Media.LocalFile, id: id), partialReference: nil, resource: fileResource, previewRepresentations: [], videoThumbnails: [], immediateThumbnailData: nil, mimeType: "application/zip", size: Int64(allStatsData.count), attributes: [.FileName(fileName: "ChatMessagesReport.txt")])
                            let message: EnqueueMessage = .message(text: "", attributes: [], inlineStickers: [:], mediaReference: .standalone(media: file), replyToMessageId: nil, replyToStoryId: nil, localGroupingKey: nil, correlationId: nil, bubbleUpEmojiOrStickersets: [])
                            
                            let _ = enqueueMessages(account: context.account, peerId: peerId, messages: [message]).start()
                        }))
                    }
                    
                    actionSheet.setItemGroups([ActionSheetItemGroup(items: items), ActionSheetItemGroup(items: [
                        ActionSheetButtonItem(title: presentationData.strings.Common_Cancel, color: .accent, font: .bold, action: { [weak actionSheet] in
                            actionSheet?.dismissAnimated()
                        })
                    ])])
                    arguments.presentController(actionSheet, nil)
                })
            })
        case .accounts:
            return ItemListDisclosureItem(presentationData: presentationData, title: "Accounts", label: "", sectionId: self.section, style: .blocks, action: {
                guard let context = arguments.context else {
                    return
                }
                arguments.pushController(debugAccountsController(context: context, accountManager: arguments.sharedContext.accountManager))
            })
        case let .logToFile(_, value):
            return ItemListSwitchItem(presentationData: presentationData, title: "Log to File", value: value, sectionId: self.section, style: .blocks, updated: { value in
                let _ = updateLoggingSettings(accountManager: arguments.sharedContext.accountManager, {
                    $0.withUpdatedLogToFile(value)
                }).start()
            })
        case let .logToConsole(_, value):
            return ItemListSwitchItem(presentationData: presentationData, title: "Log to Console", value: value, sectionId: self.section, style: .blocks, updated: { value in
                let _ = updateLoggingSettings(accountManager: arguments.sharedContext.accountManager, {
                    $0.withUpdatedLogToConsole(value)
                }).start()
            })
        case let .redactSensitiveData(_, value):
            return ItemListSwitchItem(presentationData: presentationData, title: "Remove Sensitive Data", value: value, sectionId: self.section, style: .blocks, updated: { value in
                let _ = updateLoggingSettings(accountManager: arguments.sharedContext.accountManager, {
                    $0.withUpdatedRedactSensitiveData(value)
                }).start()
            })
        #endif
        case let .keepChatNavigationStack(_, value):
            return ItemListSwitchItem(presentationData: presentationData, title: "Keep Chat Stack", value: value, sectionId: self.section, style: .blocks, updated: { value in
                let _ = updateExperimentalUISettingsInteractively(accountManager: arguments.sharedContext.accountManager, { settings in
                    var settings = settings
                    settings.keepChatNavigationStack = value
                    return settings
                }).start()
            })
        case let .skipReadHistory(_, value):
            return ItemListSwitchItem(presentationData: presentationData, title: "Skip read history", value: value, sectionId: self.section, style: .blocks, updated: { value in
                let _ = updateExperimentalUISettingsInteractively(accountManager: arguments.sharedContext.accountManager, { settings in
                    var settings = settings
                    settings.skipReadHistory = value
                    return settings
                }).start()
            })
        case let .crashOnSlowQueries(_, value):
            return ItemListSwitchItem(presentationData: presentationData, title: "Crash when slow", value: value, sectionId: self.section, style: .blocks, updated: { value in
                let _ = updateExperimentalUISettingsInteractively(accountManager: arguments.sharedContext.accountManager, { settings in
                    var settings = settings
                    settings.crashOnLongQueries = value
                    return settings
                }).start()
            })
        case let .crashOnMemoryPressure(_, value):
            return ItemListSwitchItem(presentationData: presentationData, title: "Crash on memory pressure", value: value, sectionId: self.section, style: .blocks, updated: { value in
                let _ = updateExperimentalUISettingsInteractively(accountManager: arguments.sharedContext.accountManager, { settings in
                    var settings = settings
                    settings.crashOnMemoryPressure = value
                    return settings
                }).start()
            })
        case .clearTips:
            return ItemListActionItem(presentationData: presentationData, title: "Clear Tips", kind: .generic, alignment: .natural, sectionId: self.section, style: .blocks, action: {
                let _ = (arguments.sharedContext.accountManager.transaction { transaction -> Void in
                    transaction.clearNotices()
                }).start()
                if let context = arguments.context {
                    let _ = context.engine.itemCache.clear(collectionIds: [
                        Namespaces.CachedItemCollection.cachedPollResults,
                        Namespaces.CachedItemCollection.cachedStickerPacks
                    ]).start()

                    let _ = context.engine.peers.unmarkChatListFeaturedFiltersAsSeen()
                }
            })
        #if TEST_BUILD
        case let .logTranslationRecognition(value):
            return ItemListSwitchItem(presentationData: presentationData, title: "Log Language Recognition", value: value, sectionId: self.section, style: .blocks, updated: { value in
                let _ = updateExperimentalUISettingsInteractively(accountManager: arguments.sharedContext.accountManager, { settings in
                    var settings = settings
                    settings.logLanguageRecognition = value
                    return settings
                }).start()
            })
        #endif
        case .resetTranslationStates:
            return ItemListActionItem(presentationData: presentationData, title: "Reset Translation States", kind: .generic, alignment: .natural, sectionId: self.section, style: .blocks, action: {
                if let context = arguments.context {
                    let _ = context.engine.itemCache.clear(collectionIds: [
                        ApplicationSpecificItemCacheCollectionId.translationState
                    ]).start()
                }
            })
        case .resetNotifications:
            return ItemListActionItem(presentationData: presentationData, title: "Reset Notifications", kind: .generic, alignment: .natural, sectionId: self.section, style: .blocks, action: {
                UIApplication.shared.unregisterForRemoteNotifications()
                
                if let context = arguments.context {
                    let controller = textAlertController(context: context, title: nil, text: "Now restart the app", actions: [TextAlertAction(type: .genericAction, title: "OK", action: {})])
                    arguments.presentController(controller, nil)
                }
            })
        #if TEST_BUILD
        case .crash:
            return ItemListActionItem(presentationData: presentationData, title: "Crash", kind: .generic, alignment: .natural, sectionId: self.section, style: .blocks, action: {
                preconditionFailure()
            })
        case .resetData:
            return ItemListActionItem(presentationData: presentationData, title: "Reset Data", kind: .destructive, alignment: .natural, sectionId: self.section, style: .blocks, action: {
                let presentationData = arguments.sharedContext.currentPresentationData.with { $0 }
                let actionSheet = ActionSheetController(presentationData: presentationData)
                actionSheet.setItemGroups([ActionSheetItemGroup(items: [
                    ActionSheetTextItem(title: "All data will be lost."),
                    ActionSheetButtonItem(title: "Reset Data", color: .destructive, action: { [weak actionSheet] in
                        actionSheet?.dismissAnimated()
                        let databasePath = arguments.sharedContext.accountManager.basePath + "/db"
                        let _ = try? FileManager.default.removeItem(atPath: databasePath)
                        preconditionFailure()
                    }),
                    ]), ActionSheetItemGroup(items: [
                        ActionSheetButtonItem(title: presentationData.strings.Common_Cancel, color: .accent, font: .bold, action: { [weak actionSheet] in
                            actionSheet?.dismissAnimated()
                        })
                        ])])
                arguments.presentController(actionSheet, nil)
            })
        case .resetDatabase:
            return ItemListActionItem(presentationData: presentationData, title: "Clear Database", kind: .destructive, alignment: .natural, sectionId: self.section, style: .blocks, action: {
                guard let context = arguments.context else {
                    return
                }
                let presentationData = arguments.sharedContext.currentPresentationData.with { $0 }
                let actionSheet = ActionSheetController(presentationData: presentationData)
                actionSheet.setItemGroups([ActionSheetItemGroup(items: [
                    ActionSheetTextItem(title: "All secret chats will be lost."),
                    ActionSheetButtonItem(title: "Clear Database", color: .destructive, action: { [weak actionSheet] in
                        actionSheet?.dismissAnimated()
                        let databasePath = context.account.basePath + "/postbox/db"
                        let _ = try? FileManager.default.removeItem(atPath: databasePath)
                        exit(0)
                    }),
                    ]), ActionSheetItemGroup(items: [
                        ActionSheetButtonItem(title: presentationData.strings.Common_Cancel, color: .accent, font: .bold, action: { [weak actionSheet] in
                            actionSheet?.dismissAnimated()
                        })
                    ])])
                arguments.presentController(actionSheet, nil)
            })
        case .resetDatabaseAndCache:
            return ItemListActionItem(presentationData: presentationData, title: "Clear Database and Cache", kind: .destructive, alignment: .natural, sectionId: self.section, style: .blocks, action: {
                guard let context = arguments.context else {
                    return
                }
                let presentationData = arguments.sharedContext.currentPresentationData.with { $0 }
                let actionSheet = ActionSheetController(presentationData: presentationData)
                actionSheet.setItemGroups([ActionSheetItemGroup(items: [
                    ActionSheetTextItem(title: "All secret chats will be lost."),
                    ActionSheetButtonItem(title: "Clear Database", color: .destructive, action: { [weak actionSheet] in
                        actionSheet?.dismissAnimated()
                        let databasePath = context.account.basePath + "/postbox"
                        let _ = try? FileManager.default.removeItem(atPath: databasePath)
                        exit(0)
                    }),
                    ]), ActionSheetItemGroup(items: [
                        ActionSheetButtonItem(title: presentationData.strings.Common_Cancel, color: .accent, font: .bold, action: { [weak actionSheet] in
                            actionSheet?.dismissAnimated()
                        })
                    ])])
                arguments.presentController(actionSheet, nil)
            })
        #endif
        case .resetHoles:
            return ItemListActionItem(presentationData: presentationData, title: "Reset Holes", kind: .destructive, alignment: .natural, sectionId: self.section, style: .blocks, action: {
                guard let context = arguments.context else {
                    return
                }
                let presentationData = arguments.sharedContext.currentPresentationData.with { $0 }
                let controller = OverlayStatusController(theme: presentationData.theme, type: .loading(cancelled: nil))
                arguments.presentController(controller, nil)
                let _ = (context.engine.messages.debugAddHoles()
                |> deliverOnMainQueue).start(completed: {
                    controller.dismiss()
                })
            })
        case .reindexUnread:
            return ItemListActionItem(presentationData: presentationData, title: "Reindex Unread Counters", kind: .destructive, alignment: .natural, sectionId: self.section, style: .blocks, action: {
                guard let context = arguments.context else {
                    return
                }
                let presentationData = arguments.sharedContext.currentPresentationData.with { $0 }
                let controller = OverlayStatusController(theme: presentationData.theme, type: .loading(cancelled: nil))
                arguments.presentController(controller, nil)
                let _ = (context.engine.messages.debugReindexUnreadCounters()
                |> deliverOnMainQueue).start(completed: {
                    controller.dismiss()
                })
            })
        #if TEST_BUILD
        case .resetCacheIndex:
            return ItemListActionItem(presentationData: presentationData, title: "Reset Cache Index [!]", kind: .destructive, alignment: .natural, sectionId: self.section, style: .blocks, action: {
                guard let context = arguments.context else {
                    return
                }
                
                context.account.postbox.mediaBox.storageBox.reset()
            })
        #endif
        case .reindexCache:
            return ItemListActionItem(presentationData: presentationData, title: "Reindex Cache", kind: .destructive, alignment: .natural, sectionId: self.section, style: .blocks, action: {
                guard let context = arguments.context else {
                    return
                }
                
                var signal = context.engine.resources.reindexCacheInBackground(lowImpact: false)
                
                var cancelImpl: (() -> Void)?
                let presentationData = context.sharedContext.currentPresentationData.with { $0 }
                let progressSignal = Signal<Never, NoError> { subscriber in
                    let controller = OverlayStatusController(theme: presentationData.theme, type: .loading(cancelled: {
                        cancelImpl?()
                    }))
                    arguments.presentController(controller, nil)
                    return ActionDisposable { [weak controller] in
                        Queue.mainQueue().async() {
                            controller?.dismiss()
                        }
                    }
                }
                |> runOn(Queue.mainQueue())
                |> delay(0.15, queue: Queue.mainQueue())
                let progressDisposable = progressSignal.start()
                
                let reindexDisposable = MetaDisposable()
                
                signal = signal
                |> afterDisposed {
                    Queue.mainQueue().async {
                        progressDisposable.dispose()
                    }
                }
                cancelImpl = {
                    reindexDisposable.set(nil)
                }
                reindexDisposable.set((signal
                |> deliverOnMainQueue).start(completed: {
                }))
            })
        case .resetBiometricsData:
            return ItemListActionItem(presentationData: presentationData, title: "Reset Biometrics Data", kind: .destructive, alignment: .natural, sectionId: self.section, style: .blocks, action: {
                let _ = updatePresentationPasscodeSettingsInteractively(accountManager: arguments.sharedContext.accountManager, { settings in
                    return settings.withUpdatedBiometricsDomainState(nil).withUpdatedShareBiometricsDomainState(nil)
                }).start()
            })
        case .resetWebViewCache:
            return ItemListActionItem(presentationData: presentationData, title: "Clear Web View Cache", kind: .destructive, alignment: .natural, sectionId: self.section, style: .blocks, action: {
                WKWebsiteDataStore.default().removeData(ofTypes: [WKWebsiteDataTypeDiskCache, WKWebsiteDataTypeMemoryCache], modifiedSince: Date(timeIntervalSince1970: 0), completionHandler:{ })
            })
        #if TEST_BUILD
        case .optimizeDatabase:
            return ItemListActionItem(presentationData: presentationData, title: "Optimize Database", kind: .generic, alignment: .natural, sectionId: self.section, style: .blocks, action: {
                guard let context = arguments.context else {
                    return
                }
                let presentationData = arguments.sharedContext.currentPresentationData.with { $0 }
                let controller = OverlayStatusController(theme: presentationData.theme, type: .loading(cancelled: nil))
                arguments.presentController(controller, nil)
                let _ = (context.account.postbox.optimizeStorage(minFreePagesFraction: 0.0)
                    |> deliverOnMainQueue).start(completed: {
                        controller.dismiss()
                        
                        let controller = OverlayStatusController(theme: presentationData.theme, type: .success)
                        arguments.presentController(controller, nil)
                    })
            })
        #endif
        case let .photoPreview(_, value):
            return ItemListSwitchItem(presentationData: presentationData, title: "Media Preview (Updated)", value: value, sectionId: self.section, style: .blocks, updated: { value in
                let _ = arguments.sharedContext.accountManager.transaction ({ transaction in
                    transaction.updateSharedData(ApplicationSpecificSharedDataKeys.experimentalUISettings, { settings in
                        var settings = settings?.get(ExperimentalUISettings.self) ?? ExperimentalUISettings.defaultSettings
                        settings.chatListPhotos = value
                        return PreferencesEntry(settings)
                    })
                }).start()
            })
        case let .knockoutWallpaper(_, value):
            return ItemListSwitchItem(presentationData: presentationData, title: "Knockout Wallpaper", value: value, sectionId: self.section, style: .blocks, updated: { value in
                let _ = arguments.sharedContext.accountManager.transaction ({ transaction in
                    transaction.updateSharedData(ApplicationSpecificSharedDataKeys.experimentalUISettings, { settings in
                        var settings = settings?.get(ExperimentalUISettings.self) ?? ExperimentalUISettings.defaultSettings
                        settings.knockoutWallpaper = value
                        return PreferencesEntry(settings)
                    })
                }).start()
            })
        case let .experimentalCompatibility(value):
            return ItemListSwitchItem(presentationData: presentationData, title: "Experimental Compatibility", value: value, sectionId: self.section, style: .blocks, updated: { value in
                let _ = arguments.sharedContext.accountManager.transaction ({ transaction in
                    transaction.updateSharedData(ApplicationSpecificSharedDataKeys.experimentalUISettings, { settings in
                        var settings = settings?.get(ExperimentalUISettings.self) ?? ExperimentalUISettings.defaultSettings
                        settings.experimentalCompatibility = value
                        return PreferencesEntry(settings)
                    })
                }).start()
            })
        case let .enableDebugDataDisplay(value):
            return ItemListSwitchItem(presentationData: presentationData, title: "Debug Data Display", value: value, sectionId: self.section, style: .blocks, updated: { value in
                let _ = arguments.sharedContext.accountManager.transaction ({ transaction in
                    transaction.updateSharedData(ApplicationSpecificSharedDataKeys.experimentalUISettings, { settings in
                        var settings = settings?.get(ExperimentalUISettings.self) ?? ExperimentalUISettings.defaultSettings
                        settings.enableDebugDataDisplay = value
                        return PreferencesEntry(settings)
                    })
                }).start()
            })
        case let .acceleratedStickers(value):
            return ItemListSwitchItem(presentationData: presentationData, title: "Accelerated Stickers", value: value, sectionId: self.section, style: .blocks, updated: { value in
                let _ = arguments.sharedContext.accountManager.transaction ({ transaction in
                    transaction.updateSharedData(ApplicationSpecificSharedDataKeys.experimentalUISettings, { settings in
                        var settings = settings?.get(ExperimentalUISettings.self) ?? ExperimentalUISettings.defaultSettings
                        settings.acceleratedStickers = value
                        return PreferencesEntry(settings)
                    })
                }).start()
            })
        case let .inlineForums(value):
            return ItemListSwitchItem(presentationData: presentationData, title: "Inline Forums", value: value, sectionId: self.section, style: .blocks, updated: { value in
                let _ = arguments.sharedContext.accountManager.transaction ({ transaction in
                    transaction.updateSharedData(ApplicationSpecificSharedDataKeys.experimentalUISettings, { settings in
                        var settings = settings?.get(ExperimentalUISettings.self) ?? ExperimentalUISettings.defaultSettings
                        settings.inlineForums = value
                        return PreferencesEntry(settings)
                    })
                }).start()
            })
        case let .localTranscription(value):
            return ItemListSwitchItem(presentationData: presentationData, title: "Local Transcription", value: value, sectionId: self.section, style: .blocks, updated: { value in
                let _ = arguments.sharedContext.accountManager.transaction ({ transaction in
                    transaction.updateSharedData(ApplicationSpecificSharedDataKeys.experimentalUISettings, { settings in
                        var settings = settings?.get(ExperimentalUISettings.self) ?? ExperimentalUISettings.defaultSettings
                        settings.localTranscription = value
                        return PreferencesEntry(settings)
                    })
                }).start()
            })
        case let .enableReactionOverrides(value):
            return ItemListSwitchItem(presentationData: presentationData, title: "Effect Overrides", value: value, sectionId: self.section, style: .blocks, updated: { value in
                let _ = arguments.sharedContext.accountManager.transaction ({ transaction in
                    transaction.updateSharedData(ApplicationSpecificSharedDataKeys.experimentalUISettings, { settings in
                        var settings = settings?.get(ExperimentalUISettings.self) ?? ExperimentalUISettings.defaultSettings
                        settings.enableReactionOverrides = value
                        if !value {
                            settings.accountReactionEffectOverrides.removeAll()
                            settings.accountStickerEffectOverrides.removeAll()
                        }
                        return PreferencesEntry(settings)
                    })
                }).start()
            })
        case let .storiesExperiment(value):
            return ItemListSwitchItem(presentationData: presentationData, title: "Story Search Debug", value: value, sectionId: self.section, style: .blocks, updated: { value in
                let _ = arguments.sharedContext.accountManager.transaction ({ transaction in
                    transaction.updateSharedData(ApplicationSpecificSharedDataKeys.experimentalUISettings, { settings in
                        var settings = settings?.get(ExperimentalUISettings.self) ?? ExperimentalUISettings.defaultSettings
                        settings.storiesExperiment = value
                        return PreferencesEntry(settings)
                    })
                }).start()
            })
        case let .storiesJpegExperiment(value):
            return ItemListSwitchItem(presentationData: presentationData, title: "JPEG X", value: value, sectionId: self.section, style: .blocks, updated: { value in
                let _ = arguments.sharedContext.accountManager.transaction ({ transaction in
                    transaction.updateSharedData(ApplicationSpecificSharedDataKeys.experimentalUISettings, { settings in
                        var settings = settings?.get(ExperimentalUISettings.self) ?? ExperimentalUISettings.defaultSettings
                        settings.storiesJpegExperiment = value
                        return PreferencesEntry(settings)
                    })
                }).start()
            })
        case let .playlistPlayback(value):
            return ItemListSwitchItem(presentationData: presentationData, title: "Playlist Playback", value: value, sectionId: self.section, style: .blocks, updated: { value in
                let _ = arguments.sharedContext.accountManager.transaction ({ transaction in
                    transaction.updateSharedData(ApplicationSpecificSharedDataKeys.experimentalUISettings, { settings in
                        var settings = settings?.get(ExperimentalUISettings.self) ?? ExperimentalUISettings.defaultSettings
                        settings.playlistPlayback = value
                        return PreferencesEntry(settings)
                    })
                }).start()
            })
        case let .enableQuickReactionSwitch(value):
            return ItemListSwitchItem(presentationData: presentationData, title: "Enable Quick Reaction", value: value, sectionId: self.section, style: .blocks, updated: { value in
                let _ = arguments.sharedContext.accountManager.transaction ({ transaction in
                    transaction.updateSharedData(ApplicationSpecificSharedDataKeys.experimentalUISettings, { settings in
                        var settings = settings?.get(ExperimentalUISettings.self) ?? ExperimentalUISettings.defaultSettings
                        settings.disableQuickReaction = !value
                        return PreferencesEntry(settings)
                    })
                }).start()
            })
        case .voiceConference:
            return ItemListDisclosureItem(presentationData: presentationData, title: "Voice Conference (Test)", label: "", sectionId: self.section, style: .blocks, action: {
                guard let _ = arguments.context else {
                    return
                }
            })
        case let .preferredVideoCodec(_, title, value, isSelected):
            return ItemListCheckboxItem(presentationData: presentationData, title: title, style: .right, checked: isSelected, zeroSeparatorInsets: false, sectionId: self.section, action: {
                let _ = arguments.sharedContext.accountManager.transaction ({ transaction in
                    transaction.updateSharedData(ApplicationSpecificSharedDataKeys.experimentalUISettings, { settings in
                        var settings = settings?.get(ExperimentalUISettings.self) ?? ExperimentalUISettings.defaultSettings
                        settings.preferredVideoCodec = value
                        return PreferencesEntry(settings)
                    })
                }).start()
            })
        case let .disableVideoAspectScaling(value):
            return ItemListSwitchItem(presentationData: presentationData, title: "Video Cropping Optimization", value: !value, sectionId: self.section, style: .blocks, updated: { value in
                let _ = arguments.sharedContext.accountManager.transaction ({ transaction in
                    transaction.updateSharedData(ApplicationSpecificSharedDataKeys.experimentalUISettings, { settings in
                        var settings = settings?.get(ExperimentalUISettings.self) ?? ExperimentalUISettings.defaultSettings
                        settings.disableVideoAspectScaling = !value
                        return PreferencesEntry(settings)
                    })
                }).start()
            })
        case let .enableNetworkFramework(value):
            return ItemListSwitchItem(presentationData: presentationData, title: "Network X [Restart App]", value: value, sectionId: self.section, style: .blocks, updated: { value in
                if let context = arguments.context {
                    let _ = updateNetworkSettingsInteractively(postbox: context.account.postbox, network: context.account.network, { settings in
                        var settings = settings
                        settings.useNetworkFramework = value
                        return settings
                    }).start()
                }
            })
        case let .enableNetworkExperiments(value):
            return ItemListSwitchItem(presentationData: presentationData, title: "Download X [Restart App]", value: value, sectionId: self.section, style: .blocks, updated: { value in
                if let context = arguments.context {
                    let _ = updateNetworkSettingsInteractively(postbox: context.account.postbox, network: context.account.network, { settings in
                        var settings = settings
                        settings.useExperimentalDownload = value
                        return settings
                    }).start()
                }
            })
        case .restorePurchases:
            return ItemListActionItem(presentationData: presentationData, title: "Restore Purchases", kind: .generic, alignment: .natural, sectionId: self.section, style: .blocks, action: {
                arguments.context?.inAppPurchaseManager?.restorePurchases(completion: { state in
                    let text: String
                    switch state {
                        case .succeed:
                            text = "Done"
                        case .failed:
                            text = "Failed"
                    }
                    if let context = arguments.context {
                        let controller = textAlertController(context: context, title: nil, text: text, actions: [TextAlertAction(type: .genericAction, title: "OK", action: {})])
                        arguments.presentController(controller, nil)
                    }
                })
            })
        case let .hostInfo(_, string):
            return ItemListTextItem(presentationData: presentationData, text: .plain(string), sectionId: self.section)
        case .versionInfo:
            let bundle = Bundle.main
            let bundleId = bundle.bundleIdentifier ?? ""
            let bundleVersion = bundle.infoDictionary?["CFBundleShortVersionString"] ?? ""
            let bundleBuild = bundle.infoDictionary?[kCFBundleVersionKey as String] ?? ""
            return ItemListTextItem(presentationData: presentationData, text: .plain("\(bundleId)\n\(bundleVersion) (\(bundleBuild))"), sectionId: self.section)
        #if TEST_BUILD
        case .ptgResetPasscodeAttempts:
            return ItemListActionItem(presentationData: presentationData, title: "Reset Secret Code Attempts", kind: .generic, alignment: .natural, sectionId: self.section, style: .blocks, action: {
                guard let passcodeAttemptAccounter = arguments.context?.sharedContext.passcodeAttemptAccounter else {
                    return
                }
                passcodeAttemptAccounter.debugResetAllCounters()
            })
        #endif
        }
    }
}

private func debugControllerEntries(sharedContext: SharedAccountContext, presentationData: PresentationData, loggingSettings: LoggingSettings, mediaInputSettings: MediaInputSettings, experimentalSettings: ExperimentalUISettings, networkSettings: NetworkSettings?, hasLegacyAppData: Bool, useBetaFeatures: Bool) -> [DebugControllerEntry] {
    var entries: [DebugControllerEntry] = []

    let isMainApp = sharedContext.applicationBindings.isMainApp
    let testToolsEnabled = sharedContext.currentPtgSettings.with({ $0.testToolsEnabled == true })
    
    #if TEST_BUILD
    if testToolsEnabled {
        //    entries.append(.testStickerImport(presentationData.theme))
        entries.append(.sendLogs(presentationData.theme))
        //entries.append(.sendOneLog(presentationData.theme))
        entries.append(.sendShareLogs)
        entries.append(.sendGroupCallLogs)
        entries.append(.sendNotificationLogs(presentationData.theme))
        entries.append(.sendCriticalLogs(presentationData.theme))
        entries.append(.sendAllLogs)
        entries.append(.sendStorageStats)
        entries.append(.sendDatabaseStats)
        entries.append(.sendChatMessagesStats)
        if isMainApp {
            entries.append(.accounts(presentationData.theme))
        }
        
        entries.append(.logToFile(presentationData.theme, loggingSettings.logToFile))
        entries.append(.logToConsole(presentationData.theme, loggingSettings.logToConsole))
        entries.append(.redactSensitiveData(presentationData.theme, loggingSettings.redactSensitiveData))
    }
    #endif

    if isMainApp {
        entries.append(.keepChatNavigationStack(presentationData.theme, experimentalSettings.keepChatNavigationStack))
//        #if DEBUG
        entries.append(.skipReadHistory(presentationData.theme, experimentalSettings.skipReadHistory))
//        #endif
    }
    entries.append(.crashOnSlowQueries(presentationData.theme, experimentalSettings.crashOnLongQueries))
    entries.append(.crashOnMemoryPressure(presentationData.theme, experimentalSettings.crashOnMemoryPressure))
    if isMainApp {
        entries.append(.clearTips(presentationData.theme))
        entries.append(.resetNotifications)
    }
    #if TEST_BUILD
    if testToolsEnabled {
        entries.append(.crash(presentationData.theme))
        entries.append(.resetData(presentationData.theme))
        entries.append(.resetDatabase(presentationData.theme))
        entries.append(.resetDatabaseAndCache(presentationData.theme))
    }
    #endif
    entries.append(.resetHoles(presentationData.theme))
    if isMainApp {
        entries.append(.reindexUnread(presentationData.theme))
        #if TEST_BUILD
        if testToolsEnabled {
            entries.append(.resetCacheIndex)
        }
        #endif
        entries.append(.reindexCache)
        entries.append(.resetWebViewCache(presentationData.theme))
    }
    #if TEST_BUILD
    if testToolsEnabled {
        entries.append(.optimizeDatabase(presentationData.theme))
    }
    #endif
    if isMainApp {
        entries.append(.knockoutWallpaper(presentationData.theme, experimentalSettings.knockoutWallpaper))
        entries.append(.experimentalCompatibility(experimentalSettings.experimentalCompatibility))
        entries.append(.enableDebugDataDisplay(experimentalSettings.enableDebugDataDisplay))
        entries.append(.acceleratedStickers(experimentalSettings.acceleratedStickers))
        entries.append(.inlineForums(experimentalSettings.inlineForums))
        entries.append(.localTranscription(experimentalSettings.localTranscription))
        if case .internal = sharedContext.applicationBindings.appBuildType {
            entries.append(.enableReactionOverrides(experimentalSettings.enableReactionOverrides))
        }
//        entries.append(.restorePurchases(presentationData.theme))
        
        #if TEST_BUILD
        if testToolsEnabled {
            entries.append(.logTranslationRecognition(experimentalSettings.logLanguageRecognition))
        }
        #endif
        entries.append(.resetTranslationStates)
        
        if case .internal = sharedContext.applicationBindings.appBuildType {
            entries.append(.storiesExperiment(experimentalSettings.storiesExperiment))
            entries.append(.storiesJpegExperiment(experimentalSettings.storiesJpegExperiment))
        }
        entries.append(.playlistPlayback(experimentalSettings.playlistPlayback))
        entries.append(.enableQuickReactionSwitch(!experimentalSettings.disableQuickReaction))
    }
    
    let codecs: [(String, String?)] = [
        ("No Preference", nil),
        ("H265", "H265"),
        ("H264", "H264"),
        ("VP8", "VP8"),
        ("VP9", "VP9")
    ]
    
    for i in 0 ..< codecs.count {
        entries.append(.preferredVideoCodec(i, codecs[i].0, codecs[i].1, experimentalSettings.preferredVideoCodec == codecs[i].1))
    }

    if isMainApp {
        entries.append(.disableVideoAspectScaling(experimentalSettings.disableVideoAspectScaling))
        entries.append(.enableNetworkFramework(networkSettings?.useNetworkFramework ?? useBetaFeatures))
        entries.append(.enableNetworkExperiments(networkSettings?.useExperimentalDownload ?? false))
    }

    if let backupHostOverride = networkSettings?.backupHostOverride {
        entries.append(.hostInfo(presentationData.theme, "Host: \(backupHostOverride)"))
    }
//    entries.append(.versionInfo(presentationData.theme))
    
    #if TEST_BUILD
    if testToolsEnabled {
        entries.append(.ptgResetPasscodeAttempts)
    }
    #endif
    
    return entries
}

public func debugController(sharedContext: SharedAccountContext, context: AccountContext?, modal: Bool = false) -> ViewController {
    var presentControllerImpl: ((ViewController, ViewControllerPresentationArguments?) -> Void)?
    var pushControllerImpl: ((ViewController) -> Void)?
    var dismissImpl: (() -> Void)?
    var getRootControllerImpl: (() -> UIViewController?)?
    var getNavigationControllerImpl: (() -> NavigationController?)?
    
    let arguments = DebugControllerArguments(sharedContext: sharedContext, context: context, mailComposeDelegate: DebugControllerMailComposeDelegate(), presentController: { controller, arguments in
        presentControllerImpl?(controller, arguments)
    }, pushController: { controller in
        pushControllerImpl?(controller)
    }, getRootController: {
        return getRootControllerImpl?()
    }, getNavigationController: {
        return getNavigationControllerImpl?()
    })
    
    let appGroupName = "group.\(Bundle.main.bundleIdentifier!)"
    let maybeAppGroupUrl = FileManager.default.containerURL(forSecurityApplicationGroupIdentifier: appGroupName)
    
    var hasLegacyAppData = false
    if let appGroupUrl = maybeAppGroupUrl {
        let statusPath = appGroupUrl.path + "/Documents/importcompleted"
        hasLegacyAppData = FileManager.default.fileExists(atPath: statusPath)
    }
    
    let preferencesSignal: Signal<PreferencesView?, NoError>
    if let context = context {
        preferencesSignal = context.account.postbox.preferencesView(keys: [PreferencesKeys.networkSettings])
        |> map(Optional.init)
    } else {
        preferencesSignal = .single(nil)
    }
    
    let signal = combineLatest(sharedContext.presentationData, sharedContext.accountManager.sharedData(keys: Set([SharedDataKeys.loggingSettings, ApplicationSpecificSharedDataKeys.mediaInputSettings, ApplicationSpecificSharedDataKeys.experimentalUISettings])), preferencesSignal)
    |> map { presentationData, sharedData, preferences -> (ItemListControllerState, (ItemListNodeState, Any)) in
        let loggingSettings: LoggingSettings
        if let value = sharedData.entries[SharedDataKeys.loggingSettings]?.get(LoggingSettings.self) {
            loggingSettings = value
        } else {
            loggingSettings = LoggingSettings.defaultSettings
        }
        
        let mediaInputSettings: MediaInputSettings
        if let value = sharedData.entries[ApplicationSpecificSharedDataKeys.mediaInputSettings]?.get(MediaInputSettings.self) {
            mediaInputSettings = value
        } else {
            mediaInputSettings = MediaInputSettings.defaultSettings
        }
        
        let experimentalSettings: ExperimentalUISettings = sharedData.entries[ApplicationSpecificSharedDataKeys.experimentalUISettings]?.get(ExperimentalUISettings.self) ?? ExperimentalUISettings.defaultSettings
        
        let networkSettings: NetworkSettings? = preferences?.values[PreferencesKeys.networkSettings]?.get(NetworkSettings.self)
        
        var leftNavigationButton: ItemListNavigationButton?
        if modal {
            leftNavigationButton = ItemListNavigationButton(content: .text(presentationData.strings.Common_Cancel), style: .regular, enabled: true, action: {
                dismissImpl?()
            })
        }
        
        var useBetaFeatures: Bool = false
        if let context {
            useBetaFeatures = context.account.network.useBetaFeatures
        }
        
        let controllerState = ItemListControllerState(presentationData: ItemListPresentationData(presentationData), title: .text("Debug"), leftNavigationButton: leftNavigationButton, rightNavigationButton: nil, backNavigationButton: ItemListBackButton(title: presentationData.strings.Common_Back))
        let listState = ItemListNodeState(presentationData: ItemListPresentationData(presentationData), entries: debugControllerEntries(sharedContext: sharedContext, presentationData: presentationData, loggingSettings: loggingSettings, mediaInputSettings: mediaInputSettings, experimentalSettings: experimentalSettings, networkSettings: networkSettings, hasLegacyAppData: hasLegacyAppData, useBetaFeatures: useBetaFeatures), style: .blocks)
        
        return (controllerState, (listState, arguments))
    }
    
    
    let controller = ItemListController(sharedContext: sharedContext, state: signal)
    presentControllerImpl = { [weak controller] c, a in
        controller?.present(c, in: .window(.root), with: a)
    }
    pushControllerImpl = { [weak controller] c in
        (controller?.navigationController as? NavigationController)?.pushViewController(c)
    }
    dismissImpl = { [weak controller] in
        controller?.dismiss()
    }
    getRootControllerImpl = { [weak controller] in
        return controller?.view.window?.rootViewController
    }
    getNavigationControllerImpl = { [weak controller] in
        return controller?.navigationController as? NavigationController
    }
    return controller
}

#if DEBUG
public func triggerDebugSendLogsUI(context: AccountContext, additionalInfo: String = "", pushController: @escaping (ViewController) -> Void) {
    let _ = (Logger.shared.collectLogs()
    |> deliverOnMainQueue).start(next: { logs in
        let controller = context.sharedContext.makePeerSelectionController(PeerSelectionControllerParams(context: context, filter: [.onlyWriteable, .excludeDisabled]))
        controller.peerSelected = { [weak controller] peer, _ in
            let peerId = peer.id

            if let strongController = controller {
                strongController.dismiss()

                let lineFeed = "\n".data(using: .utf8)!
                var rawLogData: Data = Data()
                for (name, path) in logs {
                    if !rawLogData.isEmpty {
                        rawLogData.append(lineFeed)
                        rawLogData.append(lineFeed)
                    }

                    rawLogData.append("------ File: \(name) ------\n".data(using: .utf8)!)

                    if let data = try? Data(contentsOf: URL(fileURLWithPath: path)) {
                        rawLogData.append(data)
                    }
                }
                
                if !additionalInfo.isEmpty {
                    rawLogData.append("------ Additional Info ------\n".data(using: .utf8)!)
                    rawLogData.append("\(additionalInfo)".data(using: .utf8)!)
                }
                
                let tempSource = TempBox.shared.tempFile(fileName: "Log.txt")
                let tempZip = TempBox.shared.tempFile(fileName: "destination.zip")
                
                let _ = try? rawLogData.write(to: URL(fileURLWithPath: tempSource.path))
                
                SSZipArchive.createZipFile(atPath: tempZip.path, withFilesAtPaths: [tempSource.path])

                guard let gzippedData = try? Data(contentsOf: URL(fileURLWithPath: tempZip.path)) else {
                    return
                }
                
                TempBox.shared.dispose(tempSource)
                TempBox.shared.dispose(tempZip)

                let id = Int64.random(in: Int64.min ... Int64.max)
                let fileResource = LocalFileMediaResource(fileId: id, size: Int64(gzippedData.count), isSecretRelated: false)
                context.account.postbox.mediaBox.storeResourceData(fileResource.id, data: gzippedData)

                let file = TelegramMediaFile(fileId: MediaId(namespace: Namespaces.Media.LocalFile, id: id), partialReference: nil, resource: fileResource, previewRepresentations: [], videoThumbnails: [], immediateThumbnailData: nil, mimeType: "application/text", size: Int64(gzippedData.count), attributes: [.FileName(fileName: "Log-iOS-Full.txt.zip")])
                let message: EnqueueMessage = .message(text: "", attributes: [], inlineStickers: [:], mediaReference: .standalone(media: file), replyToMessageId: nil, replyToStoryId: nil, localGroupingKey: nil, correlationId: nil, bubbleUpEmojiOrStickersets: [])

                let _ = enqueueMessages(account: context.account, peerId: peerId, messages: [message]).start()
            }
        }
        pushController(controller)
    })
}
#endif<|MERGE_RESOLUTION|>--- conflicted
+++ resolved
@@ -123,7 +123,7 @@
     #if TEST_BUILD
     case ptgResetPasscodeAttempts
     #endif
-    
+
     var section: ItemListSectionId {
         switch self {
         case .testStickerImport:
@@ -137,16 +137,9 @@
             return DebugControllerSection.logs.rawValue
         case .logToFile, .logToConsole, .redactSensitiveData:
             return DebugControllerSection.logging.rawValue
-<<<<<<< HEAD
-        #endif
-        case .keepChatNavigationStack, .skipReadHistory, .crashOnSlowQueries:
-            return DebugControllerSection.experiments.rawValue
-        case .clearTips, .resetNotifications, .resetHoles, .reindexUnread, .reindexCache, .resetBiometricsData, .resetWebViewCache, .photoPreview, .knockoutWallpaper, .storiesExperiment, .playlistPlayback, .enableQuickReactionSwitch, .voiceConference, .experimentalCompatibility, .enableDebugDataDisplay, .acceleratedStickers, .inlineForums, .localTranscription, .enableReactionOverrides, .restorePurchases:
-=======
         case .keepChatNavigationStack, .skipReadHistory, .crashOnSlowQueries, .crashOnMemoryPressure:
             return DebugControllerSection.experiments.rawValue
         case .clearTips, .resetNotifications, .crash, .resetData, .resetDatabase, .resetDatabaseAndCache, .resetHoles, .reindexUnread, .resetCacheIndex, .reindexCache, .resetBiometricsData, .resetWebViewCache, .optimizeDatabase, .photoPreview, .knockoutWallpaper, .storiesExperiment, .storiesJpegExperiment, .playlistPlayback, .enableQuickReactionSwitch, .voiceConference, .experimentalCompatibility, .enableDebugDataDisplay, .acceleratedStickers, .inlineForums, .localTranscription, .enableReactionOverrides, .restorePurchases:
->>>>>>> 4ff424b9
             return DebugControllerSection.experiments.rawValue
         #if TEST_BUILD
         case .crash, .resetData, .resetDatabase, .resetDatabaseAndCache, .resetCacheIndex, .optimizeDatabase:
@@ -278,11 +271,7 @@
         case .voiceConference:
             return 47
         case let .preferredVideoCodec(index, _, _, _):
-<<<<<<< HEAD
-            return Double(47 + index)
-=======
-            return 48 + index
->>>>>>> 4ff424b9
+            return Double(48 + index)
         case .disableVideoAspectScaling:
             return 100
         case .enableNetworkFramework:
@@ -952,10 +941,10 @@
                 guard let context = arguments.context else {
                     return
                 }
-                
+
                 let fillerPath = context.sharedContext.basePath + "/filler.data"
                 let fillerSize = fileSize(fillerPath, useTotalFileAllocatedSize: true) ?? 0
-                
+
                 let allStats: Signal<Data, NoError> = context.sharedContext.activeAccountContexts
                 |> take(1)
                 |> mapToSignal { activeAccountContexts in
@@ -977,31 +966,31 @@
                         return ("Filler file size: \(fillerSize / (1024 * 1024)) MB\n\n" + stats.reduce("", +)).data(using: .utf8) ?? Data()
                     }
                 }
-                
+
                 let _ = (allStats
                 |> deliverOnMainQueue).start(next: { allStatsData in
                     let presentationData = arguments.sharedContext.currentPresentationData.with { $0 }
                     let actionSheet = ActionSheetController(presentationData: presentationData)
-                    
+
                     var items: [ActionSheetButtonItem] = []
-                    
+
                     if let context = arguments.context {
                         items.append(ActionSheetButtonItem(title: "Add to Saved Messages", color: .accent, action: { [weak actionSheet] in
                             actionSheet?.dismissAnimated()
-                            
+
                             let peerId = context.account.peerId
-                            
+
                             let id = Int64.random(in: Int64.min ... Int64.max)
                             let fileResource = LocalFileMediaResource(fileId: id, size: Int64(allStatsData.count), isSecretRelated: false)
                             context.account.postbox.mediaBox.storeResourceData(fileResource.id, data: allStatsData)
-                            
+
                             let file = TelegramMediaFile(fileId: MediaId(namespace: Namespaces.Media.LocalFile, id: id), partialReference: nil, resource: fileResource, previewRepresentations: [], videoThumbnails: [], immediateThumbnailData: nil, mimeType: "application/zip", size: Int64(allStatsData.count), attributes: [.FileName(fileName: "DatabaseReport.txt")])
                             let message: EnqueueMessage = .message(text: "", attributes: [], inlineStickers: [:], mediaReference: .standalone(media: file), replyToMessageId: nil, replyToStoryId: nil, localGroupingKey: nil, correlationId: nil, bubbleUpEmojiOrStickersets: [])
-                            
+
                             let _ = enqueueMessages(account: context.account, peerId: peerId, messages: [message]).start()
                         }))
                     }
-                    
+
                     actionSheet.setItemGroups([ActionSheetItemGroup(items: items), ActionSheetItemGroup(items: [
                         ActionSheetButtonItem(title: presentationData.strings.Common_Cancel, color: .accent, font: .bold, action: { [weak actionSheet] in
                             actionSheet?.dismissAnimated()
@@ -1015,36 +1004,36 @@
                 guard let context = arguments.context else {
                     return
                 }
-                
+
                 let allStats: Signal<Data, NoError> = context.account.debugChatMessagesStat()
                 |> map { stats in
                     return stats.data(using: .utf8) ?? Data()
                 }
-                
+
                 let _ = (allStats
                 |> deliverOnMainQueue).start(next: { allStatsData in
                     let presentationData = arguments.sharedContext.currentPresentationData.with { $0 }
                     let actionSheet = ActionSheetController(presentationData: presentationData)
-                    
+
                     var items: [ActionSheetButtonItem] = []
-                    
+
                     if let context = arguments.context {
                         items.append(ActionSheetButtonItem(title: "Add to Saved Messages", color: .accent, action: { [weak actionSheet] in
                             actionSheet?.dismissAnimated()
-                            
+
                             let peerId = context.account.peerId
-                            
+
                             let id = Int64.random(in: Int64.min ... Int64.max)
                             let fileResource = LocalFileMediaResource(fileId: id, size: Int64(allStatsData.count), isSecretRelated: false)
                             context.account.postbox.mediaBox.storeResourceData(fileResource.id, data: allStatsData)
-                            
+
                             let file = TelegramMediaFile(fileId: MediaId(namespace: Namespaces.Media.LocalFile, id: id), partialReference: nil, resource: fileResource, previewRepresentations: [], videoThumbnails: [], immediateThumbnailData: nil, mimeType: "application/zip", size: Int64(allStatsData.count), attributes: [.FileName(fileName: "ChatMessagesReport.txt")])
                             let message: EnqueueMessage = .message(text: "", attributes: [], inlineStickers: [:], mediaReference: .standalone(media: file), replyToMessageId: nil, replyToStoryId: nil, localGroupingKey: nil, correlationId: nil, bubbleUpEmojiOrStickersets: [])
-                            
+
                             let _ = enqueueMessages(account: context.account, peerId: peerId, messages: [message]).start()
                         }))
                     }
-                    
+
                     actionSheet.setItemGroups([ActionSheetItemGroup(items: items), ActionSheetItemGroup(items: [
                         ActionSheetButtonItem(title: presentationData.strings.Common_Cancel, color: .accent, font: .bold, action: { [weak actionSheet] in
                             actionSheet?.dismissAnimated()
@@ -1537,7 +1526,7 @@
 
     let isMainApp = sharedContext.applicationBindings.isMainApp
     let testToolsEnabled = sharedContext.currentPtgSettings.with({ $0.testToolsEnabled == true })
-    
+
     #if TEST_BUILD
     if testToolsEnabled {
         //    entries.append(.testStickerImport(presentationData.theme))
@@ -1554,7 +1543,7 @@
         if isMainApp {
             entries.append(.accounts(presentationData.theme))
         }
-        
+
         entries.append(.logToFile(presentationData.theme, loggingSettings.logToFile))
         entries.append(.logToConsole(presentationData.theme, loggingSettings.logToConsole))
         entries.append(.redactSensitiveData(presentationData.theme, loggingSettings.redactSensitiveData))
@@ -1646,7 +1635,7 @@
         entries.append(.hostInfo(presentationData.theme, "Host: \(backupHostOverride)"))
     }
 //    entries.append(.versionInfo(presentationData.theme))
-    
+
     #if TEST_BUILD
     if testToolsEnabled {
         entries.append(.ptgResetPasscodeAttempts)
