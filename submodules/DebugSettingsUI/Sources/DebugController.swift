--- conflicted
+++ resolved
@@ -1,5 +1,3 @@
-import PtgSettingsUI
-
 import Foundation
 import UIKit
 import Display
@@ -54,12 +52,10 @@
     case videoExperiments
     case videoExperiments2
     case info
-    case ptg
 }
 
 private enum DebugControllerEntry: ItemListNodeEntry {
     case testStickerImport(PresentationTheme)
-    #if TEST_BUILD
     case sendLogs(PresentationTheme)
     case sendOneLog(PresentationTheme)
     case sendShareLogs
@@ -68,43 +64,28 @@
     case sendNotificationLogs(PresentationTheme)
     case sendCriticalLogs(PresentationTheme)
     case sendAllLogs
-    case sendDatabaseStats
-    case sendChatMessagesStats
     case accounts(PresentationTheme)
     case logToFile(PresentationTheme, Bool)
     case logToConsole(PresentationTheme, Bool)
     case redactSensitiveData(PresentationTheme, Bool)
-    #endif
     case keepChatNavigationStack(PresentationTheme, Bool)
     case skipReadHistory(PresentationTheme, Bool)
-<<<<<<< HEAD
-    case skipSetTyping(Bool)
-    #if TEST_BUILD
-=======
     case unidirectionalSwipeToReply(Bool)
->>>>>>> 33891eff
     case crashOnSlowQueries(PresentationTheme, Bool)
     case crashOnMemoryPressure(PresentationTheme, Bool)
-    #endif
     case clearTips(PresentationTheme)
     case resetNotifications
-    #if TEST_BUILD
     case crash(PresentationTheme)
     case resetData(PresentationTheme)
     case resetDatabase(PresentationTheme)
     case resetDatabaseAndCache(PresentationTheme)
-    #endif
     case resetHoles(PresentationTheme)
     case reindexUnread(PresentationTheme)
-    #if TEST_BUILD
     case resetCacheIndex
-    #endif
     case reindexCache
     case resetBiometricsData(PresentationTheme)
     case resetWebViewCache(PresentationTheme)
-    #if TEST_BUILD
     case optimizeDatabase(PresentationTheme)
-    #endif
     case photoPreview(PresentationTheme, Bool)
     case knockoutWallpaper(PresentationTheme, Bool)
     case experimentalCompatibility(Bool)
@@ -123,45 +104,26 @@
     case enableNetworkFramework(Bool)
     case enableNetworkExperiments(Bool)
     case restorePurchases(PresentationTheme)
-    #if TEST_BUILD
     case logTranslationRecognition(Bool)
-    #endif
     case resetTranslationStates
     case hostInfo(PresentationTheme, String)
     case versionInfo(PresentationTheme)
-    #if TEST_BUILD
-    case ptgResetPasscodeAttempts
-    #endif
     
     var section: ItemListSectionId {
         switch self {
         case .testStickerImport:
             return DebugControllerSection.sticker.rawValue
-        #if TEST_BUILD
         case .sendLogs, .sendOneLog, .sendShareLogs, .sendGroupCallLogs, .sendStorageStats, .sendNotificationLogs, .sendCriticalLogs, .sendAllLogs:
-            return DebugControllerSection.logs.rawValue
-        case .sendDatabaseStats, .sendChatMessagesStats:
             return DebugControllerSection.logs.rawValue
         case .accounts:
             return DebugControllerSection.logs.rawValue
         case .logToFile, .logToConsole, .redactSensitiveData:
             return DebugControllerSection.logging.rawValue
-<<<<<<< HEAD
-        #endif
-        case .keepChatNavigationStack, .skipReadHistory, .skipSetTyping:
+        case .keepChatNavigationStack, .skipReadHistory, .unidirectionalSwipeToReply, .crashOnSlowQueries, .crashOnMemoryPressure:
             return DebugControllerSection.experiments.rawValue
-        case .clearTips, .resetNotifications, .resetHoles, .reindexUnread, .reindexCache, .resetBiometricsData, .resetWebViewCache, .photoPreview, .knockoutWallpaper, .storiesExperiment, .storiesJpegExperiment, .playlistPlayback, .enableQuickReactionSwitch, .voiceConference, .experimentalCompatibility, .enableDebugDataDisplay, .acceleratedStickers, .inlineForums, .localTranscription, .enableReactionOverrides, .restorePurchases:
-=======
-        case .keepChatNavigationStack, .skipReadHistory, .unidirectionalSwipeToReply, .crashOnSlowQueries, .crashOnMemoryPressure:
->>>>>>> 33891eff
+        case .clearTips, .resetNotifications, .crash, .resetData, .resetDatabase, .resetDatabaseAndCache, .resetHoles, .reindexUnread, .resetCacheIndex, .reindexCache, .resetBiometricsData, .resetWebViewCache, .optimizeDatabase, .photoPreview, .knockoutWallpaper, .storiesExperiment, .storiesJpegExperiment, .playlistPlayback, .enableQuickReactionSwitch, .voiceConference, .experimentalCompatibility, .enableDebugDataDisplay, .acceleratedStickers, .inlineForums, .localTranscription, .enableReactionOverrides, .restorePurchases:
             return DebugControllerSection.experiments.rawValue
-        #if TEST_BUILD
-        case .crashOnSlowQueries, .crashOnMemoryPressure, .crash, .resetData, .resetDatabase, .resetDatabaseAndCache, .resetCacheIndex, .optimizeDatabase:
-            return DebugControllerSection.experiments.rawValue
-        case .logTranslationRecognition:
-            return DebugControllerSection.translation.rawValue
-        #endif
-        case .resetTranslationStates:
+        case .logTranslationRecognition, .resetTranslationStates:
             return DebugControllerSection.translation.rawValue
         case .preferredVideoCodec:
             return DebugControllerSection.videoExperiments.rawValue
@@ -169,18 +131,13 @@
             return DebugControllerSection.videoExperiments2.rawValue
         case .hostInfo, .versionInfo:
             return DebugControllerSection.info.rawValue
-        #if TEST_BUILD
-        case .ptgResetPasscodeAttempts:
-            return DebugControllerSection.ptg.rawValue
-        #endif
         }
     }
     
-    var stableId: Double {
+    var stableId: Int {
         switch self {
         case .testStickerImport:
             return 0
-        #if TEST_BUILD
         case .sendLogs:
             return 1
         case .sendOneLog:
@@ -197,10 +154,6 @@
             return 7
         case .sendStorageStats:
             return 8
-        case .sendDatabaseStats:
-            return 8.1
-        case .sendChatMessagesStats:
-            return 8.2
         case .accounts:
             return 9
         case .logToFile:
@@ -209,37 +162,19 @@
             return 11
         case .redactSensitiveData:
             return 12
-        #endif
         case .keepChatNavigationStack:
             return 14
         case .skipReadHistory:
             return 15
-<<<<<<< HEAD
-        case .skipSetTyping:
-            return 15.5
-        #if TEST_BUILD
-        case .crashOnSlowQueries:
-=======
         case .unidirectionalSwipeToReply:
->>>>>>> 33891eff
             return 16
         case .crashOnSlowQueries:
             return 17
-<<<<<<< HEAD
-        #endif
-        case .clearTips:
-=======
         case .crashOnMemoryPressure:
->>>>>>> 33891eff
             return 18
         case .clearTips:
             return 19
-<<<<<<< HEAD
-        #if TEST_BUILD
-        case .crash:
-=======
         case .resetNotifications:
->>>>>>> 33891eff
             return 20
         case .crash:
             return 21
@@ -247,42 +182,21 @@
             return 22
         case .resetDatabase:
             return 23
-<<<<<<< HEAD
-        #endif
-        case .resetHoles:
-=======
         case .resetDatabaseAndCache:
->>>>>>> 33891eff
             return 24
         case .resetHoles:
             return 25
-<<<<<<< HEAD
-        #if TEST_BUILD
-        case .resetCacheIndex:
-            return 26
-        #endif
-        case .reindexCache:
-=======
         case .reindexUnread:
             return 26
         case .resetCacheIndex:
->>>>>>> 33891eff
             return 27
         case .reindexCache:
             return 28
         case .resetBiometricsData:
             return 29
-<<<<<<< HEAD
-        #if TEST_BUILD
-        case .optimizeDatabase:
-            return 30
-        #endif
-        case .photoPreview:
-=======
         case .resetWebViewCache:
             return 30
         case .optimizeDatabase:
->>>>>>> 33891eff
             return 31
         case .photoPreview:
             return 32
@@ -302,10 +216,8 @@
             return 39
         case .restorePurchases:
             return 40
-        #if TEST_BUILD
         case .logTranslationRecognition:
             return 41
-        #endif
         case .resetTranslationStates:
             return 42
         case .storiesExperiment:
@@ -319,7 +231,7 @@
         case .voiceConference:
             return 47
         case let .preferredVideoCodec(index, _, _, _):
-            return Double(48 + index)
+            return 48 + index
         case .disableVideoAspectScaling:
             return 100
         case .enableNetworkFramework:
@@ -330,10 +242,6 @@
             return 103
         case .versionInfo:
             return 104
-        #if TEST_BUILD
-        case .ptgResetPasscodeAttempts:
-            return 1001
-        #endif
         }
     }
     
@@ -359,7 +267,6 @@
                     context.sharedContext.openResolvedUrl(.importStickers, context: context, urlContext: .generic, navigationController: arguments.getNavigationController(), forceExternal: false, openPeer: { _, _ in }, sendFile: nil, sendSticker: nil, requestMessageActionUrlAuth: nil, joinVoiceChat: nil, present: { c, a in arguments.presentController(c, a as? ViewControllerPresentationArguments) }, dismissInput: {}, contentContext: nil)
                 }
             })
-        #if TEST_BUILD
         case .sendLogs:
             return ItemListDisclosureItem(presentationData: presentationData, title: "Send Logs (Up to 40 MB)", label: "", sectionId: self.section, style: .blocks, action: {
                 let _ = (Logger.shared.collectLogs()
@@ -840,8 +747,7 @@
                     "siri-logs",
                     "widget-logs",
                     "notificationcontent-logs",
-                    "notification-logs",
-                    "share-logs"
+                    "notification-logs"
                 ]
                 
                 var logByType: [Signal<(type: String, logs: [(String, String)]), NoError>] = []
@@ -984,112 +890,6 @@
                     arguments.presentController(actionSheet, nil)
                 })
             })
-        case .sendDatabaseStats:
-            return ItemListDisclosureItem(presentationData: presentationData, title: "Send Database Stats", label: "", sectionId: self.section, style: .blocks, action: {
-                guard let context = arguments.context else {
-                    return
-                }
-                
-                let fillerPath = context.sharedContext.basePath + "/filler.data"
-                let fillerSize = fileSize(fillerPath, useTotalFileAllocatedSize: true) ?? 0
-                
-                let allStats: Signal<Data, NoError> = context.sharedContext.activeAccountContexts
-                |> take(1)
-                |> mapToSignal { activeAccountContexts in
-                    let contexts = activeAccountContexts.accounts.map({ $0.1 }) + activeAccountContexts.inactiveAccounts.map({ $0.1 })
-                    return combineLatest(
-                        [context.sharedContext.accountManager.debugDumpAllDbStats() |> reduceLeft(value: "", f: +)] +
-                        contexts.map { context in
-                            return (
-                                context.account.postbox.transaction { transaction in
-                                    let accountName = transaction.getPeer(context.account.peerId)?.debugDisplayTitle ?? ""
-                                    return "Account: \(accountName)\n\n"
-                                }
-                                |> then (context.account.debugDumpAllDbStats())
-                            )
-                            |> reduceLeft(value: "", f: +)
-                        }
-                    )
-                    |> map { stats in
-                        return ("Filler file size: \(fillerSize / (1024 * 1024)) MB\n\n" + stats.reduce("", +)).data(using: .utf8) ?? Data()
-                    }
-                }
-                
-                let _ = (allStats
-                |> deliverOnMainQueue).start(next: { allStatsData in
-                    let presentationData = arguments.sharedContext.currentPresentationData.with { $0 }
-                    let actionSheet = ActionSheetController(presentationData: presentationData)
-                    
-                    var items: [ActionSheetButtonItem] = []
-                    
-                    if let context = arguments.context {
-                        items.append(ActionSheetButtonItem(title: "Add to Saved Messages", color: .accent, action: { [weak actionSheet] in
-                            actionSheet?.dismissAnimated()
-                            
-                            let peerId = context.account.peerId
-                            
-                            let id = Int64.random(in: Int64.min ... Int64.max)
-                            let fileResource = LocalFileMediaResource(fileId: id, size: Int64(allStatsData.count), isSecretRelated: false)
-                            context.account.postbox.mediaBox.storeResourceData(fileResource.id, data: allStatsData)
-                            
-                            let file = TelegramMediaFile(fileId: MediaId(namespace: Namespaces.Media.LocalFile, id: id), partialReference: nil, resource: fileResource, previewRepresentations: [], videoThumbnails: [], immediateThumbnailData: nil, mimeType: "application/zip", size: Int64(allStatsData.count), attributes: [.FileName(fileName: "DatabaseReport.txt")])
-                            let message: EnqueueMessage = .message(text: "", attributes: [], inlineStickers: [:], mediaReference: .standalone(media: file), replyToMessageId: nil, replyToStoryId: nil, localGroupingKey: nil, correlationId: nil, bubbleUpEmojiOrStickersets: [])
-                            
-                            let _ = enqueueMessages(account: context.account, peerId: peerId, messages: [message]).start()
-                        }))
-                    }
-                    
-                    actionSheet.setItemGroups([ActionSheetItemGroup(items: items), ActionSheetItemGroup(items: [
-                        ActionSheetButtonItem(title: presentationData.strings.Common_Cancel, color: .accent, font: .bold, action: { [weak actionSheet] in
-                            actionSheet?.dismissAnimated()
-                        })
-                    ])])
-                    arguments.presentController(actionSheet, nil)
-                })
-            })
-        case .sendChatMessagesStats:
-            return ItemListDisclosureItem(presentationData: presentationData, title: "Send Chat Messages Stats", label: "", sectionId: self.section, style: .blocks, action: {
-                guard let context = arguments.context else {
-                    return
-                }
-                
-                let allStats: Signal<Data, NoError> = context.account.debugChatMessagesStat()
-                |> map { stats in
-                    return stats.data(using: .utf8) ?? Data()
-                }
-                
-                let _ = (allStats
-                |> deliverOnMainQueue).start(next: { allStatsData in
-                    let presentationData = arguments.sharedContext.currentPresentationData.with { $0 }
-                    let actionSheet = ActionSheetController(presentationData: presentationData)
-                    
-                    var items: [ActionSheetButtonItem] = []
-                    
-                    if let context = arguments.context {
-                        items.append(ActionSheetButtonItem(title: "Add to Saved Messages", color: .accent, action: { [weak actionSheet] in
-                            actionSheet?.dismissAnimated()
-                            
-                            let peerId = context.account.peerId
-                            
-                            let id = Int64.random(in: Int64.min ... Int64.max)
-                            let fileResource = LocalFileMediaResource(fileId: id, size: Int64(allStatsData.count), isSecretRelated: false)
-                            context.account.postbox.mediaBox.storeResourceData(fileResource.id, data: allStatsData)
-                            
-                            let file = TelegramMediaFile(fileId: MediaId(namespace: Namespaces.Media.LocalFile, id: id), partialReference: nil, resource: fileResource, previewRepresentations: [], videoThumbnails: [], immediateThumbnailData: nil, mimeType: "application/zip", size: Int64(allStatsData.count), attributes: [.FileName(fileName: "ChatMessagesReport.txt")])
-                            let message: EnqueueMessage = .message(text: "", attributes: [], inlineStickers: [:], mediaReference: .standalone(media: file), replyToMessageId: nil, replyToStoryId: nil, localGroupingKey: nil, correlationId: nil, bubbleUpEmojiOrStickersets: [])
-                            
-                            let _ = enqueueMessages(account: context.account, peerId: peerId, messages: [message]).start()
-                        }))
-                    }
-                    
-                    actionSheet.setItemGroups([ActionSheetItemGroup(items: items), ActionSheetItemGroup(items: [
-                        ActionSheetButtonItem(title: presentationData.strings.Common_Cancel, color: .accent, font: .bold, action: { [weak actionSheet] in
-                            actionSheet?.dismissAnimated()
-                        })
-                    ])])
-                    arguments.presentController(actionSheet, nil)
-                })
-            })
         case .accounts:
             return ItemListDisclosureItem(presentationData: presentationData, title: "Accounts", label: "", sectionId: self.section, style: .blocks, action: {
                 guard let context = arguments.context else {
@@ -1115,7 +915,6 @@
                     $0.withUpdatedRedactSensitiveData(value)
                 }).start()
             })
-        #endif
         case let .keepChatNavigationStack(_, value):
             return ItemListSwitchItem(presentationData: presentationData, title: "Keep Chat Stack", value: value, sectionId: self.section, style: .blocks, updated: { value in
                 let _ = updateExperimentalUISettingsInteractively(accountManager: arguments.sharedContext.accountManager, { settings in
@@ -1132,17 +931,6 @@
                     return settings
                 }).start()
             })
-<<<<<<< HEAD
-        case let .skipSetTyping(value):
-            return ItemListSwitchItem(presentationData: presentationData, title: "Skip set typing (per account)", value: value, sectionId: self.section, style: .blocks, updated: { value in
-                if let context = arguments.context {
-                    let _ = updatePtgAccountSettings(engine: context.engine, { settings in
-                        return settings.withUpdated(skipSetTyping: value)
-                    }).start()
-                }
-            })
-        #if TEST_BUILD
-=======
         case let .unidirectionalSwipeToReply(value):
             return ItemListSwitchItem(presentationData: presentationData, title: "Legacy swipe to reply", value: value, sectionId: self.section, style: .blocks, updated: { value in
                 let _ = updateExperimentalUISettingsInteractively(accountManager: arguments.sharedContext.accountManager, { settings in
@@ -1151,7 +939,6 @@
                     return settings
                 }).start()
             })
->>>>>>> 33891eff
         case let .crashOnSlowQueries(_, value):
             return ItemListSwitchItem(presentationData: presentationData, title: "Crash when slow", value: value, sectionId: self.section, style: .blocks, updated: { value in
                 let _ = updateExperimentalUISettingsInteractively(accountManager: arguments.sharedContext.accountManager, { settings in
@@ -1168,7 +955,6 @@
                     return settings
                 }).start()
             })
-        #endif
         case .clearTips:
             return ItemListActionItem(presentationData: presentationData, title: "Clear Tips", kind: .generic, alignment: .natural, sectionId: self.section, style: .blocks, action: {
                 let _ = (arguments.sharedContext.accountManager.transaction { transaction -> Void in
@@ -1183,7 +969,6 @@
                     let _ = context.engine.peers.unmarkChatListFeaturedFiltersAsSeen()
                 }
             })
-        #if TEST_BUILD
         case let .logTranslationRecognition(value):
             return ItemListSwitchItem(presentationData: presentationData, title: "Log Language Recognition", value: value, sectionId: self.section, style: .blocks, updated: { value in
                 let _ = updateExperimentalUISettingsInteractively(accountManager: arguments.sharedContext.accountManager, { settings in
@@ -1192,7 +977,6 @@
                     return settings
                 }).start()
             })
-        #endif
         case .resetTranslationStates:
             return ItemListActionItem(presentationData: presentationData, title: "Reset Translation States", kind: .generic, alignment: .natural, sectionId: self.section, style: .blocks, action: {
                 if let context = arguments.context {
@@ -1210,7 +994,6 @@
                     arguments.presentController(controller, nil)
                 }
             })
-        #if TEST_BUILD
         case .crash:
             return ItemListActionItem(presentationData: presentationData, title: "Crash", kind: .generic, alignment: .natural, sectionId: self.section, style: .blocks, action: {
                 preconditionFailure()
@@ -1278,7 +1061,6 @@
                     ])])
                 arguments.presentController(actionSheet, nil)
             })
-        #endif
         case .resetHoles:
             return ItemListActionItem(presentationData: presentationData, title: "Reset Holes", kind: .destructive, alignment: .natural, sectionId: self.section, style: .blocks, action: {
                 guard let context = arguments.context else {
@@ -1305,7 +1087,6 @@
                     controller.dismiss()
                 })
             })
-        #if TEST_BUILD
         case .resetCacheIndex:
             return ItemListActionItem(presentationData: presentationData, title: "Reset Cache Index [!]", kind: .destructive, alignment: .natural, sectionId: self.section, style: .blocks, action: {
                 guard let context = arguments.context else {
@@ -1314,7 +1095,6 @@
                 
                 context.account.postbox.mediaBox.storageBox.reset()
             })
-        #endif
         case .reindexCache:
             return ItemListActionItem(presentationData: presentationData, title: "Reindex Cache", kind: .destructive, alignment: .natural, sectionId: self.section, style: .blocks, action: {
                 guard let context = arguments.context else {
@@ -1365,7 +1145,6 @@
             return ItemListActionItem(presentationData: presentationData, title: "Clear Web View Cache", kind: .destructive, alignment: .natural, sectionId: self.section, style: .blocks, action: {
                 WKWebsiteDataStore.default().removeData(ofTypes: [WKWebsiteDataTypeDiskCache, WKWebsiteDataTypeMemoryCache], modifiedSince: Date(timeIntervalSince1970: 0), completionHandler:{ })
             })
-        #if TEST_BUILD
         case .optimizeDatabase:
             return ItemListActionItem(presentationData: presentationData, title: "Optimize Database", kind: .generic, alignment: .natural, sectionId: self.section, style: .blocks, action: {
                 guard let context = arguments.context else {
@@ -1374,7 +1153,7 @@
                 let presentationData = arguments.sharedContext.currentPresentationData.with { $0 }
                 let controller = OverlayStatusController(theme: presentationData.theme, type: .loading(cancelled: nil))
                 arguments.presentController(controller, nil)
-                let _ = (context.account.postbox.optimizeStorage(minFreePagesFraction: 0.0)
+                let _ = (context.account.postbox.optimizeStorage()
                     |> deliverOnMainQueue).start(completed: {
                         controller.dismiss()
                         
@@ -1382,7 +1161,6 @@
                         arguments.presentController(controller, nil)
                     })
             })
-        #endif
         case let .photoPreview(_, value):
             return ItemListSwitchItem(presentationData: presentationData, title: "Media Preview (Updated)", value: value, sectionId: self.section, style: .blocks, updated: { value in
                 let _ = arguments.sharedContext.accountManager.transaction ({ transaction in
@@ -1577,90 +1355,57 @@
             let bundleVersion = bundle.infoDictionary?["CFBundleShortVersionString"] ?? ""
             let bundleBuild = bundle.infoDictionary?[kCFBundleVersionKey as String] ?? ""
             return ItemListTextItem(presentationData: presentationData, text: .plain("\(bundleId)\n\(bundleVersion) (\(bundleBuild))"), sectionId: self.section)
-        #if TEST_BUILD
-        case .ptgResetPasscodeAttempts:
-            return ItemListActionItem(presentationData: presentationData, title: "Reset Secret Code Attempts", kind: .generic, alignment: .natural, sectionId: self.section, style: .blocks, action: {
-                guard let passcodeAttemptAccounter = arguments.context?.sharedContext.passcodeAttemptAccounter else {
-                    return
-                }
-                passcodeAttemptAccounter.debugResetAllCounters()
-            })
-        #endif
         }
     }
 }
 
-private func debugControllerEntries(sharedContext: SharedAccountContext, presentationData: PresentationData, loggingSettings: LoggingSettings, mediaInputSettings: MediaInputSettings, experimentalSettings: ExperimentalUISettings, networkSettings: NetworkSettings?, ptgAccountSettings: PtgAccountSettings?, hasLegacyAppData: Bool, useBetaFeatures: Bool) -> [DebugControllerEntry] {
+private func debugControllerEntries(sharedContext: SharedAccountContext, presentationData: PresentationData, loggingSettings: LoggingSettings, mediaInputSettings: MediaInputSettings, experimentalSettings: ExperimentalUISettings, networkSettings: NetworkSettings?, hasLegacyAppData: Bool, useBetaFeatures: Bool) -> [DebugControllerEntry] {
     var entries: [DebugControllerEntry] = []
 
     let isMainApp = sharedContext.applicationBindings.isMainApp
-    let testToolsEnabled = sharedContext.currentPtgSettings.with({ $0.testToolsEnabled == true })
     
-    #if TEST_BUILD
-    if testToolsEnabled {
-        //    entries.append(.testStickerImport(presentationData.theme))
-        entries.append(.sendLogs(presentationData.theme))
-        //entries.append(.sendOneLog(presentationData.theme))
-        entries.append(.sendShareLogs)
-        entries.append(.sendGroupCallLogs)
-        entries.append(.sendNotificationLogs(presentationData.theme))
-        entries.append(.sendCriticalLogs(presentationData.theme))
-        entries.append(.sendAllLogs)
-        entries.append(.sendStorageStats)
-        entries.append(.sendDatabaseStats)
-        entries.append(.sendChatMessagesStats)
-        if isMainApp {
-            entries.append(.accounts(presentationData.theme))
-        }
-        
-        entries.append(.logToFile(presentationData.theme, loggingSettings.logToFile))
-        entries.append(.logToConsole(presentationData.theme, loggingSettings.logToConsole))
-        entries.append(.redactSensitiveData(presentationData.theme, loggingSettings.redactSensitiveData))
-    }
-    #endif
+//    entries.append(.testStickerImport(presentationData.theme))
+    entries.append(.sendLogs(presentationData.theme))
+    //entries.append(.sendOneLog(presentationData.theme))
+    entries.append(.sendShareLogs)
+    entries.append(.sendGroupCallLogs)
+    entries.append(.sendNotificationLogs(presentationData.theme))
+    entries.append(.sendCriticalLogs(presentationData.theme))
+    entries.append(.sendAllLogs)
+    entries.append(.sendStorageStats)
+    if isMainApp {
+        entries.append(.accounts(presentationData.theme))
+    }
+    
+    entries.append(.logToFile(presentationData.theme, loggingSettings.logToFile))
+    entries.append(.logToConsole(presentationData.theme, loggingSettings.logToConsole))
+    entries.append(.redactSensitiveData(presentationData.theme, loggingSettings.redactSensitiveData))
 
     if isMainApp {
         entries.append(.keepChatNavigationStack(presentationData.theme, experimentalSettings.keepChatNavigationStack))
-        #if TEST_BUILD
+        #if DEBUG
         entries.append(.skipReadHistory(presentationData.theme, experimentalSettings.skipReadHistory))
-        if let ptgAccountSettings {
-            entries.append(.skipSetTyping(ptgAccountSettings.skipSetTyping))
-        }
         #endif
         entries.append(.unidirectionalSwipeToReply(experimentalSettings.unidirectionalSwipeToReply))
     }
-    #if TEST_BUILD
     entries.append(.crashOnSlowQueries(presentationData.theme, experimentalSettings.crashOnLongQueries))
     entries.append(.crashOnMemoryPressure(presentationData.theme, experimentalSettings.crashOnMemoryPressure))
-    #endif
     if isMainApp {
         entries.append(.clearTips(presentationData.theme))
         entries.append(.resetNotifications)
     }
-    #if TEST_BUILD
-    if testToolsEnabled {
-        entries.append(.crash(presentationData.theme))
-        entries.append(.resetData(presentationData.theme))
-        entries.append(.resetDatabase(presentationData.theme))
-        entries.append(.resetDatabaseAndCache(presentationData.theme))
-    }
-    #endif
+    entries.append(.crash(presentationData.theme))
+    entries.append(.resetData(presentationData.theme))
+    entries.append(.resetDatabase(presentationData.theme))
+    entries.append(.resetDatabaseAndCache(presentationData.theme))
     entries.append(.resetHoles(presentationData.theme))
     if isMainApp {
         entries.append(.reindexUnread(presentationData.theme))
-        #if TEST_BUILD
-        if testToolsEnabled {
-            entries.append(.resetCacheIndex)
-        }
-        #endif
+        entries.append(.resetCacheIndex)
         entries.append(.reindexCache)
         entries.append(.resetWebViewCache(presentationData.theme))
     }
-    #if TEST_BUILD
-    if testToolsEnabled {
-        entries.append(.optimizeDatabase(presentationData.theme))
-    }
-    #endif
+    entries.append(.optimizeDatabase(presentationData.theme))
     if isMainApp {
         entries.append(.knockoutWallpaper(presentationData.theme, experimentalSettings.knockoutWallpaper))
         entries.append(.experimentalCompatibility(experimentalSettings.experimentalCompatibility))
@@ -1671,13 +1416,9 @@
         if case .internal = sharedContext.applicationBindings.appBuildType {
             entries.append(.enableReactionOverrides(experimentalSettings.enableReactionOverrides))
         }
-//        entries.append(.restorePurchases(presentationData.theme))
+        entries.append(.restorePurchases(presentationData.theme))
         
-        #if TEST_BUILD
-        if testToolsEnabled {
-            entries.append(.logTranslationRecognition(experimentalSettings.logLanguageRecognition))
-        }
-        #endif
+        entries.append(.logTranslationRecognition(experimentalSettings.logLanguageRecognition))
         entries.append(.resetTranslationStates)
         
         if case .internal = sharedContext.applicationBindings.appBuildType {
@@ -1709,13 +1450,7 @@
     if let backupHostOverride = networkSettings?.backupHostOverride {
         entries.append(.hostInfo(presentationData.theme, "Host: \(backupHostOverride)"))
     }
-//    entries.append(.versionInfo(presentationData.theme))
-    
-    #if TEST_BUILD
-    if testToolsEnabled {
-        entries.append(.ptgResetPasscodeAttempts)
-    }
-    #endif
+    entries.append(.versionInfo(presentationData.theme))
     
     return entries
 }
@@ -1748,7 +1483,7 @@
     
     let preferencesSignal: Signal<PreferencesView?, NoError>
     if let context = context {
-        preferencesSignal = context.account.postbox.preferencesView(keys: [PreferencesKeys.networkSettings, ApplicationSpecificPreferencesKeys.ptgAccountSettings])
+        preferencesSignal = context.account.postbox.preferencesView(keys: [PreferencesKeys.networkSettings])
         |> map(Optional.init)
     } else {
         preferencesSignal = .single(nil)
@@ -1787,7 +1522,7 @@
         }
         
         let controllerState = ItemListControllerState(presentationData: ItemListPresentationData(presentationData), title: .text("Debug"), leftNavigationButton: leftNavigationButton, rightNavigationButton: nil, backNavigationButton: ItemListBackButton(title: presentationData.strings.Common_Back))
-        let listState = ItemListNodeState(presentationData: ItemListPresentationData(presentationData), entries: debugControllerEntries(sharedContext: sharedContext, presentationData: presentationData, loggingSettings: loggingSettings, mediaInputSettings: mediaInputSettings, experimentalSettings: experimentalSettings, networkSettings: networkSettings, ptgAccountSettings: preferences.flatMap { PtgAccountSettings($0.values[ApplicationSpecificPreferencesKeys.ptgAccountSettings]) }, hasLegacyAppData: hasLegacyAppData, useBetaFeatures: useBetaFeatures), style: .blocks)
+        let listState = ItemListNodeState(presentationData: ItemListPresentationData(presentationData), entries: debugControllerEntries(sharedContext: sharedContext, presentationData: presentationData, loggingSettings: loggingSettings, mediaInputSettings: mediaInputSettings, experimentalSettings: experimentalSettings, networkSettings: networkSettings, hasLegacyAppData: hasLegacyAppData, useBetaFeatures: useBetaFeatures), style: .blocks)
         
         return (controllerState, (listState, arguments))
     }
@@ -1812,7 +1547,6 @@
     return controller
 }
 
-#if DEBUG
 public func triggerDebugSendLogsUI(context: AccountContext, additionalInfo: String = "", pushController: @escaping (ViewController) -> Void) {
     let _ = (Logger.shared.collectLogs()
     |> deliverOnMainQueue).start(next: { logs in
@@ -1869,5 +1603,4 @@
         }
         pushController(controller)
     })
-}
-#endif+}