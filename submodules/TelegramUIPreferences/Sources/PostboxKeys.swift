import Foundation
import TelegramCore
import Postbox

private enum ApplicationSpecificPreferencesKeyValues: Int32 {
    case voipDerivedState = 16
    case chatArchiveSettings = 17
    case chatListFilterSettings = 18
    case widgetSettings = 19
    case mediaAutoSaveSettings = 20
}

public struct ApplicationSpecificPreferencesKeys {
    public static let voipDerivedState = applicationSpecificPreferencesKey(ApplicationSpecificPreferencesKeyValues.voipDerivedState.rawValue)
    public static let chatArchiveSettings = applicationSpecificPreferencesKey(ApplicationSpecificPreferencesKeyValues.chatArchiveSettings.rawValue)
    public static let chatListFilterSettings = applicationSpecificPreferencesKey(ApplicationSpecificPreferencesKeyValues.chatListFilterSettings.rawValue)
    public static let widgetSettings = applicationSpecificPreferencesKey(ApplicationSpecificPreferencesKeyValues.widgetSettings.rawValue)
    public static let mediaAutoSaveSettings = applicationSpecificPreferencesKey(ApplicationSpecificPreferencesKeyValues.mediaAutoSaveSettings.rawValue)
}

private enum ApplicationSpecificSharedDataKeyValues: Int32 {
    case inAppNotificationSettings = 0
    case presentationPasscodeSettings = 1
    case automaticMediaDownloadSettings = 2
    case generatedMediaStoreSettings = 3
    case voiceCallSettings = 4
    case presentationThemeSettings = 5
    case instantPagePresentationSettings = 6
    case callListSettings = 7
    case experimentalSettings = 8
    case musicPlaybackSettings = 9
    case mediaInputSettings = 10
    case experimentalUISettings = 11
    case stickerSettings = 12
    case watchPresetSettings = 13
    case webSearchSettings = 14
    case contactSynchronizationSettings = 15
    case webBrowserSettings = 16
    case intentsSettings = 17
    case translationSettings = 18
    case drawingSettings = 19
<<<<<<< HEAD
    
    case fakePasscodeSettings = 100
    case badPasscodeAttempts = 101
    case ptgSettings = 102
    case ptgSecretPasscodes = 103
=======
    case mediaDisplaySettings = 20
>>>>>>> 09a60ba5
}

public struct ApplicationSpecificSharedDataKeys {
    public static let inAppNotificationSettings = applicationSpecificSharedDataKey(ApplicationSpecificSharedDataKeyValues.inAppNotificationSettings.rawValue)
    public static let presentationPasscodeSettings = applicationSpecificSharedDataKey(ApplicationSpecificSharedDataKeyValues.presentationPasscodeSettings.rawValue)
    public static let automaticMediaDownloadSettings = applicationSpecificSharedDataKey(ApplicationSpecificSharedDataKeyValues.automaticMediaDownloadSettings.rawValue)
    public static let generatedMediaStoreSettings = applicationSpecificSharedDataKey(ApplicationSpecificSharedDataKeyValues.generatedMediaStoreSettings.rawValue)
    public static let voiceCallSettings = applicationSpecificSharedDataKey(ApplicationSpecificSharedDataKeyValues.voiceCallSettings.rawValue)
    public static let presentationThemeSettings = applicationSpecificSharedDataKey(ApplicationSpecificSharedDataKeyValues.presentationThemeSettings.rawValue)
    public static let instantPagePresentationSettings = applicationSpecificSharedDataKey(ApplicationSpecificSharedDataKeyValues.instantPagePresentationSettings.rawValue)
    public static let callListSettings = applicationSpecificSharedDataKey(ApplicationSpecificSharedDataKeyValues.callListSettings.rawValue)
    public static let experimentalSettings = applicationSpecificSharedDataKey(ApplicationSpecificSharedDataKeyValues.experimentalSettings.rawValue)
    public static let musicPlaybackSettings = applicationSpecificSharedDataKey(ApplicationSpecificSharedDataKeyValues.musicPlaybackSettings.rawValue)
    public static let mediaInputSettings = applicationSpecificSharedDataKey(ApplicationSpecificSharedDataKeyValues.mediaInputSettings.rawValue)
    public static let experimentalUISettings = applicationSpecificSharedDataKey(ApplicationSpecificSharedDataKeyValues.experimentalUISettings.rawValue)
    public static let stickerSettings = applicationSpecificSharedDataKey(ApplicationSpecificSharedDataKeyValues.stickerSettings.rawValue)
    public static let watchPresetSettings = applicationSpecificSharedDataKey(ApplicationSpecificSharedDataKeyValues.watchPresetSettings.rawValue)
    public static let webSearchSettings = applicationSpecificSharedDataKey(ApplicationSpecificSharedDataKeyValues.webSearchSettings.rawValue)
    public static let contactSynchronizationSettings = applicationSpecificPreferencesKey(ApplicationSpecificSharedDataKeyValues.contactSynchronizationSettings.rawValue)
    public static let webBrowserSettings = applicationSpecificPreferencesKey(ApplicationSpecificSharedDataKeyValues.webBrowserSettings.rawValue)
    public static let intentsSettings = applicationSpecificPreferencesKey(ApplicationSpecificSharedDataKeyValues.intentsSettings.rawValue)
    public static let translationSettings = applicationSpecificPreferencesKey(ApplicationSpecificSharedDataKeyValues.translationSettings.rawValue)
    public static let drawingSettings = applicationSpecificPreferencesKey(ApplicationSpecificSharedDataKeyValues.drawingSettings.rawValue)
<<<<<<< HEAD
    
    public static let fakePasscodeSettings = applicationSpecificPreferencesKey(ApplicationSpecificSharedDataKeyValues.fakePasscodeSettings.rawValue)
    public static let badPasscodeAttempts = applicationSpecificPreferencesKey(ApplicationSpecificSharedDataKeyValues.badPasscodeAttempts.rawValue)
    public static let ptgSettings = applicationSpecificPreferencesKey(ApplicationSpecificSharedDataKeyValues.ptgSettings.rawValue)
    public static let ptgSecretPasscodes = applicationSpecificPreferencesKey(ApplicationSpecificSharedDataKeyValues.ptgSecretPasscodes.rawValue)
=======
    public static let mediaDisplaySettings = applicationSpecificPreferencesKey(ApplicationSpecificSharedDataKeyValues.mediaDisplaySettings.rawValue)
>>>>>>> 09a60ba5
}

private enum ApplicationSpecificItemCacheCollectionIdValues: Int8 {
    case instantPageStoredState = 0
    case cachedInstantPages = 1
    case cachedWallpapers = 2
    case mediaPlaybackStoredState = 3
    case cachedGeocodes = 4
    case visualMediaStoredState = 5
    case cachedImageRecognizedContent = 6
    case pendingInAppPurchaseState = 7
    case translationState = 10
}

public struct ApplicationSpecificItemCacheCollectionId {
    public static let instantPageStoredState = applicationSpecificItemCacheCollectionId(ApplicationSpecificItemCacheCollectionIdValues.instantPageStoredState.rawValue)
    public static let cachedInstantPages = applicationSpecificItemCacheCollectionId(ApplicationSpecificItemCacheCollectionIdValues.cachedInstantPages.rawValue)
    public static let cachedWallpapers = applicationSpecificItemCacheCollectionId(ApplicationSpecificItemCacheCollectionIdValues.cachedWallpapers.rawValue)
    public static let mediaPlaybackStoredState = applicationSpecificItemCacheCollectionId(ApplicationSpecificItemCacheCollectionIdValues.mediaPlaybackStoredState.rawValue)
    public static let cachedGeocodes = applicationSpecificItemCacheCollectionId(ApplicationSpecificItemCacheCollectionIdValues.cachedGeocodes.rawValue)
    public static let visualMediaStoredState = applicationSpecificItemCacheCollectionId(ApplicationSpecificItemCacheCollectionIdValues.visualMediaStoredState.rawValue)
    public static let cachedImageRecognizedContent = applicationSpecificItemCacheCollectionId(ApplicationSpecificItemCacheCollectionIdValues.cachedImageRecognizedContent.rawValue)
    public static let pendingInAppPurchaseState = applicationSpecificItemCacheCollectionId(ApplicationSpecificItemCacheCollectionIdValues.pendingInAppPurchaseState.rawValue)
    public static let translationState = applicationSpecificItemCacheCollectionId(ApplicationSpecificItemCacheCollectionIdValues.translationState.rawValue)
}

private enum ApplicationSpecificOrderedItemListCollectionIdValues: Int32 {
    case webSearchRecentQueries = 0
    case wallpaperSearchRecentQueries = 1
    case settingsSearchRecentItems = 2
    case localThemes = 3
}

public struct ApplicationSpecificOrderedItemListCollectionId {
    public static let webSearchRecentQueries = applicationSpecificOrderedItemListCollectionId(ApplicationSpecificOrderedItemListCollectionIdValues.webSearchRecentQueries.rawValue)
    public static let wallpaperSearchRecentQueries = applicationSpecificOrderedItemListCollectionId(ApplicationSpecificOrderedItemListCollectionIdValues.wallpaperSearchRecentQueries.rawValue)
    public static let settingsSearchRecentItems = applicationSpecificOrderedItemListCollectionId(ApplicationSpecificOrderedItemListCollectionIdValues.settingsSearchRecentItems.rawValue)
    public static let localThemes = applicationSpecificOrderedItemListCollectionId(ApplicationSpecificOrderedItemListCollectionIdValues.localThemes.rawValue)
}<|MERGE_RESOLUTION|>--- conflicted
+++ resolved
@@ -39,15 +39,12 @@
     case intentsSettings = 17
     case translationSettings = 18
     case drawingSettings = 19
-<<<<<<< HEAD
-    
+    case mediaDisplaySettings = 20
+
     case fakePasscodeSettings = 100
     case badPasscodeAttempts = 101
     case ptgSettings = 102
     case ptgSecretPasscodes = 103
-=======
-    case mediaDisplaySettings = 20
->>>>>>> 09a60ba5
 }
 
 public struct ApplicationSpecificSharedDataKeys {
@@ -71,15 +68,13 @@
     public static let intentsSettings = applicationSpecificPreferencesKey(ApplicationSpecificSharedDataKeyValues.intentsSettings.rawValue)
     public static let translationSettings = applicationSpecificPreferencesKey(ApplicationSpecificSharedDataKeyValues.translationSettings.rawValue)
     public static let drawingSettings = applicationSpecificPreferencesKey(ApplicationSpecificSharedDataKeyValues.drawingSettings.rawValue)
-<<<<<<< HEAD
-    
+    public static let mediaDisplaySettings = applicationSpecificPreferencesKey(ApplicationSpecificSharedDataKeyValues.mediaDisplaySettings.rawValue)
+
     public static let fakePasscodeSettings = applicationSpecificPreferencesKey(ApplicationSpecificSharedDataKeyValues.fakePasscodeSettings.rawValue)
     public static let badPasscodeAttempts = applicationSpecificPreferencesKey(ApplicationSpecificSharedDataKeyValues.badPasscodeAttempts.rawValue)
     public static let ptgSettings = applicationSpecificPreferencesKey(ApplicationSpecificSharedDataKeyValues.ptgSettings.rawValue)
     public static let ptgSecretPasscodes = applicationSpecificPreferencesKey(ApplicationSpecificSharedDataKeyValues.ptgSecretPasscodes.rawValue)
-=======
-    public static let mediaDisplaySettings = applicationSpecificPreferencesKey(ApplicationSpecificSharedDataKeyValues.mediaDisplaySettings.rawValue)
->>>>>>> 09a60ba5
+
 }
 
 private enum ApplicationSpecificItemCacheCollectionIdValues: Int8 {
