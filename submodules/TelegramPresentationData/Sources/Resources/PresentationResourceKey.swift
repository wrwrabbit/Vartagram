--- conflicted
+++ resolved
@@ -298,16 +298,11 @@
     case storyViewListLikeIcon
     case navigationPostStoryIcon
     
-<<<<<<< HEAD
-    case enterSecretPasscodeIcon
-    case manageSecretPasscodesIcon
-=======
     case chatReplyBackgroundTemplateIncomingImage
     case chatReplyBackgroundTemplateOutgoingDashedImage
     case chatReplyServiceBackgroundTemplateImage
     
     case chatBubbleCloseIcon
->>>>>>> 33891eff
 }
 
 public enum ChatExpiredStoryIndicatorType: Hashable {
