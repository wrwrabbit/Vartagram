--- conflicted
+++ resolved
@@ -298,16 +298,14 @@
     case storyViewListLikeIcon
     case navigationPostStoryIcon
     
-<<<<<<< HEAD
-    case enterSecretPasscodeIcon
-    case manageSecretPasscodesIcon
-=======
     case chatReplyBackgroundTemplateIncomingImage
     case chatReplyBackgroundTemplateOutgoingDashedImage
     case chatReplyServiceBackgroundTemplateImage
     
     case chatBubbleCloseIcon
->>>>>>> 33891eff
+    
+    case enterSecretPasscodeIcon
+    case manageSecretPasscodesIcon
 }
 
 public enum ChatExpiredStoryIndicatorType: Hashable {
