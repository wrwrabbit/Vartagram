#import <MtProtoKit/MTSignal.h>

#import <pthread/pthread.h>
#import <MtProtoKit/MTTimer.h>
#import <MtProtoKit/MTQueue.h>
#import <MtProtoKit/MTAtomic.h>
#import <MtProtoKit/MTBag.h>

@interface MTSubscriberDisposable : NSObject <MTDisposable>
{
<<<<<<< HEAD
    os_unfair_lock _lock;
=======
>>>>>>> 33891eff
    __weak MTSubscriber *_subscriber;
    id<MTDisposable> _disposable;
    pthread_mutex_t _lock;
}

@end

@implementation MTSubscriberDisposable

- (instancetype)initWithSubscriber:(MTSubscriber *)subscriber disposable:(id<MTDisposable>)disposable {
    self = [super init];
    if (self != nil) {
        _subscriber = subscriber;
        _disposable = disposable;
        pthread_mutex_init(&_lock, nil);
    }
    return self;
}

<<<<<<< HEAD
- (void)dispose
{
    id<MTDisposable> disposable;
    
    os_unfair_lock_lock(&_lock);
    disposable = _disposable;
    _disposable = nil;
    os_unfair_lock_unlock(&_lock);
    
    [_subscriber _markTerminatedWithoutDisposal];
    [disposable dispose];
=======
- (void)dealloc {
    pthread_mutex_destroy(&_lock);
}

- (void)dispose {
    MTSubscriber *subscriber = nil;
    id<MTDisposable> disposeItem = nil;
    pthread_mutex_lock(&_lock);
    disposeItem = _disposable;
    _disposable = nil;
    subscriber = _subscriber;
    _subscriber = nil;
    pthread_mutex_unlock(&_lock);
    
    [disposeItem dispose];
    [subscriber _markTerminatedWithoutDisposal];
}

@end

@interface MTStrictDisposable : NSObject<MTDisposable> {
    id<MTDisposable> _disposable;
    const char *_file;
    int _line;
    
#if DEBUG
    pthread_mutex_t _lock;
    bool _isDisposed;
#endif
}

- (instancetype)initWithDisposable:(id<MTDisposable>)disposable file:(const char *)file line:(int)line;
- (void)dispose;

@end

@implementation MTStrictDisposable

- (instancetype)initWithDisposable:(id<MTDisposable>)disposable file:(const char *)file line:(int)line {
    self = [super init];
    if (self != nil) {
        _disposable = disposable;
        _file = file;
        _line = line;
        
#if DEBUG
        pthread_mutex_init(&_lock, nil);
#endif
    }
    return self;
}

- (void)dealloc {
#if DEBUG
    pthread_mutex_lock(&_lock);
    if (!_isDisposed) {
        NSLog(@"Leaked disposable from %s:%d", _file, _line);
        assert(false);
    }
    pthread_mutex_unlock(&_lock);
    
    pthread_mutex_destroy(&_lock);
#endif
}

- (void)dispose {
#if DEBUG
    pthread_mutex_lock(&_lock);
    _isDisposed = true;
    pthread_mutex_unlock(&_lock);
#endif
    
    [_disposable dispose];
>>>>>>> 33891eff
}

@end

@interface MTSignal_ValueContainer : NSObject

@property (nonatomic, strong, readonly) id value;

@end

@implementation MTSignal_ValueContainer

- (instancetype)initWithValue:(id)value {
    self = [super init];
    if (self != nil) {
        _value = value;
    }
    return self;
}

@end

@interface MTSignalQueueState : NSObject
{
    pthread_mutex_t _lock;
    bool _executingSignal;
    bool _terminated;
    
    MTMetaDisposable *_currentDisposable;
    MTSubscriber *_subscriber;
    
    NSMutableArray *_queuedSignals;
    bool _queueMode;
}

@end

@implementation MTSignalQueueState

- (instancetype)initWithSubscriber:(MTSubscriber *)subscriber queueMode:(bool)queueMode currentDisposable:(MTMetaDisposable *)currentDisposable
{
    self = [super init];
    if (self != nil)
    {
        pthread_mutex_init(&_lock, nil);
        
        _subscriber = subscriber;
        _currentDisposable = currentDisposable;
        _queuedSignals = queueMode ? [[NSMutableArray alloc] init] : nil;
        _queueMode = queueMode;
    }
    return self;
}

<<<<<<< HEAD
=======
- (void)dealloc {
    pthread_mutex_destroy(&_lock);
}

- (void)beginWithDisposable:(id<MTDisposable>)disposable
{
    _disposable = disposable;
}

>>>>>>> 33891eff
- (void)enqueueSignal:(MTSignal *)signal
{
    bool startSignal = false;
    pthread_mutex_lock(&_lock);
    if (_queueMode && _executingSignal)
    {
        [_queuedSignals addObject:signal];
    }
    else
    {
        _executingSignal = true;
        startSignal = true;
    }
    pthread_mutex_unlock(&_lock);
    
    if (startSignal)
    {
        __weak MTSignalQueueState *weakSelf = self;
        id<MTDisposable> disposable = [signal startWithNext:^(id next)
        {
            [_subscriber putNext:next];
        } error:^(id error)
        {
            [_subscriber putError:error];
        } completed:^
        {
            __strong MTSignalQueueState *strongSelf = weakSelf;
            if (strongSelf != nil) {
                [strongSelf headCompleted];
            }
        }];
        
        [_currentDisposable setDisposable:disposable];
    }
}

- (void)headCompleted
{
    MTSignal *nextSignal = nil;
    
    bool terminated = false;
    pthread_mutex_lock(&_lock);
    _executingSignal = false;
    
    if (_queueMode)
    {
        if (_queuedSignals.count != 0)
        {
            nextSignal = _queuedSignals[0];
            [_queuedSignals removeObjectAtIndex:0];
            _executingSignal = true;
        }
        else
            terminated = _terminated;
    }
    else
        terminated = _terminated;
    pthread_mutex_unlock(&_lock);
    
    if (terminated)
        [_subscriber putCompletion];
    else if (nextSignal != nil)
    {
        __weak MTSignalQueueState *weakSelf = self;
        id<MTDisposable> disposable = [nextSignal startWithNext:^(id next)
        {
            [_subscriber putNext:next];
        } error:^(id error)
        {
            [_subscriber putError:error];
        } completed:^
        {
            __strong MTSignalQueueState *strongSelf = weakSelf;
            if (strongSelf != nil) {
                [strongSelf headCompleted];
            }
}];
        
        [_currentDisposable setDisposable:disposable];
    }
}

- (void)beginCompletion
{
    bool executingSignal = false;
    pthread_mutex_lock(&_lock);
    executingSignal = _executingSignal;
    _terminated = true;
    pthread_mutex_unlock(&_lock);
    
    if (!executingSignal)
        [_subscriber putCompletion];
}

@end

@interface MTSignalCombineState : NSObject

@property (nonatomic, strong, readonly) NSDictionary *latestValues;
@property (nonatomic, strong, readonly) NSArray *completedStatuses;
@property (nonatomic) bool error;

@end

@implementation MTSignalCombineState

- (instancetype)initWithLatestValues:(NSDictionary *)latestValues completedStatuses:(NSArray *)completedStatuses error:(bool)error
{
    self = [super init];
    if (self != nil)
    {
        _latestValues = latestValues;
        _completedStatuses = completedStatuses;
        _error = error;
    }
    return self;
}

@end

@implementation MTSignal

- (instancetype)initWithGenerator:(id<MTDisposable> (^)(MTSubscriber *))generator
{
    self = [super init];
    if (self != nil)
    {
        _generator = [generator copy];
    }
    return self;
}

- (id<MTDisposable>)startWithNext:(void (^)(id next))next error:(void (^)(id error))error completed:(void (^)())completed
{
    MTSubscriber *subscriber = [[MTSubscriber alloc] initWithNext:next error:error completed:completed];
    id<MTDisposable> disposable = _generator(subscriber);
    [subscriber _assignDisposable:disposable];
    return [[MTSubscriberDisposable alloc] initWithSubscriber:subscriber disposable:disposable];
}

- (id<MTDisposable>)startWithNextStrict:(void (^)(id next))next error:(void (^)(id error))error completed:(void (^)())completed file:(const char *)file line:(int)line
{
    MTSubscriber *subscriber = [[MTSubscriber alloc] initWithNext:next error:error completed:completed];
    id<MTDisposable> disposable = _generator(subscriber);
    [subscriber _assignDisposable:disposable];
    return [[MTStrictDisposable alloc] initWithDisposable:[[MTSubscriberDisposable alloc] initWithSubscriber:subscriber disposable:disposable] file:file line:line];
}

- (id<MTDisposable>)startWithNext:(void (^)(id next))next
{
    MTSubscriber *subscriber = [[MTSubscriber alloc] initWithNext:next error:nil completed:nil];
    id<MTDisposable> disposable = _generator(subscriber);
    [subscriber _assignDisposable:disposable];
    return [[MTSubscriberDisposable alloc] initWithSubscriber:subscriber disposable:disposable];
}

- (id<MTDisposable>)startWithNextStrict:(void (^)(id next))next file:(const char *)file line:(int)line
{
    MTSubscriber *subscriber = [[MTSubscriber alloc] initWithNext:next error:nil completed:nil];
    id<MTDisposable> disposable = _generator(subscriber);
    [subscriber _assignDisposable:disposable];
    return [[MTStrictDisposable alloc] initWithDisposable:[[MTSubscriberDisposable alloc] initWithSubscriber:subscriber disposable:disposable] file:file line:line];
}

- (id<MTDisposable>)startWithNext:(void (^)(id next))next completed:(void (^)())completed
{
    MTSubscriber *subscriber = [[MTSubscriber alloc] initWithNext:next error:nil completed:completed];
    id<MTDisposable> disposable = _generator(subscriber);
    [subscriber _assignDisposable:disposable];
    return [[MTSubscriberDisposable alloc] initWithSubscriber:subscriber disposable:disposable];
}

- (id<MTDisposable>)startWithNextStrict:(void (^)(id next))next completed:(void (^)())completed file:(const char *)file line:(int)line
{
    MTSubscriber *subscriber = [[MTSubscriber alloc] initWithNext:next error:nil completed:completed];
    id<MTDisposable> disposable = _generator(subscriber);
    [subscriber _assignDisposable:disposable];
    return [[MTStrictDisposable alloc] initWithDisposable:[[MTSubscriberDisposable alloc] initWithSubscriber:subscriber disposable:disposable] file:file line:line];
}

+ (MTSignal *)single:(id)next
{
    return [[MTSignal alloc] initWithGenerator:^id<MTDisposable> (MTSubscriber *subscriber)
    {
        [subscriber putNext:next];
        [subscriber putCompletion];
        return nil;
    }];
}

+ (MTSignal *)fail:(id)error
{
    return [[MTSignal alloc] initWithGenerator:^id<MTDisposable> (MTSubscriber *subscriber)
    {
        [subscriber putError:error];
        return nil;
    }];
}

+ (MTSignal *)never
{
    return [[MTSignal alloc] initWithGenerator:^id<MTDisposable> (__unused MTSubscriber *subscriber)
    {
        return nil;
    }];
}

+ (MTSignal *)complete
{
    return [[MTSignal alloc] initWithGenerator:^id<MTDisposable> (MTSubscriber *subscriber)
    {
        [subscriber putCompletion];
        return nil;
    }];
}

- (MTSignal *)then:(MTSignal *)signal
{
    return [[MTSignal alloc] initWithGenerator:^(MTSubscriber *subscriber)
    {
        MTDisposableSet *compositeDisposable = [[MTDisposableSet alloc] init];
        
        MTMetaDisposable *currentDisposable = [[MTMetaDisposable alloc] init];
        [compositeDisposable add:currentDisposable];
        
        [currentDisposable setDisposable:[self startWithNext:^(id next)
        {
            [subscriber putNext:next];
        } error:^(id error)
        {
            [subscriber putError:error];
        } completed:^
        {
            [compositeDisposable add:[signal startWithNext:^(id next)
            {
                [subscriber putNext:next];
            } error:^(id error)
            {
                [subscriber putError:error];
            } completed:^
            {
                [subscriber putCompletion];
            }]];
        }]];
        
        return compositeDisposable;
    }];
}

- (MTSignal *)delay:(NSTimeInterval)seconds onQueue:(MTQueue *)queue
{
    return [[MTSignal alloc] initWithGenerator:^id<MTDisposable> (MTSubscriber *subscriber)
    {
        MTMetaDisposable *startDisposable = [[MTMetaDisposable alloc] init];
        MTMetaDisposable *timerDisposable = [[MTMetaDisposable alloc] init];
        
        MTTimer *timer = [[MTTimer alloc] initWithTimeout:seconds repeat:false completion:^{
            [startDisposable setDisposable:[self startWithNext:^(id next)
            {
                [subscriber putNext:next];
            } error:^(id error)
            {
                [subscriber putError:error];
            } completed:^
            {
                [subscriber putCompletion];
            }]];
        } queue:queue.nativeQueue];
        
        [timer start];
        
        [timerDisposable setDisposable:[[MTBlockDisposable alloc] initWithBlock:^
        {
            [timer invalidate];
        }]];
        
        return [[MTBlockDisposable alloc] initWithBlock:^{
            [startDisposable dispose];
            [timerDisposable dispose];
        }];
    }];
}

- (MTSignal *)timeout:(NSTimeInterval)seconds onQueue:(MTQueue *)queue orSignal:(MTSignal *)signal
{
    return [[MTSignal alloc] initWithGenerator:^id<MTDisposable> (MTSubscriber *subscriber)
    {
        MTMetaDisposable *startDisposable = [[MTMetaDisposable alloc] init];
        MTMetaDisposable *timerDisposable = [[MTMetaDisposable alloc] init];

        MTTimer *timer = [[MTTimer alloc] initWithTimeout:seconds repeat:false completion:^{
            [startDisposable setDisposable:[signal startWithNext:^(id next)
            {
                [subscriber putNext:next];
            } error:^(id error)
            {
                [subscriber putError:error];
            } completed:^
            {
                [subscriber putCompletion];
            }]];
        } queue:queue.nativeQueue];
        [timer start];
        
        [timerDisposable setDisposable:[self startWithNext:^(id next)
        {
            [timer invalidate];
            [subscriber putNext:next];
        } error:^(id error)
        {
            [timer invalidate];
            [subscriber putError:error];
        } completed:^
        {
            [timer invalidate];
            [subscriber putCompletion];
        }]];
        
        return [[MTBlockDisposable alloc] initWithBlock:^{
            [startDisposable dispose];
            [timerDisposable dispose];
        }];
    }];
}

- (MTSignal *)catch:(MTSignal *(^)(id error))f
{
    return [[MTSignal alloc] initWithGenerator:^id<MTDisposable> (MTSubscriber *subscriber)
    {
        MTDisposableSet *disposable = [[MTDisposableSet alloc] init];
        
        [disposable add:[self startWithNext:^(id next)
        {
            [subscriber putNext:next];
        } error:^(id error)
        {
            MTSignal *signal = f(error);
            [disposable add:[signal startWithNext:^(id next)
            {
                [subscriber putNext:next];
            } error:^(id error)
            {
                [subscriber putError:error];
            } completed:^
            {
                [subscriber putCompletion];
            }]];
        } completed:^
        {
            [subscriber putCompletion];
        }]];
        
        return disposable;
    }];
}

+ (MTSignal *)combineSignals:(NSArray *)signals
{
    if (signals.count == 0)
        return [MTSignal single:@[]];
    else
        return [self combineSignals:signals withInitialStates:nil];
}

+ (MTSignal *)combineSignals:(NSArray *)signals withInitialStates:(NSArray *)initialStates
{
    return [[MTSignal alloc] initWithGenerator:^(MTSubscriber *subscriber)
    {
        NSMutableArray *completedStatuses = [[NSMutableArray alloc] init];
        for (NSUInteger i = 0; i < signals.count; i++) {
            [completedStatuses addObject:@false];
        }
        NSMutableDictionary *initialLatestValues = [[NSMutableDictionary alloc] init];
        for (NSUInteger i = 0; i < initialStates.count; i++) {
            initialLatestValues[@(i)] = initialStates[i];
        }
        MTAtomic *combineState = [[MTAtomic alloc] initWithValue:[[MTSignalCombineState alloc] initWithLatestValues:initialLatestValues completedStatuses:completedStatuses error:false]];
        
        MTDisposableSet *compositeDisposable = [[MTDisposableSet alloc] init];
        
        NSUInteger index = 0;
        NSUInteger count = signals.count;
        for (MTSignal *signal in signals) {
            id<MTDisposable> disposable = [signal startWithNext:^(id next)
            {
                MTSignalCombineState *currentState = [combineState modify:^id(MTSignalCombineState *state)
                {
                    NSMutableDictionary *latestValues = [[NSMutableDictionary alloc] initWithDictionary:state.latestValues];
                    latestValues[@(index)] = next;
                    return [[MTSignalCombineState alloc] initWithLatestValues:latestValues completedStatuses:state.completedStatuses error:state.error];
                }];
                NSMutableArray *latestValues = [[NSMutableArray alloc] init];
                for (NSUInteger i = 0; i < count; i++)
                {
                    id value = currentState.latestValues[@(i)];
                    if (value == nil)
                    {
                        latestValues = nil;
                        break;
                    }
                    latestValues[i] = value;
                }
                if (latestValues != nil)
                    [subscriber putNext:latestValues];
            }
                                                         error:^(id error)
            {
                __block bool hadError = false;
                [combineState modify:^id(MTSignalCombineState *state)
                {
                    hadError = state.error;
                    return [[MTSignalCombineState alloc] initWithLatestValues:state.latestValues completedStatuses:state.completedStatuses error:true];
                }];
                if (!hadError)
                    [subscriber putError:error];
            } completed:^
            {
                __block bool wasCompleted = false;
                __block bool isCompleted = false;
                [combineState modify:^id(MTSignalCombineState *state)
                {
                    NSMutableArray *completedStatuses = [[NSMutableArray alloc] initWithArray:state.completedStatuses];
                    bool everyStatusWasCompleted = true;
                    for (NSNumber *nStatus in completedStatuses)
                    {
                        if (![nStatus boolValue])
                        {
                            everyStatusWasCompleted = false;
                            break;
                        }
                    }
                    completedStatuses[index] = @true;
                    bool everyStatusIsCompleted = true;
                    for (NSNumber *nStatus in completedStatuses)
                    {
                        if (![nStatus boolValue])
                        {
                            everyStatusIsCompleted = false;
                            break;
                        }
                    }
                    
                    wasCompleted = everyStatusWasCompleted;
                    isCompleted = everyStatusIsCompleted;
                    
                    return [[MTSignalCombineState alloc] initWithLatestValues:state.latestValues completedStatuses:completedStatuses error:state.error];
                }];
                if (!wasCompleted && isCompleted)
                    [subscriber putCompletion];
            }];
            [compositeDisposable add:disposable];
            index++;
        }
        
        return compositeDisposable;
    }];
}

+ (MTSignal *)mergeSignals:(NSArray *)signals
{
    if (signals.count == 0)
        return [MTSignal complete];
    
    return [[MTSignal alloc] initWithGenerator:^id<MTDisposable>(MTSubscriber *subscriber)
    {
        MTDisposableSet *disposables = [[MTDisposableSet alloc] init];
        MTAtomic *completedStates = [[MTAtomic alloc] initWithValue:[[NSSet alloc] init]];
        
        NSInteger index = -1;
        NSUInteger count = signals.count;
        for (MTSignal *signal in signals)
        {
            index++;
            
            id<MTDisposable> disposable = [signal startWithNext:^(id next)
            {
                [subscriber putNext:next];
            } error:^(id error)
            {
                [subscriber putError:error];
            } completed:^
            {
                NSSet *set = [completedStates modify:^id(NSSet *set)
                {
                    return [set setByAddingObject:@(index)];
                }];
                if (set.count == count)
                    [subscriber putCompletion];
            }];
            
            [disposables add:disposable];
        }
        
        return disposables;
    }];
};

static dispatch_block_t recursiveBlock(void (^block)(dispatch_block_t recurse))
{
    return ^
    {
        block(recursiveBlock(block));
    };
}

- (MTSignal *)restart
{
    return [[MTSignal alloc] initWithGenerator:^id<MTDisposable> (MTSubscriber *subscriber)
    {
        MTAtomic *shouldRestart = [[MTAtomic alloc] initWithValue:@true];
        
        MTMetaDisposable *currentDisposable = [[MTMetaDisposable alloc] init];
        
        void (^start)() = recursiveBlock(^(dispatch_block_t recurse)
        {
            NSNumber *currentShouldRestart = [shouldRestart with:^id(NSNumber *current)
            {
                return current;
            }];
            
            if ([currentShouldRestart boolValue])
            {
                id<MTDisposable> disposable = [self startWithNext:^(id next)
                {
                    [subscriber putNext:next];
                } error:^(id error)
                {
                    [subscriber putError:error];
                } completed:^
                {
                    recurse();
                }];
                [currentDisposable setDisposable:disposable];
            }
        });
        
        start();
        
        return [[MTBlockDisposable alloc] initWithBlock:^
        {
            [currentDisposable dispose];
            
            [shouldRestart modify:^id(__unused id current)
            {
                return @false;
            }];
        }];
    }];
}

- (MTSignal *)take:(NSUInteger)count
{
    return [[MTSignal alloc] initWithGenerator:^id<MTDisposable>(MTSubscriber *subscriber)
    {
        MTAtomic *counter = [[MTAtomic alloc] initWithValue:@(0)];
        return [self startWithNext:^(id next)
        {
            __block bool passthrough = false;
            __block bool complete = false;
            [counter modify:^id(NSNumber *currentCount)
            {
                NSUInteger updatedCount = [currentCount unsignedIntegerValue] + 1;
                if (updatedCount <= count)
                    passthrough = true;
                if (updatedCount == count)
                    complete = true;
                return @(updatedCount);
            }];
            
            if (passthrough)
                [subscriber putNext:next];
            if (complete)
                [subscriber putCompletion];
        } error:^(id error)
        {
            [subscriber putError:error];
        } completed:^
        {
            [subscriber putCompletion];
        }];
    }];
}

- (MTSignal *)switchToLatest
{
    return [[MTSignal alloc] initWithGenerator:^id<MTDisposable> (MTSubscriber *subscriber)
    {
        MTMetaDisposable *currentDisposable = [[MTMetaDisposable alloc] init];
        MTSignalQueueState *state = [[MTSignalQueueState alloc] initWithSubscriber:subscriber queueMode:false currentDisposable:currentDisposable];
        
        id<MTDisposable> disposable = [self startWithNext:^(id next)
        {
            [state enqueueSignal:next];
        } error:^(id error)
        {
            [subscriber putError:error];
        } completed:^
        {
            [state beginCompletion];
        }];
        
        return [[MTBlockDisposable alloc] initWithBlock:^
        {
            [currentDisposable dispose];
            [disposable dispose];
        }];
    }];
}

- (MTSignal *)map:(id (^)(id))f {
    return [[MTSignal alloc] initWithGenerator:^id<MTDisposable> (MTSubscriber *subscriber)
    {
        return [self startWithNext:^(id next)
        {
            [subscriber putNext:f(next)];
        } error:^(id error)
        {
            [subscriber putError:error];
        } completed:^
        {
            [subscriber putCompletion];
        }];
    }];
}

- (MTSignal *)filter:(bool (^)(id))f
{
    return [[MTSignal alloc] initWithGenerator:^id<MTDisposable> (MTSubscriber *subscriber)
    {
        return [self startWithNext:^(id next)
        {
            if (f(next))
                [subscriber putNext:next];
        } error:^(id error)
        {
            [subscriber putError:error];
        } completed:^
        {
            [subscriber putCompletion];
        }];
    }];
}

- (MTSignal *)mapToSignal:(MTSignal *(^)(id))f
{
    return [[self map:f] switchToLatest];
}

- (MTSignal *)onDispose:(void (^)())f
{
    return [[MTSignal alloc] initWithGenerator:^(MTSubscriber *subscriber)
    {
        MTDisposableSet *compositeDisposable = [[MTDisposableSet alloc] init];
        
        [compositeDisposable add:[self startWithNext:^(id next)
        {
            [subscriber putNext:next];
        } error:^(id error)
        {
            [subscriber putError:error];
        } completed:^
        {
            [subscriber putCompletion];
        }]];
        
        [compositeDisposable add:[[MTBlockDisposable alloc] initWithBlock:^
        {
            f();
        }]];
        
        return compositeDisposable;
    }];
}

- (MTSignal *)deliverOn:(MTQueue *)queue
{
    return [[MTSignal alloc] initWithGenerator:^id<MTDisposable> (MTSubscriber *subscriber)
    {
        return [self startWithNext:^(id next)
        {
            [queue dispatchOnQueue:^
            {
                [subscriber putNext:next];
            }];
        } error:^(id error)
        {
            [queue dispatchOnQueue:^
            {
                [subscriber putError:error];
            }];
        } completed:^
        {
            [queue dispatchOnQueue:^
            {
                [subscriber putCompletion];
            }];
        }];
    }];
}

- (MTSignal *)startOn:(MTQueue *)queue
{
    return [[MTSignal alloc] initWithGenerator:^id<MTDisposable> (MTSubscriber *subscriber)
    {
        __block bool isCancelled = false;
        MTMetaDisposable *disposable = [[MTMetaDisposable alloc] init];
        [disposable setDisposable:[[MTBlockDisposable alloc] initWithBlock:^
        {
            isCancelled = true;
        }]];
        
        [queue dispatchOnQueue:^
        {
            if (!isCancelled)
            {
                [disposable setDisposable:[self startWithNext:^(id next)
                {
                    [subscriber putNext:next];
                } error:^(id error)
                {
                    [subscriber putError:error];
                } completed:^
                {
                    [subscriber putCompletion];
                }]];
            }
        }];
        
        return disposable;
    }];
}

- (MTSignal *)takeLast
{
    return [[MTSignal alloc] initWithGenerator:^id<MTDisposable>(MTSubscriber *subscriber)
    {
        MTAtomic *last = [[MTAtomic alloc] initWithValue:nil];
        return [self startWithNext:^(id next)
        {
            [last swap:[[MTSignal_ValueContainer alloc] initWithValue:next]];
        } error:^(id error)
        {
            [subscriber putError:error];
        } completed:^
        {
            MTSignal_ValueContainer *value = [last with:^id(id value) {
                return value;
            }];
            if (value != nil)
            {
                [subscriber putNext:value.value];
            }
            [subscriber putCompletion];
        }];
    }];
}

- (MTSignal *)reduceLeft:(id)value with:(id (^)(id, id))f
{
    return [[MTSignal alloc] initWithGenerator:^(MTSubscriber *subscriber)
    {
        __block id intermediateResult = value;
        
        return [self startWithNext:^(id next)
        {
            intermediateResult = f(intermediateResult, next);
        } error:^(id error)
        {
            [subscriber putError:error];
        } completed:^
        {
            if (intermediateResult != nil)
                [subscriber putNext:intermediateResult];
            [subscriber putCompletion];
        }];
    }];
}

@end<|MERGE_RESOLUTION|>--- conflicted
+++ resolved
@@ -1,5 +1,6 @@
 #import <MtProtoKit/MTSignal.h>
 
+#import <os/lock.h>
 #import <pthread/pthread.h>
 #import <MtProtoKit/MTTimer.h>
 #import <MtProtoKit/MTQueue.h>
@@ -8,13 +9,9 @@
 
 @interface MTSubscriberDisposable : NSObject <MTDisposable>
 {
-<<<<<<< HEAD
-    os_unfair_lock _lock;
-=======
->>>>>>> 33891eff
     __weak MTSubscriber *_subscriber;
     id<MTDisposable> _disposable;
-    pthread_mutex_t _lock;
+    os_unfair_lock _lock;
 }
 
 @end
@@ -26,50 +23,32 @@
     if (self != nil) {
         _subscriber = subscriber;
         _disposable = disposable;
-        pthread_mutex_init(&_lock, nil);
     }
     return self;
 }
 
-<<<<<<< HEAD
-- (void)dispose
-{
-    id<MTDisposable> disposable;
-    
+- (void)dealloc {
+}
+
+- (void)dispose {
+    id<MTDisposable> disposeItem = nil;
     os_unfair_lock_lock(&_lock);
-    disposable = _disposable;
+    disposeItem = _disposable;
     _disposable = nil;
     os_unfair_lock_unlock(&_lock);
     
     [_subscriber _markTerminatedWithoutDisposal];
-    [disposable dispose];
-=======
-- (void)dealloc {
-    pthread_mutex_destroy(&_lock);
-}
-
-- (void)dispose {
-    MTSubscriber *subscriber = nil;
-    id<MTDisposable> disposeItem = nil;
-    pthread_mutex_lock(&_lock);
-    disposeItem = _disposable;
-    _disposable = nil;
-    subscriber = _subscriber;
-    _subscriber = nil;
-    pthread_mutex_unlock(&_lock);
-    
     [disposeItem dispose];
-    [subscriber _markTerminatedWithoutDisposal];
 }
 
 @end
 
 @interface MTStrictDisposable : NSObject<MTDisposable> {
     id<MTDisposable> _disposable;
+#if DEBUG
     const char *_file;
     int _line;
     
-#if DEBUG
     pthread_mutex_t _lock;
     bool _isDisposed;
 #endif
@@ -86,10 +65,10 @@
     self = [super init];
     if (self != nil) {
         _disposable = disposable;
+#if DEBUG
         _file = file;
         _line = line;
         
-#if DEBUG
         pthread_mutex_init(&_lock, nil);
 #endif
     }
@@ -117,7 +96,6 @@
 #endif
     
     [_disposable dispose];
->>>>>>> 33891eff
 }
 
 @end
@@ -142,7 +120,7 @@
 
 @interface MTSignalQueueState : NSObject
 {
-    pthread_mutex_t _lock;
+    os_unfair_lock _lock;
     bool _executingSignal;
     bool _terminated;
     
@@ -162,8 +140,6 @@
     self = [super init];
     if (self != nil)
     {
-        pthread_mutex_init(&_lock, nil);
-        
         _subscriber = subscriber;
         _currentDisposable = currentDisposable;
         _queuedSignals = queueMode ? [[NSMutableArray alloc] init] : nil;
@@ -172,22 +148,13 @@
     return self;
 }
 
-<<<<<<< HEAD
-=======
 - (void)dealloc {
-    pthread_mutex_destroy(&_lock);
-}
-
-- (void)beginWithDisposable:(id<MTDisposable>)disposable
-{
-    _disposable = disposable;
-}
-
->>>>>>> 33891eff
+}
+
 - (void)enqueueSignal:(MTSignal *)signal
 {
     bool startSignal = false;
-    pthread_mutex_lock(&_lock);
+    os_unfair_lock_lock(&_lock);
     if (_queueMode && _executingSignal)
     {
         [_queuedSignals addObject:signal];
@@ -197,7 +164,7 @@
         _executingSignal = true;
         startSignal = true;
     }
-    pthread_mutex_unlock(&_lock);
+    os_unfair_lock_unlock(&_lock);
     
     if (startSignal)
     {
@@ -225,7 +192,7 @@
     MTSignal *nextSignal = nil;
     
     bool terminated = false;
-    pthread_mutex_lock(&_lock);
+    os_unfair_lock_lock(&_lock);
     _executingSignal = false;
     
     if (_queueMode)
@@ -241,7 +208,7 @@
     }
     else
         terminated = _terminated;
-    pthread_mutex_unlock(&_lock);
+    os_unfair_lock_unlock(&_lock);
     
     if (terminated)
         [_subscriber putCompletion];
@@ -269,10 +236,10 @@
 - (void)beginCompletion
 {
     bool executingSignal = false;
-    pthread_mutex_lock(&_lock);
+    os_unfair_lock_lock(&_lock);
     executingSignal = _executingSignal;
     _terminated = true;
-    pthread_mutex_unlock(&_lock);
+    os_unfair_lock_unlock(&_lock);
     
     if (!executingSignal)
         [_subscriber putCompletion];
