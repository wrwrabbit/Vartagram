--- conflicted
+++ resolved
@@ -66,13 +66,9 @@
 
 - (void)_markTerminatedWithoutDisposal
 {
-<<<<<<< HEAD
+    id<MTDisposable> disposable = nil;
+
     os_unfair_lock_lock(&_lock);
-=======
-    id<MTDisposable> disposable = nil;
-    
-    OSSpinLockLock(&_lock);
->>>>>>> e839afcd
     MTSubscriberBlocks *blocks = nil;
     if (!_terminated)
     {
@@ -81,7 +77,7 @@
         
         disposable = _disposable;
         _disposable = nil;
-        
+
         _terminated = true;
     }
     os_unfair_lock_unlock(&_lock);
@@ -89,7 +85,7 @@
     if (blocks) {
         blocks = nil;
     }
-    
+
     if (disposable) {
         disposable = nil;
     }
@@ -123,7 +119,7 @@
         
         disposable = _disposable;
         _disposable = nil;
-        
+
         _terminated = true;
     }
     os_unfair_lock_unlock(&_lock);
@@ -148,7 +144,7 @@
         
         disposable = _disposable;
         _disposable = nil;
-        
+
         _terminated = true;
     }
     os_unfair_lock_unlock(&_lock);
