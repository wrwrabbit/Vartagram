#import <MtProtoKit/MTSubscriber.h>

#import <os/lock.h>

@interface MTSubscriberBlocks : NSObject {
@public
    void (^_next)(id);
    void (^_error)(id);
    void (^_completed)();
}

@end

@implementation MTSubscriberBlocks

- (instancetype)initWithNext:(void (^)(id))next error:(void (^)(id))error completed:(void (^)())completed {
    self = [super init];
    if (self != nil) {
        _next = [next copy];
        _error = [error copy];
        _completed = [completed copy];
    }
    return self;
}

@end

@interface MTSubscriber ()
{
@protected
    os_unfair_lock _lock;
    bool _terminated;
    id<MTDisposable> _disposable;
    MTSubscriberBlocks *_blocks;
}

@end

@implementation MTSubscriber

- (instancetype)initWithNext:(void (^)(id))next error:(void (^)(id))error completed:(void (^)())completed
{
    self = [super init];
    if (self != nil)
    {
        _blocks = [[MTSubscriberBlocks alloc] initWithNext:next error:error completed:completed];
    }
    return self;
}

- (void)_assignDisposable:(id<MTDisposable>)disposable
{
    bool dispose = false;
    os_unfair_lock_lock(&_lock);
    if (_terminated) {
        dispose = true;
    } else {
        _disposable = disposable;
    }
    os_unfair_lock_unlock(&_lock);
    
    if (dispose) {
        [disposable dispose];
    }
}

- (void)_markTerminatedWithoutDisposal
{
    id<MTDisposable> disposable = nil;
    
    os_unfair_lock_lock(&_lock);
    MTSubscriberBlocks *blocks = nil;
    id<MTDisposable> disposable = _disposable;
    if (!_terminated)
    {
        blocks = _blocks;
        _blocks = nil;
        
        disposable = _disposable;
        _disposable = nil;
        
        _terminated = true;
    }
    os_unfair_lock_unlock(&_lock);
    
    if (blocks) {
        blocks = nil;
    }
<<<<<<< HEAD
    
    if (disposable) {
        disposable = nil;
=======
    if (disposable) {
>>>>>>> 33891eff
    }
}

- (void)putNext:(id)next
{
    MTSubscriberBlocks *blocks = nil;
    
    os_unfair_lock_lock(&_lock);
    if (!_terminated) {
        blocks = _blocks;
    }
    os_unfair_lock_unlock(&_lock);
    
    if (blocks && blocks->_next) {
        blocks->_next(next);
    }
}

- (void)putError:(id)error
{
<<<<<<< HEAD
=======
    bool shouldDispose = false;
>>>>>>> 33891eff
    id<MTDisposable> disposable = nil;
    MTSubscriberBlocks *blocks = nil;
    
    os_unfair_lock_lock(&_lock);
    if (!_terminated)
    {
        blocks = _blocks;
        _blocks = nil;
        
        disposable = _disposable;
        _disposable = nil;
        
        _terminated = true;
    }
    disposable = _disposable;
    _disposable = nil;
    os_unfair_lock_unlock(&_lock);
    
    if (blocks && blocks->_error) {
        blocks->_error(error);
    }
    
<<<<<<< HEAD
    [disposable dispose];
=======
    if (shouldDispose) {
        [disposable dispose];
    }
>>>>>>> 33891eff
}

- (void)putCompletion
{
<<<<<<< HEAD
=======
    bool shouldDispose = false;
>>>>>>> 33891eff
    id<MTDisposable> disposable = nil;
    MTSubscriberBlocks *blocks = nil;
    
    os_unfair_lock_lock(&_lock);
    if (!_terminated)
    {
        blocks = _blocks;
        _blocks = nil;
        
        disposable = _disposable;
        _disposable = nil;
        
        _terminated = true;
    }
    disposable = _disposable;
    _disposable = nil;
    os_unfair_lock_unlock(&_lock);
    
    if (blocks && blocks->_completed)
        blocks->_completed();
    
<<<<<<< HEAD
    [disposable dispose];
=======
    if (shouldDispose) {
        [disposable dispose];
    }
}

- (void)dispose
{
    id<MTDisposable> disposable = nil;
    
    os_unfair_lock_lock(&_lock);
    disposable = _disposable;
    _disposable = nil;
    os_unfair_lock_unlock(&_lock);
    
    if (disposable) {
        [disposable dispose];
    }
>>>>>>> 33891eff
}

@end<|MERGE_RESOLUTION|>--- conflicted
+++ resolved
@@ -66,8 +66,6 @@
 
 - (void)_markTerminatedWithoutDisposal
 {
-    id<MTDisposable> disposable = nil;
-    
     os_unfair_lock_lock(&_lock);
     MTSubscriberBlocks *blocks = nil;
     id<MTDisposable> disposable = _disposable;
@@ -76,9 +74,6 @@
         blocks = _blocks;
         _blocks = nil;
         
-        disposable = _disposable;
-        _disposable = nil;
-        
         _terminated = true;
     }
     os_unfair_lock_unlock(&_lock);
@@ -86,13 +81,7 @@
     if (blocks) {
         blocks = nil;
     }
-<<<<<<< HEAD
-    
     if (disposable) {
-        disposable = nil;
-=======
-    if (disposable) {
->>>>>>> 33891eff
     }
 }
 
@@ -113,10 +102,7 @@
 
 - (void)putError:(id)error
 {
-<<<<<<< HEAD
-=======
     bool shouldDispose = false;
->>>>>>> 33891eff
     id<MTDisposable> disposable = nil;
     MTSubscriberBlocks *blocks = nil;
     
@@ -126,9 +112,7 @@
         blocks = _blocks;
         _blocks = nil;
         
-        disposable = _disposable;
-        _disposable = nil;
-        
+        shouldDispose = true;
         _terminated = true;
     }
     disposable = _disposable;
@@ -139,21 +123,14 @@
         blocks->_error(error);
     }
     
-<<<<<<< HEAD
-    [disposable dispose];
-=======
     if (shouldDispose) {
         [disposable dispose];
     }
->>>>>>> 33891eff
 }
 
 - (void)putCompletion
 {
-<<<<<<< HEAD
-=======
     bool shouldDispose = false;
->>>>>>> 33891eff
     id<MTDisposable> disposable = nil;
     MTSubscriberBlocks *blocks = nil;
     
@@ -163,9 +140,7 @@
         blocks = _blocks;
         _blocks = nil;
         
-        disposable = _disposable;
-        _disposable = nil;
-        
+        shouldDispose = true;
         _terminated = true;
     }
     disposable = _disposable;
@@ -175,9 +150,6 @@
     if (blocks && blocks->_completed)
         blocks->_completed();
     
-<<<<<<< HEAD
-    [disposable dispose];
-=======
     if (shouldDispose) {
         [disposable dispose];
     }
@@ -195,7 +167,6 @@
     if (disposable) {
         [disposable dispose];
     }
->>>>>>> 33891eff
 }
 
 @end