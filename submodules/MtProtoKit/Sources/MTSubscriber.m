--- conflicted
+++ resolved
@@ -66,11 +66,9 @@
 
 - (void)_markTerminatedWithoutDisposal
 {
-    id<MTDisposable> disposable = nil;
-    
     os_unfair_lock_lock(&_lock);
     MTSubscriberBlocks *blocks = nil;
-    id<MTDisposable> disposable = _disposable;
+    id<MTDisposable> disposable = nil;
     if (!_terminated)
     {
         blocks = _blocks;
@@ -86,13 +84,7 @@
     if (blocks) {
         blocks = nil;
     }
-<<<<<<< HEAD
-    
     if (disposable) {
-        disposable = nil;
-=======
-    if (disposable) {
->>>>>>> 33891eff
     }
 }
 
@@ -113,10 +105,6 @@
 
 - (void)putError:(id)error
 {
-<<<<<<< HEAD
-=======
-    bool shouldDispose = false;
->>>>>>> 33891eff
     id<MTDisposable> disposable = nil;
     MTSubscriberBlocks *blocks = nil;
     
@@ -131,29 +119,17 @@
         
         _terminated = true;
     }
-    disposable = _disposable;
-    _disposable = nil;
     os_unfair_lock_unlock(&_lock);
     
     if (blocks && blocks->_error) {
         blocks->_error(error);
     }
     
-<<<<<<< HEAD
     [disposable dispose];
-=======
-    if (shouldDispose) {
-        [disposable dispose];
-    }
->>>>>>> 33891eff
 }
 
 - (void)putCompletion
 {
-<<<<<<< HEAD
-=======
-    bool shouldDispose = false;
->>>>>>> 33891eff
     id<MTDisposable> disposable = nil;
     MTSubscriberBlocks *blocks = nil;
     
@@ -168,34 +144,12 @@
         
         _terminated = true;
     }
-    disposable = _disposable;
-    _disposable = nil;
     os_unfair_lock_unlock(&_lock);
     
     if (blocks && blocks->_completed)
         blocks->_completed();
     
-<<<<<<< HEAD
     [disposable dispose];
-=======
-    if (shouldDispose) {
-        [disposable dispose];
-    }
-}
-
-- (void)dispose
-{
-    id<MTDisposable> disposable = nil;
-    
-    os_unfair_lock_lock(&_lock);
-    disposable = _disposable;
-    _disposable = nil;
-    os_unfair_lock_unlock(&_lock);
-    
-    if (disposable) {
-        [disposable dispose];
-    }
->>>>>>> 33891eff
 }
 
 @end