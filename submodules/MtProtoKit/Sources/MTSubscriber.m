--- conflicted
+++ resolved
@@ -86,13 +86,7 @@
     if (blocks) {
         blocks = nil;
     }
-<<<<<<< HEAD
-    
     if (disposable) {
-        disposable = nil;
-=======
-    if (disposable) {
->>>>>>> 037ebcf7
     }
 }
 
@@ -113,10 +107,7 @@
 
 - (void)putError:(id)error
 {
-<<<<<<< HEAD
-=======
     bool shouldDispose = false;
->>>>>>> 037ebcf7
     id<MTDisposable> disposable = nil;
     MTSubscriberBlocks *blocks = nil;
     
@@ -139,21 +130,14 @@
         blocks->_error(error);
     }
     
-<<<<<<< HEAD
-    [disposable dispose];
-=======
     if (shouldDispose) {
         [disposable dispose];
     }
->>>>>>> 037ebcf7
 }
 
 - (void)putCompletion
 {
-<<<<<<< HEAD
-=======
     bool shouldDispose = false;
->>>>>>> 037ebcf7
     id<MTDisposable> disposable = nil;
     MTSubscriberBlocks *blocks = nil;
     
@@ -175,9 +159,6 @@
     if (blocks && blocks->_completed)
         blocks->_completed();
     
-<<<<<<< HEAD
-    [disposable dispose];
-=======
     if (shouldDispose) {
         [disposable dispose];
     }
@@ -195,7 +176,6 @@
     if (disposable) {
         [disposable dispose];
     }
->>>>>>> 037ebcf7
 }
 
 @end