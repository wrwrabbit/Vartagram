--- conflicted
+++ resolved
@@ -461,13 +461,8 @@
 		D0CD98CB1D74BA9500F41187 /* MTTcpConnectionBehaviour.h in Headers */ = {isa = PBXBuildFile; fileRef = D063A39718B1650400C65116 /* MTTcpConnectionBehaviour.h */; };
 		D0CD98CC1D74BA9700F41187 /* MTTcpConnectionBehaviour.m in Sources */ = {isa = PBXBuildFile; fileRef = D063A39818B1650400C65116 /* MTTcpConnectionBehaviour.m */; };
 		D0CD98CD1D74BA9700F41187 /* MTTcpConnectionBehaviour.m in Sources */ = {isa = PBXBuildFile; fileRef = D063A39818B1650400C65116 /* MTTcpConnectionBehaviour.m */; };
-<<<<<<< HEAD
-		D0CD98DE1D74BAEA00F41187 /* AFHTTPRequestOperation.m in Sources */ = {isa = PBXBuildFile; fileRef = D05A84EC18AFF259007F1076 /* AFHTTPRequestOperation.m */; settings = {COMPILER_FLAGS = "-fno-objc-arc"; }; };
-		D0CD98DF1D74BAEA00F41187 /* AFURLConnectionOperation.m in Sources */ = {isa = PBXBuildFile; fileRef = D05A84F518AFF259007F1076 /* AFURLConnectionOperation.m */; settings = {COMPILER_FLAGS = "-fno-objc-arc"; }; };
-=======
 		D0CD98DE1D74BAEA00F41187 /* AFHTTPRequestOperation.m in Sources */ = {isa = PBXBuildFile; fileRef = D05A84EC18AFF259007F1076 /* AFHTTPRequestOperation.m */; };
 		D0CD98DF1D74BAEA00F41187 /* AFURLConnectionOperation.m in Sources */ = {isa = PBXBuildFile; fileRef = D05A84F518AFF259007F1076 /* AFURLConnectionOperation.m */; };
->>>>>>> 749a35b1
 		D0CD98E21D74BAEB00F41187 /* AFHTTPRequestOperation.m in Sources */ = {isa = PBXBuildFile; fileRef = D05A84EC18AFF259007F1076 /* AFHTTPRequestOperation.m */; };
 		D0CD98E31D74BAEB00F41187 /* AFURLConnectionOperation.m in Sources */ = {isa = PBXBuildFile; fileRef = D05A84F518AFF259007F1076 /* AFURLConnectionOperation.m */; };
 		D0CD98E41D74BAF400F41187 /* GCDAsyncSocket.m in Sources */ = {isa = PBXBuildFile; fileRef = D05A84F818AFF259007F1076 /* GCDAsyncSocket.m */; };
