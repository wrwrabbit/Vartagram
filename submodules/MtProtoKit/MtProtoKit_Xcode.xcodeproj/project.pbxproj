// !$*UTF8*$!
{
	archiveVersion = 1;
	classes = {
	};
	objectVersion = 46;
	objects = {

/* Begin PBXBuildFile section */
		D00354681C173BF0006610DA /* MtProtoKitStabilityTests.m in Sources */ = {isa = PBXBuildFile; fileRef = D00354671C173BF0006610DA /* MtProtoKitStabilityTests.m */; };
		D003546A1C173BF0006610DA /* MtProtoKit.framework in Frameworks */ = {isa = PBXBuildFile; fileRef = D0CB05F71ADC4483005E298F /* MtProtoKit.framework */; };
		D00354701C173CB9006610DA /* SSignalKit.framework in Frameworks */ = {isa = PBXBuildFile; fileRef = D0580ABE1B0F3E7100E8235B /* SSignalKit.framework */; };
		D00354721C173CD0006610DA /* libz.tbd in Frameworks */ = {isa = PBXBuildFile; fileRef = D00354711C173CD0006610DA /* libz.tbd */; };
		D00354741C173CD9006610DA /* SystemConfiguration.framework in Frameworks */ = {isa = PBXBuildFile; fileRef = D00354731C173CD9006610DA /* SystemConfiguration.framework */; };
		D010DB7D1D70ABEE0012AD96 /* MTRsa.h in Headers */ = {isa = PBXBuildFile; fileRef = D010DB7B1D70ABEE0012AD96 /* MTRsa.h */; };
		D010DB7E1D70ABEE0012AD96 /* MTRsa.m in Sources */ = {isa = PBXBuildFile; fileRef = D010DB7C1D70ABEE0012AD96 /* MTRsa.m */; };
		D010DB811D70B3B90012AD96 /* MTAes.h in Headers */ = {isa = PBXBuildFile; fileRef = D010DB7F1D70B3B90012AD96 /* MTAes.h */; };
		D010DB821D70B3B90012AD96 /* MTAes.m in Sources */ = {isa = PBXBuildFile; fileRef = D010DB801D70B3B90012AD96 /* MTAes.m */; };
		D0119CC120CAD34800895300 /* MTConnectionProbing.h in Headers */ = {isa = PBXBuildFile; fileRef = D0119CBF20CAD34800895300 /* MTConnectionProbing.h */; };
		D0119CC220CAD34800895300 /* MTConnectionProbing.h in Headers */ = {isa = PBXBuildFile; fileRef = D0119CBF20CAD34800895300 /* MTConnectionProbing.h */; };
		D0119CC320CAD34800895300 /* MTConnectionProbing.h in Headers */ = {isa = PBXBuildFile; fileRef = D0119CBF20CAD34800895300 /* MTConnectionProbing.h */; };
		D0119CC420CAD34800895300 /* MTConnectionProbing.m in Sources */ = {isa = PBXBuildFile; fileRef = D0119CC020CAD34800895300 /* MTConnectionProbing.m */; };
		D0119CC520CAD34800895300 /* MTConnectionProbing.m in Sources */ = {isa = PBXBuildFile; fileRef = D0119CC020CAD34800895300 /* MTConnectionProbing.m */; };
		D0119CC620CAD34800895300 /* MTConnectionProbing.m in Sources */ = {isa = PBXBuildFile; fileRef = D0119CC020CAD34800895300 /* MTConnectionProbing.m */; };
		D0119CC920CAD65D00895300 /* PingFoundation.h in Headers */ = {isa = PBXBuildFile; fileRef = D0119CC720CAD65D00895300 /* PingFoundation.h */; };
		D0119CCA20CAD65D00895300 /* PingFoundation.h in Headers */ = {isa = PBXBuildFile; fileRef = D0119CC720CAD65D00895300 /* PingFoundation.h */; };
		D0119CCB20CAD65D00895300 /* PingFoundation.h in Headers */ = {isa = PBXBuildFile; fileRef = D0119CC720CAD65D00895300 /* PingFoundation.h */; };
		D0119CCC20CAD65D00895300 /* PingFoundation.m in Sources */ = {isa = PBXBuildFile; fileRef = D0119CC820CAD65D00895300 /* PingFoundation.m */; };
		D0119CCD20CAD65D00895300 /* PingFoundation.m in Sources */ = {isa = PBXBuildFile; fileRef = D0119CC820CAD65D00895300 /* PingFoundation.m */; };
		D0119CCE20CAD65D00895300 /* PingFoundation.m in Sources */ = {isa = PBXBuildFile; fileRef = D0119CC820CAD65D00895300 /* PingFoundation.m */; };
		D015E018225CD19E00CB9E8A /* MTGzip.h in Headers */ = {isa = PBXBuildFile; fileRef = D015E016225CD19E00CB9E8A /* MTGzip.h */; settings = {ATTRIBUTES = (Public, ); }; };
		D015E019225CD19E00CB9E8A /* MTGzip.h in Headers */ = {isa = PBXBuildFile; fileRef = D015E016225CD19E00CB9E8A /* MTGzip.h */; settings = {ATTRIBUTES = (Public, ); }; };
		D015E01A225CD19E00CB9E8A /* MTGzip.h in Headers */ = {isa = PBXBuildFile; fileRef = D015E016225CD19E00CB9E8A /* MTGzip.h */; settings = {ATTRIBUTES = (Public, ); }; };
		D015E01B225CD19E00CB9E8A /* MTGzip.m in Sources */ = {isa = PBXBuildFile; fileRef = D015E017225CD19E00CB9E8A /* MTGzip.m */; };
		D015E01C225CD19E00CB9E8A /* MTGzip.m in Sources */ = {isa = PBXBuildFile; fileRef = D015E017225CD19E00CB9E8A /* MTGzip.m */; };
		D015E01D225CD19E00CB9E8A /* MTGzip.m in Sources */ = {isa = PBXBuildFile; fileRef = D015E017225CD19E00CB9E8A /* MTGzip.m */; };
		D0185E722089D265005E1A6C /* MTProxyConnectivity.h in Headers */ = {isa = PBXBuildFile; fileRef = D0185E702089D265005E1A6C /* MTProxyConnectivity.h */; settings = {ATTRIBUTES = (Public, ); }; };
		D0185E732089D265005E1A6C /* MTProxyConnectivity.h in Headers */ = {isa = PBXBuildFile; fileRef = D0185E702089D265005E1A6C /* MTProxyConnectivity.h */; settings = {ATTRIBUTES = (Public, ); }; };
		D0185E742089D265005E1A6C /* MTProxyConnectivity.h in Headers */ = {isa = PBXBuildFile; fileRef = D0185E702089D265005E1A6C /* MTProxyConnectivity.h */; settings = {ATTRIBUTES = (Public, ); }; };
		D0185E752089D265005E1A6C /* MTProxyConnectivity.m in Sources */ = {isa = PBXBuildFile; fileRef = D0185E712089D265005E1A6C /* MTProxyConnectivity.m */; };
		D0185E762089D265005E1A6C /* MTProxyConnectivity.m in Sources */ = {isa = PBXBuildFile; fileRef = D0185E712089D265005E1A6C /* MTProxyConnectivity.m */; };
		D0185E772089D265005E1A6C /* MTProxyConnectivity.m in Sources */ = {isa = PBXBuildFile; fileRef = D0185E712089D265005E1A6C /* MTProxyConnectivity.m */; };
		D020FAFA1D994E3100F279AA /* MTHttpRequestOperation.h in Headers */ = {isa = PBXBuildFile; fileRef = D020FAF81D994E3100F279AA /* MTHttpRequestOperation.h */; settings = {ATTRIBUTES = (Public, ); }; };
		D020FAFB1D994E3100F279AA /* MTHttpRequestOperation.h in Headers */ = {isa = PBXBuildFile; fileRef = D020FAF81D994E3100F279AA /* MTHttpRequestOperation.h */; settings = {ATTRIBUTES = (Public, ); }; };
		D020FAFC1D994E3100F279AA /* MTHttpRequestOperation.h in Headers */ = {isa = PBXBuildFile; fileRef = D020FAF81D994E3100F279AA /* MTHttpRequestOperation.h */; settings = {ATTRIBUTES = (Public, ); }; };
		D020FAFD1D994E3100F279AA /* MTHttpRequestOperation.m in Sources */ = {isa = PBXBuildFile; fileRef = D020FAF91D994E3100F279AA /* MTHttpRequestOperation.m */; };
		D020FAFE1D994E3100F279AA /* MTHttpRequestOperation.m in Sources */ = {isa = PBXBuildFile; fileRef = D020FAF91D994E3100F279AA /* MTHttpRequestOperation.m */; };
		D020FAFF1D994E3100F279AA /* MTHttpRequestOperation.m in Sources */ = {isa = PBXBuildFile; fileRef = D020FAF91D994E3100F279AA /* MTHttpRequestOperation.m */; };
		D0338739223BC115007A2CE4 /* MTPKCS.h in Headers */ = {isa = PBXBuildFile; fileRef = D0338737223BC115007A2CE4 /* MTPKCS.h */; settings = {ATTRIBUTES = (Public, ); }; };
		D033873A223BC115007A2CE4 /* MTPKCS.h in Headers */ = {isa = PBXBuildFile; fileRef = D0338737223BC115007A2CE4 /* MTPKCS.h */; settings = {ATTRIBUTES = (Public, ); }; };
		D033873B223BC115007A2CE4 /* MTPKCS.h in Headers */ = {isa = PBXBuildFile; fileRef = D0338737223BC115007A2CE4 /* MTPKCS.h */; settings = {ATTRIBUTES = (Public, ); }; };
		D033873C223BC115007A2CE4 /* MTPKCS.m in Sources */ = {isa = PBXBuildFile; fileRef = D0338738223BC115007A2CE4 /* MTPKCS.m */; };
		D033873D223BC115007A2CE4 /* MTPKCS.m in Sources */ = {isa = PBXBuildFile; fileRef = D0338738223BC115007A2CE4 /* MTPKCS.m */; };
		D033873E223BC115007A2CE4 /* MTPKCS.m in Sources */ = {isa = PBXBuildFile; fileRef = D0338738223BC115007A2CE4 /* MTPKCS.m */; };
		D0529D2B21A434BF00D7C3C4 /* MTTransportSchemeStats.h in Headers */ = {isa = PBXBuildFile; fileRef = D0529D2921A434BF00D7C3C4 /* MTTransportSchemeStats.h */; };
		D0529D2C21A434BF00D7C3C4 /* MTTransportSchemeStats.h in Headers */ = {isa = PBXBuildFile; fileRef = D0529D2921A434BF00D7C3C4 /* MTTransportSchemeStats.h */; };
		D0529D2D21A434BF00D7C3C4 /* MTTransportSchemeStats.h in Headers */ = {isa = PBXBuildFile; fileRef = D0529D2921A434BF00D7C3C4 /* MTTransportSchemeStats.h */; };
		D0529D2E21A434BF00D7C3C4 /* MTTransportSchemeStats.m in Sources */ = {isa = PBXBuildFile; fileRef = D0529D2A21A434BF00D7C3C4 /* MTTransportSchemeStats.m */; };
		D0529D2F21A434BF00D7C3C4 /* MTTransportSchemeStats.m in Sources */ = {isa = PBXBuildFile; fileRef = D0529D2A21A434BF00D7C3C4 /* MTTransportSchemeStats.m */; };
		D0529D3021A434BF00D7C3C4 /* MTTransportSchemeStats.m in Sources */ = {isa = PBXBuildFile; fileRef = D0529D2A21A434BF00D7C3C4 /* MTTransportSchemeStats.m */; };
		D0580AC21B0F3E9C00E8235B /* MTDiscoverConnectionSignals.h in Headers */ = {isa = PBXBuildFile; fileRef = D0580AC01B0F3E9C00E8235B /* MTDiscoverConnectionSignals.h */; };
		D0580AC31B0F3E9C00E8235B /* MTDiscoverConnectionSignals.m in Sources */ = {isa = PBXBuildFile; fileRef = D0580AC11B0F3E9C00E8235B /* MTDiscoverConnectionSignals.m */; };
		D073D2D81FB5E493009E1DA2 /* MTBindingTempAuthKeyContext.m in Sources */ = {isa = PBXBuildFile; fileRef = D0C0EAE51FB5DBEA00DCF07C /* MTBindingTempAuthKeyContext.m */; };
		D073D2D91FB5E494009E1DA2 /* MTBindingTempAuthKeyContext.m in Sources */ = {isa = PBXBuildFile; fileRef = D0C0EAE51FB5DBEA00DCF07C /* MTBindingTempAuthKeyContext.m */; };
		D079AB9C1AF39B8000076F59 /* MtProtoKitMac.h in Headers */ = {isa = PBXBuildFile; fileRef = D079AB9B1AF39B8000076F59 /* MtProtoKitMac.h */; settings = {ATTRIBUTES = (Public, ); }; };
		D09A59581B582EFF00FC3724 /* MTFileBasedKeychain.h in Headers */ = {isa = PBXBuildFile; fileRef = D09A59561B582EFF00FC3724 /* MTFileBasedKeychain.h */; settings = {ATTRIBUTES = (Public, ); }; };
		D09A59591B582EFF00FC3724 /* MTFileBasedKeychain.m in Sources */ = {isa = PBXBuildFile; fileRef = D09A59571B582EFF00FC3724 /* MTFileBasedKeychain.m */; };
		D0B0DF5D1DD7E75B003BA12D /* MTBag.m in Sources */ = {isa = PBXBuildFile; fileRef = D0B0DF5C1DD7E75B003BA12D /* MTBag.m */; };
		D0B0DF5E1DD7E75B003BA12D /* MTBag.m in Sources */ = {isa = PBXBuildFile; fileRef = D0B0DF5C1DD7E75B003BA12D /* MTBag.m */; };
		D0B0DF5F1DD7E75B003BA12D /* MTBag.m in Sources */ = {isa = PBXBuildFile; fileRef = D0B0DF5C1DD7E75B003BA12D /* MTBag.m */; };
		D0B0DF611DD7E7A2003BA12D /* MTBag.h in Headers */ = {isa = PBXBuildFile; fileRef = D0B0DF601DD7E768003BA12D /* MTBag.h */; settings = {ATTRIBUTES = (Public, ); }; };
		D0B0DF621DD7E7A3003BA12D /* MTBag.h in Headers */ = {isa = PBXBuildFile; fileRef = D0B0DF601DD7E768003BA12D /* MTBag.h */; settings = {ATTRIBUTES = (Public, ); }; };
		D0B0DF631DD7E7A4003BA12D /* MTBag.h in Headers */ = {isa = PBXBuildFile; fileRef = D0B0DF601DD7E768003BA12D /* MTBag.h */; settings = {ATTRIBUTES = (Public, ); }; };
		D0B418751D7E04B7004562A4 /* CFNetwork.framework in Frameworks */ = {isa = PBXBuildFile; fileRef = D0B418741D7E04B7004562A4 /* CFNetwork.framework */; };
		D0B418771D7E04C3004562A4 /* SystemConfiguration.framework in Frameworks */ = {isa = PBXBuildFile; fileRef = D0B418761D7E04C3004562A4 /* SystemConfiguration.framework */; };
		D0B418791D7E04CB004562A4 /* Security.framework in Frameworks */ = {isa = PBXBuildFile; fileRef = D0B418781D7E04CB004562A4 /* Security.framework */; };
		D0B4187B1D7E04CF004562A4 /* libz.tbd in Frameworks */ = {isa = PBXBuildFile; fileRef = D0B4187A1D7E04CF004562A4 /* libz.tbd */; };
		D0B4187D1D7E04EB004562A4 /* libcrypto.a in Frameworks */ = {isa = PBXBuildFile; fileRef = D0B4187C1D7E04EB004562A4 /* libcrypto.a */; };
		D0BFAE6020AB504600793CF2 /* MTDatacenterVerificationData.h in Headers */ = {isa = PBXBuildFile; fileRef = D0BFAE5E20AB504600793CF2 /* MTDatacenterVerificationData.h */; settings = {ATTRIBUTES = (Public, ); }; };
		D0BFAE6120AB504600793CF2 /* MTDatacenterVerificationData.m in Sources */ = {isa = PBXBuildFile; fileRef = D0BFAE5F20AB504600793CF2 /* MTDatacenterVerificationData.m */; };
		D0BFAE6220AB505400793CF2 /* MTDatacenterVerificationData.h in Headers */ = {isa = PBXBuildFile; fileRef = D0BFAE5E20AB504600793CF2 /* MTDatacenterVerificationData.h */; settings = {ATTRIBUTES = (Public, ); }; };
		D0BFAE6320AB505400793CF2 /* MTDatacenterVerificationData.h in Headers */ = {isa = PBXBuildFile; fileRef = D0BFAE5E20AB504600793CF2 /* MTDatacenterVerificationData.h */; settings = {ATTRIBUTES = (Public, ); }; };
		D0BFAE6420AB505700793CF2 /* MTDatacenterVerificationData.m in Sources */ = {isa = PBXBuildFile; fileRef = D0BFAE5F20AB504600793CF2 /* MTDatacenterVerificationData.m */; };
		D0BFAE6520AB505800793CF2 /* MTDatacenterVerificationData.m in Sources */ = {isa = PBXBuildFile; fileRef = D0BFAE5F20AB504600793CF2 /* MTDatacenterVerificationData.m */; };
		D0C0EAE61FB5DBEA00DCF07C /* MTBindingTempAuthKeyContext.h in Headers */ = {isa = PBXBuildFile; fileRef = D0C0EAE41FB5DBEA00DCF07C /* MTBindingTempAuthKeyContext.h */; };
		D0C0EAE71FB5DBEA00DCF07C /* MTBindingTempAuthKeyContext.m in Sources */ = {isa = PBXBuildFile; fileRef = D0C0EAE51FB5DBEA00DCF07C /* MTBindingTempAuthKeyContext.m */; };
		D0C932231E095D6A0074F044 /* MTNetworkUsageCalculationInfo.h in Headers */ = {isa = PBXBuildFile; fileRef = D0C932211E095D6A0074F044 /* MTNetworkUsageCalculationInfo.h */; settings = {ATTRIBUTES = (Public, ); }; };
		D0C932241E095D6A0074F044 /* MTNetworkUsageCalculationInfo.h in Headers */ = {isa = PBXBuildFile; fileRef = D0C932211E095D6A0074F044 /* MTNetworkUsageCalculationInfo.h */; settings = {ATTRIBUTES = (Public, ); }; };
		D0C932251E095D6A0074F044 /* MTNetworkUsageCalculationInfo.h in Headers */ = {isa = PBXBuildFile; fileRef = D0C932211E095D6A0074F044 /* MTNetworkUsageCalculationInfo.h */; settings = {ATTRIBUTES = (Public, ); }; };
		D0C932261E095D6A0074F044 /* MTNetworkUsageCalculationInfo.m in Sources */ = {isa = PBXBuildFile; fileRef = D0C932221E095D6A0074F044 /* MTNetworkUsageCalculationInfo.m */; };
		D0C932271E095D6A0074F044 /* MTNetworkUsageCalculationInfo.m in Sources */ = {isa = PBXBuildFile; fileRef = D0C932221E095D6A0074F044 /* MTNetworkUsageCalculationInfo.m */; };
		D0C932281E095D6A0074F044 /* MTNetworkUsageCalculationInfo.m in Sources */ = {isa = PBXBuildFile; fileRef = D0C932221E095D6A0074F044 /* MTNetworkUsageCalculationInfo.m */; };
		D0C9322B1E095E280074F044 /* MTNetworkUsageManager.h in Headers */ = {isa = PBXBuildFile; fileRef = D0C932291E095E280074F044 /* MTNetworkUsageManager.h */; settings = {ATTRIBUTES = (Public, ); }; };
		D0C9322C1E095E280074F044 /* MTNetworkUsageManager.h in Headers */ = {isa = PBXBuildFile; fileRef = D0C932291E095E280074F044 /* MTNetworkUsageManager.h */; settings = {ATTRIBUTES = (Public, ); }; };
		D0C9322D1E095E280074F044 /* MTNetworkUsageManager.h in Headers */ = {isa = PBXBuildFile; fileRef = D0C932291E095E280074F044 /* MTNetworkUsageManager.h */; settings = {ATTRIBUTES = (Public, ); }; };
		D0C9322E1E095E280074F044 /* MTNetworkUsageManager.m in Sources */ = {isa = PBXBuildFile; fileRef = D0C9322A1E095E280074F044 /* MTNetworkUsageManager.m */; };
		D0C9322F1E095E280074F044 /* MTNetworkUsageManager.m in Sources */ = {isa = PBXBuildFile; fileRef = D0C9322A1E095E280074F044 /* MTNetworkUsageManager.m */; };
		D0C932301E095E280074F044 /* MTNetworkUsageManager.m in Sources */ = {isa = PBXBuildFile; fileRef = D0C9322A1E095E280074F044 /* MTNetworkUsageManager.m */; };
		D0CAF2CB1D75E24C0011F558 /* MTSignal.h in Headers */ = {isa = PBXBuildFile; fileRef = D0CAF2C91D75E24C0011F558 /* MTSignal.h */; settings = {ATTRIBUTES = (Public, ); }; };
		D0CAF2CC1D75E24C0011F558 /* MTSignal.m in Sources */ = {isa = PBXBuildFile; fileRef = D0CAF2CA1D75E24C0011F558 /* MTSignal.m */; };
		D0CAF2CD1D75E2570011F558 /* MTSignal.h in Headers */ = {isa = PBXBuildFile; fileRef = D0CAF2C91D75E24C0011F558 /* MTSignal.h */; settings = {ATTRIBUTES = (Public, ); }; };
		D0CAF2CE1D75E2580011F558 /* MTSignal.h in Headers */ = {isa = PBXBuildFile; fileRef = D0CAF2C91D75E24C0011F558 /* MTSignal.h */; settings = {ATTRIBUTES = (Public, ); }; };
		D0CAF2CF1D75E25B0011F558 /* MTSignal.m in Sources */ = {isa = PBXBuildFile; fileRef = D0CAF2CA1D75E24C0011F558 /* MTSignal.m */; };
		D0CAF2D01D75E25B0011F558 /* MTSignal.m in Sources */ = {isa = PBXBuildFile; fileRef = D0CAF2CA1D75E24C0011F558 /* MTSignal.m */; };
		D0CAF2D31D75E26D0011F558 /* MTSubscriber.h in Headers */ = {isa = PBXBuildFile; fileRef = D0CAF2D11D75E26D0011F558 /* MTSubscriber.h */; settings = {ATTRIBUTES = (Public, ); }; };
		D0CAF2D41D75E26D0011F558 /* MTSubscriber.m in Sources */ = {isa = PBXBuildFile; fileRef = D0CAF2D21D75E26D0011F558 /* MTSubscriber.m */; };
		D0CAF2D71D75E2840011F558 /* MTDisposable.h in Headers */ = {isa = PBXBuildFile; fileRef = D0CAF2D51D75E2840011F558 /* MTDisposable.h */; settings = {ATTRIBUTES = (Public, ); }; };
		D0CAF2D81D75E2840011F558 /* MTDisposable.m in Sources */ = {isa = PBXBuildFile; fileRef = D0CAF2D61D75E2840011F558 /* MTDisposable.m */; };
		D0CAF2D91D75E3160011F558 /* MTSubscriber.h in Headers */ = {isa = PBXBuildFile; fileRef = D0CAF2D11D75E26D0011F558 /* MTSubscriber.h */; settings = {ATTRIBUTES = (Public, ); }; };
		D0CAF2DA1D75E3160011F558 /* MTSubscriber.h in Headers */ = {isa = PBXBuildFile; fileRef = D0CAF2D11D75E26D0011F558 /* MTSubscriber.h */; settings = {ATTRIBUTES = (Public, ); }; };
		D0CAF2DB1D75E31A0011F558 /* MTDisposable.h in Headers */ = {isa = PBXBuildFile; fileRef = D0CAF2D51D75E2840011F558 /* MTDisposable.h */; settings = {ATTRIBUTES = (Public, ); }; };
		D0CAF2DC1D75E31B0011F558 /* MTDisposable.h in Headers */ = {isa = PBXBuildFile; fileRef = D0CAF2D51D75E2840011F558 /* MTDisposable.h */; settings = {ATTRIBUTES = (Public, ); }; };
		D0CAF2DD1D75E31E0011F558 /* MTDisposable.m in Sources */ = {isa = PBXBuildFile; fileRef = D0CAF2D61D75E2840011F558 /* MTDisposable.m */; };
		D0CAF2DE1D75E31E0011F558 /* MTSubscriber.m in Sources */ = {isa = PBXBuildFile; fileRef = D0CAF2D21D75E26D0011F558 /* MTSubscriber.m */; };
		D0CAF2DF1D75E31F0011F558 /* MTDisposable.m in Sources */ = {isa = PBXBuildFile; fileRef = D0CAF2D61D75E2840011F558 /* MTDisposable.m */; };
		D0CAF2E01D75E31F0011F558 /* MTSubscriber.m in Sources */ = {isa = PBXBuildFile; fileRef = D0CAF2D21D75E26D0011F558 /* MTSubscriber.m */; };
		D0CAF2E31D75E7F30011F558 /* MTAtomic.h in Headers */ = {isa = PBXBuildFile; fileRef = D0CAF2E11D75E7F30011F558 /* MTAtomic.h */; settings = {ATTRIBUTES = (Public, ); }; };
		D0CAF2E41D75E7F30011F558 /* MTAtomic.m in Sources */ = {isa = PBXBuildFile; fileRef = D0CAF2E21D75E7F30011F558 /* MTAtomic.m */; };
		D0CAF2E51D75EA790011F558 /* MTAtomic.h in Headers */ = {isa = PBXBuildFile; fileRef = D0CAF2E11D75E7F30011F558 /* MTAtomic.h */; settings = {ATTRIBUTES = (Public, ); }; };
		D0CAF2E61D75EA7A0011F558 /* MTAtomic.h in Headers */ = {isa = PBXBuildFile; fileRef = D0CAF2E11D75E7F30011F558 /* MTAtomic.h */; settings = {ATTRIBUTES = (Public, ); }; };
		D0CAF2E71D75EA7E0011F558 /* MTAtomic.m in Sources */ = {isa = PBXBuildFile; fileRef = D0CAF2E21D75E7F30011F558 /* MTAtomic.m */; };
		D0CAF2E81D75EA7E0011F558 /* MTAtomic.m in Sources */ = {isa = PBXBuildFile; fileRef = D0CAF2E21D75E7F30011F558 /* MTAtomic.m */; };
		D0CAF2EC1D75F4520011F558 /* Security.framework in Frameworks */ = {isa = PBXBuildFile; fileRef = D0CAF2EB1D75F4520011F558 /* Security.framework */; };
		D0CAF2ED1D75F4570011F558 /* SystemConfiguration.framework in Frameworks */ = {isa = PBXBuildFile; fileRef = D00354731C173CD9006610DA /* SystemConfiguration.framework */; };
		D0CAF2EF1D75F4E20011F558 /* UIKit.framework in Frameworks */ = {isa = PBXBuildFile; fileRef = D0CAF2EE1D75F4E20011F558 /* UIKit.framework */; };
		D0CAF2F11D75F4EA0011F558 /* CFNetwork.framework in Frameworks */ = {isa = PBXBuildFile; fileRef = D0CAF2F01D75F4EA0011F558 /* CFNetwork.framework */; };
		D0CAF2FD1D7628FD0011F558 /* libcrypto.a in Frameworks */ = {isa = PBXBuildFile; fileRef = D0CD990F1D75C16100F41187 /* libcrypto.a */; };
		D0CB05FC1ADC4483005E298F /* MtProtoKit.h in Headers */ = {isa = PBXBuildFile; fileRef = D0CB05FB1ADC4483005E298F /* MtProtoKit.h */; settings = {ATTRIBUTES = (Public, ); }; };
		D0CB06101ADC44B7005E298F /* MTTime.m in Sources */ = {isa = PBXBuildFile; fileRef = 93DBD23418B2DA1E00631ADC /* MTTime.m */; };
		D0CB06111ADC44B7005E298F /* MTTimer.m in Sources */ = {isa = PBXBuildFile; fileRef = D05A84D818AFE81C007F1076 /* MTTimer.m */; };
		D0CB06121ADC44B7005E298F /* MTLogging.m in Sources */ = {isa = PBXBuildFile; fileRef = D05A84DB18AFE81D007F1076 /* MTLogging.m */; };
		D0CB06131ADC44B7005E298F /* MTEncryption.m in Sources */ = {isa = PBXBuildFile; fileRef = D05A84DC18AFE81D007F1076 /* MTEncryption.m */; };
		D0CB06141ADC44B7005E298F /* MTQueue.m in Sources */ = {isa = PBXBuildFile; fileRef = D05A84A018AFCF8E007F1076 /* MTQueue.m */; };
		D0CB06151ADC44B7005E298F /* MTOutputStream.m in Sources */ = {isa = PBXBuildFile; fileRef = D0503AD918B027F80074C3FE /* MTOutputStream.m */; };
		D0CB06161ADC44B7005E298F /* MTInputStream.m in Sources */ = {isa = PBXBuildFile; fileRef = D0503ADD18B029480074C3FE /* MTInputStream.m */; };
		D0CB06171ADC4536005E298F /* MTProtoKit.h in Headers */ = {isa = PBXBuildFile; fileRef = D063A31D18B158AE00C65116 /* MTProtoKit.h */; settings = {ATTRIBUTES = (Public, ); }; };
		D0CB06181ADC4541005E298F /* MTTime.h in Headers */ = {isa = PBXBuildFile; fileRef = 93DBD23318B2D9AA00631ADC /* MTTime.h */; settings = {ATTRIBUTES = (Public, ); }; };
		D0CB06191ADC4541005E298F /* MTTimer.h in Headers */ = {isa = PBXBuildFile; fileRef = D05A84D918AFE81D007F1076 /* MTTimer.h */; settings = {ATTRIBUTES = (Public, ); }; };
		D0CB061A1ADC4541005E298F /* MTLogging.h in Headers */ = {isa = PBXBuildFile; fileRef = D05A84DA18AFE81D007F1076 /* MTLogging.h */; settings = {ATTRIBUTES = (Public, ); }; };
		D0CB061B1ADC4541005E298F /* MTEncryption.h in Headers */ = {isa = PBXBuildFile; fileRef = D0254CC518B10404009452AA /* MTEncryption.h */; settings = {ATTRIBUTES = (Public, ); }; };
		D0CB061C1ADC4541005E298F /* MTInternalId.h in Headers */ = {isa = PBXBuildFile; fileRef = D05A83D118AFB75B007F1076 /* MTInternalId.h */; settings = {ATTRIBUTES = (Public, ); }; };
		D0CB061D1ADC4541005E298F /* MTQueue.h in Headers */ = {isa = PBXBuildFile; fileRef = D05A849F18AFCF8E007F1076 /* MTQueue.h */; settings = {ATTRIBUTES = (Public, ); }; };
		D0CB061E1ADC4541005E298F /* MTOutputStream.h in Headers */ = {isa = PBXBuildFile; fileRef = D0503AD818B027F80074C3FE /* MTOutputStream.h */; settings = {ATTRIBUTES = (Public, ); }; };
		D0CB061F1ADC4541005E298F /* MTInputStream.h in Headers */ = {isa = PBXBuildFile; fileRef = D0503ADC18B029480074C3FE /* MTInputStream.h */; settings = {ATTRIBUTES = (Public, ); }; };
		D0CB06201ADC454C005E298F /* MTSerialization.h in Headers */ = {isa = PBXBuildFile; fileRef = D05A83B518AFB75B007F1076 /* MTSerialization.h */; settings = {ATTRIBUTES = (Public, ); }; };
		D0CB06211ADC454C005E298F /* MTKeychain.h in Headers */ = {isa = PBXBuildFile; fileRef = D05A83C018AFB75B007F1076 /* MTKeychain.h */; settings = {ATTRIBUTES = (Public, ); }; };
		D0CB06221ADC4551005E298F /* MTKeychain.m in Sources */ = {isa = PBXBuildFile; fileRef = D05A83A318AFB75B007F1076 /* MTKeychain.m */; };
		D0CB06231ADC4558005E298F /* MTContext.h in Headers */ = {isa = PBXBuildFile; fileRef = D05A839E18AFB75B007F1076 /* MTContext.h */; settings = {ATTRIBUTES = (Public, ); }; };
		D0CB06241ADC455C005E298F /* MTContext.m in Sources */ = {isa = PBXBuildFile; fileRef = D05A839C18AFB75B007F1076 /* MTContext.m */; };
		D0CB06251ADC4562005E298F /* MTTransportScheme.h in Headers */ = {isa = PBXBuildFile; fileRef = D063A33418B161B600C65116 /* MTTransportScheme.h */; settings = {ATTRIBUTES = (Public, ); }; };
		D0CB06281ADC456A005E298F /* MTDiscoverDatacenterAddressAction.h in Headers */ = {isa = PBXBuildFile; fileRef = D05A83D518AFB75B007F1076 /* MTDiscoverDatacenterAddressAction.h */; };
		D0CB06291ADC456E005E298F /* MTDiscoverDatacenterAddressAction.m in Sources */ = {isa = PBXBuildFile; fileRef = D05A83D418AFB75B007F1076 /* MTDiscoverDatacenterAddressAction.m */; };
		D0CB062A1ADC4575005E298F /* MTDatacenterTransferAuthAction.h in Headers */ = {isa = PBXBuildFile; fileRef = D05A839F18AFB75B007F1076 /* MTDatacenterTransferAuthAction.h */; settings = {ATTRIBUTES = (Public, ); }; };
		D0CB062B1ADC4575005E298F /* MTDatacenterAuthAction.h in Headers */ = {isa = PBXBuildFile; fileRef = D05A83A018AFB75B007F1076 /* MTDatacenterAuthAction.h */; settings = {ATTRIBUTES = (Public, ); }; };
		D0CB062C1ADC4575005E298F /* MTDatacenterAuthMessageService.h in Headers */ = {isa = PBXBuildFile; fileRef = D05A83D918AFB75B007F1076 /* MTDatacenterAuthMessageService.h */; settings = {ATTRIBUTES = (Public, ); }; };
		D0CB062D1ADC457B005E298F /* MTDatacenterTransferAuthAction.m in Sources */ = {isa = PBXBuildFile; fileRef = D05A839D18AFB75B007F1076 /* MTDatacenterTransferAuthAction.m */; };
		D0CB062E1ADC457B005E298F /* MTDatacenterAuthAction.m in Sources */ = {isa = PBXBuildFile; fileRef = D05A83CE18AFB75B007F1076 /* MTDatacenterAuthAction.m */; };
		D0CB062F1ADC457B005E298F /* MTDatacenterAuthMessageService.m in Sources */ = {isa = PBXBuildFile; fileRef = D05A83B018AFB75B007F1076 /* MTDatacenterAuthMessageService.m */; };
		D0CB06301ADC4583005E298F /* MTDatacenterAddress.h in Headers */ = {isa = PBXBuildFile; fileRef = D05A83CB18AFB75B007F1076 /* MTDatacenterAddress.h */; settings = {ATTRIBUTES = (Public, ); }; };
		D0CB06311ADC4583005E298F /* MTDatacenterAddressSet.h in Headers */ = {isa = PBXBuildFile; fileRef = D05A83CD18AFB75B007F1076 /* MTDatacenterAddressSet.h */; settings = {ATTRIBUTES = (Public, ); }; };
		D0CB06321ADC4583005E298F /* MTDatacenterAuthInfo.h in Headers */ = {isa = PBXBuildFile; fileRef = D05A83C918AFB75B007F1076 /* MTDatacenterAuthInfo.h */; settings = {ATTRIBUTES = (Public, ); }; };
		D0CB06331ADC4583005E298F /* MTDatacenterSaltInfo.h in Headers */ = {isa = PBXBuildFile; fileRef = D05A83C718AFB75B007F1076 /* MTDatacenterSaltInfo.h */; settings = {ATTRIBUTES = (Public, ); }; };
		D0CB06341ADC4588005E298F /* MTDatacenterAddress.m in Sources */ = {isa = PBXBuildFile; fileRef = D05A83CA18AFB75B007F1076 /* MTDatacenterAddress.m */; };
		D0CB06351ADC4588005E298F /* MTDatacenterAddressSet.m in Sources */ = {isa = PBXBuildFile; fileRef = D05A83CC18AFB75B007F1076 /* MTDatacenterAddressSet.m */; };
		D0CB06361ADC4588005E298F /* MTDatacenterAuthInfo.m in Sources */ = {isa = PBXBuildFile; fileRef = D05A83C818AFB75B007F1076 /* MTDatacenterAuthInfo.m */; };
		D0CB06371ADC4588005E298F /* MTDatacenterSaltInfo.m in Sources */ = {isa = PBXBuildFile; fileRef = D05A83C618AFB75B007F1076 /* MTDatacenterSaltInfo.m */; };
		D0CB06381ADC4591005E298F /* MTProto.h in Headers */ = {isa = PBXBuildFile; fileRef = D063A32418B1618D00C65116 /* MTProto.h */; settings = {ATTRIBUTES = (Public, ); }; };
		D0CB06391ADC4591005E298F /* MTSessionInfo.h in Headers */ = {isa = PBXBuildFile; fileRef = D063A32618B1618D00C65116 /* MTSessionInfo.h */; settings = {ATTRIBUTES = (Public, ); }; };
		D0CB063A1ADC4591005E298F /* MTTimeFixContext.h in Headers */ = {isa = PBXBuildFile; fileRef = D063A32818B1618D00C65116 /* MTTimeFixContext.h */; settings = {ATTRIBUTES = (Public, ); }; };
		D0CB063B1ADC4591005E298F /* MTPreparedMessage.h in Headers */ = {isa = PBXBuildFile; fileRef = D063A32218B1618D00C65116 /* MTPreparedMessage.h */; settings = {ATTRIBUTES = (Public, ); }; };
		D0CB063C1ADC4591005E298F /* MTOutgoingMessage.h in Headers */ = {isa = PBXBuildFile; fileRef = D063A32018B1618D00C65116 /* MTOutgoingMessage.h */; settings = {ATTRIBUTES = (Public, ); }; };
		D0CB063D1ADC4591005E298F /* MTIncomingMessage.h in Headers */ = {isa = PBXBuildFile; fileRef = D063A33618B161B600C65116 /* MTIncomingMessage.h */; settings = {ATTRIBUTES = (Public, ); }; };
		D0CB063E1ADC4591005E298F /* MTMessageEncryptionKey.h in Headers */ = {isa = PBXBuildFile; fileRef = D063A33818B161B600C65116 /* MTMessageEncryptionKey.h */; settings = {ATTRIBUTES = (Public, ); }; };
		D0CB063F1ADC4599005E298F /* MTProto.m in Sources */ = {isa = PBXBuildFile; fileRef = D063A32518B1618D00C65116 /* MTProto.m */; };
		D0CB06401ADC4599005E298F /* MTSessionInfo.m in Sources */ = {isa = PBXBuildFile; fileRef = D063A32718B1618D00C65116 /* MTSessionInfo.m */; };
		D0CB06411ADC4599005E298F /* MTTimeFixContext.m in Sources */ = {isa = PBXBuildFile; fileRef = D063A32918B1618D00C65116 /* MTTimeFixContext.m */; };
		D0CB06421ADC4599005E298F /* MTPreparedMessage.m in Sources */ = {isa = PBXBuildFile; fileRef = D063A32318B1618D00C65116 /* MTPreparedMessage.m */; };
		D0CB06431ADC4599005E298F /* MTOutgoingMessage.m in Sources */ = {isa = PBXBuildFile; fileRef = D063A32118B1618D00C65116 /* MTOutgoingMessage.m */; };
		D0CB06441ADC4599005E298F /* MTIncomingMessage.m in Sources */ = {isa = PBXBuildFile; fileRef = D063A33718B161B600C65116 /* MTIncomingMessage.m */; };
		D0CB06451ADC4599005E298F /* MTMessageEncryptionKey.m in Sources */ = {isa = PBXBuildFile; fileRef = D063A33918B161B600C65116 /* MTMessageEncryptionKey.m */; };
		D0CB06461ADC45A2005E298F /* MTMessageService.h in Headers */ = {isa = PBXBuildFile; fileRef = D063A35018B1631900C65116 /* MTMessageService.h */; settings = {ATTRIBUTES = (Public, ); }; };
		D0CB06471ADC45A2005E298F /* MTMessageTransaction.h in Headers */ = {isa = PBXBuildFile; fileRef = D063A35118B1631900C65116 /* MTMessageTransaction.h */; settings = {ATTRIBUTES = (Public, ); }; };
		D0CB06481ADC45A6005E298F /* MTMessageTransaction.m in Sources */ = {isa = PBXBuildFile; fileRef = D063A35218B1631900C65116 /* MTMessageTransaction.m */; };
		D0CB06491ADC45B1005E298F /* MTTimeSyncMessageService.h in Headers */ = {isa = PBXBuildFile; fileRef = D063A35918B164BA00C65116 /* MTTimeSyncMessageService.h */; settings = {ATTRIBUTES = (Public, ); }; };
		D0CB064A1ADC45B1005E298F /* MTRequestMessageService.h in Headers */ = {isa = PBXBuildFile; fileRef = D063A36718B164D600C65116 /* MTRequestMessageService.h */; settings = {ATTRIBUTES = (Public, ); }; };
		D0CB064B1ADC45B1005E298F /* MTRequest.h in Headers */ = {isa = PBXBuildFile; fileRef = D063A36318B164D600C65116 /* MTRequest.h */; settings = {ATTRIBUTES = (Public, ); }; };
		D0CB064C1ADC45B1005E298F /* MTRequestContext.h in Headers */ = {isa = PBXBuildFile; fileRef = D063A36518B164D600C65116 /* MTRequestContext.h */; settings = {ATTRIBUTES = (Public, ); }; };
		D0CB064D1ADC45B1005E298F /* MTRequestErrorContext.h in Headers */ = {isa = PBXBuildFile; fileRef = 93DBD22F18B2D72800631ADC /* MTRequestErrorContext.h */; settings = {ATTRIBUTES = (Public, ); }; };
		D0CB064E1ADC45B1005E298F /* MTDropResponseContext.h in Headers */ = {isa = PBXBuildFile; fileRef = D063A36118B164D600C65116 /* MTDropResponseContext.h */; settings = {ATTRIBUTES = (Public, ); }; };
		D0CB064F1ADC45B1005E298F /* MTApiEnvironment.h in Headers */ = {isa = PBXBuildFile; fileRef = D063A35F18B164D600C65116 /* MTApiEnvironment.h */; settings = {ATTRIBUTES = (Public, ); }; };
		D0CB06501ADC45BA005E298F /* MTTimeSyncMessageService.m in Sources */ = {isa = PBXBuildFile; fileRef = D063A35A18B164BA00C65116 /* MTTimeSyncMessageService.m */; };
		D0CB06511ADC45BA005E298F /* MTRequestMessageService.m in Sources */ = {isa = PBXBuildFile; fileRef = D063A36818B164D600C65116 /* MTRequestMessageService.m */; };
		D0CB06521ADC45BA005E298F /* MTRequest.m in Sources */ = {isa = PBXBuildFile; fileRef = D063A36418B164D600C65116 /* MTRequest.m */; };
		D0CB06531ADC45BA005E298F /* MTRequestContext.m in Sources */ = {isa = PBXBuildFile; fileRef = D063A36618B164D600C65116 /* MTRequestContext.m */; };
		D0CB06541ADC45BA005E298F /* MTRequestErrorContext.m in Sources */ = {isa = PBXBuildFile; fileRef = 93DBD23018B2D72800631ADC /* MTRequestErrorContext.m */; };
		D0CB06551ADC45BA005E298F /* MTDropResponseContext.m in Sources */ = {isa = PBXBuildFile; fileRef = D063A36218B164D600C65116 /* MTDropResponseContext.m */; };
		D0CB06561ADC45BA005E298F /* MTApiEnvironment.m in Sources */ = {isa = PBXBuildFile; fileRef = D063A36018B164D600C65116 /* MTApiEnvironment.m */; };
		D0CB06571ADC45BA005E298F /* MTResendMessageService.m in Sources */ = {isa = PBXBuildFile; fileRef = D063A37E18B164E600C65116 /* MTResendMessageService.m */; };
		D0CB06581ADC45CE005E298F /* MTNetworkAvailability.h in Headers */ = {isa = PBXBuildFile; fileRef = D063A38318B164F800C65116 /* MTNetworkAvailability.h */; settings = {ATTRIBUTES = (Public, ); }; };
		D0CB06591ADC45CE005E298F /* MTTransport.h in Headers */ = {isa = PBXBuildFile; fileRef = D063A38518B164F800C65116 /* MTTransport.h */; settings = {ATTRIBUTES = (Public, ); }; };
		D0CB065A1ADC45CE005E298F /* MTTransportTransaction.h in Headers */ = {isa = PBXBuildFile; fileRef = D063A38718B164F800C65116 /* MTTransportTransaction.h */; settings = {ATTRIBUTES = (Public, ); }; };
		D0CB065B1ADC45CE005E298F /* MTTcpTransport.h in Headers */ = {isa = PBXBuildFile; fileRef = D063A39918B1650400C65116 /* MTTcpTransport.h */; settings = {ATTRIBUTES = (Public, ); }; };
		D0CB065C1ADC45CE005E298F /* MTTcpConnection.h in Headers */ = {isa = PBXBuildFile; fileRef = D063A39518B1650400C65116 /* MTTcpConnection.h */; };
		D0CB065D1ADC45CE005E298F /* MTTcpConnectionBehaviour.h in Headers */ = {isa = PBXBuildFile; fileRef = D063A39718B1650400C65116 /* MTTcpConnectionBehaviour.h */; };
		D0CB06611ADC45DA005E298F /* MTNetworkAvailability.m in Sources */ = {isa = PBXBuildFile; fileRef = D063A38418B164F800C65116 /* MTNetworkAvailability.m */; };
		D0CB06621ADC45DA005E298F /* MTTransport.m in Sources */ = {isa = PBXBuildFile; fileRef = D063A38618B164F800C65116 /* MTTransport.m */; };
		D0CB06631ADC45DA005E298F /* MTTransportTransaction.m in Sources */ = {isa = PBXBuildFile; fileRef = D063A38818B164F800C65116 /* MTTransportTransaction.m */; };
		D0CB06641ADC45DA005E298F /* MTTcpTransport.m in Sources */ = {isa = PBXBuildFile; fileRef = D063A39A18B1650400C65116 /* MTTcpTransport.m */; };
		D0CB06651ADC45DA005E298F /* MTTcpConnection.m in Sources */ = {isa = PBXBuildFile; fileRef = D063A39618B1650400C65116 /* MTTcpConnection.m */; };
		D0CB06661ADC45DA005E298F /* MTTcpConnectionBehaviour.m in Sources */ = {isa = PBXBuildFile; fileRef = D063A39818B1650400C65116 /* MTTcpConnectionBehaviour.m */; };
		D0CB066A1ADC4846005E298F /* MTResendMessageService.h in Headers */ = {isa = PBXBuildFile; fileRef = D063A37D18B164E600C65116 /* MTResendMessageService.h */; settings = {ATTRIBUTES = (Public, ); }; };
		D0CB066C1ADC49FA005E298F /* GCDAsyncSocket.m in Sources */ = {isa = PBXBuildFile; fileRef = D05A84F818AFF259007F1076 /* GCDAsyncSocket.m */; };
		D0CB066F1ADC49FF005E298F /* AFHTTPRequestOperation.m in Sources */ = {isa = PBXBuildFile; fileRef = D05A84EC18AFF259007F1076 /* AFHTTPRequestOperation.m */; };
		D0CB06701ADC49FF005E298F /* AFURLConnectionOperation.m in Sources */ = {isa = PBXBuildFile; fileRef = D05A84F518AFF259007F1076 /* AFURLConnectionOperation.m */; };
		D0CB06711ADC4A50005E298F /* MTTransportScheme.m in Sources */ = {isa = PBXBuildFile; fileRef = D063A33518B161B600C65116 /* MTTransportScheme.m */; };
		D0CD97D21D74B91400F41187 /* MTTime.h in Headers */ = {isa = PBXBuildFile; fileRef = 93DBD23318B2D9AA00631ADC /* MTTime.h */; settings = {ATTRIBUTES = (Public, ); }; };
		D0CD97D31D74B91700F41187 /* MTTime.h in Headers */ = {isa = PBXBuildFile; fileRef = 93DBD23318B2D9AA00631ADC /* MTTime.h */; settings = {ATTRIBUTES = (Public, ); }; };
		D0CD97D41D74B91B00F41187 /* MTTime.m in Sources */ = {isa = PBXBuildFile; fileRef = 93DBD23418B2DA1E00631ADC /* MTTime.m */; };
		D0CD97D51D74B91C00F41187 /* MTTime.m in Sources */ = {isa = PBXBuildFile; fileRef = 93DBD23418B2DA1E00631ADC /* MTTime.m */; };
		D0CD97D61D74B91E00F41187 /* MTTimer.h in Headers */ = {isa = PBXBuildFile; fileRef = D05A84D918AFE81D007F1076 /* MTTimer.h */; settings = {ATTRIBUTES = (Public, ); }; };
		D0CD97D71D74B92000F41187 /* MTTimer.h in Headers */ = {isa = PBXBuildFile; fileRef = D05A84D918AFE81D007F1076 /* MTTimer.h */; settings = {ATTRIBUTES = (Public, ); }; };
		D0CD97D81D74B93100F41187 /* MTTimer.m in Sources */ = {isa = PBXBuildFile; fileRef = D05A84D818AFE81C007F1076 /* MTTimer.m */; };
		D0CD97D91D74B93100F41187 /* MTLogging.m in Sources */ = {isa = PBXBuildFile; fileRef = D05A84DB18AFE81D007F1076 /* MTLogging.m */; };
		D0CD97DA1D74B93100F41187 /* MTEncryption.m in Sources */ = {isa = PBXBuildFile; fileRef = D05A84DC18AFE81D007F1076 /* MTEncryption.m */; };
		D0CD97DB1D74B93100F41187 /* MTQueue.m in Sources */ = {isa = PBXBuildFile; fileRef = D05A84A018AFCF8E007F1076 /* MTQueue.m */; };
		D0CD97DC1D74B93100F41187 /* MTOutputStream.m in Sources */ = {isa = PBXBuildFile; fileRef = D0503AD918B027F80074C3FE /* MTOutputStream.m */; };
		D0CD97DD1D74B93100F41187 /* MTInputStream.m in Sources */ = {isa = PBXBuildFile; fileRef = D0503ADD18B029480074C3FE /* MTInputStream.m */; };
		D0CD97DE1D74B93100F41187 /* MTRsa.m in Sources */ = {isa = PBXBuildFile; fileRef = D010DB7C1D70ABEE0012AD96 /* MTRsa.m */; };
		D0CD97DF1D74B93100F41187 /* MTAes.m in Sources */ = {isa = PBXBuildFile; fileRef = D010DB801D70B3B90012AD96 /* MTAes.m */; };
		D0CD97E01D74B93300F41187 /* MTTimer.m in Sources */ = {isa = PBXBuildFile; fileRef = D05A84D818AFE81C007F1076 /* MTTimer.m */; };
		D0CD97E11D74B93300F41187 /* MTLogging.m in Sources */ = {isa = PBXBuildFile; fileRef = D05A84DB18AFE81D007F1076 /* MTLogging.m */; };
		D0CD97E21D74B93300F41187 /* MTEncryption.m in Sources */ = {isa = PBXBuildFile; fileRef = D05A84DC18AFE81D007F1076 /* MTEncryption.m */; };
		D0CD97E31D74B93300F41187 /* MTQueue.m in Sources */ = {isa = PBXBuildFile; fileRef = D05A84A018AFCF8E007F1076 /* MTQueue.m */; };
		D0CD97E41D74B93300F41187 /* MTOutputStream.m in Sources */ = {isa = PBXBuildFile; fileRef = D0503AD918B027F80074C3FE /* MTOutputStream.m */; };
		D0CD97E51D74B93300F41187 /* MTInputStream.m in Sources */ = {isa = PBXBuildFile; fileRef = D0503ADD18B029480074C3FE /* MTInputStream.m */; };
		D0CD97E61D74B93300F41187 /* MTRsa.m in Sources */ = {isa = PBXBuildFile; fileRef = D010DB7C1D70ABEE0012AD96 /* MTRsa.m */; };
		D0CD97E71D74B93300F41187 /* MTAes.m in Sources */ = {isa = PBXBuildFile; fileRef = D010DB801D70B3B90012AD96 /* MTAes.m */; };
		D0CD97E81D74B94300F41187 /* MTLogging.h in Headers */ = {isa = PBXBuildFile; fileRef = D05A84DA18AFE81D007F1076 /* MTLogging.h */; settings = {ATTRIBUTES = (Public, ); }; };
		D0CD97E91D74B94300F41187 /* MTEncryption.h in Headers */ = {isa = PBXBuildFile; fileRef = D0254CC518B10404009452AA /* MTEncryption.h */; settings = {ATTRIBUTES = (Public, ); }; };
		D0CD97EA1D74B94300F41187 /* MTInternalId.h in Headers */ = {isa = PBXBuildFile; fileRef = D05A83D118AFB75B007F1076 /* MTInternalId.h */; settings = {ATTRIBUTES = (Public, ); }; };
		D0CD97EB1D74B94300F41187 /* MTQueue.h in Headers */ = {isa = PBXBuildFile; fileRef = D05A849F18AFCF8E007F1076 /* MTQueue.h */; settings = {ATTRIBUTES = (Public, ); }; };
		D0CD97EC1D74B94300F41187 /* MTOutputStream.h in Headers */ = {isa = PBXBuildFile; fileRef = D0503AD818B027F80074C3FE /* MTOutputStream.h */; settings = {ATTRIBUTES = (Public, ); }; };
		D0CD97ED1D74B94300F41187 /* MTInputStream.h in Headers */ = {isa = PBXBuildFile; fileRef = D0503ADC18B029480074C3FE /* MTInputStream.h */; settings = {ATTRIBUTES = (Public, ); }; };
		D0CD97EE1D74B94300F41187 /* MTLogging.h in Headers */ = {isa = PBXBuildFile; fileRef = D05A84DA18AFE81D007F1076 /* MTLogging.h */; settings = {ATTRIBUTES = (Public, ); }; };
		D0CD97EF1D74B94300F41187 /* MTEncryption.h in Headers */ = {isa = PBXBuildFile; fileRef = D0254CC518B10404009452AA /* MTEncryption.h */; settings = {ATTRIBUTES = (Public, ); }; };
		D0CD97F01D74B94300F41187 /* MTInternalId.h in Headers */ = {isa = PBXBuildFile; fileRef = D05A83D118AFB75B007F1076 /* MTInternalId.h */; settings = {ATTRIBUTES = (Public, ); }; };
		D0CD97F11D74B94300F41187 /* MTQueue.h in Headers */ = {isa = PBXBuildFile; fileRef = D05A849F18AFCF8E007F1076 /* MTQueue.h */; settings = {ATTRIBUTES = (Public, ); }; };
		D0CD97F21D74B94300F41187 /* MTOutputStream.h in Headers */ = {isa = PBXBuildFile; fileRef = D0503AD818B027F80074C3FE /* MTOutputStream.h */; settings = {ATTRIBUTES = (Public, ); }; };
		D0CD97F31D74B94300F41187 /* MTInputStream.h in Headers */ = {isa = PBXBuildFile; fileRef = D0503ADC18B029480074C3FE /* MTInputStream.h */; settings = {ATTRIBUTES = (Public, ); }; };
		D0CD97F61D74B94B00F41187 /* MTRsa.h in Headers */ = {isa = PBXBuildFile; fileRef = D010DB7B1D70ABEE0012AD96 /* MTRsa.h */; };
		D0CD97F71D74B94B00F41187 /* MTAes.h in Headers */ = {isa = PBXBuildFile; fileRef = D010DB7F1D70B3B90012AD96 /* MTAes.h */; };
		D0CD97F81D74B94B00F41187 /* MTRsa.h in Headers */ = {isa = PBXBuildFile; fileRef = D010DB7B1D70ABEE0012AD96 /* MTRsa.h */; };
		D0CD97F91D74B94B00F41187 /* MTAes.h in Headers */ = {isa = PBXBuildFile; fileRef = D010DB7F1D70B3B90012AD96 /* MTAes.h */; };
		D0CD97FA1D74B95000F41187 /* MTSerialization.h in Headers */ = {isa = PBXBuildFile; fileRef = D05A83B518AFB75B007F1076 /* MTSerialization.h */; settings = {ATTRIBUTES = (Public, ); }; };
		D0CD97FB1D74B95100F41187 /* MTSerialization.h in Headers */ = {isa = PBXBuildFile; fileRef = D05A83B518AFB75B007F1076 /* MTSerialization.h */; settings = {ATTRIBUTES = (Public, ); }; };
		D0CD97FC1D74B96300F41187 /* MTBadMsgNotificationMessage.h in Headers */ = {isa = PBXBuildFile; fileRef = D0D1A0041ADD983C007D9ED6 /* MTBadMsgNotificationMessage.h */; };
		D0CD97FD1D74B96300F41187 /* MTBuffer.h in Headers */ = {isa = PBXBuildFile; fileRef = D0D1A0061ADD983C007D9ED6 /* MTBuffer.h */; };
		D0CD97FE1D74B96300F41187 /* MTBufferReader.h in Headers */ = {isa = PBXBuildFile; fileRef = D0D1A0081ADD983C007D9ED6 /* MTBufferReader.h */; };
		D0CD97FF1D74B96300F41187 /* MTDestroySessionResponseMessage.h in Headers */ = {isa = PBXBuildFile; fileRef = D0D1A00A1ADD983C007D9ED6 /* MTDestroySessionResponseMessage.h */; };
		D0CD98001D74B96300F41187 /* MTDropRpcResultMessage.h in Headers */ = {isa = PBXBuildFile; fileRef = D0D1A00C1ADD983C007D9ED6 /* MTDropRpcResultMessage.h */; };
		D0CD98011D74B96400F41187 /* MTBadMsgNotificationMessage.h in Headers */ = {isa = PBXBuildFile; fileRef = D0D1A0041ADD983C007D9ED6 /* MTBadMsgNotificationMessage.h */; };
		D0CD98021D74B96400F41187 /* MTBuffer.h in Headers */ = {isa = PBXBuildFile; fileRef = D0D1A0061ADD983C007D9ED6 /* MTBuffer.h */; };
		D0CD98031D74B96400F41187 /* MTBufferReader.h in Headers */ = {isa = PBXBuildFile; fileRef = D0D1A0081ADD983C007D9ED6 /* MTBufferReader.h */; };
		D0CD98041D74B96400F41187 /* MTDestroySessionResponseMessage.h in Headers */ = {isa = PBXBuildFile; fileRef = D0D1A00A1ADD983C007D9ED6 /* MTDestroySessionResponseMessage.h */; };
		D0CD98051D74B96400F41187 /* MTDropRpcResultMessage.h in Headers */ = {isa = PBXBuildFile; fileRef = D0D1A00C1ADD983C007D9ED6 /* MTDropRpcResultMessage.h */; };
		D0CD98061D74B96C00F41187 /* MTBadMsgNotificationMessage.m in Sources */ = {isa = PBXBuildFile; fileRef = D0D1A0051ADD983C007D9ED6 /* MTBadMsgNotificationMessage.m */; };
		D0CD98071D74B96C00F41187 /* MTBuffer.m in Sources */ = {isa = PBXBuildFile; fileRef = D0D1A0071ADD983C007D9ED6 /* MTBuffer.m */; };
		D0CD98081D74B96C00F41187 /* MTBufferReader.m in Sources */ = {isa = PBXBuildFile; fileRef = D0D1A0091ADD983C007D9ED6 /* MTBufferReader.m */; };
		D0CD98091D74B96C00F41187 /* MTDestroySessionResponseMessage.m in Sources */ = {isa = PBXBuildFile; fileRef = D0D1A00B1ADD983C007D9ED6 /* MTDestroySessionResponseMessage.m */; };
		D0CD980A1D74B96C00F41187 /* MTDropRpcResultMessage.m in Sources */ = {isa = PBXBuildFile; fileRef = D0D1A00D1ADD983C007D9ED6 /* MTDropRpcResultMessage.m */; };
		D0CD980B1D74B96C00F41187 /* MTBadMsgNotificationMessage.m in Sources */ = {isa = PBXBuildFile; fileRef = D0D1A0051ADD983C007D9ED6 /* MTBadMsgNotificationMessage.m */; };
		D0CD980C1D74B96C00F41187 /* MTBuffer.m in Sources */ = {isa = PBXBuildFile; fileRef = D0D1A0071ADD983C007D9ED6 /* MTBuffer.m */; };
		D0CD980D1D74B96C00F41187 /* MTBufferReader.m in Sources */ = {isa = PBXBuildFile; fileRef = D0D1A0091ADD983C007D9ED6 /* MTBufferReader.m */; };
		D0CD980E1D74B96C00F41187 /* MTDestroySessionResponseMessage.m in Sources */ = {isa = PBXBuildFile; fileRef = D0D1A00B1ADD983C007D9ED6 /* MTDestroySessionResponseMessage.m */; };
		D0CD980F1D74B96C00F41187 /* MTDropRpcResultMessage.m in Sources */ = {isa = PBXBuildFile; fileRef = D0D1A00D1ADD983C007D9ED6 /* MTDropRpcResultMessage.m */; };
		D0CD98101D74B96F00F41187 /* MTExportedAuthorizationData.h in Headers */ = {isa = PBXBuildFile; fileRef = D0D1A00E1ADD983C007D9ED6 /* MTExportedAuthorizationData.h */; settings = {ATTRIBUTES = (Public, ); }; };
		D0CD98111D74B97000F41187 /* MTExportedAuthorizationData.h in Headers */ = {isa = PBXBuildFile; fileRef = D0D1A00E1ADD983C007D9ED6 /* MTExportedAuthorizationData.h */; settings = {ATTRIBUTES = (Public, ); }; };
		D0CD98121D74B99400F41187 /* MTFutureSaltsMessage.h in Headers */ = {isa = PBXBuildFile; fileRef = D0D1A0101ADD983C007D9ED6 /* MTFutureSaltsMessage.h */; };
		D0CD98131D74B99400F41187 /* MTInternalMessageParser.h in Headers */ = {isa = PBXBuildFile; fileRef = D0D1A0121ADD983C007D9ED6 /* MTInternalMessageParser.h */; };
		D0CD98141D74B99400F41187 /* MTMessage.h in Headers */ = {isa = PBXBuildFile; fileRef = D0D1A0141ADD983C007D9ED6 /* MTMessage.h */; };
		D0CD98151D74B99400F41187 /* MTMsgAllInfoMessage.h in Headers */ = {isa = PBXBuildFile; fileRef = D0D1A0161ADD983C007D9ED6 /* MTMsgAllInfoMessage.h */; };
		D0CD98161D74B99400F41187 /* MTMsgContainerMessage.h in Headers */ = {isa = PBXBuildFile; fileRef = D0D1A0181ADD983C007D9ED6 /* MTMsgContainerMessage.h */; };
		D0CD98171D74B99400F41187 /* MTMsgDetailedInfoMessage.h in Headers */ = {isa = PBXBuildFile; fileRef = D0D1A01A1ADD983C007D9ED6 /* MTMsgDetailedInfoMessage.h */; };
		D0CD98181D74B99400F41187 /* MTMsgResendReqMessage.h in Headers */ = {isa = PBXBuildFile; fileRef = D0D1A01C1ADD983C007D9ED6 /* MTMsgResendReqMessage.h */; };
		D0CD98191D74B99400F41187 /* MTMsgsAckMessage.h in Headers */ = {isa = PBXBuildFile; fileRef = D0D1A01E1ADD983C007D9ED6 /* MTMsgsAckMessage.h */; };
		D0CD981A1D74B99400F41187 /* MTMsgsStateInfoMessage.h in Headers */ = {isa = PBXBuildFile; fileRef = D0D1A0201ADD983C007D9ED6 /* MTMsgsStateInfoMessage.h */; };
		D0CD981B1D74B99400F41187 /* MTMsgsStateReqMessage.h in Headers */ = {isa = PBXBuildFile; fileRef = D0D1A0221ADD983C007D9ED6 /* MTMsgsStateReqMessage.h */; };
		D0CD981C1D74B99400F41187 /* MTNewSessionCreatedMessage.h in Headers */ = {isa = PBXBuildFile; fileRef = D0D1A0241ADD983C007D9ED6 /* MTNewSessionCreatedMessage.h */; };
		D0CD981D1D74B99400F41187 /* MTPingMessage.h in Headers */ = {isa = PBXBuildFile; fileRef = D0D1A0261ADD983C007D9ED6 /* MTPingMessage.h */; };
		D0CD981E1D74B99400F41187 /* MTPongMessage.h in Headers */ = {isa = PBXBuildFile; fileRef = D0D1A0281ADD983C007D9ED6 /* MTPongMessage.h */; };
		D0CD981F1D74B99400F41187 /* MTResPqMessage.h in Headers */ = {isa = PBXBuildFile; fileRef = D0D1A02A1ADD983C007D9ED6 /* MTResPqMessage.h */; };
		D0CD98201D74B99500F41187 /* MTFutureSaltsMessage.h in Headers */ = {isa = PBXBuildFile; fileRef = D0D1A0101ADD983C007D9ED6 /* MTFutureSaltsMessage.h */; };
		D0CD98211D74B99500F41187 /* MTInternalMessageParser.h in Headers */ = {isa = PBXBuildFile; fileRef = D0D1A0121ADD983C007D9ED6 /* MTInternalMessageParser.h */; };
		D0CD98221D74B99500F41187 /* MTMessage.h in Headers */ = {isa = PBXBuildFile; fileRef = D0D1A0141ADD983C007D9ED6 /* MTMessage.h */; };
		D0CD98231D74B99500F41187 /* MTMsgAllInfoMessage.h in Headers */ = {isa = PBXBuildFile; fileRef = D0D1A0161ADD983C007D9ED6 /* MTMsgAllInfoMessage.h */; };
		D0CD98241D74B99500F41187 /* MTMsgContainerMessage.h in Headers */ = {isa = PBXBuildFile; fileRef = D0D1A0181ADD983C007D9ED6 /* MTMsgContainerMessage.h */; };
		D0CD98251D74B99500F41187 /* MTMsgDetailedInfoMessage.h in Headers */ = {isa = PBXBuildFile; fileRef = D0D1A01A1ADD983C007D9ED6 /* MTMsgDetailedInfoMessage.h */; };
		D0CD98261D74B99500F41187 /* MTMsgResendReqMessage.h in Headers */ = {isa = PBXBuildFile; fileRef = D0D1A01C1ADD983C007D9ED6 /* MTMsgResendReqMessage.h */; };
		D0CD98271D74B99500F41187 /* MTMsgsAckMessage.h in Headers */ = {isa = PBXBuildFile; fileRef = D0D1A01E1ADD983C007D9ED6 /* MTMsgsAckMessage.h */; };
		D0CD98281D74B99500F41187 /* MTMsgsStateInfoMessage.h in Headers */ = {isa = PBXBuildFile; fileRef = D0D1A0201ADD983C007D9ED6 /* MTMsgsStateInfoMessage.h */; };
		D0CD98291D74B99500F41187 /* MTMsgsStateReqMessage.h in Headers */ = {isa = PBXBuildFile; fileRef = D0D1A0221ADD983C007D9ED6 /* MTMsgsStateReqMessage.h */; };
		D0CD982A1D74B99500F41187 /* MTNewSessionCreatedMessage.h in Headers */ = {isa = PBXBuildFile; fileRef = D0D1A0241ADD983C007D9ED6 /* MTNewSessionCreatedMessage.h */; };
		D0CD982B1D74B99500F41187 /* MTPingMessage.h in Headers */ = {isa = PBXBuildFile; fileRef = D0D1A0261ADD983C007D9ED6 /* MTPingMessage.h */; };
		D0CD982C1D74B99500F41187 /* MTPongMessage.h in Headers */ = {isa = PBXBuildFile; fileRef = D0D1A0281ADD983C007D9ED6 /* MTPongMessage.h */; };
		D0CD982D1D74B99500F41187 /* MTResPqMessage.h in Headers */ = {isa = PBXBuildFile; fileRef = D0D1A02A1ADD983C007D9ED6 /* MTResPqMessage.h */; };
		D0CD982E1D74B9AA00F41187 /* MTExportedAuthorizationData.m in Sources */ = {isa = PBXBuildFile; fileRef = D0D1A00F1ADD983C007D9ED6 /* MTExportedAuthorizationData.m */; };
		D0CD982F1D74B9AA00F41187 /* MTFutureSaltsMessage.m in Sources */ = {isa = PBXBuildFile; fileRef = D0D1A0111ADD983C007D9ED6 /* MTFutureSaltsMessage.m */; };
		D0CD98301D74B9AA00F41187 /* MTInternalMessageParser.m in Sources */ = {isa = PBXBuildFile; fileRef = D0D1A0131ADD983C007D9ED6 /* MTInternalMessageParser.m */; };
		D0CD98311D74B9AA00F41187 /* MTMessage.m in Sources */ = {isa = PBXBuildFile; fileRef = D0D1A0151ADD983C007D9ED6 /* MTMessage.m */; };
		D0CD98321D74B9AA00F41187 /* MTMsgAllInfoMessage.m in Sources */ = {isa = PBXBuildFile; fileRef = D0D1A0171ADD983C007D9ED6 /* MTMsgAllInfoMessage.m */; };
		D0CD98331D74B9AA00F41187 /* MTMsgContainerMessage.m in Sources */ = {isa = PBXBuildFile; fileRef = D0D1A0191ADD983C007D9ED6 /* MTMsgContainerMessage.m */; };
		D0CD98341D74B9AA00F41187 /* MTMsgDetailedInfoMessage.m in Sources */ = {isa = PBXBuildFile; fileRef = D0D1A01B1ADD983C007D9ED6 /* MTMsgDetailedInfoMessage.m */; };
		D0CD98351D74B9AA00F41187 /* MTMsgResendReqMessage.m in Sources */ = {isa = PBXBuildFile; fileRef = D0D1A01D1ADD983C007D9ED6 /* MTMsgResendReqMessage.m */; };
		D0CD98361D74B9AA00F41187 /* MTMsgsAckMessage.m in Sources */ = {isa = PBXBuildFile; fileRef = D0D1A01F1ADD983C007D9ED6 /* MTMsgsAckMessage.m */; };
		D0CD98371D74B9AA00F41187 /* MTMsgsStateInfoMessage.m in Sources */ = {isa = PBXBuildFile; fileRef = D0D1A0211ADD983C007D9ED6 /* MTMsgsStateInfoMessage.m */; };
		D0CD98381D74B9AA00F41187 /* MTMsgsStateReqMessage.m in Sources */ = {isa = PBXBuildFile; fileRef = D0D1A0231ADD983C007D9ED6 /* MTMsgsStateReqMessage.m */; };
		D0CD98391D74B9AA00F41187 /* MTNewSessionCreatedMessage.m in Sources */ = {isa = PBXBuildFile; fileRef = D0D1A0251ADD983C007D9ED6 /* MTNewSessionCreatedMessage.m */; };
		D0CD983A1D74B9AA00F41187 /* MTPingMessage.m in Sources */ = {isa = PBXBuildFile; fileRef = D0D1A0271ADD983C007D9ED6 /* MTPingMessage.m */; };
		D0CD983B1D74B9AA00F41187 /* MTPongMessage.m in Sources */ = {isa = PBXBuildFile; fileRef = D0D1A0291ADD983C007D9ED6 /* MTPongMessage.m */; };
		D0CD983C1D74B9AA00F41187 /* MTResPqMessage.m in Sources */ = {isa = PBXBuildFile; fileRef = D0D1A02B1ADD983C007D9ED6 /* MTResPqMessage.m */; };
		D0CD983D1D74B9AA00F41187 /* MTExportedAuthorizationData.m in Sources */ = {isa = PBXBuildFile; fileRef = D0D1A00F1ADD983C007D9ED6 /* MTExportedAuthorizationData.m */; };
		D0CD983E1D74B9AA00F41187 /* MTFutureSaltsMessage.m in Sources */ = {isa = PBXBuildFile; fileRef = D0D1A0111ADD983C007D9ED6 /* MTFutureSaltsMessage.m */; };
		D0CD983F1D74B9AA00F41187 /* MTInternalMessageParser.m in Sources */ = {isa = PBXBuildFile; fileRef = D0D1A0131ADD983C007D9ED6 /* MTInternalMessageParser.m */; };
		D0CD98401D74B9AA00F41187 /* MTMessage.m in Sources */ = {isa = PBXBuildFile; fileRef = D0D1A0151ADD983C007D9ED6 /* MTMessage.m */; };
		D0CD98411D74B9AA00F41187 /* MTMsgAllInfoMessage.m in Sources */ = {isa = PBXBuildFile; fileRef = D0D1A0171ADD983C007D9ED6 /* MTMsgAllInfoMessage.m */; };
		D0CD98421D74B9AA00F41187 /* MTMsgContainerMessage.m in Sources */ = {isa = PBXBuildFile; fileRef = D0D1A0191ADD983C007D9ED6 /* MTMsgContainerMessage.m */; };
		D0CD98431D74B9AA00F41187 /* MTMsgDetailedInfoMessage.m in Sources */ = {isa = PBXBuildFile; fileRef = D0D1A01B1ADD983C007D9ED6 /* MTMsgDetailedInfoMessage.m */; };
		D0CD98441D74B9AA00F41187 /* MTMsgResendReqMessage.m in Sources */ = {isa = PBXBuildFile; fileRef = D0D1A01D1ADD983C007D9ED6 /* MTMsgResendReqMessage.m */; };
		D0CD98451D74B9AA00F41187 /* MTMsgsAckMessage.m in Sources */ = {isa = PBXBuildFile; fileRef = D0D1A01F1ADD983C007D9ED6 /* MTMsgsAckMessage.m */; };
		D0CD98461D74B9AA00F41187 /* MTMsgsStateInfoMessage.m in Sources */ = {isa = PBXBuildFile; fileRef = D0D1A0211ADD983C007D9ED6 /* MTMsgsStateInfoMessage.m */; };
		D0CD98471D74B9AA00F41187 /* MTMsgsStateReqMessage.m in Sources */ = {isa = PBXBuildFile; fileRef = D0D1A0231ADD983C007D9ED6 /* MTMsgsStateReqMessage.m */; };
		D0CD98481D74B9AA00F41187 /* MTNewSessionCreatedMessage.m in Sources */ = {isa = PBXBuildFile; fileRef = D0D1A0251ADD983C007D9ED6 /* MTNewSessionCreatedMessage.m */; };
		D0CD98491D74B9AA00F41187 /* MTPingMessage.m in Sources */ = {isa = PBXBuildFile; fileRef = D0D1A0271ADD983C007D9ED6 /* MTPingMessage.m */; };
		D0CD984A1D74B9AA00F41187 /* MTPongMessage.m in Sources */ = {isa = PBXBuildFile; fileRef = D0D1A0291ADD983C007D9ED6 /* MTPongMessage.m */; };
		D0CD984B1D74B9AA00F41187 /* MTResPqMessage.m in Sources */ = {isa = PBXBuildFile; fileRef = D0D1A02B1ADD983C007D9ED6 /* MTResPqMessage.m */; };
		D0CD984C1D74B9AD00F41187 /* MTRpcError.h in Headers */ = {isa = PBXBuildFile; fileRef = D0D1A02C1ADD983C007D9ED6 /* MTRpcError.h */; settings = {ATTRIBUTES = (Public, ); }; };
		D0CD984D1D74B9AE00F41187 /* MTRpcError.h in Headers */ = {isa = PBXBuildFile; fileRef = D0D1A02C1ADD983C007D9ED6 /* MTRpcError.h */; settings = {ATTRIBUTES = (Public, ); }; };
		D0CD984E1D74B9B700F41187 /* MTRpcError.m in Sources */ = {isa = PBXBuildFile; fileRef = D0D1A02D1ADD983C007D9ED6 /* MTRpcError.m */; };
		D0CD984F1D74B9B700F41187 /* MTRpcResultMessage.m in Sources */ = {isa = PBXBuildFile; fileRef = D0D1A02F1ADD983C007D9ED6 /* MTRpcResultMessage.m */; };
		D0CD98501D74B9B700F41187 /* MTServerDhInnerDataMessage.m in Sources */ = {isa = PBXBuildFile; fileRef = D0D1A0311ADD983C007D9ED6 /* MTServerDhInnerDataMessage.m */; };
		D0CD98511D74B9B700F41187 /* MTServerDhParamsMessage.m in Sources */ = {isa = PBXBuildFile; fileRef = D0D1A0331ADD983C007D9ED6 /* MTServerDhParamsMessage.m */; };
		D0CD98521D74B9B700F41187 /* MTSetClientDhParamsResponseMessage.m in Sources */ = {isa = PBXBuildFile; fileRef = D0D1A0351ADD983C007D9ED6 /* MTSetClientDhParamsResponseMessage.m */; };
		D0CD98531D74B9B700F41187 /* MTRpcError.m in Sources */ = {isa = PBXBuildFile; fileRef = D0D1A02D1ADD983C007D9ED6 /* MTRpcError.m */; };
		D0CD98541D74B9B700F41187 /* MTRpcResultMessage.m in Sources */ = {isa = PBXBuildFile; fileRef = D0D1A02F1ADD983C007D9ED6 /* MTRpcResultMessage.m */; };
		D0CD98551D74B9B700F41187 /* MTServerDhInnerDataMessage.m in Sources */ = {isa = PBXBuildFile; fileRef = D0D1A0311ADD983C007D9ED6 /* MTServerDhInnerDataMessage.m */; };
		D0CD98561D74B9B700F41187 /* MTServerDhParamsMessage.m in Sources */ = {isa = PBXBuildFile; fileRef = D0D1A0331ADD983C007D9ED6 /* MTServerDhParamsMessage.m */; };
		D0CD98571D74B9B700F41187 /* MTSetClientDhParamsResponseMessage.m in Sources */ = {isa = PBXBuildFile; fileRef = D0D1A0351ADD983C007D9ED6 /* MTSetClientDhParamsResponseMessage.m */; };
		D0CD98581D74B9BF00F41187 /* MTRpcResultMessage.h in Headers */ = {isa = PBXBuildFile; fileRef = D0D1A02E1ADD983C007D9ED6 /* MTRpcResultMessage.h */; };
		D0CD98591D74B9BF00F41187 /* MTServerDhInnerDataMessage.h in Headers */ = {isa = PBXBuildFile; fileRef = D0D1A0301ADD983C007D9ED6 /* MTServerDhInnerDataMessage.h */; };
		D0CD985A1D74B9BF00F41187 /* MTServerDhParamsMessage.h in Headers */ = {isa = PBXBuildFile; fileRef = D0D1A0321ADD983C007D9ED6 /* MTServerDhParamsMessage.h */; };
		D0CD985B1D74B9BF00F41187 /* MTSetClientDhParamsResponseMessage.h in Headers */ = {isa = PBXBuildFile; fileRef = D0D1A0341ADD983C007D9ED6 /* MTSetClientDhParamsResponseMessage.h */; };
		D0CD985C1D74B9BF00F41187 /* MTRpcResultMessage.h in Headers */ = {isa = PBXBuildFile; fileRef = D0D1A02E1ADD983C007D9ED6 /* MTRpcResultMessage.h */; };
		D0CD985D1D74B9BF00F41187 /* MTServerDhInnerDataMessage.h in Headers */ = {isa = PBXBuildFile; fileRef = D0D1A0301ADD983C007D9ED6 /* MTServerDhInnerDataMessage.h */; };
		D0CD985E1D74B9BF00F41187 /* MTServerDhParamsMessage.h in Headers */ = {isa = PBXBuildFile; fileRef = D0D1A0321ADD983C007D9ED6 /* MTServerDhParamsMessage.h */; };
		D0CD985F1D74B9BF00F41187 /* MTSetClientDhParamsResponseMessage.h in Headers */ = {isa = PBXBuildFile; fileRef = D0D1A0341ADD983C007D9ED6 /* MTSetClientDhParamsResponseMessage.h */; };
		D0CD98601D74B9D000F41187 /* MTKeychain.h in Headers */ = {isa = PBXBuildFile; fileRef = D05A83C018AFB75B007F1076 /* MTKeychain.h */; settings = {ATTRIBUTES = (Public, ); }; };
		D0CD98611D74B9D000F41187 /* MTKeychain.h in Headers */ = {isa = PBXBuildFile; fileRef = D05A83C018AFB75B007F1076 /* MTKeychain.h */; settings = {ATTRIBUTES = (Public, ); }; };
		D0CD98621D74B9D500F41187 /* MTKeychain.m in Sources */ = {isa = PBXBuildFile; fileRef = D05A83A318AFB75B007F1076 /* MTKeychain.m */; };
		D0CD98631D74B9D500F41187 /* MTKeychain.m in Sources */ = {isa = PBXBuildFile; fileRef = D05A83A318AFB75B007F1076 /* MTKeychain.m */; };
		D0CD98641D74B9D700F41187 /* MTFileBasedKeychain.h in Headers */ = {isa = PBXBuildFile; fileRef = D09A59561B582EFF00FC3724 /* MTFileBasedKeychain.h */; settings = {ATTRIBUTES = (Public, ); }; };
		D0CD98651D74B9D800F41187 /* MTFileBasedKeychain.h in Headers */ = {isa = PBXBuildFile; fileRef = D09A59561B582EFF00FC3724 /* MTFileBasedKeychain.h */; settings = {ATTRIBUTES = (Public, ); }; };
		D0CD98661D74B9DD00F41187 /* MTFileBasedKeychain.m in Sources */ = {isa = PBXBuildFile; fileRef = D09A59571B582EFF00FC3724 /* MTFileBasedKeychain.m */; };
		D0CD98671D74B9DD00F41187 /* MTFileBasedKeychain.m in Sources */ = {isa = PBXBuildFile; fileRef = D09A59571B582EFF00FC3724 /* MTFileBasedKeychain.m */; };
		D0CD98681D74B9E200F41187 /* MTContext.h in Headers */ = {isa = PBXBuildFile; fileRef = D05A839E18AFB75B007F1076 /* MTContext.h */; settings = {ATTRIBUTES = (Public, ); }; };
		D0CD98691D74B9E300F41187 /* MTContext.h in Headers */ = {isa = PBXBuildFile; fileRef = D05A839E18AFB75B007F1076 /* MTContext.h */; settings = {ATTRIBUTES = (Public, ); }; };
		D0CD986A1D74B9E900F41187 /* MTContext.m in Sources */ = {isa = PBXBuildFile; fileRef = D05A839C18AFB75B007F1076 /* MTContext.m */; };
		D0CD986B1D74B9E900F41187 /* MTContext.m in Sources */ = {isa = PBXBuildFile; fileRef = D05A839C18AFB75B007F1076 /* MTContext.m */; };
		D0CD986C1D74B9EF00F41187 /* MTTransportScheme.h in Headers */ = {isa = PBXBuildFile; fileRef = D063A33418B161B600C65116 /* MTTransportScheme.h */; settings = {ATTRIBUTES = (Public, ); }; };
		D0CD986D1D74B9F000F41187 /* MTTransportScheme.h in Headers */ = {isa = PBXBuildFile; fileRef = D063A33418B161B600C65116 /* MTTransportScheme.h */; settings = {ATTRIBUTES = (Public, ); }; };
		D0CD986E1D74B9F400F41187 /* MTTransportScheme.m in Sources */ = {isa = PBXBuildFile; fileRef = D063A33518B161B600C65116 /* MTTransportScheme.m */; };
		D0CD986F1D74B9F500F41187 /* MTTransportScheme.m in Sources */ = {isa = PBXBuildFile; fileRef = D063A33518B161B600C65116 /* MTTransportScheme.m */; };
		D0CD98701D74B9F700F41187 /* MTDiscoverConnectionSignals.h in Headers */ = {isa = PBXBuildFile; fileRef = D0580AC01B0F3E9C00E8235B /* MTDiscoverConnectionSignals.h */; };
		D0CD98711D74B9F700F41187 /* MTDiscoverConnectionSignals.h in Headers */ = {isa = PBXBuildFile; fileRef = D0580AC01B0F3E9C00E8235B /* MTDiscoverConnectionSignals.h */; };
		D0CD98721D74B9F900F41187 /* MTDiscoverConnectionSignals.m in Sources */ = {isa = PBXBuildFile; fileRef = D0580AC11B0F3E9C00E8235B /* MTDiscoverConnectionSignals.m */; };
		D0CD98731D74B9F900F41187 /* MTDiscoverConnectionSignals.m in Sources */ = {isa = PBXBuildFile; fileRef = D0580AC11B0F3E9C00E8235B /* MTDiscoverConnectionSignals.m */; };
		D0CD98741D74BA0100F41187 /* MTDiscoverDatacenterAddressAction.h in Headers */ = {isa = PBXBuildFile; fileRef = D05A83D518AFB75B007F1076 /* MTDiscoverDatacenterAddressAction.h */; };
		D0CD98751D74BA0100F41187 /* MTDiscoverDatacenterAddressAction.h in Headers */ = {isa = PBXBuildFile; fileRef = D05A83D518AFB75B007F1076 /* MTDiscoverDatacenterAddressAction.h */; };
		D0CD98761D74BA0700F41187 /* MTDiscoverDatacenterAddressAction.m in Sources */ = {isa = PBXBuildFile; fileRef = D05A83D418AFB75B007F1076 /* MTDiscoverDatacenterAddressAction.m */; };
		D0CD98771D74BA0700F41187 /* MTDiscoverDatacenterAddressAction.m in Sources */ = {isa = PBXBuildFile; fileRef = D05A83D418AFB75B007F1076 /* MTDiscoverDatacenterAddressAction.m */; };
		D0CD98781D74BA4100F41187 /* MTDatacenterTransferAuthAction.h in Headers */ = {isa = PBXBuildFile; fileRef = D05A839F18AFB75B007F1076 /* MTDatacenterTransferAuthAction.h */; settings = {ATTRIBUTES = (Public, ); }; };
		D0CD98791D74BA4100F41187 /* MTDatacenterAuthAction.h in Headers */ = {isa = PBXBuildFile; fileRef = D05A83A018AFB75B007F1076 /* MTDatacenterAuthAction.h */; settings = {ATTRIBUTES = (Public, ); }; };
		D0CD987A1D74BA4100F41187 /* MTDatacenterAuthMessageService.h in Headers */ = {isa = PBXBuildFile; fileRef = D05A83D918AFB75B007F1076 /* MTDatacenterAuthMessageService.h */; settings = {ATTRIBUTES = (Public, ); }; };
		D0CD987B1D74BA4100F41187 /* MTDatacenterTransferAuthAction.h in Headers */ = {isa = PBXBuildFile; fileRef = D05A839F18AFB75B007F1076 /* MTDatacenterTransferAuthAction.h */; settings = {ATTRIBUTES = (Public, ); }; };
		D0CD987C1D74BA4100F41187 /* MTDatacenterAuthAction.h in Headers */ = {isa = PBXBuildFile; fileRef = D05A83A018AFB75B007F1076 /* MTDatacenterAuthAction.h */; settings = {ATTRIBUTES = (Public, ); }; };
		D0CD987D1D74BA4100F41187 /* MTDatacenterAuthMessageService.h in Headers */ = {isa = PBXBuildFile; fileRef = D05A83D918AFB75B007F1076 /* MTDatacenterAuthMessageService.h */; settings = {ATTRIBUTES = (Public, ); }; };
		D0CD987E1D74BA4900F41187 /* MTDatacenterTransferAuthAction.m in Sources */ = {isa = PBXBuildFile; fileRef = D05A839D18AFB75B007F1076 /* MTDatacenterTransferAuthAction.m */; };
		D0CD987F1D74BA4900F41187 /* MTDatacenterAuthAction.m in Sources */ = {isa = PBXBuildFile; fileRef = D05A83CE18AFB75B007F1076 /* MTDatacenterAuthAction.m */; };
		D0CD98801D74BA4900F41187 /* MTDatacenterAuthMessageService.m in Sources */ = {isa = PBXBuildFile; fileRef = D05A83B018AFB75B007F1076 /* MTDatacenterAuthMessageService.m */; };
		D0CD98811D74BA4900F41187 /* MTDatacenterTransferAuthAction.m in Sources */ = {isa = PBXBuildFile; fileRef = D05A839D18AFB75B007F1076 /* MTDatacenterTransferAuthAction.m */; };
		D0CD98821D74BA4900F41187 /* MTDatacenterAuthAction.m in Sources */ = {isa = PBXBuildFile; fileRef = D05A83CE18AFB75B007F1076 /* MTDatacenterAuthAction.m */; };
		D0CD98831D74BA4900F41187 /* MTDatacenterAuthMessageService.m in Sources */ = {isa = PBXBuildFile; fileRef = D05A83B018AFB75B007F1076 /* MTDatacenterAuthMessageService.m */; };
		D0CD98841D74BA5100F41187 /* MTDatacenterAddress.h in Headers */ = {isa = PBXBuildFile; fileRef = D05A83CB18AFB75B007F1076 /* MTDatacenterAddress.h */; settings = {ATTRIBUTES = (Public, ); }; };
		D0CD98851D74BA5100F41187 /* MTDatacenterAddressSet.h in Headers */ = {isa = PBXBuildFile; fileRef = D05A83CD18AFB75B007F1076 /* MTDatacenterAddressSet.h */; settings = {ATTRIBUTES = (Public, ); }; };
		D0CD98861D74BA5100F41187 /* MTDatacenterAuthInfo.h in Headers */ = {isa = PBXBuildFile; fileRef = D05A83C918AFB75B007F1076 /* MTDatacenterAuthInfo.h */; settings = {ATTRIBUTES = (Public, ); }; };
		D0CD98871D74BA5100F41187 /* MTDatacenterSaltInfo.h in Headers */ = {isa = PBXBuildFile; fileRef = D05A83C718AFB75B007F1076 /* MTDatacenterSaltInfo.h */; settings = {ATTRIBUTES = (Public, ); }; };
		D0CD98881D74BA5100F41187 /* MTDatacenterAddressListData.h in Headers */ = {isa = PBXBuildFile; fileRef = D0D1A0691ADD987A007D9ED6 /* MTDatacenterAddressListData.h */; settings = {ATTRIBUTES = (Public, ); }; };
		D0CD98891D74BA5200F41187 /* MTDatacenterAddress.h in Headers */ = {isa = PBXBuildFile; fileRef = D05A83CB18AFB75B007F1076 /* MTDatacenterAddress.h */; settings = {ATTRIBUTES = (Public, ); }; };
		D0CD988A1D74BA5200F41187 /* MTDatacenterAddressSet.h in Headers */ = {isa = PBXBuildFile; fileRef = D05A83CD18AFB75B007F1076 /* MTDatacenterAddressSet.h */; settings = {ATTRIBUTES = (Public, ); }; };
		D0CD988B1D74BA5200F41187 /* MTDatacenterAuthInfo.h in Headers */ = {isa = PBXBuildFile; fileRef = D05A83C918AFB75B007F1076 /* MTDatacenterAuthInfo.h */; settings = {ATTRIBUTES = (Public, ); }; };
		D0CD988C1D74BA5200F41187 /* MTDatacenterSaltInfo.h in Headers */ = {isa = PBXBuildFile; fileRef = D05A83C718AFB75B007F1076 /* MTDatacenterSaltInfo.h */; settings = {ATTRIBUTES = (Public, ); }; };
		D0CD988D1D74BA5200F41187 /* MTDatacenterAddressListData.h in Headers */ = {isa = PBXBuildFile; fileRef = D0D1A0691ADD987A007D9ED6 /* MTDatacenterAddressListData.h */; settings = {ATTRIBUTES = (Public, ); }; };
		D0CD988E1D74BA5900F41187 /* MTDatacenterAddress.m in Sources */ = {isa = PBXBuildFile; fileRef = D05A83CA18AFB75B007F1076 /* MTDatacenterAddress.m */; };
		D0CD988F1D74BA5900F41187 /* MTDatacenterAddressSet.m in Sources */ = {isa = PBXBuildFile; fileRef = D05A83CC18AFB75B007F1076 /* MTDatacenterAddressSet.m */; };
		D0CD98901D74BA5900F41187 /* MTDatacenterAuthInfo.m in Sources */ = {isa = PBXBuildFile; fileRef = D05A83C818AFB75B007F1076 /* MTDatacenterAuthInfo.m */; };
		D0CD98911D74BA5900F41187 /* MTDatacenterSaltInfo.m in Sources */ = {isa = PBXBuildFile; fileRef = D05A83C618AFB75B007F1076 /* MTDatacenterSaltInfo.m */; };
		D0CD98921D74BA5900F41187 /* MTDatacenterAddressListData.m in Sources */ = {isa = PBXBuildFile; fileRef = D0D1A06A1ADD987A007D9ED6 /* MTDatacenterAddressListData.m */; };
		D0CD98931D74BA5A00F41187 /* MTDatacenterAddress.m in Sources */ = {isa = PBXBuildFile; fileRef = D05A83CA18AFB75B007F1076 /* MTDatacenterAddress.m */; };
		D0CD98941D74BA5A00F41187 /* MTDatacenterAddressSet.m in Sources */ = {isa = PBXBuildFile; fileRef = D05A83CC18AFB75B007F1076 /* MTDatacenterAddressSet.m */; };
		D0CD98951D74BA5A00F41187 /* MTDatacenterAuthInfo.m in Sources */ = {isa = PBXBuildFile; fileRef = D05A83C818AFB75B007F1076 /* MTDatacenterAuthInfo.m */; };
		D0CD98961D74BA5A00F41187 /* MTDatacenterSaltInfo.m in Sources */ = {isa = PBXBuildFile; fileRef = D05A83C618AFB75B007F1076 /* MTDatacenterSaltInfo.m */; };
		D0CD98971D74BA5A00F41187 /* MTDatacenterAddressListData.m in Sources */ = {isa = PBXBuildFile; fileRef = D0D1A06A1ADD987A007D9ED6 /* MTDatacenterAddressListData.m */; };
		D0CD98981D74BA6500F41187 /* MTProto.h in Headers */ = {isa = PBXBuildFile; fileRef = D063A32418B1618D00C65116 /* MTProto.h */; settings = {ATTRIBUTES = (Public, ); }; };
		D0CD98991D74BA6500F41187 /* MTSessionInfo.h in Headers */ = {isa = PBXBuildFile; fileRef = D063A32618B1618D00C65116 /* MTSessionInfo.h */; settings = {ATTRIBUTES = (Public, ); }; };
		D0CD989A1D74BA6500F41187 /* MTTimeFixContext.h in Headers */ = {isa = PBXBuildFile; fileRef = D063A32818B1618D00C65116 /* MTTimeFixContext.h */; settings = {ATTRIBUTES = (Public, ); }; };
		D0CD989B1D74BA6500F41187 /* MTPreparedMessage.h in Headers */ = {isa = PBXBuildFile; fileRef = D063A32218B1618D00C65116 /* MTPreparedMessage.h */; settings = {ATTRIBUTES = (Public, ); }; };
		D0CD989C1D74BA6500F41187 /* MTOutgoingMessage.h in Headers */ = {isa = PBXBuildFile; fileRef = D063A32018B1618D00C65116 /* MTOutgoingMessage.h */; settings = {ATTRIBUTES = (Public, ); }; };
		D0CD989D1D74BA6500F41187 /* MTIncomingMessage.h in Headers */ = {isa = PBXBuildFile; fileRef = D063A33618B161B600C65116 /* MTIncomingMessage.h */; settings = {ATTRIBUTES = (Public, ); }; };
		D0CD989E1D74BA6500F41187 /* MTMessageEncryptionKey.h in Headers */ = {isa = PBXBuildFile; fileRef = D063A33818B161B600C65116 /* MTMessageEncryptionKey.h */; settings = {ATTRIBUTES = (Public, ); }; };
		D0CD989F1D74BA6500F41187 /* MTProto.h in Headers */ = {isa = PBXBuildFile; fileRef = D063A32418B1618D00C65116 /* MTProto.h */; settings = {ATTRIBUTES = (Public, ); }; };
		D0CD98A01D74BA6500F41187 /* MTSessionInfo.h in Headers */ = {isa = PBXBuildFile; fileRef = D063A32618B1618D00C65116 /* MTSessionInfo.h */; settings = {ATTRIBUTES = (Public, ); }; };
		D0CD98A11D74BA6500F41187 /* MTTimeFixContext.h in Headers */ = {isa = PBXBuildFile; fileRef = D063A32818B1618D00C65116 /* MTTimeFixContext.h */; settings = {ATTRIBUTES = (Public, ); }; };
		D0CD98A21D74BA6500F41187 /* MTPreparedMessage.h in Headers */ = {isa = PBXBuildFile; fileRef = D063A32218B1618D00C65116 /* MTPreparedMessage.h */; settings = {ATTRIBUTES = (Public, ); }; };
		D0CD98A31D74BA6500F41187 /* MTOutgoingMessage.h in Headers */ = {isa = PBXBuildFile; fileRef = D063A32018B1618D00C65116 /* MTOutgoingMessage.h */; settings = {ATTRIBUTES = (Public, ); }; };
		D0CD98A41D74BA6500F41187 /* MTIncomingMessage.h in Headers */ = {isa = PBXBuildFile; fileRef = D063A33618B161B600C65116 /* MTIncomingMessage.h */; settings = {ATTRIBUTES = (Public, ); }; };
		D0CD98A51D74BA6500F41187 /* MTMessageEncryptionKey.h in Headers */ = {isa = PBXBuildFile; fileRef = D063A33818B161B600C65116 /* MTMessageEncryptionKey.h */; settings = {ATTRIBUTES = (Public, ); }; };
		D0CD98A61D74BA6E00F41187 /* MTProto.m in Sources */ = {isa = PBXBuildFile; fileRef = D063A32518B1618D00C65116 /* MTProto.m */; };
		D0CD98A71D74BA6E00F41187 /* MTSessionInfo.m in Sources */ = {isa = PBXBuildFile; fileRef = D063A32718B1618D00C65116 /* MTSessionInfo.m */; };
		D0CD98A81D74BA6E00F41187 /* MTTimeFixContext.m in Sources */ = {isa = PBXBuildFile; fileRef = D063A32918B1618D00C65116 /* MTTimeFixContext.m */; };
		D0CD98A91D74BA6F00F41187 /* MTPreparedMessage.m in Sources */ = {isa = PBXBuildFile; fileRef = D063A32318B1618D00C65116 /* MTPreparedMessage.m */; };
		D0CD98AA1D74BA6F00F41187 /* MTOutgoingMessage.m in Sources */ = {isa = PBXBuildFile; fileRef = D063A32118B1618D00C65116 /* MTOutgoingMessage.m */; };
		D0CD98AB1D74BA6F00F41187 /* MTIncomingMessage.m in Sources */ = {isa = PBXBuildFile; fileRef = D063A33718B161B600C65116 /* MTIncomingMessage.m */; };
		D0CD98AC1D74BA6F00F41187 /* MTMessageEncryptionKey.m in Sources */ = {isa = PBXBuildFile; fileRef = D063A33918B161B600C65116 /* MTMessageEncryptionKey.m */; };
		D0CD98AD1D74BA6F00F41187 /* MTProto.m in Sources */ = {isa = PBXBuildFile; fileRef = D063A32518B1618D00C65116 /* MTProto.m */; };
		D0CD98AE1D74BA6F00F41187 /* MTSessionInfo.m in Sources */ = {isa = PBXBuildFile; fileRef = D063A32718B1618D00C65116 /* MTSessionInfo.m */; };
		D0CD98AF1D74BA6F00F41187 /* MTTimeFixContext.m in Sources */ = {isa = PBXBuildFile; fileRef = D063A32918B1618D00C65116 /* MTTimeFixContext.m */; };
		D0CD98B01D74BA6F00F41187 /* MTPreparedMessage.m in Sources */ = {isa = PBXBuildFile; fileRef = D063A32318B1618D00C65116 /* MTPreparedMessage.m */; };
		D0CD98B11D74BA6F00F41187 /* MTOutgoingMessage.m in Sources */ = {isa = PBXBuildFile; fileRef = D063A32118B1618D00C65116 /* MTOutgoingMessage.m */; };
		D0CD98B21D74BA6F00F41187 /* MTIncomingMessage.m in Sources */ = {isa = PBXBuildFile; fileRef = D063A33718B161B600C65116 /* MTIncomingMessage.m */; };
		D0CD98B31D74BA6F00F41187 /* MTMessageEncryptionKey.m in Sources */ = {isa = PBXBuildFile; fileRef = D063A33918B161B600C65116 /* MTMessageEncryptionKey.m */; };
		D0CD98B41D74BA7500F41187 /* MTNetworkAvailability.h in Headers */ = {isa = PBXBuildFile; fileRef = D063A38318B164F800C65116 /* MTNetworkAvailability.h */; settings = {ATTRIBUTES = (Public, ); }; };
		D0CD98B51D74BA7500F41187 /* MTTransport.h in Headers */ = {isa = PBXBuildFile; fileRef = D063A38518B164F800C65116 /* MTTransport.h */; settings = {ATTRIBUTES = (Public, ); }; };
		D0CD98B61D74BA7500F41187 /* MTTransportTransaction.h in Headers */ = {isa = PBXBuildFile; fileRef = D063A38718B164F800C65116 /* MTTransportTransaction.h */; settings = {ATTRIBUTES = (Public, ); }; };
		D0CD98B71D74BA7500F41187 /* MTNetworkAvailability.h in Headers */ = {isa = PBXBuildFile; fileRef = D063A38318B164F800C65116 /* MTNetworkAvailability.h */; settings = {ATTRIBUTES = (Public, ); }; };
		D0CD98B81D74BA7500F41187 /* MTTransport.h in Headers */ = {isa = PBXBuildFile; fileRef = D063A38518B164F800C65116 /* MTTransport.h */; settings = {ATTRIBUTES = (Public, ); }; };
		D0CD98B91D74BA7500F41187 /* MTTransportTransaction.h in Headers */ = {isa = PBXBuildFile; fileRef = D063A38718B164F800C65116 /* MTTransportTransaction.h */; settings = {ATTRIBUTES = (Public, ); }; };
		D0CD98BA1D74BA7C00F41187 /* MTNetworkAvailability.m in Sources */ = {isa = PBXBuildFile; fileRef = D063A38418B164F800C65116 /* MTNetworkAvailability.m */; };
		D0CD98BB1D74BA7C00F41187 /* MTTransport.m in Sources */ = {isa = PBXBuildFile; fileRef = D063A38618B164F800C65116 /* MTTransport.m */; };
		D0CD98BC1D74BA7C00F41187 /* MTTransportTransaction.m in Sources */ = {isa = PBXBuildFile; fileRef = D063A38818B164F800C65116 /* MTTransportTransaction.m */; };
		D0CD98BD1D74BA7C00F41187 /* MTNetworkAvailability.m in Sources */ = {isa = PBXBuildFile; fileRef = D063A38418B164F800C65116 /* MTNetworkAvailability.m */; };
		D0CD98BE1D74BA7C00F41187 /* MTTransport.m in Sources */ = {isa = PBXBuildFile; fileRef = D063A38618B164F800C65116 /* MTTransport.m */; };
		D0CD98BF1D74BA7C00F41187 /* MTTransportTransaction.m in Sources */ = {isa = PBXBuildFile; fileRef = D063A38818B164F800C65116 /* MTTransportTransaction.m */; };
		D0CD98C01D74BA8200F41187 /* MTTcpTransport.h in Headers */ = {isa = PBXBuildFile; fileRef = D063A39918B1650400C65116 /* MTTcpTransport.h */; settings = {ATTRIBUTES = (Public, ); }; };
		D0CD98C11D74BA8300F41187 /* MTTcpTransport.h in Headers */ = {isa = PBXBuildFile; fileRef = D063A39918B1650400C65116 /* MTTcpTransport.h */; settings = {ATTRIBUTES = (Public, ); }; };
		D0CD98C31D74BA8A00F41187 /* MTTcpTransport.m in Sources */ = {isa = PBXBuildFile; fileRef = D063A39A18B1650400C65116 /* MTTcpTransport.m */; };
		D0CD98C41D74BA8A00F41187 /* MTTcpTransport.m in Sources */ = {isa = PBXBuildFile; fileRef = D063A39A18B1650400C65116 /* MTTcpTransport.m */; };
		D0CD98C51D74BA8D00F41187 /* MTTcpConnection.h in Headers */ = {isa = PBXBuildFile; fileRef = D063A39518B1650400C65116 /* MTTcpConnection.h */; };
		D0CD98C61D74BA8D00F41187 /* MTTcpConnection.h in Headers */ = {isa = PBXBuildFile; fileRef = D063A39518B1650400C65116 /* MTTcpConnection.h */; };
		D0CD98C71D74BA9000F41187 /* MTTcpConnection.m in Sources */ = {isa = PBXBuildFile; fileRef = D063A39618B1650400C65116 /* MTTcpConnection.m */; };
		D0CD98C81D74BA9100F41187 /* MTTcpConnection.m in Sources */ = {isa = PBXBuildFile; fileRef = D063A39618B1650400C65116 /* MTTcpConnection.m */; };
		D0CD98CA1D74BA9400F41187 /* MTTcpConnectionBehaviour.h in Headers */ = {isa = PBXBuildFile; fileRef = D063A39718B1650400C65116 /* MTTcpConnectionBehaviour.h */; };
		D0CD98CB1D74BA9500F41187 /* MTTcpConnectionBehaviour.h in Headers */ = {isa = PBXBuildFile; fileRef = D063A39718B1650400C65116 /* MTTcpConnectionBehaviour.h */; };
		D0CD98CC1D74BA9700F41187 /* MTTcpConnectionBehaviour.m in Sources */ = {isa = PBXBuildFile; fileRef = D063A39818B1650400C65116 /* MTTcpConnectionBehaviour.m */; };
		D0CD98CD1D74BA9700F41187 /* MTTcpConnectionBehaviour.m in Sources */ = {isa = PBXBuildFile; fileRef = D063A39818B1650400C65116 /* MTTcpConnectionBehaviour.m */; };
		D0CD98DE1D74BAEA00F41187 /* AFHTTPRequestOperation.m in Sources */ = {isa = PBXBuildFile; fileRef = D05A84EC18AFF259007F1076 /* AFHTTPRequestOperation.m */; };
		D0CD98DF1D74BAEA00F41187 /* AFURLConnectionOperation.m in Sources */ = {isa = PBXBuildFile; fileRef = D05A84F518AFF259007F1076 /* AFURLConnectionOperation.m */; };
<<<<<<< HEAD
		D0CD98E21D74BAEB00F41187 /* AFHTTPRequestOperation.m in Sources */ = {isa = PBXBuildFile; fileRef = D05A84EC18AFF259007F1076 /* AFHTTPRequestOperation.m */; settings = {COMPILER_FLAGS = "-fno-objc-arc"; }; };
		D0CD98E31D74BAEB00F41187 /* AFURLConnectionOperation.m in Sources */ = {isa = PBXBuildFile; fileRef = D05A84F518AFF259007F1076 /* AFURLConnectionOperation.m */; settings = {COMPILER_FLAGS = "-fno-objc-arc"; }; };
=======
		D0CD98E21D74BAEB00F41187 /* AFHTTPRequestOperation.m in Sources */ = {isa = PBXBuildFile; fileRef = D05A84EC18AFF259007F1076 /* AFHTTPRequestOperation.m */; };
		D0CD98E31D74BAEB00F41187 /* AFURLConnectionOperation.m in Sources */ = {isa = PBXBuildFile; fileRef = D05A84F518AFF259007F1076 /* AFURLConnectionOperation.m */; };
>>>>>>> d4060044
		D0CD98E41D74BAF400F41187 /* GCDAsyncSocket.m in Sources */ = {isa = PBXBuildFile; fileRef = D05A84F818AFF259007F1076 /* GCDAsyncSocket.m */; };
		D0CD98E51D74BAF400F41187 /* GCDAsyncSocket.m in Sources */ = {isa = PBXBuildFile; fileRef = D05A84F818AFF259007F1076 /* GCDAsyncSocket.m */; };
		D0CD98E81D75C0BB00F41187 /* MTMessageService.h in Headers */ = {isa = PBXBuildFile; fileRef = D063A35018B1631900C65116 /* MTMessageService.h */; settings = {ATTRIBUTES = (Public, ); }; };
		D0CD98E91D75C0BB00F41187 /* MTMessageService.h in Headers */ = {isa = PBXBuildFile; fileRef = D063A35018B1631900C65116 /* MTMessageService.h */; settings = {ATTRIBUTES = (Public, ); }; };
		D0CD98EA1D75C0C100F41187 /* MTMessageTransaction.h in Headers */ = {isa = PBXBuildFile; fileRef = D063A35118B1631900C65116 /* MTMessageTransaction.h */; settings = {ATTRIBUTES = (Public, ); }; };
		D0CD98EB1D75C0C100F41187 /* MTMessageTransaction.h in Headers */ = {isa = PBXBuildFile; fileRef = D063A35118B1631900C65116 /* MTMessageTransaction.h */; settings = {ATTRIBUTES = (Public, ); }; };
		D0CD98EC1D75C0C500F41187 /* MTMessageTransaction.m in Sources */ = {isa = PBXBuildFile; fileRef = D063A35218B1631900C65116 /* MTMessageTransaction.m */; };
		D0CD98ED1D75C0C500F41187 /* MTMessageTransaction.m in Sources */ = {isa = PBXBuildFile; fileRef = D063A35218B1631900C65116 /* MTMessageTransaction.m */; };
		D0CD98EE1D75C0C900F41187 /* MTTimeSyncMessageService.h in Headers */ = {isa = PBXBuildFile; fileRef = D063A35918B164BA00C65116 /* MTTimeSyncMessageService.h */; settings = {ATTRIBUTES = (Public, ); }; };
		D0CD98EF1D75C0CA00F41187 /* MTTimeSyncMessageService.h in Headers */ = {isa = PBXBuildFile; fileRef = D063A35918B164BA00C65116 /* MTTimeSyncMessageService.h */; settings = {ATTRIBUTES = (Public, ); }; };
		D0CD98F01D75C0D200F41187 /* MTTimeSyncMessageService.m in Sources */ = {isa = PBXBuildFile; fileRef = D063A35A18B164BA00C65116 /* MTTimeSyncMessageService.m */; };
		D0CD98F11D75C0D300F41187 /* MTTimeSyncMessageService.m in Sources */ = {isa = PBXBuildFile; fileRef = D063A35A18B164BA00C65116 /* MTTimeSyncMessageService.m */; };
		D0CD98F21D75C0D700F41187 /* MTRequestMessageService.h in Headers */ = {isa = PBXBuildFile; fileRef = D063A36718B164D600C65116 /* MTRequestMessageService.h */; settings = {ATTRIBUTES = (Public, ); }; };
		D0CD98F31D75C0D700F41187 /* MTRequestMessageService.h in Headers */ = {isa = PBXBuildFile; fileRef = D063A36718B164D600C65116 /* MTRequestMessageService.h */; settings = {ATTRIBUTES = (Public, ); }; };
		D0CD98F41D75C0DD00F41187 /* MTRequestMessageService.m in Sources */ = {isa = PBXBuildFile; fileRef = D063A36818B164D600C65116 /* MTRequestMessageService.m */; };
		D0CD98F51D75C0DD00F41187 /* MTRequestMessageService.m in Sources */ = {isa = PBXBuildFile; fileRef = D063A36818B164D600C65116 /* MTRequestMessageService.m */; };
		D0CD98F61D75C0E400F41187 /* MTRequest.h in Headers */ = {isa = PBXBuildFile; fileRef = D063A36318B164D600C65116 /* MTRequest.h */; settings = {ATTRIBUTES = (Public, ); }; };
		D0CD98F71D75C0E400F41187 /* MTRequestContext.h in Headers */ = {isa = PBXBuildFile; fileRef = D063A36518B164D600C65116 /* MTRequestContext.h */; settings = {ATTRIBUTES = (Public, ); }; };
		D0CD98F81D75C0E400F41187 /* MTRequestErrorContext.h in Headers */ = {isa = PBXBuildFile; fileRef = 93DBD22F18B2D72800631ADC /* MTRequestErrorContext.h */; settings = {ATTRIBUTES = (Public, ); }; };
		D0CD98F91D75C0E400F41187 /* MTDropResponseContext.h in Headers */ = {isa = PBXBuildFile; fileRef = D063A36118B164D600C65116 /* MTDropResponseContext.h */; settings = {ATTRIBUTES = (Public, ); }; };
		D0CD98FA1D75C0E400F41187 /* MTApiEnvironment.h in Headers */ = {isa = PBXBuildFile; fileRef = D063A35F18B164D600C65116 /* MTApiEnvironment.h */; settings = {ATTRIBUTES = (Public, ); }; };
		D0CD98FB1D75C0E500F41187 /* MTRequest.h in Headers */ = {isa = PBXBuildFile; fileRef = D063A36318B164D600C65116 /* MTRequest.h */; settings = {ATTRIBUTES = (Public, ); }; };
		D0CD98FC1D75C0E500F41187 /* MTRequestContext.h in Headers */ = {isa = PBXBuildFile; fileRef = D063A36518B164D600C65116 /* MTRequestContext.h */; settings = {ATTRIBUTES = (Public, ); }; };
		D0CD98FD1D75C0E500F41187 /* MTRequestErrorContext.h in Headers */ = {isa = PBXBuildFile; fileRef = 93DBD22F18B2D72800631ADC /* MTRequestErrorContext.h */; settings = {ATTRIBUTES = (Public, ); }; };
		D0CD98FE1D75C0E500F41187 /* MTDropResponseContext.h in Headers */ = {isa = PBXBuildFile; fileRef = D063A36118B164D600C65116 /* MTDropResponseContext.h */; settings = {ATTRIBUTES = (Public, ); }; };
		D0CD98FF1D75C0E500F41187 /* MTApiEnvironment.h in Headers */ = {isa = PBXBuildFile; fileRef = D063A35F18B164D600C65116 /* MTApiEnvironment.h */; settings = {ATTRIBUTES = (Public, ); }; };
		D0CD99001D75C0ED00F41187 /* MTRequest.m in Sources */ = {isa = PBXBuildFile; fileRef = D063A36418B164D600C65116 /* MTRequest.m */; };
		D0CD99011D75C0ED00F41187 /* MTRequestContext.m in Sources */ = {isa = PBXBuildFile; fileRef = D063A36618B164D600C65116 /* MTRequestContext.m */; };
		D0CD99021D75C0ED00F41187 /* MTRequestErrorContext.m in Sources */ = {isa = PBXBuildFile; fileRef = 93DBD23018B2D72800631ADC /* MTRequestErrorContext.m */; };
		D0CD99031D75C0ED00F41187 /* MTDropResponseContext.m in Sources */ = {isa = PBXBuildFile; fileRef = D063A36218B164D600C65116 /* MTDropResponseContext.m */; };
		D0CD99041D75C0ED00F41187 /* MTApiEnvironment.m in Sources */ = {isa = PBXBuildFile; fileRef = D063A36018B164D600C65116 /* MTApiEnvironment.m */; };
		D0CD99051D75C0ED00F41187 /* MTRequest.m in Sources */ = {isa = PBXBuildFile; fileRef = D063A36418B164D600C65116 /* MTRequest.m */; };
		D0CD99061D75C0ED00F41187 /* MTRequestContext.m in Sources */ = {isa = PBXBuildFile; fileRef = D063A36618B164D600C65116 /* MTRequestContext.m */; };
		D0CD99071D75C0ED00F41187 /* MTRequestErrorContext.m in Sources */ = {isa = PBXBuildFile; fileRef = 93DBD23018B2D72800631ADC /* MTRequestErrorContext.m */; };
		D0CD99081D75C0ED00F41187 /* MTDropResponseContext.m in Sources */ = {isa = PBXBuildFile; fileRef = D063A36218B164D600C65116 /* MTDropResponseContext.m */; };
		D0CD99091D75C0ED00F41187 /* MTApiEnvironment.m in Sources */ = {isa = PBXBuildFile; fileRef = D063A36018B164D600C65116 /* MTApiEnvironment.m */; };
		D0CD990A1D75C0F300F41187 /* MTResendMessageService.h in Headers */ = {isa = PBXBuildFile; fileRef = D063A37D18B164E600C65116 /* MTResendMessageService.h */; settings = {ATTRIBUTES = (Public, ); }; };
		D0CD990B1D75C0F400F41187 /* MTResendMessageService.h in Headers */ = {isa = PBXBuildFile; fileRef = D063A37D18B164E600C65116 /* MTResendMessageService.h */; settings = {ATTRIBUTES = (Public, ); }; };
		D0CD990C1D75C0F900F41187 /* MTResendMessageService.m in Sources */ = {isa = PBXBuildFile; fileRef = D063A37E18B164E600C65116 /* MTResendMessageService.m */; };
		D0CD990D1D75C0F900F41187 /* MTResendMessageService.m in Sources */ = {isa = PBXBuildFile; fileRef = D063A37E18B164E600C65116 /* MTResendMessageService.m */; };
		D0CD990E1D75C12C00F41187 /* libz.tbd in Frameworks */ = {isa = PBXBuildFile; fileRef = D00354711C173CD0006610DA /* libz.tbd */; };
		D0CFBB871FD7188200B65C0D /* AFURLConnectionOperation.h in Headers */ = {isa = PBXBuildFile; fileRef = D05A84F418AFF259007F1076 /* AFURLConnectionOperation.h */; settings = {ATTRIBUTES = (Public, ); }; };
		D0CFBB881FD7188200B65C0D /* AFURLConnectionOperation.h in Headers */ = {isa = PBXBuildFile; fileRef = D05A84F418AFF259007F1076 /* AFURLConnectionOperation.h */; settings = {ATTRIBUTES = (Public, ); }; };
		D0CFBB891FD7188200B65C0D /* AFURLConnectionOperation.h in Headers */ = {isa = PBXBuildFile; fileRef = D05A84F418AFF259007F1076 /* AFURLConnectionOperation.h */; settings = {ATTRIBUTES = (Public, ); }; };
		D0CFBB8A1FD718C500B65C0D /* AFHTTPRequestOperation.h in Headers */ = {isa = PBXBuildFile; fileRef = D05A84EB18AFF259007F1076 /* AFHTTPRequestOperation.h */; settings = {ATTRIBUTES = (Public, ); }; };
		D0CFBB8B1FD718C500B65C0D /* AFHTTPRequestOperation.h in Headers */ = {isa = PBXBuildFile; fileRef = D05A84EB18AFF259007F1076 /* AFHTTPRequestOperation.h */; settings = {ATTRIBUTES = (Public, ); }; };
		D0CFBB8C1FD718C600B65C0D /* AFHTTPRequestOperation.h in Headers */ = {isa = PBXBuildFile; fileRef = D05A84EB18AFF259007F1076 /* AFHTTPRequestOperation.h */; settings = {ATTRIBUTES = (Public, ); }; };
		D0D1A0361ADD983C007D9ED6 /* MTBadMsgNotificationMessage.h in Headers */ = {isa = PBXBuildFile; fileRef = D0D1A0041ADD983C007D9ED6 /* MTBadMsgNotificationMessage.h */; };
		D0D1A0371ADD983C007D9ED6 /* MTBadMsgNotificationMessage.m in Sources */ = {isa = PBXBuildFile; fileRef = D0D1A0051ADD983C007D9ED6 /* MTBadMsgNotificationMessage.m */; };
		D0D1A0381ADD983C007D9ED6 /* MTBuffer.h in Headers */ = {isa = PBXBuildFile; fileRef = D0D1A0061ADD983C007D9ED6 /* MTBuffer.h */; };
		D0D1A0391ADD983C007D9ED6 /* MTBuffer.m in Sources */ = {isa = PBXBuildFile; fileRef = D0D1A0071ADD983C007D9ED6 /* MTBuffer.m */; };
		D0D1A03A1ADD983C007D9ED6 /* MTBufferReader.h in Headers */ = {isa = PBXBuildFile; fileRef = D0D1A0081ADD983C007D9ED6 /* MTBufferReader.h */; };
		D0D1A03B1ADD983C007D9ED6 /* MTBufferReader.m in Sources */ = {isa = PBXBuildFile; fileRef = D0D1A0091ADD983C007D9ED6 /* MTBufferReader.m */; };
		D0D1A03C1ADD983C007D9ED6 /* MTDestroySessionResponseMessage.h in Headers */ = {isa = PBXBuildFile; fileRef = D0D1A00A1ADD983C007D9ED6 /* MTDestroySessionResponseMessage.h */; };
		D0D1A03D1ADD983C007D9ED6 /* MTDestroySessionResponseMessage.m in Sources */ = {isa = PBXBuildFile; fileRef = D0D1A00B1ADD983C007D9ED6 /* MTDestroySessionResponseMessage.m */; };
		D0D1A03E1ADD983C007D9ED6 /* MTDropRpcResultMessage.h in Headers */ = {isa = PBXBuildFile; fileRef = D0D1A00C1ADD983C007D9ED6 /* MTDropRpcResultMessage.h */; };
		D0D1A03F1ADD983C007D9ED6 /* MTDropRpcResultMessage.m in Sources */ = {isa = PBXBuildFile; fileRef = D0D1A00D1ADD983C007D9ED6 /* MTDropRpcResultMessage.m */; };
		D0D1A0401ADD983C007D9ED6 /* MTExportedAuthorizationData.h in Headers */ = {isa = PBXBuildFile; fileRef = D0D1A00E1ADD983C007D9ED6 /* MTExportedAuthorizationData.h */; settings = {ATTRIBUTES = (Public, ); }; };
		D0D1A0411ADD983C007D9ED6 /* MTExportedAuthorizationData.m in Sources */ = {isa = PBXBuildFile; fileRef = D0D1A00F1ADD983C007D9ED6 /* MTExportedAuthorizationData.m */; };
		D0D1A0421ADD983C007D9ED6 /* MTFutureSaltsMessage.h in Headers */ = {isa = PBXBuildFile; fileRef = D0D1A0101ADD983C007D9ED6 /* MTFutureSaltsMessage.h */; };
		D0D1A0431ADD983C007D9ED6 /* MTFutureSaltsMessage.m in Sources */ = {isa = PBXBuildFile; fileRef = D0D1A0111ADD983C007D9ED6 /* MTFutureSaltsMessage.m */; };
		D0D1A0441ADD983C007D9ED6 /* MTInternalMessageParser.h in Headers */ = {isa = PBXBuildFile; fileRef = D0D1A0121ADD983C007D9ED6 /* MTInternalMessageParser.h */; };
		D0D1A0451ADD983C007D9ED6 /* MTInternalMessageParser.m in Sources */ = {isa = PBXBuildFile; fileRef = D0D1A0131ADD983C007D9ED6 /* MTInternalMessageParser.m */; };
		D0D1A0461ADD983C007D9ED6 /* MTMessage.h in Headers */ = {isa = PBXBuildFile; fileRef = D0D1A0141ADD983C007D9ED6 /* MTMessage.h */; };
		D0D1A0471ADD983C007D9ED6 /* MTMessage.m in Sources */ = {isa = PBXBuildFile; fileRef = D0D1A0151ADD983C007D9ED6 /* MTMessage.m */; };
		D0D1A0481ADD983C007D9ED6 /* MTMsgAllInfoMessage.h in Headers */ = {isa = PBXBuildFile; fileRef = D0D1A0161ADD983C007D9ED6 /* MTMsgAllInfoMessage.h */; };
		D0D1A0491ADD983C007D9ED6 /* MTMsgAllInfoMessage.m in Sources */ = {isa = PBXBuildFile; fileRef = D0D1A0171ADD983C007D9ED6 /* MTMsgAllInfoMessage.m */; };
		D0D1A04A1ADD983C007D9ED6 /* MTMsgContainerMessage.h in Headers */ = {isa = PBXBuildFile; fileRef = D0D1A0181ADD983C007D9ED6 /* MTMsgContainerMessage.h */; };
		D0D1A04B1ADD983C007D9ED6 /* MTMsgContainerMessage.m in Sources */ = {isa = PBXBuildFile; fileRef = D0D1A0191ADD983C007D9ED6 /* MTMsgContainerMessage.m */; };
		D0D1A04C1ADD983C007D9ED6 /* MTMsgDetailedInfoMessage.h in Headers */ = {isa = PBXBuildFile; fileRef = D0D1A01A1ADD983C007D9ED6 /* MTMsgDetailedInfoMessage.h */; };
		D0D1A04D1ADD983C007D9ED6 /* MTMsgDetailedInfoMessage.m in Sources */ = {isa = PBXBuildFile; fileRef = D0D1A01B1ADD983C007D9ED6 /* MTMsgDetailedInfoMessage.m */; };
		D0D1A04E1ADD983C007D9ED6 /* MTMsgResendReqMessage.h in Headers */ = {isa = PBXBuildFile; fileRef = D0D1A01C1ADD983C007D9ED6 /* MTMsgResendReqMessage.h */; };
		D0D1A04F1ADD983C007D9ED6 /* MTMsgResendReqMessage.m in Sources */ = {isa = PBXBuildFile; fileRef = D0D1A01D1ADD983C007D9ED6 /* MTMsgResendReqMessage.m */; };
		D0D1A0501ADD983C007D9ED6 /* MTMsgsAckMessage.h in Headers */ = {isa = PBXBuildFile; fileRef = D0D1A01E1ADD983C007D9ED6 /* MTMsgsAckMessage.h */; };
		D0D1A0511ADD983C007D9ED6 /* MTMsgsAckMessage.m in Sources */ = {isa = PBXBuildFile; fileRef = D0D1A01F1ADD983C007D9ED6 /* MTMsgsAckMessage.m */; };
		D0D1A0521ADD983C007D9ED6 /* MTMsgsStateInfoMessage.h in Headers */ = {isa = PBXBuildFile; fileRef = D0D1A0201ADD983C007D9ED6 /* MTMsgsStateInfoMessage.h */; };
		D0D1A0531ADD983C007D9ED6 /* MTMsgsStateInfoMessage.m in Sources */ = {isa = PBXBuildFile; fileRef = D0D1A0211ADD983C007D9ED6 /* MTMsgsStateInfoMessage.m */; };
		D0D1A0541ADD983C007D9ED6 /* MTMsgsStateReqMessage.h in Headers */ = {isa = PBXBuildFile; fileRef = D0D1A0221ADD983C007D9ED6 /* MTMsgsStateReqMessage.h */; };
		D0D1A0551ADD983C007D9ED6 /* MTMsgsStateReqMessage.m in Sources */ = {isa = PBXBuildFile; fileRef = D0D1A0231ADD983C007D9ED6 /* MTMsgsStateReqMessage.m */; };
		D0D1A0561ADD983C007D9ED6 /* MTNewSessionCreatedMessage.h in Headers */ = {isa = PBXBuildFile; fileRef = D0D1A0241ADD983C007D9ED6 /* MTNewSessionCreatedMessage.h */; };
		D0D1A0571ADD983C007D9ED6 /* MTNewSessionCreatedMessage.m in Sources */ = {isa = PBXBuildFile; fileRef = D0D1A0251ADD983C007D9ED6 /* MTNewSessionCreatedMessage.m */; };
		D0D1A0581ADD983C007D9ED6 /* MTPingMessage.h in Headers */ = {isa = PBXBuildFile; fileRef = D0D1A0261ADD983C007D9ED6 /* MTPingMessage.h */; };
		D0D1A0591ADD983C007D9ED6 /* MTPingMessage.m in Sources */ = {isa = PBXBuildFile; fileRef = D0D1A0271ADD983C007D9ED6 /* MTPingMessage.m */; };
		D0D1A05A1ADD983C007D9ED6 /* MTPongMessage.h in Headers */ = {isa = PBXBuildFile; fileRef = D0D1A0281ADD983C007D9ED6 /* MTPongMessage.h */; };
		D0D1A05B1ADD983C007D9ED6 /* MTPongMessage.m in Sources */ = {isa = PBXBuildFile; fileRef = D0D1A0291ADD983C007D9ED6 /* MTPongMessage.m */; };
		D0D1A05C1ADD983C007D9ED6 /* MTResPqMessage.h in Headers */ = {isa = PBXBuildFile; fileRef = D0D1A02A1ADD983C007D9ED6 /* MTResPqMessage.h */; };
		D0D1A05D1ADD983C007D9ED6 /* MTResPqMessage.m in Sources */ = {isa = PBXBuildFile; fileRef = D0D1A02B1ADD983C007D9ED6 /* MTResPqMessage.m */; };
		D0D1A05E1ADD983C007D9ED6 /* MTRpcError.h in Headers */ = {isa = PBXBuildFile; fileRef = D0D1A02C1ADD983C007D9ED6 /* MTRpcError.h */; settings = {ATTRIBUTES = (Public, ); }; };
		D0D1A05F1ADD983C007D9ED6 /* MTRpcError.m in Sources */ = {isa = PBXBuildFile; fileRef = D0D1A02D1ADD983C007D9ED6 /* MTRpcError.m */; };
		D0D1A0601ADD983C007D9ED6 /* MTRpcResultMessage.h in Headers */ = {isa = PBXBuildFile; fileRef = D0D1A02E1ADD983C007D9ED6 /* MTRpcResultMessage.h */; };
		D0D1A0611ADD983C007D9ED6 /* MTRpcResultMessage.m in Sources */ = {isa = PBXBuildFile; fileRef = D0D1A02F1ADD983C007D9ED6 /* MTRpcResultMessage.m */; };
		D0D1A0621ADD983C007D9ED6 /* MTServerDhInnerDataMessage.h in Headers */ = {isa = PBXBuildFile; fileRef = D0D1A0301ADD983C007D9ED6 /* MTServerDhInnerDataMessage.h */; };
		D0D1A0631ADD983C007D9ED6 /* MTServerDhInnerDataMessage.m in Sources */ = {isa = PBXBuildFile; fileRef = D0D1A0311ADD983C007D9ED6 /* MTServerDhInnerDataMessage.m */; };
		D0D1A0641ADD983C007D9ED6 /* MTServerDhParamsMessage.h in Headers */ = {isa = PBXBuildFile; fileRef = D0D1A0321ADD983C007D9ED6 /* MTServerDhParamsMessage.h */; };
		D0D1A0651ADD983C007D9ED6 /* MTServerDhParamsMessage.m in Sources */ = {isa = PBXBuildFile; fileRef = D0D1A0331ADD983C007D9ED6 /* MTServerDhParamsMessage.m */; };
		D0D1A0661ADD983C007D9ED6 /* MTSetClientDhParamsResponseMessage.h in Headers */ = {isa = PBXBuildFile; fileRef = D0D1A0341ADD983C007D9ED6 /* MTSetClientDhParamsResponseMessage.h */; };
		D0D1A0671ADD983C007D9ED6 /* MTSetClientDhParamsResponseMessage.m in Sources */ = {isa = PBXBuildFile; fileRef = D0D1A0351ADD983C007D9ED6 /* MTSetClientDhParamsResponseMessage.m */; };
		D0D1A06B1ADD987A007D9ED6 /* MTDatacenterAddressListData.h in Headers */ = {isa = PBXBuildFile; fileRef = D0D1A0691ADD987A007D9ED6 /* MTDatacenterAddressListData.h */; settings = {ATTRIBUTES = (Public, ); }; };
		D0D1A06C1ADD987A007D9ED6 /* MTDatacenterAddressListData.m in Sources */ = {isa = PBXBuildFile; fileRef = D0D1A06A1ADD987A007D9ED6 /* MTDatacenterAddressListData.m */; };
		D0D225101B4D817B0085E26D /* MtProtoKitDynamic.h in Headers */ = {isa = PBXBuildFile; fileRef = D0D2250F1B4D817B0085E26D /* MtProtoKitDynamic.h */; settings = {ATTRIBUTES = (Public, ); }; };
		D0D225161B4D817B0085E26D /* MtProtoKitDynamic.framework in Frameworks */ = {isa = PBXBuildFile; fileRef = D0D2250B1B4D817B0085E26D /* MtProtoKitDynamic.framework */; };
		D0D2251D1B4D817B0085E26D /* MtProtoKitDynamicTests.m in Sources */ = {isa = PBXBuildFile; fileRef = D0D2251C1B4D817B0085E26D /* MtProtoKitDynamicTests.m */; };
		D0D2689E1D7A055400C422DA /* libcrypto.a in Frameworks */ = {isa = PBXBuildFile; fileRef = D0CD990F1D75C16100F41187 /* libcrypto.a */; };
		D0E2E17720866780005737E8 /* MTDNS.h in Headers */ = {isa = PBXBuildFile; fileRef = D0E2E17520866780005737E8 /* MTDNS.h */; };
		D0E2E17820866780005737E8 /* MTDNS.h in Headers */ = {isa = PBXBuildFile; fileRef = D0E2E17520866780005737E8 /* MTDNS.h */; };
		D0E2E17920866780005737E8 /* MTDNS.h in Headers */ = {isa = PBXBuildFile; fileRef = D0E2E17520866780005737E8 /* MTDNS.h */; };
		D0E2E17A20866780005737E8 /* MTDNS.m in Sources */ = {isa = PBXBuildFile; fileRef = D0E2E17620866780005737E8 /* MTDNS.m */; };
		D0E2E17B20866780005737E8 /* MTDNS.m in Sources */ = {isa = PBXBuildFile; fileRef = D0E2E17620866780005737E8 /* MTDNS.m */; };
		D0E2E17C20866780005737E8 /* MTDNS.m in Sources */ = {isa = PBXBuildFile; fileRef = D0E2E17620866780005737E8 /* MTDNS.m */; };
		D0E9B9ED1F0176DA00F079A4 /* MTBackupAddressSignals.h in Headers */ = {isa = PBXBuildFile; fileRef = D0E9B9EB1F0176DA00F079A4 /* MTBackupAddressSignals.h */; settings = {ATTRIBUTES = (Public, ); }; };
		D0E9B9EE1F0176DA00F079A4 /* MTBackupAddressSignals.h in Headers */ = {isa = PBXBuildFile; fileRef = D0E9B9EB1F0176DA00F079A4 /* MTBackupAddressSignals.h */; settings = {ATTRIBUTES = (Public, ); }; };
		D0E9B9EF1F0176DA00F079A4 /* MTBackupAddressSignals.h in Headers */ = {isa = PBXBuildFile; fileRef = D0E9B9EB1F0176DA00F079A4 /* MTBackupAddressSignals.h */; settings = {ATTRIBUTES = (Public, ); }; };
		D0E9B9F01F0176DA00F079A4 /* MTBackupAddressSignals.m in Sources */ = {isa = PBXBuildFile; fileRef = D0E9B9EC1F0176DA00F079A4 /* MTBackupAddressSignals.m */; };
		D0E9B9F11F0176DA00F079A4 /* MTBackupAddressSignals.m in Sources */ = {isa = PBXBuildFile; fileRef = D0E9B9EC1F0176DA00F079A4 /* MTBackupAddressSignals.m */; };
		D0E9B9F21F0176DA00F079A4 /* MTBackupAddressSignals.m in Sources */ = {isa = PBXBuildFile; fileRef = D0E9B9EC1F0176DA00F079A4 /* MTBackupAddressSignals.m */; };
/* End PBXBuildFile section */

/* Begin PBXContainerItemProxy section */
		D003546B1C173BF0006610DA /* PBXContainerItemProxy */ = {
			isa = PBXContainerItemProxy;
			containerPortal = D05A830A18AFB3F9007F1076 /* Project object */;
			proxyType = 1;
			remoteGlobalIDString = D0CB05F61ADC4483005E298F;
			remoteInfo = MtProtoKit;
		};
		D0D225171B4D817B0085E26D /* PBXContainerItemProxy */ = {
			isa = PBXContainerItemProxy;
			containerPortal = D05A830A18AFB3F9007F1076 /* Project object */;
			proxyType = 1;
			remoteGlobalIDString = D0D2250A1B4D817B0085E26D;
			remoteInfo = MtProtoKitDynamic;
		};
/* End PBXContainerItemProxy section */

/* Begin PBXFileReference section */
		93DBD22F18B2D72800631ADC /* MTRequestErrorContext.h */ = {isa = PBXFileReference; fileEncoding = 4; lastKnownFileType = sourcecode.c.h; name = MTRequestErrorContext.h; path = MtProtoKit/MTRequestErrorContext.h; sourceTree = "<group>"; };
		93DBD23018B2D72800631ADC /* MTRequestErrorContext.m */ = {isa = PBXFileReference; fileEncoding = 4; lastKnownFileType = sourcecode.c.objc; name = MTRequestErrorContext.m; path = MtProtoKit/MTRequestErrorContext.m; sourceTree = "<group>"; };
		93DBD23318B2D9AA00631ADC /* MTTime.h */ = {isa = PBXFileReference; lastKnownFileType = sourcecode.c.h; name = MTTime.h; path = MtProtoKit/MTTime.h; sourceTree = "<group>"; };
		93DBD23418B2DA1E00631ADC /* MTTime.m */ = {isa = PBXFileReference; fileEncoding = 4; lastKnownFileType = sourcecode.c.objc; name = MTTime.m; path = MtProtoKit/MTTime.m; sourceTree = "<group>"; };
		D00354651C173BF0006610DA /* MtProtoKitStabilityTests.xctest */ = {isa = PBXFileReference; explicitFileType = wrapper.cfbundle; includeInIndex = 0; path = MtProtoKitStabilityTests.xctest; sourceTree = BUILT_PRODUCTS_DIR; };
		D00354671C173BF0006610DA /* MtProtoKitStabilityTests.m */ = {isa = PBXFileReference; lastKnownFileType = sourcecode.c.objc; path = MtProtoKitStabilityTests.m; sourceTree = "<group>"; };
		D00354691C173BF0006610DA /* Info.plist */ = {isa = PBXFileReference; lastKnownFileType = text.plist.xml; path = Info.plist; sourceTree = "<group>"; };
		D00354711C173CD0006610DA /* libz.tbd */ = {isa = PBXFileReference; lastKnownFileType = "sourcecode.text-based-dylib-definition"; name = libz.tbd; path = usr/lib/libz.tbd; sourceTree = SDKROOT; };
		D00354731C173CD9006610DA /* SystemConfiguration.framework */ = {isa = PBXFileReference; lastKnownFileType = wrapper.framework; name = SystemConfiguration.framework; path = System/Library/Frameworks/SystemConfiguration.framework; sourceTree = SDKROOT; };
		D010DB7B1D70ABEE0012AD96 /* MTRsa.h */ = {isa = PBXFileReference; fileEncoding = 4; lastKnownFileType = sourcecode.c.h; path = MTRsa.h; sourceTree = "<group>"; };
		D010DB7C1D70ABEE0012AD96 /* MTRsa.m */ = {isa = PBXFileReference; fileEncoding = 4; lastKnownFileType = sourcecode.c.objc; path = MTRsa.m; sourceTree = "<group>"; };
		D010DB7F1D70B3B90012AD96 /* MTAes.h */ = {isa = PBXFileReference; fileEncoding = 4; lastKnownFileType = sourcecode.c.h; path = MTAes.h; sourceTree = "<group>"; };
		D010DB801D70B3B90012AD96 /* MTAes.m */ = {isa = PBXFileReference; fileEncoding = 4; lastKnownFileType = sourcecode.c.objc; path = MTAes.m; sourceTree = "<group>"; };
		D0119CBF20CAD34800895300 /* MTConnectionProbing.h */ = {isa = PBXFileReference; lastKnownFileType = sourcecode.c.h; path = MTConnectionProbing.h; sourceTree = "<group>"; };
		D0119CC020CAD34800895300 /* MTConnectionProbing.m */ = {isa = PBXFileReference; lastKnownFileType = sourcecode.c.objc; path = MTConnectionProbing.m; sourceTree = "<group>"; };
		D0119CC720CAD65D00895300 /* PingFoundation.h */ = {isa = PBXFileReference; lastKnownFileType = sourcecode.c.h; path = PingFoundation.h; sourceTree = "<group>"; };
		D0119CC820CAD65D00895300 /* PingFoundation.m */ = {isa = PBXFileReference; lastKnownFileType = sourcecode.c.objc; path = PingFoundation.m; sourceTree = "<group>"; };
		D015E016225CD19E00CB9E8A /* MTGzip.h */ = {isa = PBXFileReference; lastKnownFileType = sourcecode.c.h; path = MTGzip.h; sourceTree = "<group>"; };
		D015E017225CD19E00CB9E8A /* MTGzip.m */ = {isa = PBXFileReference; lastKnownFileType = sourcecode.c.objc; path = MTGzip.m; sourceTree = "<group>"; };
		D0185E702089D265005E1A6C /* MTProxyConnectivity.h */ = {isa = PBXFileReference; lastKnownFileType = sourcecode.c.h; path = MTProxyConnectivity.h; sourceTree = "<group>"; };
		D0185E712089D265005E1A6C /* MTProxyConnectivity.m */ = {isa = PBXFileReference; lastKnownFileType = sourcecode.c.objc; path = MTProxyConnectivity.m; sourceTree = "<group>"; };
		D020FAF81D994E3100F279AA /* MTHttpRequestOperation.h */ = {isa = PBXFileReference; fileEncoding = 4; lastKnownFileType = sourcecode.c.h; name = MTHttpRequestOperation.h; path = MTProtoKit/MTHttpRequestOperation.h; sourceTree = "<group>"; };
		D020FAF91D994E3100F279AA /* MTHttpRequestOperation.m */ = {isa = PBXFileReference; fileEncoding = 4; lastKnownFileType = sourcecode.c.objc; name = MTHttpRequestOperation.m; path = MTProtoKit/MTHttpRequestOperation.m; sourceTree = "<group>"; };
		D0254CC518B10404009452AA /* MTEncryption.h */ = {isa = PBXFileReference; fileEncoding = 4; lastKnownFileType = sourcecode.c.h; name = MTEncryption.h; path = MTProtoKit/MTEncryption.h; sourceTree = "<group>"; };
		D0338737223BC115007A2CE4 /* MTPKCS.h */ = {isa = PBXFileReference; lastKnownFileType = sourcecode.c.h; path = MTPKCS.h; sourceTree = "<group>"; };
		D0338738223BC115007A2CE4 /* MTPKCS.m */ = {isa = PBXFileReference; lastKnownFileType = sourcecode.c.objc; path = MTPKCS.m; sourceTree = "<group>"; };
		D0503AD818B027F80074C3FE /* MTOutputStream.h */ = {isa = PBXFileReference; fileEncoding = 4; lastKnownFileType = sourcecode.c.h; name = MTOutputStream.h; path = MTProtoKit/MTOutputStream.h; sourceTree = "<group>"; };
		D0503AD918B027F80074C3FE /* MTOutputStream.m */ = {isa = PBXFileReference; fileEncoding = 4; lastKnownFileType = sourcecode.c.objc; name = MTOutputStream.m; path = MTProtoKit/MTOutputStream.m; sourceTree = "<group>"; };
		D0503ADC18B029480074C3FE /* MTInputStream.h */ = {isa = PBXFileReference; fileEncoding = 4; lastKnownFileType = sourcecode.c.h; name = MTInputStream.h; path = MTProtoKit/MTInputStream.h; sourceTree = "<group>"; };
		D0503ADD18B029480074C3FE /* MTInputStream.m */ = {isa = PBXFileReference; fileEncoding = 4; lastKnownFileType = sourcecode.c.objc; name = MTInputStream.m; path = MTProtoKit/MTInputStream.m; sourceTree = "<group>"; };
		D0529D2921A434BF00D7C3C4 /* MTTransportSchemeStats.h */ = {isa = PBXFileReference; lastKnownFileType = sourcecode.c.h; path = MTTransportSchemeStats.h; sourceTree = "<group>"; };
		D0529D2A21A434BF00D7C3C4 /* MTTransportSchemeStats.m */ = {isa = PBXFileReference; lastKnownFileType = sourcecode.c.objc; path = MTTransportSchemeStats.m; sourceTree = "<group>"; };
		D0580ABE1B0F3E7100E8235B /* SSignalKit.framework */ = {isa = PBXFileReference; lastKnownFileType = wrapper.framework; name = SSignalKit.framework; path = "../../../../Library/Developer/Xcode/DerivedData/Telegraph-dzhgyeoibunjpxfckifwvbawfdmi/Build/Products/Debug-iphoneos/SSignalKit.framework"; sourceTree = "<group>"; };
		D0580AC01B0F3E9C00E8235B /* MTDiscoverConnectionSignals.h */ = {isa = PBXFileReference; fileEncoding = 4; lastKnownFileType = sourcecode.c.h; path = MTDiscoverConnectionSignals.h; sourceTree = "<group>"; };
		D0580AC11B0F3E9C00E8235B /* MTDiscoverConnectionSignals.m */ = {isa = PBXFileReference; fileEncoding = 4; lastKnownFileType = sourcecode.c.objc; path = MTDiscoverConnectionSignals.m; sourceTree = "<group>"; };
		D05A831718AFB3F9007F1076 /* Foundation.framework */ = {isa = PBXFileReference; lastKnownFileType = wrapper.framework; name = Foundation.framework; path = System/Library/Frameworks/Foundation.framework; sourceTree = SDKROOT; };
		D05A832818AFB3F9007F1076 /* XCTest.framework */ = {isa = PBXFileReference; lastKnownFileType = wrapper.framework; name = XCTest.framework; path = Library/Frameworks/XCTest.framework; sourceTree = DEVELOPER_DIR; };
		D05A832B18AFB3F9007F1076 /* UIKit.framework */ = {isa = PBXFileReference; lastKnownFileType = wrapper.framework; name = UIKit.framework; path = Library/Frameworks/UIKit.framework; sourceTree = DEVELOPER_DIR; };
		D05A833418AFB3F9007F1076 /* MtProtoKitTests-Info.plist */ = {isa = PBXFileReference; lastKnownFileType = text.plist.xml; path = "MtProtoKitTests-Info.plist"; sourceTree = "<group>"; };
		D05A833618AFB3F9007F1076 /* en */ = {isa = PBXFileReference; lastKnownFileType = text.plist.strings; name = en; path = en.lproj/InfoPlist.strings; sourceTree = "<group>"; };
		D05A833818AFB3F9007F1076 /* MtProtoKitTests.m */ = {isa = PBXFileReference; lastKnownFileType = sourcecode.c.objc; path = MtProtoKitTests.m; sourceTree = "<group>"; };
		D05A834818AFB40C007F1076 /* Cocoa.framework */ = {isa = PBXFileReference; lastKnownFileType = wrapper.framework; name = Cocoa.framework; path = Library/Frameworks/Cocoa.framework; sourceTree = DEVELOPER_DIR; };
		D05A834B18AFB40C007F1076 /* Foundation.framework */ = {isa = PBXFileReference; lastKnownFileType = wrapper.framework; name = Foundation.framework; path = Library/Frameworks/Foundation.framework; sourceTree = SDKROOT; };
		D05A834C18AFB40C007F1076 /* CoreData.framework */ = {isa = PBXFileReference; lastKnownFileType = wrapper.framework; name = CoreData.framework; path = Library/Frameworks/CoreData.framework; sourceTree = SDKROOT; };
		D05A834D18AFB40C007F1076 /* AppKit.framework */ = {isa = PBXFileReference; lastKnownFileType = wrapper.framework; name = AppKit.framework; path = Library/Frameworks/AppKit.framework; sourceTree = SDKROOT; };
		D05A835018AFB40C007F1076 /* MtProtoKitOSX-Info.plist */ = {isa = PBXFileReference; lastKnownFileType = text.plist.xml; path = "MtProtoKitOSX-Info.plist"; sourceTree = "<group>"; };
		D05A835218AFB40C007F1076 /* en */ = {isa = PBXFileReference; lastKnownFileType = text.plist.strings; name = en; path = en.lproj/InfoPlist.strings; sourceTree = "<group>"; };
		D05A835418AFB40C007F1076 /* MtProtoKitOSX-Prefix.pch */ = {isa = PBXFileReference; lastKnownFileType = sourcecode.c.h; path = "MtProtoKitOSX-Prefix.pch"; sourceTree = "<group>"; };
		D05A839C18AFB75B007F1076 /* MTContext.m */ = {isa = PBXFileReference; fileEncoding = 4; lastKnownFileType = sourcecode.c.objc; name = MTContext.m; path = MTProtoKit/MTContext.m; sourceTree = "<group>"; };
		D05A839D18AFB75B007F1076 /* MTDatacenterTransferAuthAction.m */ = {isa = PBXFileReference; fileEncoding = 4; lastKnownFileType = sourcecode.c.objc; name = MTDatacenterTransferAuthAction.m; path = MTProtoKit/MTDatacenterTransferAuthAction.m; sourceTree = "<group>"; };
		D05A839E18AFB75B007F1076 /* MTContext.h */ = {isa = PBXFileReference; fileEncoding = 4; lastKnownFileType = sourcecode.c.h; name = MTContext.h; path = MTProtoKit/MTContext.h; sourceTree = "<group>"; };
		D05A839F18AFB75B007F1076 /* MTDatacenterTransferAuthAction.h */ = {isa = PBXFileReference; fileEncoding = 4; lastKnownFileType = sourcecode.c.h; name = MTDatacenterTransferAuthAction.h; path = MTProtoKit/MTDatacenterTransferAuthAction.h; sourceTree = "<group>"; };
		D05A83A018AFB75B007F1076 /* MTDatacenterAuthAction.h */ = {isa = PBXFileReference; fileEncoding = 4; lastKnownFileType = sourcecode.c.h; name = MTDatacenterAuthAction.h; path = MTProtoKit/MTDatacenterAuthAction.h; sourceTree = "<group>"; };
		D05A83A318AFB75B007F1076 /* MTKeychain.m */ = {isa = PBXFileReference; fileEncoding = 4; lastKnownFileType = sourcecode.c.objc; name = MTKeychain.m; path = MTProtoKit/MTKeychain.m; sourceTree = "<group>"; };
		D05A83B018AFB75B007F1076 /* MTDatacenterAuthMessageService.m */ = {isa = PBXFileReference; fileEncoding = 4; lastKnownFileType = sourcecode.c.objc; name = MTDatacenterAuthMessageService.m; path = MTProtoKit/MTDatacenterAuthMessageService.m; sourceTree = "<group>"; };
		D05A83B518AFB75B007F1076 /* MTSerialization.h */ = {isa = PBXFileReference; fileEncoding = 4; lastKnownFileType = sourcecode.c.h; name = MTSerialization.h; path = MTProtoKit/MTSerialization.h; sourceTree = "<group>"; };
		D05A83C018AFB75B007F1076 /* MTKeychain.h */ = {isa = PBXFileReference; fileEncoding = 4; lastKnownFileType = sourcecode.c.h; name = MTKeychain.h; path = MTProtoKit/MTKeychain.h; sourceTree = "<group>"; };
		D05A83C618AFB75B007F1076 /* MTDatacenterSaltInfo.m */ = {isa = PBXFileReference; fileEncoding = 4; lastKnownFileType = sourcecode.c.objc; name = MTDatacenterSaltInfo.m; path = MTProtoKit/MTDatacenterSaltInfo.m; sourceTree = "<group>"; };
		D05A83C718AFB75B007F1076 /* MTDatacenterSaltInfo.h */ = {isa = PBXFileReference; fileEncoding = 4; lastKnownFileType = sourcecode.c.h; name = MTDatacenterSaltInfo.h; path = MTProtoKit/MTDatacenterSaltInfo.h; sourceTree = "<group>"; };
		D05A83C818AFB75B007F1076 /* MTDatacenterAuthInfo.m */ = {isa = PBXFileReference; fileEncoding = 4; lastKnownFileType = sourcecode.c.objc; name = MTDatacenterAuthInfo.m; path = MTProtoKit/MTDatacenterAuthInfo.m; sourceTree = "<group>"; };
		D05A83C918AFB75B007F1076 /* MTDatacenterAuthInfo.h */ = {isa = PBXFileReference; fileEncoding = 4; lastKnownFileType = sourcecode.c.h; name = MTDatacenterAuthInfo.h; path = MTProtoKit/MTDatacenterAuthInfo.h; sourceTree = "<group>"; };
		D05A83CA18AFB75B007F1076 /* MTDatacenterAddress.m */ = {isa = PBXFileReference; fileEncoding = 4; lastKnownFileType = sourcecode.c.objc; name = MTDatacenterAddress.m; path = MTProtoKit/MTDatacenterAddress.m; sourceTree = "<group>"; };
		D05A83CB18AFB75B007F1076 /* MTDatacenterAddress.h */ = {isa = PBXFileReference; fileEncoding = 4; lastKnownFileType = sourcecode.c.h; name = MTDatacenterAddress.h; path = MTProtoKit/MTDatacenterAddress.h; sourceTree = "<group>"; };
		D05A83CC18AFB75B007F1076 /* MTDatacenterAddressSet.m */ = {isa = PBXFileReference; fileEncoding = 4; lastKnownFileType = sourcecode.c.objc; name = MTDatacenterAddressSet.m; path = MTProtoKit/MTDatacenterAddressSet.m; sourceTree = "<group>"; };
		D05A83CD18AFB75B007F1076 /* MTDatacenterAddressSet.h */ = {isa = PBXFileReference; fileEncoding = 4; lastKnownFileType = sourcecode.c.h; name = MTDatacenterAddressSet.h; path = MTProtoKit/MTDatacenterAddressSet.h; sourceTree = "<group>"; };
		D05A83CE18AFB75B007F1076 /* MTDatacenterAuthAction.m */ = {isa = PBXFileReference; fileEncoding = 4; lastKnownFileType = sourcecode.c.objc; name = MTDatacenterAuthAction.m; path = MTProtoKit/MTDatacenterAuthAction.m; sourceTree = "<group>"; };
		D05A83D118AFB75B007F1076 /* MTInternalId.h */ = {isa = PBXFileReference; fileEncoding = 4; lastKnownFileType = sourcecode.c.h; name = MTInternalId.h; path = MTProtoKit/MTInternalId.h; sourceTree = "<group>"; };
		D05A83D418AFB75B007F1076 /* MTDiscoverDatacenterAddressAction.m */ = {isa = PBXFileReference; fileEncoding = 4; lastKnownFileType = sourcecode.c.objc; name = MTDiscoverDatacenterAddressAction.m; path = MTProtoKit/MTDiscoverDatacenterAddressAction.m; sourceTree = "<group>"; };
		D05A83D518AFB75B007F1076 /* MTDiscoverDatacenterAddressAction.h */ = {isa = PBXFileReference; fileEncoding = 4; lastKnownFileType = sourcecode.c.h; name = MTDiscoverDatacenterAddressAction.h; path = MTProtoKit/MTDiscoverDatacenterAddressAction.h; sourceTree = "<group>"; };
		D05A83D918AFB75B007F1076 /* MTDatacenterAuthMessageService.h */ = {isa = PBXFileReference; fileEncoding = 4; lastKnownFileType = sourcecode.c.h; name = MTDatacenterAuthMessageService.h; path = MTProtoKit/MTDatacenterAuthMessageService.h; sourceTree = "<group>"; };
		D05A849F18AFCF8E007F1076 /* MTQueue.h */ = {isa = PBXFileReference; fileEncoding = 4; lastKnownFileType = sourcecode.c.h; name = MTQueue.h; path = MTProtoKit/MTQueue.h; sourceTree = "<group>"; };
		D05A84A018AFCF8E007F1076 /* MTQueue.m */ = {isa = PBXFileReference; fileEncoding = 4; lastKnownFileType = sourcecode.c.objc; name = MTQueue.m; path = MTProtoKit/MTQueue.m; sourceTree = "<group>"; };
		D05A84D818AFE81C007F1076 /* MTTimer.m */ = {isa = PBXFileReference; fileEncoding = 4; lastKnownFileType = sourcecode.c.objc; name = MTTimer.m; path = MTProtoKit/MTTimer.m; sourceTree = "<group>"; };
		D05A84D918AFE81D007F1076 /* MTTimer.h */ = {isa = PBXFileReference; fileEncoding = 4; lastKnownFileType = sourcecode.c.h; name = MTTimer.h; path = MTProtoKit/MTTimer.h; sourceTree = "<group>"; };
		D05A84DA18AFE81D007F1076 /* MTLogging.h */ = {isa = PBXFileReference; fileEncoding = 4; lastKnownFileType = sourcecode.c.h; name = MTLogging.h; path = MTProtoKit/MTLogging.h; sourceTree = "<group>"; };
		D05A84DB18AFE81D007F1076 /* MTLogging.m */ = {isa = PBXFileReference; fileEncoding = 4; lastKnownFileType = sourcecode.c.objc; name = MTLogging.m; path = MTProtoKit/MTLogging.m; sourceTree = "<group>"; };
		D05A84DC18AFE81D007F1076 /* MTEncryption.m */ = {isa = PBXFileReference; fileEncoding = 4; lastKnownFileType = sourcecode.c.objc; name = MTEncryption.m; path = MTProtoKit/MTEncryption.m; sourceTree = "<group>"; };
		D05A84EB18AFF259007F1076 /* AFHTTPRequestOperation.h */ = {isa = PBXFileReference; fileEncoding = 4; lastKnownFileType = sourcecode.c.h; path = AFHTTPRequestOperation.h; sourceTree = "<group>"; };
		D05A84EC18AFF259007F1076 /* AFHTTPRequestOperation.m */ = {isa = PBXFileReference; fileEncoding = 4; lastKnownFileType = sourcecode.c.objc; path = AFHTTPRequestOperation.m; sourceTree = "<group>"; };
		D05A84F418AFF259007F1076 /* AFURLConnectionOperation.h */ = {isa = PBXFileReference; fileEncoding = 4; lastKnownFileType = sourcecode.c.h; path = AFURLConnectionOperation.h; sourceTree = "<group>"; };
		D05A84F518AFF259007F1076 /* AFURLConnectionOperation.m */ = {isa = PBXFileReference; fileEncoding = 4; lastKnownFileType = sourcecode.c.objc; path = AFURLConnectionOperation.m; sourceTree = "<group>"; };
		D05A84F718AFF259007F1076 /* GCDAsyncSocket.h */ = {isa = PBXFileReference; fileEncoding = 4; lastKnownFileType = sourcecode.c.h; path = GCDAsyncSocket.h; sourceTree = "<group>"; };
		D05A84F818AFF259007F1076 /* GCDAsyncSocket.m */ = {isa = PBXFileReference; fileEncoding = 4; lastKnownFileType = sourcecode.c.objc; path = GCDAsyncSocket.m; sourceTree = "<group>"; };
		D063A2F918B14AB500C65116 /* libcrypto.dylib */ = {isa = PBXFileReference; lastKnownFileType = "compiled.mach-o.dylib"; name = libcrypto.dylib; path = Platforms/MacOSX.platform/Developer/SDKs/MacOSX10.9.sdk/usr/lib/libcrypto.dylib; sourceTree = DEVELOPER_DIR; };
		D063A31518B157F700C65116 /* MtProtoKit-Prefix.pch */ = {isa = PBXFileReference; fileEncoding = 4; lastKnownFileType = sourcecode.c.h; name = "MtProtoKit-Prefix.pch"; path = "MtProtoKitiOS/MtProtoKit-Prefix.pch"; sourceTree = SOURCE_ROOT; };
		D063A31818B157F700C65116 /* en */ = {isa = PBXFileReference; lastKnownFileType = text.plist.strings; name = en; path = InfoPlist.strings; sourceTree = "<group>"; };
		D063A31918B157F700C65116 /* MtProtoKit-Info.plist */ = {isa = PBXFileReference; fileEncoding = 4; lastKnownFileType = text.plist.xml; name = "MtProtoKit-Info.plist"; path = "MtProtoKitiOS/MtProtoKit-Info.plist"; sourceTree = SOURCE_ROOT; };
		D063A31D18B158AE00C65116 /* MTProtoKit.h */ = {isa = PBXFileReference; fileEncoding = 4; lastKnownFileType = sourcecode.c.h; name = MTProtoKit.h; path = MTProtoKit/MTProtoKit.h; sourceTree = "<group>"; };
		D063A32018B1618D00C65116 /* MTOutgoingMessage.h */ = {isa = PBXFileReference; fileEncoding = 4; lastKnownFileType = sourcecode.c.h; name = MTOutgoingMessage.h; path = MTProtoKit/MTOutgoingMessage.h; sourceTree = "<group>"; };
		D063A32118B1618D00C65116 /* MTOutgoingMessage.m */ = {isa = PBXFileReference; fileEncoding = 4; lastKnownFileType = sourcecode.c.objc; name = MTOutgoingMessage.m; path = MTProtoKit/MTOutgoingMessage.m; sourceTree = "<group>"; };
		D063A32218B1618D00C65116 /* MTPreparedMessage.h */ = {isa = PBXFileReference; fileEncoding = 4; lastKnownFileType = sourcecode.c.h; name = MTPreparedMessage.h; path = MTProtoKit/MTPreparedMessage.h; sourceTree = "<group>"; };
		D063A32318B1618D00C65116 /* MTPreparedMessage.m */ = {isa = PBXFileReference; fileEncoding = 4; lastKnownFileType = sourcecode.c.objc; name = MTPreparedMessage.m; path = MTProtoKit/MTPreparedMessage.m; sourceTree = "<group>"; };
		D063A32418B1618D00C65116 /* MTProto.h */ = {isa = PBXFileReference; fileEncoding = 4; lastKnownFileType = sourcecode.c.h; name = MTProto.h; path = MTProtoKit/MTProto.h; sourceTree = "<group>"; };
		D063A32518B1618D00C65116 /* MTProto.m */ = {isa = PBXFileReference; fileEncoding = 4; lastKnownFileType = sourcecode.c.objc; name = MTProto.m; path = MTProtoKit/MTProto.m; sourceTree = "<group>"; };
		D063A32618B1618D00C65116 /* MTSessionInfo.h */ = {isa = PBXFileReference; fileEncoding = 4; lastKnownFileType = sourcecode.c.h; name = MTSessionInfo.h; path = MTProtoKit/MTSessionInfo.h; sourceTree = "<group>"; };
		D063A32718B1618D00C65116 /* MTSessionInfo.m */ = {isa = PBXFileReference; fileEncoding = 4; lastKnownFileType = sourcecode.c.objc; name = MTSessionInfo.m; path = MTProtoKit/MTSessionInfo.m; sourceTree = "<group>"; };
		D063A32818B1618D00C65116 /* MTTimeFixContext.h */ = {isa = PBXFileReference; fileEncoding = 4; lastKnownFileType = sourcecode.c.h; name = MTTimeFixContext.h; path = MTProtoKit/MTTimeFixContext.h; sourceTree = "<group>"; };
		D063A32918B1618D00C65116 /* MTTimeFixContext.m */ = {isa = PBXFileReference; fileEncoding = 4; lastKnownFileType = sourcecode.c.objc; name = MTTimeFixContext.m; path = MTProtoKit/MTTimeFixContext.m; sourceTree = "<group>"; };
		D063A33418B161B600C65116 /* MTTransportScheme.h */ = {isa = PBXFileReference; fileEncoding = 4; lastKnownFileType = sourcecode.c.h; name = MTTransportScheme.h; path = MTProtoKit/MTTransportScheme.h; sourceTree = "<group>"; };
		D063A33518B161B600C65116 /* MTTransportScheme.m */ = {isa = PBXFileReference; fileEncoding = 4; lastKnownFileType = sourcecode.c.objc; name = MTTransportScheme.m; path = MTProtoKit/MTTransportScheme.m; sourceTree = "<group>"; };
		D063A33618B161B600C65116 /* MTIncomingMessage.h */ = {isa = PBXFileReference; fileEncoding = 4; lastKnownFileType = sourcecode.c.h; name = MTIncomingMessage.h; path = MTProtoKit/MTIncomingMessage.h; sourceTree = "<group>"; };
		D063A33718B161B600C65116 /* MTIncomingMessage.m */ = {isa = PBXFileReference; fileEncoding = 4; lastKnownFileType = sourcecode.c.objc; name = MTIncomingMessage.m; path = MTProtoKit/MTIncomingMessage.m; sourceTree = "<group>"; };
		D063A33818B161B600C65116 /* MTMessageEncryptionKey.h */ = {isa = PBXFileReference; fileEncoding = 4; lastKnownFileType = sourcecode.c.h; name = MTMessageEncryptionKey.h; path = MTProtoKit/MTMessageEncryptionKey.h; sourceTree = "<group>"; };
		D063A33918B161B600C65116 /* MTMessageEncryptionKey.m */ = {isa = PBXFileReference; fileEncoding = 4; lastKnownFileType = sourcecode.c.objc; name = MTMessageEncryptionKey.m; path = MTProtoKit/MTMessageEncryptionKey.m; sourceTree = "<group>"; };
		D063A35018B1631900C65116 /* MTMessageService.h */ = {isa = PBXFileReference; fileEncoding = 4; lastKnownFileType = sourcecode.c.h; name = MTMessageService.h; path = MTProtoKit/MTMessageService.h; sourceTree = "<group>"; };
		D063A35118B1631900C65116 /* MTMessageTransaction.h */ = {isa = PBXFileReference; fileEncoding = 4; lastKnownFileType = sourcecode.c.h; name = MTMessageTransaction.h; path = MTProtoKit/MTMessageTransaction.h; sourceTree = "<group>"; };
		D063A35218B1631900C65116 /* MTMessageTransaction.m */ = {isa = PBXFileReference; fileEncoding = 4; lastKnownFileType = sourcecode.c.objc; name = MTMessageTransaction.m; path = MTProtoKit/MTMessageTransaction.m; sourceTree = "<group>"; };
		D063A35918B164BA00C65116 /* MTTimeSyncMessageService.h */ = {isa = PBXFileReference; fileEncoding = 4; lastKnownFileType = sourcecode.c.h; name = MTTimeSyncMessageService.h; path = MTProtoKit/MTTimeSyncMessageService.h; sourceTree = "<group>"; };
		D063A35A18B164BA00C65116 /* MTTimeSyncMessageService.m */ = {isa = PBXFileReference; fileEncoding = 4; lastKnownFileType = sourcecode.c.objc; name = MTTimeSyncMessageService.m; path = MTProtoKit/MTTimeSyncMessageService.m; sourceTree = "<group>"; };
		D063A35F18B164D600C65116 /* MTApiEnvironment.h */ = {isa = PBXFileReference; fileEncoding = 4; lastKnownFileType = sourcecode.c.h; name = MTApiEnvironment.h; path = MTProtoKit/MTApiEnvironment.h; sourceTree = "<group>"; };
		D063A36018B164D600C65116 /* MTApiEnvironment.m */ = {isa = PBXFileReference; fileEncoding = 4; lastKnownFileType = sourcecode.c.objc; name = MTApiEnvironment.m; path = MTProtoKit/MTApiEnvironment.m; sourceTree = "<group>"; };
		D063A36118B164D600C65116 /* MTDropResponseContext.h */ = {isa = PBXFileReference; fileEncoding = 4; lastKnownFileType = sourcecode.c.h; name = MTDropResponseContext.h; path = MTProtoKit/MTDropResponseContext.h; sourceTree = "<group>"; };
		D063A36218B164D600C65116 /* MTDropResponseContext.m */ = {isa = PBXFileReference; fileEncoding = 4; lastKnownFileType = sourcecode.c.objc; name = MTDropResponseContext.m; path = MTProtoKit/MTDropResponseContext.m; sourceTree = "<group>"; };
		D063A36318B164D600C65116 /* MTRequest.h */ = {isa = PBXFileReference; fileEncoding = 4; lastKnownFileType = sourcecode.c.h; name = MTRequest.h; path = MTProtoKit/MTRequest.h; sourceTree = "<group>"; };
		D063A36418B164D600C65116 /* MTRequest.m */ = {isa = PBXFileReference; fileEncoding = 4; lastKnownFileType = sourcecode.c.objc; name = MTRequest.m; path = MTProtoKit/MTRequest.m; sourceTree = "<group>"; };
		D063A36518B164D600C65116 /* MTRequestContext.h */ = {isa = PBXFileReference; fileEncoding = 4; lastKnownFileType = sourcecode.c.h; name = MTRequestContext.h; path = MTProtoKit/MTRequestContext.h; sourceTree = "<group>"; };
		D063A36618B164D600C65116 /* MTRequestContext.m */ = {isa = PBXFileReference; fileEncoding = 4; lastKnownFileType = sourcecode.c.objc; name = MTRequestContext.m; path = MTProtoKit/MTRequestContext.m; sourceTree = "<group>"; };
		D063A36718B164D600C65116 /* MTRequestMessageService.h */ = {isa = PBXFileReference; fileEncoding = 4; lastKnownFileType = sourcecode.c.h; name = MTRequestMessageService.h; path = MTProtoKit/MTRequestMessageService.h; sourceTree = "<group>"; };
		D063A36818B164D600C65116 /* MTRequestMessageService.m */ = {isa = PBXFileReference; fileEncoding = 4; lastKnownFileType = sourcecode.c.objc; name = MTRequestMessageService.m; path = MTProtoKit/MTRequestMessageService.m; sourceTree = "<group>"; };
		D063A37D18B164E600C65116 /* MTResendMessageService.h */ = {isa = PBXFileReference; fileEncoding = 4; lastKnownFileType = sourcecode.c.h; name = MTResendMessageService.h; path = MTProtoKit/MTResendMessageService.h; sourceTree = "<group>"; };
		D063A37E18B164E600C65116 /* MTResendMessageService.m */ = {isa = PBXFileReference; fileEncoding = 4; lastKnownFileType = sourcecode.c.objc; name = MTResendMessageService.m; path = MTProtoKit/MTResendMessageService.m; sourceTree = "<group>"; };
		D063A38318B164F800C65116 /* MTNetworkAvailability.h */ = {isa = PBXFileReference; fileEncoding = 4; lastKnownFileType = sourcecode.c.h; name = MTNetworkAvailability.h; path = MTProtoKit/MTNetworkAvailability.h; sourceTree = "<group>"; };
		D063A38418B164F800C65116 /* MTNetworkAvailability.m */ = {isa = PBXFileReference; fileEncoding = 4; lastKnownFileType = sourcecode.c.objc; name = MTNetworkAvailability.m; path = MTProtoKit/MTNetworkAvailability.m; sourceTree = "<group>"; };
		D063A38518B164F800C65116 /* MTTransport.h */ = {isa = PBXFileReference; fileEncoding = 4; lastKnownFileType = sourcecode.c.h; name = MTTransport.h; path = MTProtoKit/MTTransport.h; sourceTree = "<group>"; };
		D063A38618B164F800C65116 /* MTTransport.m */ = {isa = PBXFileReference; fileEncoding = 4; lastKnownFileType = sourcecode.c.objc; name = MTTransport.m; path = MTProtoKit/MTTransport.m; sourceTree = "<group>"; };
		D063A38718B164F800C65116 /* MTTransportTransaction.h */ = {isa = PBXFileReference; fileEncoding = 4; lastKnownFileType = sourcecode.c.h; name = MTTransportTransaction.h; path = MTProtoKit/MTTransportTransaction.h; sourceTree = "<group>"; };
		D063A38818B164F800C65116 /* MTTransportTransaction.m */ = {isa = PBXFileReference; fileEncoding = 4; lastKnownFileType = sourcecode.c.objc; name = MTTransportTransaction.m; path = MTProtoKit/MTTransportTransaction.m; sourceTree = "<group>"; };
		D063A39518B1650400C65116 /* MTTcpConnection.h */ = {isa = PBXFileReference; fileEncoding = 4; lastKnownFileType = sourcecode.c.h; name = MTTcpConnection.h; path = MTProtoKit/MTTcpConnection.h; sourceTree = "<group>"; };
		D063A39618B1650400C65116 /* MTTcpConnection.m */ = {isa = PBXFileReference; fileEncoding = 4; lastKnownFileType = sourcecode.c.objc; name = MTTcpConnection.m; path = MTProtoKit/MTTcpConnection.m; sourceTree = "<group>"; };
		D063A39718B1650400C65116 /* MTTcpConnectionBehaviour.h */ = {isa = PBXFileReference; fileEncoding = 4; lastKnownFileType = sourcecode.c.h; name = MTTcpConnectionBehaviour.h; path = MTProtoKit/MTTcpConnectionBehaviour.h; sourceTree = "<group>"; };
		D063A39818B1650400C65116 /* MTTcpConnectionBehaviour.m */ = {isa = PBXFileReference; fileEncoding = 4; lastKnownFileType = sourcecode.c.objc; name = MTTcpConnectionBehaviour.m; path = MTProtoKit/MTTcpConnectionBehaviour.m; sourceTree = "<group>"; };
		D063A39918B1650400C65116 /* MTTcpTransport.h */ = {isa = PBXFileReference; fileEncoding = 4; lastKnownFileType = sourcecode.c.h; name = MTTcpTransport.h; path = MTProtoKit/MTTcpTransport.h; sourceTree = "<group>"; };
		D063A39A18B1650400C65116 /* MTTcpTransport.m */ = {isa = PBXFileReference; fileEncoding = 4; lastKnownFileType = sourcecode.c.objc; name = MTTcpTransport.m; path = MTProtoKit/MTTcpTransport.m; sourceTree = "<group>"; };
		D079AB971AF39B8000076F59 /* MtProtoKitMac.framework */ = {isa = PBXFileReference; explicitFileType = wrapper.framework; includeInIndex = 0; path = MtProtoKitMac.framework; sourceTree = BUILT_PRODUCTS_DIR; };
		D079AB9A1AF39B8000076F59 /* Info.plist */ = {isa = PBXFileReference; lastKnownFileType = text.plist.xml; path = Info.plist; sourceTree = "<group>"; };
		D079AB9B1AF39B8000076F59 /* MtProtoKitMac.h */ = {isa = PBXFileReference; lastKnownFileType = sourcecode.c.h; path = MtProtoKitMac.h; sourceTree = "<group>"; };
		D079ABA71AF39B8000076F59 /* Info.plist */ = {isa = PBXFileReference; lastKnownFileType = text.plist.xml; path = Info.plist; sourceTree = "<group>"; };
		D079ABA81AF39B8000076F59 /* MtProtoKitMacTests.m */ = {isa = PBXFileReference; lastKnownFileType = sourcecode.c.objc; path = MtProtoKitMacTests.m; sourceTree = "<group>"; };
		D09A59561B582EFF00FC3724 /* MTFileBasedKeychain.h */ = {isa = PBXFileReference; fileEncoding = 4; lastKnownFileType = sourcecode.c.h; name = MTFileBasedKeychain.h; path = MTProtoKit/MTFileBasedKeychain.h; sourceTree = "<group>"; };
		D09A59571B582EFF00FC3724 /* MTFileBasedKeychain.m */ = {isa = PBXFileReference; fileEncoding = 4; lastKnownFileType = sourcecode.c.objc; name = MTFileBasedKeychain.m; path = MTProtoKit/MTFileBasedKeychain.m; sourceTree = "<group>"; };
		D0B0DF5C1DD7E75B003BA12D /* MTBag.m */ = {isa = PBXFileReference; fileEncoding = 4; lastKnownFileType = sourcecode.c.objc; path = MTBag.m; sourceTree = "<group>"; };
		D0B0DF601DD7E768003BA12D /* MTBag.h */ = {isa = PBXFileReference; lastKnownFileType = sourcecode.c.h; path = MTBag.h; sourceTree = "<group>"; };
		D0B418741D7E04B7004562A4 /* CFNetwork.framework */ = {isa = PBXFileReference; lastKnownFileType = wrapper.framework; name = CFNetwork.framework; path = Platforms/MacOSX.platform/Developer/SDKs/MacOSX10.12.sdk/System/Library/Frameworks/CFNetwork.framework; sourceTree = DEVELOPER_DIR; };
		D0B418761D7E04C3004562A4 /* SystemConfiguration.framework */ = {isa = PBXFileReference; lastKnownFileType = wrapper.framework; name = SystemConfiguration.framework; path = Platforms/MacOSX.platform/Developer/SDKs/MacOSX10.12.sdk/System/Library/Frameworks/SystemConfiguration.framework; sourceTree = DEVELOPER_DIR; };
		D0B418781D7E04CB004562A4 /* Security.framework */ = {isa = PBXFileReference; lastKnownFileType = wrapper.framework; name = Security.framework; path = Platforms/MacOSX.platform/Developer/SDKs/MacOSX10.12.sdk/System/Library/Frameworks/Security.framework; sourceTree = DEVELOPER_DIR; };
		D0B4187A1D7E04CF004562A4 /* libz.tbd */ = {isa = PBXFileReference; lastKnownFileType = "sourcecode.text-based-dylib-definition"; name = libz.tbd; path = Platforms/MacOSX.platform/Developer/SDKs/MacOSX10.12.sdk/usr/lib/libz.tbd; sourceTree = DEVELOPER_DIR; };
		D0B4187C1D7E04EB004562A4 /* libcrypto.a */ = {isa = PBXFileReference; lastKnownFileType = archive.ar; name = libcrypto.a; path = openssl/OSX/libcrypto.a; sourceTree = "<group>"; };
		D0BFAE5E20AB504600793CF2 /* MTDatacenterVerificationData.h */ = {isa = PBXFileReference; lastKnownFileType = sourcecode.c.h; path = MTDatacenterVerificationData.h; sourceTree = "<group>"; };
		D0BFAE5F20AB504600793CF2 /* MTDatacenterVerificationData.m */ = {isa = PBXFileReference; lastKnownFileType = sourcecode.c.objc; path = MTDatacenterVerificationData.m; sourceTree = "<group>"; };
		D0C0EAE41FB5DBEA00DCF07C /* MTBindingTempAuthKeyContext.h */ = {isa = PBXFileReference; lastKnownFileType = sourcecode.c.h; path = MTBindingTempAuthKeyContext.h; sourceTree = "<group>"; };
		D0C0EAE51FB5DBEA00DCF07C /* MTBindingTempAuthKeyContext.m */ = {isa = PBXFileReference; lastKnownFileType = sourcecode.c.objc; path = MTBindingTempAuthKeyContext.m; sourceTree = "<group>"; };
		D0C932211E095D6A0074F044 /* MTNetworkUsageCalculationInfo.h */ = {isa = PBXFileReference; fileEncoding = 4; lastKnownFileType = sourcecode.c.h; path = MTNetworkUsageCalculationInfo.h; sourceTree = "<group>"; };
		D0C932221E095D6A0074F044 /* MTNetworkUsageCalculationInfo.m */ = {isa = PBXFileReference; fileEncoding = 4; lastKnownFileType = sourcecode.c.objc; path = MTNetworkUsageCalculationInfo.m; sourceTree = "<group>"; };
		D0C932291E095E280074F044 /* MTNetworkUsageManager.h */ = {isa = PBXFileReference; fileEncoding = 4; lastKnownFileType = sourcecode.c.h; path = MTNetworkUsageManager.h; sourceTree = "<group>"; };
		D0C9322A1E095E280074F044 /* MTNetworkUsageManager.m */ = {isa = PBXFileReference; fileEncoding = 4; lastKnownFileType = sourcecode.c.objc; path = MTNetworkUsageManager.m; sourceTree = "<group>"; };
		D0CAF2C91D75E24C0011F558 /* MTSignal.h */ = {isa = PBXFileReference; fileEncoding = 4; lastKnownFileType = sourcecode.c.h; path = MTSignal.h; sourceTree = "<group>"; };
		D0CAF2CA1D75E24C0011F558 /* MTSignal.m */ = {isa = PBXFileReference; fileEncoding = 4; lastKnownFileType = sourcecode.c.objc; path = MTSignal.m; sourceTree = "<group>"; };
		D0CAF2D11D75E26D0011F558 /* MTSubscriber.h */ = {isa = PBXFileReference; fileEncoding = 4; lastKnownFileType = sourcecode.c.h; path = MTSubscriber.h; sourceTree = "<group>"; };
		D0CAF2D21D75E26D0011F558 /* MTSubscriber.m */ = {isa = PBXFileReference; fileEncoding = 4; lastKnownFileType = sourcecode.c.objc; path = MTSubscriber.m; sourceTree = "<group>"; };
		D0CAF2D51D75E2840011F558 /* MTDisposable.h */ = {isa = PBXFileReference; fileEncoding = 4; lastKnownFileType = sourcecode.c.h; path = MTDisposable.h; sourceTree = "<group>"; };
		D0CAF2D61D75E2840011F558 /* MTDisposable.m */ = {isa = PBXFileReference; fileEncoding = 4; lastKnownFileType = sourcecode.c.objc; path = MTDisposable.m; sourceTree = "<group>"; };
		D0CAF2E11D75E7F30011F558 /* MTAtomic.h */ = {isa = PBXFileReference; fileEncoding = 4; lastKnownFileType = sourcecode.c.h; path = MTAtomic.h; sourceTree = "<group>"; };
		D0CAF2E21D75E7F30011F558 /* MTAtomic.m */ = {isa = PBXFileReference; fileEncoding = 4; lastKnownFileType = sourcecode.c.objc; path = MTAtomic.m; sourceTree = "<group>"; };
		D0CAF2EB1D75F4520011F558 /* Security.framework */ = {isa = PBXFileReference; lastKnownFileType = wrapper.framework; name = Security.framework; path = System/Library/Frameworks/Security.framework; sourceTree = SDKROOT; };
		D0CAF2EE1D75F4E20011F558 /* UIKit.framework */ = {isa = PBXFileReference; lastKnownFileType = wrapper.framework; name = UIKit.framework; path = System/Library/Frameworks/UIKit.framework; sourceTree = SDKROOT; };
		D0CAF2F01D75F4EA0011F558 /* CFNetwork.framework */ = {isa = PBXFileReference; lastKnownFileType = wrapper.framework; name = CFNetwork.framework; path = System/Library/Frameworks/CFNetwork.framework; sourceTree = SDKROOT; };
		D0CB05F71ADC4483005E298F /* MtProtoKit.framework */ = {isa = PBXFileReference; explicitFileType = wrapper.framework; includeInIndex = 0; path = MtProtoKit.framework; sourceTree = BUILT_PRODUCTS_DIR; };
		D0CB05FA1ADC4483005E298F /* Info.plist */ = {isa = PBXFileReference; lastKnownFileType = text.plist.xml; path = Info.plist; sourceTree = "<group>"; };
		D0CB05FB1ADC4483005E298F /* MtProtoKit.h */ = {isa = PBXFileReference; lastKnownFileType = sourcecode.c.h; path = MtProtoKit.h; sourceTree = "<group>"; };
		D0CB06071ADC4483005E298F /* Info.plist */ = {isa = PBXFileReference; lastKnownFileType = text.plist.xml; path = Info.plist; sourceTree = "<group>"; };
		D0CB06081ADC4483005E298F /* MtProtoKitTests.m */ = {isa = PBXFileReference; lastKnownFileType = sourcecode.c.objc; path = MtProtoKitTests.m; sourceTree = "<group>"; };
		D0CD98E61D75BFAE00F41187 /* SSignalKit.framework */ = {isa = PBXFileReference; lastKnownFileType = wrapper.framework; name = SSignalKit.framework; path = "../SSignalKit/build/Debug-iphoneos/SSignalKit.framework"; sourceTree = "<group>"; };
		D0CD990F1D75C16100F41187 /* libcrypto.a */ = {isa = PBXFileReference; lastKnownFileType = archive.ar; name = libcrypto.a; path = openssl/iOS/libcrypto.a; sourceTree = "<group>"; };
		D0D1A0041ADD983C007D9ED6 /* MTBadMsgNotificationMessage.h */ = {isa = PBXFileReference; fileEncoding = 4; lastKnownFileType = sourcecode.c.h; name = MTBadMsgNotificationMessage.h; path = MTProtoKit/MTBadMsgNotificationMessage.h; sourceTree = "<group>"; };
		D0D1A0051ADD983C007D9ED6 /* MTBadMsgNotificationMessage.m */ = {isa = PBXFileReference; fileEncoding = 4; lastKnownFileType = sourcecode.c.objc; name = MTBadMsgNotificationMessage.m; path = MTProtoKit/MTBadMsgNotificationMessage.m; sourceTree = "<group>"; };
		D0D1A0061ADD983C007D9ED6 /* MTBuffer.h */ = {isa = PBXFileReference; fileEncoding = 4; lastKnownFileType = sourcecode.c.h; name = MTBuffer.h; path = MTProtoKit/MTBuffer.h; sourceTree = "<group>"; };
		D0D1A0071ADD983C007D9ED6 /* MTBuffer.m */ = {isa = PBXFileReference; fileEncoding = 4; lastKnownFileType = sourcecode.c.objc; name = MTBuffer.m; path = MTProtoKit/MTBuffer.m; sourceTree = "<group>"; };
		D0D1A0081ADD983C007D9ED6 /* MTBufferReader.h */ = {isa = PBXFileReference; fileEncoding = 4; lastKnownFileType = sourcecode.c.h; name = MTBufferReader.h; path = MTProtoKit/MTBufferReader.h; sourceTree = "<group>"; };
		D0D1A0091ADD983C007D9ED6 /* MTBufferReader.m */ = {isa = PBXFileReference; fileEncoding = 4; lastKnownFileType = sourcecode.c.objc; name = MTBufferReader.m; path = MTProtoKit/MTBufferReader.m; sourceTree = "<group>"; };
		D0D1A00A1ADD983C007D9ED6 /* MTDestroySessionResponseMessage.h */ = {isa = PBXFileReference; fileEncoding = 4; lastKnownFileType = sourcecode.c.h; name = MTDestroySessionResponseMessage.h; path = MTProtoKit/MTDestroySessionResponseMessage.h; sourceTree = "<group>"; };
		D0D1A00B1ADD983C007D9ED6 /* MTDestroySessionResponseMessage.m */ = {isa = PBXFileReference; fileEncoding = 4; lastKnownFileType = sourcecode.c.objc; name = MTDestroySessionResponseMessage.m; path = MTProtoKit/MTDestroySessionResponseMessage.m; sourceTree = "<group>"; };
		D0D1A00C1ADD983C007D9ED6 /* MTDropRpcResultMessage.h */ = {isa = PBXFileReference; fileEncoding = 4; lastKnownFileType = sourcecode.c.h; name = MTDropRpcResultMessage.h; path = MTProtoKit/MTDropRpcResultMessage.h; sourceTree = "<group>"; };
		D0D1A00D1ADD983C007D9ED6 /* MTDropRpcResultMessage.m */ = {isa = PBXFileReference; fileEncoding = 4; lastKnownFileType = sourcecode.c.objc; name = MTDropRpcResultMessage.m; path = MTProtoKit/MTDropRpcResultMessage.m; sourceTree = "<group>"; };
		D0D1A00E1ADD983C007D9ED6 /* MTExportedAuthorizationData.h */ = {isa = PBXFileReference; fileEncoding = 4; lastKnownFileType = sourcecode.c.h; name = MTExportedAuthorizationData.h; path = MTProtoKit/MTExportedAuthorizationData.h; sourceTree = "<group>"; };
		D0D1A00F1ADD983C007D9ED6 /* MTExportedAuthorizationData.m */ = {isa = PBXFileReference; fileEncoding = 4; lastKnownFileType = sourcecode.c.objc; name = MTExportedAuthorizationData.m; path = MTProtoKit/MTExportedAuthorizationData.m; sourceTree = "<group>"; };
		D0D1A0101ADD983C007D9ED6 /* MTFutureSaltsMessage.h */ = {isa = PBXFileReference; fileEncoding = 4; lastKnownFileType = sourcecode.c.h; name = MTFutureSaltsMessage.h; path = MTProtoKit/MTFutureSaltsMessage.h; sourceTree = "<group>"; };
		D0D1A0111ADD983C007D9ED6 /* MTFutureSaltsMessage.m */ = {isa = PBXFileReference; fileEncoding = 4; lastKnownFileType = sourcecode.c.objc; name = MTFutureSaltsMessage.m; path = MTProtoKit/MTFutureSaltsMessage.m; sourceTree = "<group>"; };
		D0D1A0121ADD983C007D9ED6 /* MTInternalMessageParser.h */ = {isa = PBXFileReference; fileEncoding = 4; lastKnownFileType = sourcecode.c.h; name = MTInternalMessageParser.h; path = MTProtoKit/MTInternalMessageParser.h; sourceTree = "<group>"; };
		D0D1A0131ADD983C007D9ED6 /* MTInternalMessageParser.m */ = {isa = PBXFileReference; fileEncoding = 4; lastKnownFileType = sourcecode.c.objc; name = MTInternalMessageParser.m; path = MTProtoKit/MTInternalMessageParser.m; sourceTree = "<group>"; };
		D0D1A0141ADD983C007D9ED6 /* MTMessage.h */ = {isa = PBXFileReference; fileEncoding = 4; lastKnownFileType = sourcecode.c.h; name = MTMessage.h; path = MTProtoKit/MTMessage.h; sourceTree = "<group>"; };
		D0D1A0151ADD983C007D9ED6 /* MTMessage.m */ = {isa = PBXFileReference; fileEncoding = 4; lastKnownFileType = sourcecode.c.objc; name = MTMessage.m; path = MTProtoKit/MTMessage.m; sourceTree = "<group>"; };
		D0D1A0161ADD983C007D9ED6 /* MTMsgAllInfoMessage.h */ = {isa = PBXFileReference; fileEncoding = 4; lastKnownFileType = sourcecode.c.h; name = MTMsgAllInfoMessage.h; path = MTProtoKit/MTMsgAllInfoMessage.h; sourceTree = "<group>"; };
		D0D1A0171ADD983C007D9ED6 /* MTMsgAllInfoMessage.m */ = {isa = PBXFileReference; fileEncoding = 4; lastKnownFileType = sourcecode.c.objc; name = MTMsgAllInfoMessage.m; path = MTProtoKit/MTMsgAllInfoMessage.m; sourceTree = "<group>"; };
		D0D1A0181ADD983C007D9ED6 /* MTMsgContainerMessage.h */ = {isa = PBXFileReference; fileEncoding = 4; lastKnownFileType = sourcecode.c.h; name = MTMsgContainerMessage.h; path = MTProtoKit/MTMsgContainerMessage.h; sourceTree = "<group>"; };
		D0D1A0191ADD983C007D9ED6 /* MTMsgContainerMessage.m */ = {isa = PBXFileReference; fileEncoding = 4; lastKnownFileType = sourcecode.c.objc; name = MTMsgContainerMessage.m; path = MTProtoKit/MTMsgContainerMessage.m; sourceTree = "<group>"; };
		D0D1A01A1ADD983C007D9ED6 /* MTMsgDetailedInfoMessage.h */ = {isa = PBXFileReference; fileEncoding = 4; lastKnownFileType = sourcecode.c.h; name = MTMsgDetailedInfoMessage.h; path = MTProtoKit/MTMsgDetailedInfoMessage.h; sourceTree = "<group>"; };
		D0D1A01B1ADD983C007D9ED6 /* MTMsgDetailedInfoMessage.m */ = {isa = PBXFileReference; fileEncoding = 4; lastKnownFileType = sourcecode.c.objc; name = MTMsgDetailedInfoMessage.m; path = MTProtoKit/MTMsgDetailedInfoMessage.m; sourceTree = "<group>"; };
		D0D1A01C1ADD983C007D9ED6 /* MTMsgResendReqMessage.h */ = {isa = PBXFileReference; fileEncoding = 4; lastKnownFileType = sourcecode.c.h; name = MTMsgResendReqMessage.h; path = MTProtoKit/MTMsgResendReqMessage.h; sourceTree = "<group>"; };
		D0D1A01D1ADD983C007D9ED6 /* MTMsgResendReqMessage.m */ = {isa = PBXFileReference; fileEncoding = 4; lastKnownFileType = sourcecode.c.objc; name = MTMsgResendReqMessage.m; path = MTProtoKit/MTMsgResendReqMessage.m; sourceTree = "<group>"; };
		D0D1A01E1ADD983C007D9ED6 /* MTMsgsAckMessage.h */ = {isa = PBXFileReference; fileEncoding = 4; lastKnownFileType = sourcecode.c.h; name = MTMsgsAckMessage.h; path = MTProtoKit/MTMsgsAckMessage.h; sourceTree = "<group>"; };
		D0D1A01F1ADD983C007D9ED6 /* MTMsgsAckMessage.m */ = {isa = PBXFileReference; fileEncoding = 4; lastKnownFileType = sourcecode.c.objc; name = MTMsgsAckMessage.m; path = MTProtoKit/MTMsgsAckMessage.m; sourceTree = "<group>"; };
		D0D1A0201ADD983C007D9ED6 /* MTMsgsStateInfoMessage.h */ = {isa = PBXFileReference; fileEncoding = 4; lastKnownFileType = sourcecode.c.h; name = MTMsgsStateInfoMessage.h; path = MTProtoKit/MTMsgsStateInfoMessage.h; sourceTree = "<group>"; };
		D0D1A0211ADD983C007D9ED6 /* MTMsgsStateInfoMessage.m */ = {isa = PBXFileReference; fileEncoding = 4; lastKnownFileType = sourcecode.c.objc; name = MTMsgsStateInfoMessage.m; path = MTProtoKit/MTMsgsStateInfoMessage.m; sourceTree = "<group>"; };
		D0D1A0221ADD983C007D9ED6 /* MTMsgsStateReqMessage.h */ = {isa = PBXFileReference; fileEncoding = 4; lastKnownFileType = sourcecode.c.h; name = MTMsgsStateReqMessage.h; path = MTProtoKit/MTMsgsStateReqMessage.h; sourceTree = "<group>"; };
		D0D1A0231ADD983C007D9ED6 /* MTMsgsStateReqMessage.m */ = {isa = PBXFileReference; fileEncoding = 4; lastKnownFileType = sourcecode.c.objc; name = MTMsgsStateReqMessage.m; path = MTProtoKit/MTMsgsStateReqMessage.m; sourceTree = "<group>"; };
		D0D1A0241ADD983C007D9ED6 /* MTNewSessionCreatedMessage.h */ = {isa = PBXFileReference; fileEncoding = 4; lastKnownFileType = sourcecode.c.h; name = MTNewSessionCreatedMessage.h; path = MTProtoKit/MTNewSessionCreatedMessage.h; sourceTree = "<group>"; };
		D0D1A0251ADD983C007D9ED6 /* MTNewSessionCreatedMessage.m */ = {isa = PBXFileReference; fileEncoding = 4; lastKnownFileType = sourcecode.c.objc; name = MTNewSessionCreatedMessage.m; path = MTProtoKit/MTNewSessionCreatedMessage.m; sourceTree = "<group>"; };
		D0D1A0261ADD983C007D9ED6 /* MTPingMessage.h */ = {isa = PBXFileReference; fileEncoding = 4; lastKnownFileType = sourcecode.c.h; name = MTPingMessage.h; path = MTProtoKit/MTPingMessage.h; sourceTree = "<group>"; };
		D0D1A0271ADD983C007D9ED6 /* MTPingMessage.m */ = {isa = PBXFileReference; fileEncoding = 4; lastKnownFileType = sourcecode.c.objc; name = MTPingMessage.m; path = MTProtoKit/MTPingMessage.m; sourceTree = "<group>"; };
		D0D1A0281ADD983C007D9ED6 /* MTPongMessage.h */ = {isa = PBXFileReference; fileEncoding = 4; lastKnownFileType = sourcecode.c.h; name = MTPongMessage.h; path = MTProtoKit/MTPongMessage.h; sourceTree = "<group>"; };
		D0D1A0291ADD983C007D9ED6 /* MTPongMessage.m */ = {isa = PBXFileReference; fileEncoding = 4; lastKnownFileType = sourcecode.c.objc; name = MTPongMessage.m; path = MTProtoKit/MTPongMessage.m; sourceTree = "<group>"; };
		D0D1A02A1ADD983C007D9ED6 /* MTResPqMessage.h */ = {isa = PBXFileReference; fileEncoding = 4; lastKnownFileType = sourcecode.c.h; name = MTResPqMessage.h; path = MTProtoKit/MTResPqMessage.h; sourceTree = "<group>"; };
		D0D1A02B1ADD983C007D9ED6 /* MTResPqMessage.m */ = {isa = PBXFileReference; fileEncoding = 4; lastKnownFileType = sourcecode.c.objc; name = MTResPqMessage.m; path = MTProtoKit/MTResPqMessage.m; sourceTree = "<group>"; };
		D0D1A02C1ADD983C007D9ED6 /* MTRpcError.h */ = {isa = PBXFileReference; fileEncoding = 4; lastKnownFileType = sourcecode.c.h; name = MTRpcError.h; path = MTProtoKit/MTRpcError.h; sourceTree = "<group>"; };
		D0D1A02D1ADD983C007D9ED6 /* MTRpcError.m */ = {isa = PBXFileReference; fileEncoding = 4; lastKnownFileType = sourcecode.c.objc; name = MTRpcError.m; path = MTProtoKit/MTRpcError.m; sourceTree = "<group>"; };
		D0D1A02E1ADD983C007D9ED6 /* MTRpcResultMessage.h */ = {isa = PBXFileReference; fileEncoding = 4; lastKnownFileType = sourcecode.c.h; name = MTRpcResultMessage.h; path = MTProtoKit/MTRpcResultMessage.h; sourceTree = "<group>"; };
		D0D1A02F1ADD983C007D9ED6 /* MTRpcResultMessage.m */ = {isa = PBXFileReference; fileEncoding = 4; lastKnownFileType = sourcecode.c.objc; name = MTRpcResultMessage.m; path = MTProtoKit/MTRpcResultMessage.m; sourceTree = "<group>"; };
		D0D1A0301ADD983C007D9ED6 /* MTServerDhInnerDataMessage.h */ = {isa = PBXFileReference; fileEncoding = 4; lastKnownFileType = sourcecode.c.h; name = MTServerDhInnerDataMessage.h; path = MTProtoKit/MTServerDhInnerDataMessage.h; sourceTree = "<group>"; };
		D0D1A0311ADD983C007D9ED6 /* MTServerDhInnerDataMessage.m */ = {isa = PBXFileReference; fileEncoding = 4; lastKnownFileType = sourcecode.c.objc; name = MTServerDhInnerDataMessage.m; path = MTProtoKit/MTServerDhInnerDataMessage.m; sourceTree = "<group>"; };
		D0D1A0321ADD983C007D9ED6 /* MTServerDhParamsMessage.h */ = {isa = PBXFileReference; fileEncoding = 4; lastKnownFileType = sourcecode.c.h; name = MTServerDhParamsMessage.h; path = MTProtoKit/MTServerDhParamsMessage.h; sourceTree = "<group>"; };
		D0D1A0331ADD983C007D9ED6 /* MTServerDhParamsMessage.m */ = {isa = PBXFileReference; fileEncoding = 4; lastKnownFileType = sourcecode.c.objc; name = MTServerDhParamsMessage.m; path = MTProtoKit/MTServerDhParamsMessage.m; sourceTree = "<group>"; };
		D0D1A0341ADD983C007D9ED6 /* MTSetClientDhParamsResponseMessage.h */ = {isa = PBXFileReference; fileEncoding = 4; lastKnownFileType = sourcecode.c.h; name = MTSetClientDhParamsResponseMessage.h; path = MTProtoKit/MTSetClientDhParamsResponseMessage.h; sourceTree = "<group>"; };
		D0D1A0351ADD983C007D9ED6 /* MTSetClientDhParamsResponseMessage.m */ = {isa = PBXFileReference; fileEncoding = 4; lastKnownFileType = sourcecode.c.objc; name = MTSetClientDhParamsResponseMessage.m; path = MTProtoKit/MTSetClientDhParamsResponseMessage.m; sourceTree = "<group>"; };
		D0D1A0691ADD987A007D9ED6 /* MTDatacenterAddressListData.h */ = {isa = PBXFileReference; fileEncoding = 4; lastKnownFileType = sourcecode.c.h; name = MTDatacenterAddressListData.h; path = MTProtoKit/MTDatacenterAddressListData.h; sourceTree = "<group>"; };
		D0D1A06A1ADD987A007D9ED6 /* MTDatacenterAddressListData.m */ = {isa = PBXFileReference; fileEncoding = 4; lastKnownFileType = sourcecode.c.objc; name = MTDatacenterAddressListData.m; path = MTProtoKit/MTDatacenterAddressListData.m; sourceTree = "<group>"; };
		D0D1A0711ADDE2FC007D9ED6 /* libz.dylib */ = {isa = PBXFileReference; lastKnownFileType = "compiled.mach-o.dylib"; name = libz.dylib; path = usr/lib/libz.dylib; sourceTree = SDKROOT; };
		D0D2250B1B4D817B0085E26D /* MtProtoKitDynamic.framework */ = {isa = PBXFileReference; explicitFileType = wrapper.framework; includeInIndex = 0; path = MtProtoKitDynamic.framework; sourceTree = BUILT_PRODUCTS_DIR; };
		D0D2250E1B4D817B0085E26D /* Info.plist */ = {isa = PBXFileReference; lastKnownFileType = text.plist.xml; path = Info.plist; sourceTree = "<group>"; };
		D0D2250F1B4D817B0085E26D /* MtProtoKitDynamic.h */ = {isa = PBXFileReference; lastKnownFileType = sourcecode.c.h; path = MtProtoKitDynamic.h; sourceTree = "<group>"; };
		D0D225151B4D817B0085E26D /* MtProtoKitDynamicTests.xctest */ = {isa = PBXFileReference; explicitFileType = wrapper.cfbundle; includeInIndex = 0; path = MtProtoKitDynamicTests.xctest; sourceTree = BUILT_PRODUCTS_DIR; };
		D0D2251B1B4D817B0085E26D /* Info.plist */ = {isa = PBXFileReference; lastKnownFileType = text.plist.xml; path = Info.plist; sourceTree = "<group>"; };
		D0D2251C1B4D817B0085E26D /* MtProtoKitDynamicTests.m */ = {isa = PBXFileReference; lastKnownFileType = sourcecode.c.objc; path = MtProtoKitDynamicTests.m; sourceTree = "<group>"; };
		D0E1D6731CBC20BA00B04029 /* SSignalKit.framework */ = {isa = PBXFileReference; lastKnownFileType = wrapper.framework; name = SSignalKit.framework; path = "../../../../Library/Developer/Xcode/DerivedData/Telegram-iOS-diblohvjozhgaifjcniwdlixlilx/Build/Products/Debug-iphonesimulator/SSignalKit.framework"; sourceTree = "<group>"; };
		D0E2E17520866780005737E8 /* MTDNS.h */ = {isa = PBXFileReference; lastKnownFileType = sourcecode.c.h; path = MTDNS.h; sourceTree = "<group>"; };
		D0E2E17620866780005737E8 /* MTDNS.m */ = {isa = PBXFileReference; lastKnownFileType = sourcecode.c.objc; path = MTDNS.m; sourceTree = "<group>"; };
		D0E9B9EB1F0176DA00F079A4 /* MTBackupAddressSignals.h */ = {isa = PBXFileReference; fileEncoding = 4; lastKnownFileType = sourcecode.c.h; path = MTBackupAddressSignals.h; sourceTree = "<group>"; };
		D0E9B9EC1F0176DA00F079A4 /* MTBackupAddressSignals.m */ = {isa = PBXFileReference; fileEncoding = 4; lastKnownFileType = sourcecode.c.objc; path = MTBackupAddressSignals.m; sourceTree = "<group>"; };
/* End PBXFileReference section */

/* Begin PBXFrameworksBuildPhase section */
		D00354621C173BF0006610DA /* Frameworks */ = {
			isa = PBXFrameworksBuildPhase;
			buildActionMask = 2147483647;
			files = (
				D00354741C173CD9006610DA /* SystemConfiguration.framework in Frameworks */,
				D00354721C173CD0006610DA /* libz.tbd in Frameworks */,
				D00354701C173CB9006610DA /* SSignalKit.framework in Frameworks */,
				D003546A1C173BF0006610DA /* MtProtoKit.framework in Frameworks */,
			);
			runOnlyForDeploymentPostprocessing = 0;
		};
		D079AB931AF39B8000076F59 /* Frameworks */ = {
			isa = PBXFrameworksBuildPhase;
			buildActionMask = 2147483647;
			files = (
				D0B4187D1D7E04EB004562A4 /* libcrypto.a in Frameworks */,
				D0B4187B1D7E04CF004562A4 /* libz.tbd in Frameworks */,
				D0B418791D7E04CB004562A4 /* Security.framework in Frameworks */,
				D0B418771D7E04C3004562A4 /* SystemConfiguration.framework in Frameworks */,
				D0B418751D7E04B7004562A4 /* CFNetwork.framework in Frameworks */,
			);
			runOnlyForDeploymentPostprocessing = 0;
		};
		D0CB05F31ADC4483005E298F /* Frameworks */ = {
			isa = PBXFrameworksBuildPhase;
			buildActionMask = 2147483647;
			files = (
				D0D2689E1D7A055400C422DA /* libcrypto.a in Frameworks */,
			);
			runOnlyForDeploymentPostprocessing = 0;
		};
		D0D225071B4D817B0085E26D /* Frameworks */ = {
			isa = PBXFrameworksBuildPhase;
			buildActionMask = 2147483647;
			files = (
				D0CAF2FD1D7628FD0011F558 /* libcrypto.a in Frameworks */,
				D0CAF2F11D75F4EA0011F558 /* CFNetwork.framework in Frameworks */,
				D0CAF2EF1D75F4E20011F558 /* UIKit.framework in Frameworks */,
				D0CAF2ED1D75F4570011F558 /* SystemConfiguration.framework in Frameworks */,
				D0CAF2EC1D75F4520011F558 /* Security.framework in Frameworks */,
				D0CD990E1D75C12C00F41187 /* libz.tbd in Frameworks */,
			);
			runOnlyForDeploymentPostprocessing = 0;
		};
		D0D225121B4D817B0085E26D /* Frameworks */ = {
			isa = PBXFrameworksBuildPhase;
			buildActionMask = 2147483647;
			files = (
				D0D225161B4D817B0085E26D /* MtProtoKitDynamic.framework in Frameworks */,
			);
			runOnlyForDeploymentPostprocessing = 0;
		};
/* End PBXFrameworksBuildPhase section */

/* Begin PBXGroup section */
		9389BC4F18DA1EDB00F9C1A6 /* Transport Scheme */ = {
			isa = PBXGroup;
			children = (
				D063A33418B161B600C65116 /* MTTransportScheme.h */,
				D063A33518B161B600C65116 /* MTTransportScheme.m */,
				D0580AC01B0F3E9C00E8235B /* MTDiscoverConnectionSignals.h */,
				D0580AC11B0F3E9C00E8235B /* MTDiscoverConnectionSignals.m */,
			);
			name = "Transport Scheme";
			sourceTree = "<group>";
		};
		D00354661C173BF0006610DA /* MtProtoKitStabilityTests */ = {
			isa = PBXGroup;
			children = (
				D00354671C173BF0006610DA /* MtProtoKitStabilityTests.m */,
				D00354691C173BF0006610DA /* Info.plist */,
			);
			path = MtProtoKitStabilityTests;
			sourceTree = "<group>";
		};
		D05A830918AFB3F9007F1076 = {
			isa = PBXGroup;
			children = (
				D05A84E718AFF0EE007F1076 /* Third Party */,
				D05A849B18AFCA3D007F1076 /* MTProtoKit */,
				D05A831918AFB3F9007F1076 /* MtProtoKit iOS */,
				D05A834E18AFB40C007F1076 /* MtProtoKitOSX */,
				D05A833218AFB3F9007F1076 /* MtProtoKit Tests */,
				D0CB05F81ADC4483005E298F /* MtProtoKit */,
				D0CB06051ADC4483005E298F /* MtProtoKitTests */,
				D079AB981AF39B8000076F59 /* MtProtoKitMac */,
				D079ABA51AF39B8000076F59 /* MtProtoKitMacTests */,
				D0D2250C1B4D817B0085E26D /* MtProtoKitDynamic */,
				D0D225191B4D817B0085E26D /* MtProtoKitDynamicTests */,
				D00354661C173BF0006610DA /* MtProtoKitStabilityTests */,
				D05A831618AFB3F9007F1076 /* Frameworks */,
				D05A831518AFB3F9007F1076 /* Products */,
			);
			sourceTree = "<group>";
		};
		D05A831518AFB3F9007F1076 /* Products */ = {
			isa = PBXGroup;
			children = (
				D0CB05F71ADC4483005E298F /* MtProtoKit.framework */,
				D079AB971AF39B8000076F59 /* MtProtoKitMac.framework */,
				D0D2250B1B4D817B0085E26D /* MtProtoKitDynamic.framework */,
				D0D225151B4D817B0085E26D /* MtProtoKitDynamicTests.xctest */,
				D00354651C173BF0006610DA /* MtProtoKitStabilityTests.xctest */,
			);
			name = Products;
			sourceTree = "<group>";
		};
		D05A831618AFB3F9007F1076 /* Frameworks */ = {
			isa = PBXGroup;
			children = (
				D0B4187C1D7E04EB004562A4 /* libcrypto.a */,
				D0B4187A1D7E04CF004562A4 /* libz.tbd */,
				D0B418781D7E04CB004562A4 /* Security.framework */,
				D0B418761D7E04C3004562A4 /* SystemConfiguration.framework */,
				D0B418741D7E04B7004562A4 /* CFNetwork.framework */,
				D0CAF2F01D75F4EA0011F558 /* CFNetwork.framework */,
				D0CAF2EE1D75F4E20011F558 /* UIKit.framework */,
				D0CAF2EB1D75F4520011F558 /* Security.framework */,
				D0CD990F1D75C16100F41187 /* libcrypto.a */,
				D0CD98E61D75BFAE00F41187 /* SSignalKit.framework */,
				D0E1D6731CBC20BA00B04029 /* SSignalKit.framework */,
				D00354731C173CD9006610DA /* SystemConfiguration.framework */,
				D00354711C173CD0006610DA /* libz.tbd */,
				D0580ABE1B0F3E7100E8235B /* SSignalKit.framework */,
				D0D1A0711ADDE2FC007D9ED6 /* libz.dylib */,
				D063A2F918B14AB500C65116 /* libcrypto.dylib */,
				D05A831718AFB3F9007F1076 /* Foundation.framework */,
				D05A832818AFB3F9007F1076 /* XCTest.framework */,
				D05A832B18AFB3F9007F1076 /* UIKit.framework */,
				D05A834818AFB40C007F1076 /* Cocoa.framework */,
				D05A834A18AFB40C007F1076 /* Other Frameworks */,
			);
			name = Frameworks;
			sourceTree = "<group>";
		};
		D05A831918AFB3F9007F1076 /* MtProtoKit iOS */ = {
			isa = PBXGroup;
			children = (
				D05A831A18AFB3F9007F1076 /* Supporting Files */,
			);
			name = "MtProtoKit iOS";
			path = MtProtoKit;
			sourceTree = "<group>";
		};
		D05A831A18AFB3F9007F1076 /* Supporting Files */ = {
			isa = PBXGroup;
			children = (
				D063A31518B157F700C65116 /* MtProtoKit-Prefix.pch */,
				D063A31618B157F700C65116 /* en.lproj */,
				D063A31918B157F700C65116 /* MtProtoKit-Info.plist */,
			);
			name = "Supporting Files";
			sourceTree = "<group>";
		};
		D05A833218AFB3F9007F1076 /* MtProtoKit Tests */ = {
			isa = PBXGroup;
			children = (
				D05A833818AFB3F9007F1076 /* MtProtoKitTests.m */,
				D05A833318AFB3F9007F1076 /* Supporting Files */,
			);
			name = "MtProtoKit Tests";
			path = MtProtoKitTests;
			sourceTree = "<group>";
		};
		D05A833318AFB3F9007F1076 /* Supporting Files */ = {
			isa = PBXGroup;
			children = (
				D05A833418AFB3F9007F1076 /* MtProtoKitTests-Info.plist */,
				D05A833518AFB3F9007F1076 /* InfoPlist.strings */,
			);
			name = "Supporting Files";
			sourceTree = "<group>";
		};
		D05A834A18AFB40C007F1076 /* Other Frameworks */ = {
			isa = PBXGroup;
			children = (
				D05A834B18AFB40C007F1076 /* Foundation.framework */,
				D05A834C18AFB40C007F1076 /* CoreData.framework */,
				D05A834D18AFB40C007F1076 /* AppKit.framework */,
			);
			name = "Other Frameworks";
			sourceTree = "<group>";
		};
		D05A834E18AFB40C007F1076 /* MtProtoKitOSX */ = {
			isa = PBXGroup;
			children = (
				D05A834F18AFB40C007F1076 /* Supporting Files */,
			);
			path = MtProtoKitOSX;
			sourceTree = "<group>";
		};
		D05A834F18AFB40C007F1076 /* Supporting Files */ = {
			isa = PBXGroup;
			children = (
				D05A835018AFB40C007F1076 /* MtProtoKitOSX-Info.plist */,
				D05A835118AFB40C007F1076 /* InfoPlist.strings */,
				D05A835418AFB40C007F1076 /* MtProtoKitOSX-Prefix.pch */,
			);
			name = "Supporting Files";
			sourceTree = "<group>";
		};
		D05A842B18AFB770007F1076 /* Utils */ = {
			isa = PBXGroup;
			children = (
				D0CD99111D75C5D100F41187 /* Signals */,
				93DBD23318B2D9AA00631ADC /* MTTime.h */,
				93DBD23418B2DA1E00631ADC /* MTTime.m */,
				D05A84D918AFE81D007F1076 /* MTTimer.h */,
				D05A84D818AFE81C007F1076 /* MTTimer.m */,
				D05A84DA18AFE81D007F1076 /* MTLogging.h */,
				D05A84DB18AFE81D007F1076 /* MTLogging.m */,
				D0254CC518B10404009452AA /* MTEncryption.h */,
				D05A84DC18AFE81D007F1076 /* MTEncryption.m */,
				D05A83D118AFB75B007F1076 /* MTInternalId.h */,
				D05A849F18AFCF8E007F1076 /* MTQueue.h */,
				D05A84A018AFCF8E007F1076 /* MTQueue.m */,
				D0503AD818B027F80074C3FE /* MTOutputStream.h */,
				D0503AD918B027F80074C3FE /* MTOutputStream.m */,
				D0503ADC18B029480074C3FE /* MTInputStream.h */,
				D0503ADD18B029480074C3FE /* MTInputStream.m */,
				D010DB7B1D70ABEE0012AD96 /* MTRsa.h */,
				D010DB7C1D70ABEE0012AD96 /* MTRsa.m */,
				D010DB7F1D70B3B90012AD96 /* MTAes.h */,
				D010DB801D70B3B90012AD96 /* MTAes.m */,
				D020FAF81D994E3100F279AA /* MTHttpRequestOperation.h */,
				D020FAF91D994E3100F279AA /* MTHttpRequestOperation.m */,
				D0C932211E095D6A0074F044 /* MTNetworkUsageCalculationInfo.h */,
				D0C932221E095D6A0074F044 /* MTNetworkUsageCalculationInfo.m */,
				D0C932291E095E280074F044 /* MTNetworkUsageManager.h */,
				D0C9322A1E095E280074F044 /* MTNetworkUsageManager.m */,
				D0E9B9EB1F0176DA00F079A4 /* MTBackupAddressSignals.h */,
				D0E9B9EC1F0176DA00F079A4 /* MTBackupAddressSignals.m */,
				D0E2E17520866780005737E8 /* MTDNS.h */,
				D0E2E17620866780005737E8 /* MTDNS.m */,
				D0185E702089D265005E1A6C /* MTProxyConnectivity.h */,
				D0185E712089D265005E1A6C /* MTProxyConnectivity.m */,
				D0119CBF20CAD34800895300 /* MTConnectionProbing.h */,
				D0119CC020CAD34800895300 /* MTConnectionProbing.m */,
				D0119CC720CAD65D00895300 /* PingFoundation.h */,
				D0119CC820CAD65D00895300 /* PingFoundation.m */,
				D0338737223BC115007A2CE4 /* MTPKCS.h */,
				D0338738223BC115007A2CE4 /* MTPKCS.m */,
				D015E016225CD19E00CB9E8A /* MTGzip.h */,
				D015E017225CD19E00CB9E8A /* MTGzip.m */,
			);
			name = Utils;
			sourceTree = "<group>";
		};
		D05A842C18AFB783007F1076 /* Serialization */ = {
			isa = PBXGroup;
			children = (
				D05A83B518AFB75B007F1076 /* MTSerialization.h */,
				D0D1A0681ADD9844007D9ED6 /* Messages */,
			);
			name = Serialization;
			sourceTree = "<group>";
		};
		D05A842D18AFB79D007F1076 /* Keychain */ = {
			isa = PBXGroup;
			children = (
				D05A83C018AFB75B007F1076 /* MTKeychain.h */,
				D05A83A318AFB75B007F1076 /* MTKeychain.m */,
				D09A59561B582EFF00FC3724 /* MTFileBasedKeychain.h */,
				D09A59571B582EFF00FC3724 /* MTFileBasedKeychain.m */,
			);
			name = Keychain;
			sourceTree = "<group>";
		};
		D05A842E18AFB7B7007F1076 /* MTProto */ = {
			isa = PBXGroup;
			children = (
				D063A32418B1618D00C65116 /* MTProto.h */,
				D063A32518B1618D00C65116 /* MTProto.m */,
				D063A32618B1618D00C65116 /* MTSessionInfo.h */,
				D063A32718B1618D00C65116 /* MTSessionInfo.m */,
				D063A32818B1618D00C65116 /* MTTimeFixContext.h */,
				D063A32918B1618D00C65116 /* MTTimeFixContext.m */,
				D0C0EAE41FB5DBEA00DCF07C /* MTBindingTempAuthKeyContext.h */,
				D0C0EAE51FB5DBEA00DCF07C /* MTBindingTempAuthKeyContext.m */,
				D063A32218B1618D00C65116 /* MTPreparedMessage.h */,
				D063A32318B1618D00C65116 /* MTPreparedMessage.m */,
				D063A32018B1618D00C65116 /* MTOutgoingMessage.h */,
				D063A32118B1618D00C65116 /* MTOutgoingMessage.m */,
				D063A33618B161B600C65116 /* MTIncomingMessage.h */,
				D063A33718B161B600C65116 /* MTIncomingMessage.m */,
				D063A33818B161B600C65116 /* MTMessageEncryptionKey.h */,
				D063A33918B161B600C65116 /* MTMessageEncryptionKey.m */,
				D05A843018AFB875007F1076 /* Service */,
			);
			name = MTProto;
			sourceTree = "<group>";
		};
		D05A843018AFB875007F1076 /* Service */ = {
			isa = PBXGroup;
			children = (
				D063A35018B1631900C65116 /* MTMessageService.h */,
				D063A35118B1631900C65116 /* MTMessageTransaction.h */,
				D063A35218B1631900C65116 /* MTMessageTransaction.m */,
				D05A843118AFB897007F1076 /* Time Synchronization */,
				D05A843218AFB8A9007F1076 /* RPC */,
				D05A843318AFB8B3007F1076 /* Message Resending */,
			);
			name = Service;
			sourceTree = "<group>";
		};
		D05A843118AFB897007F1076 /* Time Synchronization */ = {
			isa = PBXGroup;
			children = (
				D063A35918B164BA00C65116 /* MTTimeSyncMessageService.h */,
				D063A35A18B164BA00C65116 /* MTTimeSyncMessageService.m */,
			);
			name = "Time Synchronization";
			sourceTree = "<group>";
		};
		D05A843218AFB8A9007F1076 /* RPC */ = {
			isa = PBXGroup;
			children = (
				D063A36718B164D600C65116 /* MTRequestMessageService.h */,
				D063A36818B164D600C65116 /* MTRequestMessageService.m */,
				D063A36318B164D600C65116 /* MTRequest.h */,
				D063A36418B164D600C65116 /* MTRequest.m */,
				D063A36518B164D600C65116 /* MTRequestContext.h */,
				D063A36618B164D600C65116 /* MTRequestContext.m */,
				93DBD22F18B2D72800631ADC /* MTRequestErrorContext.h */,
				93DBD23018B2D72800631ADC /* MTRequestErrorContext.m */,
				D063A36118B164D600C65116 /* MTDropResponseContext.h */,
				D063A36218B164D600C65116 /* MTDropResponseContext.m */,
				D063A35F18B164D600C65116 /* MTApiEnvironment.h */,
				D063A36018B164D600C65116 /* MTApiEnvironment.m */,
			);
			name = RPC;
			sourceTree = "<group>";
		};
		D05A843318AFB8B3007F1076 /* Message Resending */ = {
			isa = PBXGroup;
			children = (
				D063A37D18B164E600C65116 /* MTResendMessageService.h */,
				D063A37E18B164E600C65116 /* MTResendMessageService.m */,
			);
			name = "Message Resending";
			sourceTree = "<group>";
		};
		D05A843418AFB925007F1076 /* Context */ = {
			isa = PBXGroup;
			children = (
				D05A839E18AFB75B007F1076 /* MTContext.h */,
				D05A839C18AFB75B007F1076 /* MTContext.m */,
				D0529D2921A434BF00D7C3C4 /* MTTransportSchemeStats.h */,
				D0529D2A21A434BF00D7C3C4 /* MTTransportSchemeStats.m */,
				9389BC4F18DA1EDB00F9C1A6 /* Transport Scheme */,
				D05A843518AFB941007F1076 /* Discover Address */,
				D05A843618AFB955007F1076 /* Authorization */,
			);
			name = Context;
			sourceTree = "<group>";
		};
		D05A843518AFB941007F1076 /* Discover Address */ = {
			isa = PBXGroup;
			children = (
				D05A83D518AFB75B007F1076 /* MTDiscoverDatacenterAddressAction.h */,
				D05A83D418AFB75B007F1076 /* MTDiscoverDatacenterAddressAction.m */,
			);
			name = "Discover Address";
			sourceTree = "<group>";
		};
		D05A843618AFB955007F1076 /* Authorization */ = {
			isa = PBXGroup;
			children = (
				D05A839F18AFB75B007F1076 /* MTDatacenterTransferAuthAction.h */,
				D05A839D18AFB75B007F1076 /* MTDatacenterTransferAuthAction.m */,
				D05A83A018AFB75B007F1076 /* MTDatacenterAuthAction.h */,
				D05A83CE18AFB75B007F1076 /* MTDatacenterAuthAction.m */,
				D05A83D918AFB75B007F1076 /* MTDatacenterAuthMessageService.h */,
				D05A83B018AFB75B007F1076 /* MTDatacenterAuthMessageService.m */,
			);
			name = Authorization;
			sourceTree = "<group>";
		};
		D05A843718AFB985007F1076 /* Datacenter */ = {
			isa = PBXGroup;
			children = (
				D05A83CB18AFB75B007F1076 /* MTDatacenterAddress.h */,
				D05A83CA18AFB75B007F1076 /* MTDatacenterAddress.m */,
				D05A83CD18AFB75B007F1076 /* MTDatacenterAddressSet.h */,
				D05A83CC18AFB75B007F1076 /* MTDatacenterAddressSet.m */,
				D05A83C918AFB75B007F1076 /* MTDatacenterAuthInfo.h */,
				D05A83C818AFB75B007F1076 /* MTDatacenterAuthInfo.m */,
				D05A83C718AFB75B007F1076 /* MTDatacenterSaltInfo.h */,
				D05A83C618AFB75B007F1076 /* MTDatacenterSaltInfo.m */,
				D0D1A0691ADD987A007D9ED6 /* MTDatacenterAddressListData.h */,
				D0D1A06A1ADD987A007D9ED6 /* MTDatacenterAddressListData.m */,
			);
			name = Datacenter;
			sourceTree = "<group>";
		};
		D05A843818AFB9C4007F1076 /* Transport */ = {
			isa = PBXGroup;
			children = (
				D063A38318B164F800C65116 /* MTNetworkAvailability.h */,
				D063A38418B164F800C65116 /* MTNetworkAvailability.m */,
				D063A38518B164F800C65116 /* MTTransport.h */,
				D063A38618B164F800C65116 /* MTTransport.m */,
				D063A38718B164F800C65116 /* MTTransportTransaction.h */,
				D063A38818B164F800C65116 /* MTTransportTransaction.m */,
				D05A843918AFB9DA007F1076 /* TCP */,
			);
			name = Transport;
			sourceTree = "<group>";
		};
		D05A843918AFB9DA007F1076 /* TCP */ = {
			isa = PBXGroup;
			children = (
				D063A39918B1650400C65116 /* MTTcpTransport.h */,
				D063A39A18B1650400C65116 /* MTTcpTransport.m */,
				D063A39518B1650400C65116 /* MTTcpConnection.h */,
				D063A39618B1650400C65116 /* MTTcpConnection.m */,
				D063A39718B1650400C65116 /* MTTcpConnectionBehaviour.h */,
				D063A39818B1650400C65116 /* MTTcpConnectionBehaviour.m */,
			);
			name = TCP;
			sourceTree = "<group>";
		};
		D05A849B18AFCA3D007F1076 /* MTProtoKit */ = {
			isa = PBXGroup;
			children = (
				D063A31D18B158AE00C65116 /* MTProtoKit.h */,
				D05A842B18AFB770007F1076 /* Utils */,
				D05A842C18AFB783007F1076 /* Serialization */,
				D05A842D18AFB79D007F1076 /* Keychain */,
				D05A843418AFB925007F1076 /* Context */,
				D05A843718AFB985007F1076 /* Datacenter */,
				D05A842E18AFB7B7007F1076 /* MTProto */,
				D05A843818AFB9C4007F1076 /* Transport */,
			);
			name = MTProtoKit;
			sourceTree = "<group>";
		};
		D05A84E718AFF0EE007F1076 /* Third Party */ = {
			isa = PBXGroup;
			children = (
				D05A84E818AFF259007F1076 /* AFNetworking */,
				D05A84F618AFF259007F1076 /* AsyncSocket */,
			);
			name = "Third Party";
			sourceTree = "<group>";
		};
		D05A84E818AFF259007F1076 /* AFNetworking */ = {
			isa = PBXGroup;
			children = (
				D05A84EB18AFF259007F1076 /* AFHTTPRequestOperation.h */,
				D05A84EC18AFF259007F1076 /* AFHTTPRequestOperation.m */,
				D05A84F418AFF259007F1076 /* AFURLConnectionOperation.h */,
				D05A84F518AFF259007F1076 /* AFURLConnectionOperation.m */,
			);
			name = AFNetworking;
			path = thirdparty/AFNetworking;
			sourceTree = "<group>";
		};
		D05A84F618AFF259007F1076 /* AsyncSocket */ = {
			isa = PBXGroup;
			children = (
				D05A84F718AFF259007F1076 /* GCDAsyncSocket.h */,
				D05A84F818AFF259007F1076 /* GCDAsyncSocket.m */,
			);
			name = AsyncSocket;
			path = thirdparty/AsyncSocket;
			sourceTree = "<group>";
		};
		D063A31618B157F700C65116 /* en.lproj */ = {
			isa = PBXGroup;
			children = (
				D063A31718B157F700C65116 /* InfoPlist.strings */,
			);
			name = en.lproj;
			path = MtProtoKitiOS/en.lproj;
			sourceTree = SOURCE_ROOT;
		};
		D079AB981AF39B8000076F59 /* MtProtoKitMac */ = {
			isa = PBXGroup;
			children = (
				D079AB9B1AF39B8000076F59 /* MtProtoKitMac.h */,
				D079AB991AF39B8000076F59 /* Supporting Files */,
			);
			path = MtProtoKitMac;
			sourceTree = "<group>";
		};
		D079AB991AF39B8000076F59 /* Supporting Files */ = {
			isa = PBXGroup;
			children = (
				D079AB9A1AF39B8000076F59 /* Info.plist */,
			);
			name = "Supporting Files";
			sourceTree = "<group>";
		};
		D079ABA51AF39B8000076F59 /* MtProtoKitMacTests */ = {
			isa = PBXGroup;
			children = (
				D079ABA81AF39B8000076F59 /* MtProtoKitMacTests.m */,
				D079ABA61AF39B8000076F59 /* Supporting Files */,
			);
			path = MtProtoKitMacTests;
			sourceTree = "<group>";
		};
		D079ABA61AF39B8000076F59 /* Supporting Files */ = {
			isa = PBXGroup;
			children = (
				D079ABA71AF39B8000076F59 /* Info.plist */,
			);
			name = "Supporting Files";
			sourceTree = "<group>";
		};
		D0CB05F81ADC4483005E298F /* MtProtoKit */ = {
			isa = PBXGroup;
			children = (
				D0CB05FB1ADC4483005E298F /* MtProtoKit.h */,
				D0CB05F91ADC4483005E298F /* Supporting Files */,
			);
			path = MtProtoKit;
			sourceTree = "<group>";
		};
		D0CB05F91ADC4483005E298F /* Supporting Files */ = {
			isa = PBXGroup;
			children = (
				D0CB05FA1ADC4483005E298F /* Info.plist */,
			);
			name = "Supporting Files";
			sourceTree = "<group>";
		};
		D0CB06051ADC4483005E298F /* MtProtoKitTests */ = {
			isa = PBXGroup;
			children = (
				D0CB06081ADC4483005E298F /* MtProtoKitTests.m */,
				D0CB06061ADC4483005E298F /* Supporting Files */,
			);
			path = MtProtoKitTests;
			sourceTree = "<group>";
		};
		D0CB06061ADC4483005E298F /* Supporting Files */ = {
			isa = PBXGroup;
			children = (
				D0CB06071ADC4483005E298F /* Info.plist */,
			);
			name = "Supporting Files";
			sourceTree = "<group>";
		};
		D0CD99111D75C5D100F41187 /* Signals */ = {
			isa = PBXGroup;
			children = (
				D0B0DF601DD7E768003BA12D /* MTBag.h */,
				D0B0DF5C1DD7E75B003BA12D /* MTBag.m */,
				D0CAF2E11D75E7F30011F558 /* MTAtomic.h */,
				D0CAF2E21D75E7F30011F558 /* MTAtomic.m */,
				D0CAF2D51D75E2840011F558 /* MTDisposable.h */,
				D0CAF2D61D75E2840011F558 /* MTDisposable.m */,
				D0CAF2D11D75E26D0011F558 /* MTSubscriber.h */,
				D0CAF2D21D75E26D0011F558 /* MTSubscriber.m */,
				D0CAF2C91D75E24C0011F558 /* MTSignal.h */,
				D0CAF2CA1D75E24C0011F558 /* MTSignal.m */,
			);
			name = Signals;
			sourceTree = "<group>";
		};
		D0D1A0681ADD9844007D9ED6 /* Messages */ = {
			isa = PBXGroup;
			children = (
				D0D1A0041ADD983C007D9ED6 /* MTBadMsgNotificationMessage.h */,
				D0D1A0051ADD983C007D9ED6 /* MTBadMsgNotificationMessage.m */,
				D0D1A0061ADD983C007D9ED6 /* MTBuffer.h */,
				D0D1A0071ADD983C007D9ED6 /* MTBuffer.m */,
				D0D1A0081ADD983C007D9ED6 /* MTBufferReader.h */,
				D0D1A0091ADD983C007D9ED6 /* MTBufferReader.m */,
				D0D1A00A1ADD983C007D9ED6 /* MTDestroySessionResponseMessage.h */,
				D0D1A00B1ADD983C007D9ED6 /* MTDestroySessionResponseMessage.m */,
				D0D1A00C1ADD983C007D9ED6 /* MTDropRpcResultMessage.h */,
				D0D1A00D1ADD983C007D9ED6 /* MTDropRpcResultMessage.m */,
				D0D1A00E1ADD983C007D9ED6 /* MTExportedAuthorizationData.h */,
				D0D1A00F1ADD983C007D9ED6 /* MTExportedAuthorizationData.m */,
				D0BFAE5E20AB504600793CF2 /* MTDatacenterVerificationData.h */,
				D0BFAE5F20AB504600793CF2 /* MTDatacenterVerificationData.m */,
				D0D1A0101ADD983C007D9ED6 /* MTFutureSaltsMessage.h */,
				D0D1A0111ADD983C007D9ED6 /* MTFutureSaltsMessage.m */,
				D0D1A0121ADD983C007D9ED6 /* MTInternalMessageParser.h */,
				D0D1A0131ADD983C007D9ED6 /* MTInternalMessageParser.m */,
				D0D1A0141ADD983C007D9ED6 /* MTMessage.h */,
				D0D1A0151ADD983C007D9ED6 /* MTMessage.m */,
				D0D1A0161ADD983C007D9ED6 /* MTMsgAllInfoMessage.h */,
				D0D1A0171ADD983C007D9ED6 /* MTMsgAllInfoMessage.m */,
				D0D1A0181ADD983C007D9ED6 /* MTMsgContainerMessage.h */,
				D0D1A0191ADD983C007D9ED6 /* MTMsgContainerMessage.m */,
				D0D1A01A1ADD983C007D9ED6 /* MTMsgDetailedInfoMessage.h */,
				D0D1A01B1ADD983C007D9ED6 /* MTMsgDetailedInfoMessage.m */,
				D0D1A01C1ADD983C007D9ED6 /* MTMsgResendReqMessage.h */,
				D0D1A01D1ADD983C007D9ED6 /* MTMsgResendReqMessage.m */,
				D0D1A01E1ADD983C007D9ED6 /* MTMsgsAckMessage.h */,
				D0D1A01F1ADD983C007D9ED6 /* MTMsgsAckMessage.m */,
				D0D1A0201ADD983C007D9ED6 /* MTMsgsStateInfoMessage.h */,
				D0D1A0211ADD983C007D9ED6 /* MTMsgsStateInfoMessage.m */,
				D0D1A0221ADD983C007D9ED6 /* MTMsgsStateReqMessage.h */,
				D0D1A0231ADD983C007D9ED6 /* MTMsgsStateReqMessage.m */,
				D0D1A0241ADD983C007D9ED6 /* MTNewSessionCreatedMessage.h */,
				D0D1A0251ADD983C007D9ED6 /* MTNewSessionCreatedMessage.m */,
				D0D1A0261ADD983C007D9ED6 /* MTPingMessage.h */,
				D0D1A0271ADD983C007D9ED6 /* MTPingMessage.m */,
				D0D1A0281ADD983C007D9ED6 /* MTPongMessage.h */,
				D0D1A0291ADD983C007D9ED6 /* MTPongMessage.m */,
				D0D1A02A1ADD983C007D9ED6 /* MTResPqMessage.h */,
				D0D1A02B1ADD983C007D9ED6 /* MTResPqMessage.m */,
				D0D1A02C1ADD983C007D9ED6 /* MTRpcError.h */,
				D0D1A02D1ADD983C007D9ED6 /* MTRpcError.m */,
				D0D1A02E1ADD983C007D9ED6 /* MTRpcResultMessage.h */,
				D0D1A02F1ADD983C007D9ED6 /* MTRpcResultMessage.m */,
				D0D1A0301ADD983C007D9ED6 /* MTServerDhInnerDataMessage.h */,
				D0D1A0311ADD983C007D9ED6 /* MTServerDhInnerDataMessage.m */,
				D0D1A0321ADD983C007D9ED6 /* MTServerDhParamsMessage.h */,
				D0D1A0331ADD983C007D9ED6 /* MTServerDhParamsMessage.m */,
				D0D1A0341ADD983C007D9ED6 /* MTSetClientDhParamsResponseMessage.h */,
				D0D1A0351ADD983C007D9ED6 /* MTSetClientDhParamsResponseMessage.m */,
			);
			name = Messages;
			sourceTree = "<group>";
		};
		D0D2250C1B4D817B0085E26D /* MtProtoKitDynamic */ = {
			isa = PBXGroup;
			children = (
				D0D2250F1B4D817B0085E26D /* MtProtoKitDynamic.h */,
				D0D2250D1B4D817B0085E26D /* Supporting Files */,
			);
			path = MtProtoKitDynamic;
			sourceTree = "<group>";
		};
		D0D2250D1B4D817B0085E26D /* Supporting Files */ = {
			isa = PBXGroup;
			children = (
				D0D2250E1B4D817B0085E26D /* Info.plist */,
			);
			name = "Supporting Files";
			sourceTree = "<group>";
		};
		D0D225191B4D817B0085E26D /* MtProtoKitDynamicTests */ = {
			isa = PBXGroup;
			children = (
				D0D2251C1B4D817B0085E26D /* MtProtoKitDynamicTests.m */,
				D0D2251A1B4D817B0085E26D /* Supporting Files */,
			);
			path = MtProtoKitDynamicTests;
			sourceTree = "<group>";
		};
		D0D2251A1B4D817B0085E26D /* Supporting Files */ = {
			isa = PBXGroup;
			children = (
				D0D2251B1B4D817B0085E26D /* Info.plist */,
			);
			name = "Supporting Files";
			sourceTree = "<group>";
		};
/* End PBXGroup section */

/* Begin PBXHeadersBuildPhase section */
		D079AB941AF39B8000076F59 /* Headers */ = {
			isa = PBXHeadersBuildPhase;
			buildActionMask = 2147483647;
			files = (
				D0CD97FD1D74B96300F41187 /* MTBuffer.h in Headers */,
				D0CD98131D74B99400F41187 /* MTInternalMessageParser.h in Headers */,
				D0CD98EE1D75C0C900F41187 /* MTTimeSyncMessageService.h in Headers */,
				D0CD989F1D74BA6500F41187 /* MTProto.h in Headers */,
				D0CD98F21D75C0D700F41187 /* MTRequestMessageService.h in Headers */,
				D0CFBB881FD7188200B65C0D /* AFURLConnectionOperation.h in Headers */,
				D0CD97D21D74B91400F41187 /* MTTime.h in Headers */,
				D0CD98151D74B99400F41187 /* MTMsgAllInfoMessage.h in Headers */,
				D0CD98A31D74BA6500F41187 /* MTOutgoingMessage.h in Headers */,
				D0CD97F81D74B94B00F41187 /* MTRsa.h in Headers */,
				D0CD98C01D74BA8200F41187 /* MTTcpTransport.h in Headers */,
				D0CD98CA1D74BA9400F41187 /* MTTcpConnectionBehaviour.h in Headers */,
				D0CD981F1D74B99400F41187 /* MTResPqMessage.h in Headers */,
				D0CD98E81D75C0BB00F41187 /* MTMessageService.h in Headers */,
				D0B0DF621DD7E7A3003BA12D /* MTBag.h in Headers */,
				D015E019225CD19E00CB9E8A /* MTGzip.h in Headers */,
				D0CD98681D74B9E200F41187 /* MTContext.h in Headers */,
				D0CD985B1D74B9BF00F41187 /* MTSetClientDhParamsResponseMessage.h in Headers */,
				D0CD98741D74BA0100F41187 /* MTDiscoverDatacenterAddressAction.h in Headers */,
				D0185E732089D265005E1A6C /* MTProxyConnectivity.h in Headers */,
				D0CD98EA1D75C0C100F41187 /* MTMessageTransaction.h in Headers */,
				D0CD98B41D74BA7500F41187 /* MTNetworkAvailability.h in Headers */,
				D0E9B9EE1F0176DA00F079A4 /* MTBackupAddressSignals.h in Headers */,
				D0CD98A21D74BA6500F41187 /* MTPreparedMessage.h in Headers */,
				D0CD98F91D75C0E400F41187 /* MTDropResponseContext.h in Headers */,
				D0CD986C1D74B9EF00F41187 /* MTTransportScheme.h in Headers */,
				D0CD984D1D74B9AE00F41187 /* MTRpcError.h in Headers */,
				D0CD98171D74B99400F41187 /* MTMsgDetailedInfoMessage.h in Headers */,
				D0CD98A41D74BA6500F41187 /* MTIncomingMessage.h in Headers */,
				D0CD97FC1D74B96300F41187 /* MTBadMsgNotificationMessage.h in Headers */,
				D0CD98121D74B99400F41187 /* MTFutureSaltsMessage.h in Headers */,
				D0CD985A1D74B9BF00F41187 /* MTServerDhParamsMessage.h in Headers */,
				D0CAF2E51D75EA790011F558 /* MTAtomic.h in Headers */,
				D0CD98A11D74BA6500F41187 /* MTTimeFixContext.h in Headers */,
				D0CD97FE1D74B96300F41187 /* MTBufferReader.h in Headers */,
				D0CD97FF1D74B96300F41187 /* MTDestroySessionResponseMessage.h in Headers */,
				D0CD97FA1D74B95000F41187 /* MTSerialization.h in Headers */,
				D0CD98641D74B9D700F41187 /* MTFileBasedKeychain.h in Headers */,
				D0CD98A01D74BA6500F41187 /* MTSessionInfo.h in Headers */,
				D0CD97D61D74B91E00F41187 /* MTTimer.h in Headers */,
				D0529D2C21A434BF00D7C3C4 /* MTTransportSchemeStats.h in Headers */,
				D0CD98F81D75C0E400F41187 /* MTRequestErrorContext.h in Headers */,
				D0CD98A51D74BA6500F41187 /* MTMessageEncryptionKey.h in Headers */,
				D0CD981D1D74B99400F41187 /* MTPingMessage.h in Headers */,
				D0CD97F91D74B94B00F41187 /* MTAes.h in Headers */,
				D033873A223BC115007A2CE4 /* MTPKCS.h in Headers */,
				D0CD98581D74B9BF00F41187 /* MTRpcResultMessage.h in Headers */,
				D079AB9C1AF39B8000076F59 /* MtProtoKitMac.h in Headers */,
				D0CD98161D74B99400F41187 /* MTMsgContainerMessage.h in Headers */,
				D0CD981A1D74B99400F41187 /* MTMsgsStateInfoMessage.h in Headers */,
				D0CD98191D74B99400F41187 /* MTMsgsAckMessage.h in Headers */,
				D0119CC220CAD34800895300 /* MTConnectionProbing.h in Headers */,
				D0CD98FA1D75C0E400F41187 /* MTApiEnvironment.h in Headers */,
				D0CD98881D74BA5100F41187 /* MTDatacenterAddressListData.h in Headers */,
				D0CD98591D74B9BF00F41187 /* MTServerDhInnerDataMessage.h in Headers */,
				D0CD98601D74B9D000F41187 /* MTKeychain.h in Headers */,
				D0CD98181D74B99400F41187 /* MTMsgResendReqMessage.h in Headers */,
				D0CD97E81D74B94300F41187 /* MTLogging.h in Headers */,
				D0CD98F61D75C0E400F41187 /* MTRequest.h in Headers */,
				D0CAF2D91D75E3160011F558 /* MTSubscriber.h in Headers */,
				D0CD981B1D74B99400F41187 /* MTMsgsStateReqMessage.h in Headers */,
				D0C9322C1E095E280074F044 /* MTNetworkUsageManager.h in Headers */,
				D0CD98101D74B96F00F41187 /* MTExportedAuthorizationData.h in Headers */,
				D0CD98F71D75C0E400F41187 /* MTRequestContext.h in Headers */,
				D0E2E17820866780005737E8 /* MTDNS.h in Headers */,
				D0CD98871D74BA5100F41187 /* MTDatacenterSaltInfo.h in Headers */,
				D0CD97ED1D74B94300F41187 /* MTInputStream.h in Headers */,
				D0CD98141D74B99400F41187 /* MTMessage.h in Headers */,
				D0CD987A1D74BA4100F41187 /* MTDatacenterAuthMessageService.h in Headers */,
				D0CD98861D74BA5100F41187 /* MTDatacenterAuthInfo.h in Headers */,
				D0CD98B51D74BA7500F41187 /* MTTransport.h in Headers */,
				D0CD97EC1D74B94300F41187 /* MTOutputStream.h in Headers */,
				D0CD98701D74B9F700F41187 /* MTDiscoverConnectionSignals.h in Headers */,
				D0CD97E91D74B94300F41187 /* MTEncryption.h in Headers */,
				D0C932241E095D6A0074F044 /* MTNetworkUsageCalculationInfo.h in Headers */,
				D0CD97EB1D74B94300F41187 /* MTQueue.h in Headers */,
				D0CD98001D74B96300F41187 /* MTDropRpcResultMessage.h in Headers */,
				D0CD98791D74BA4100F41187 /* MTDatacenterAuthAction.h in Headers */,
				D0CD981C1D74B99400F41187 /* MTNewSessionCreatedMessage.h in Headers */,
				D0CD98781D74BA4100F41187 /* MTDatacenterTransferAuthAction.h in Headers */,
				D0CD990A1D75C0F300F41187 /* MTResendMessageService.h in Headers */,
				D020FAFB1D994E3100F279AA /* MTHttpRequestOperation.h in Headers */,
				D0BFAE6220AB505400793CF2 /* MTDatacenterVerificationData.h in Headers */,
				D0CFBB8B1FD718C500B65C0D /* AFHTTPRequestOperation.h in Headers */,
				D0CD98841D74BA5100F41187 /* MTDatacenterAddress.h in Headers */,
				D0CD97EA1D74B94300F41187 /* MTInternalId.h in Headers */,
				D0119CCA20CAD65D00895300 /* PingFoundation.h in Headers */,
				D0CAF2DB1D75E31A0011F558 /* MTDisposable.h in Headers */,
				D0CD98851D74BA5100F41187 /* MTDatacenterAddressSet.h in Headers */,
				D0CD98B61D74BA7500F41187 /* MTTransportTransaction.h in Headers */,
				D0CD981E1D74B99400F41187 /* MTPongMessage.h in Headers */,
				D0CD98C51D74BA8D00F41187 /* MTTcpConnection.h in Headers */,
				D0CAF2CD1D75E2570011F558 /* MTSignal.h in Headers */,
			);
			runOnlyForDeploymentPostprocessing = 0;
		};
		D0CB05F41ADC4483005E298F /* Headers */ = {
			isa = PBXHeadersBuildPhase;
			buildActionMask = 2147483647;
			files = (
				D0D1A0381ADD983C007D9ED6 /* MTBuffer.h in Headers */,
				D0CB06181ADC4541005E298F /* MTTime.h in Headers */,
				D0CAF2E31D75E7F30011F558 /* MTAtomic.h in Headers */,
				D0D1A0581ADD983C007D9ED6 /* MTPingMessage.h in Headers */,
				D0CB064E1ADC45B1005E298F /* MTDropResponseContext.h in Headers */,
				D0D1A06B1ADD987A007D9ED6 /* MTDatacenterAddressListData.h in Headers */,
				D0CB06231ADC4558005E298F /* MTContext.h in Headers */,
				D0D1A03A1ADD983C007D9ED6 /* MTBufferReader.h in Headers */,
				D0CB065C1ADC45CE005E298F /* MTTcpConnection.h in Headers */,
				D0D1A0501ADD983C007D9ED6 /* MTMsgsAckMessage.h in Headers */,
				D0CAF2CB1D75E24C0011F558 /* MTSignal.h in Headers */,
				D0CB06461ADC45A2005E298F /* MTMessageService.h in Headers */,
				D0B0DF611DD7E7A2003BA12D /* MTBag.h in Headers */,
				D0D1A0601ADD983C007D9ED6 /* MTRpcResultMessage.h in Headers */,
				D0D1A0461ADD983C007D9ED6 /* MTMessage.h in Headers */,
				D0D1A0441ADD983C007D9ED6 /* MTInternalMessageParser.h in Headers */,
				D0D1A05A1ADD983C007D9ED6 /* MTPongMessage.h in Headers */,
				D0CFBB8A1FD718C500B65C0D /* AFHTTPRequestOperation.h in Headers */,
				D0D1A0481ADD983C007D9ED6 /* MTMsgAllInfoMessage.h in Headers */,
				D0CFBB871FD7188200B65C0D /* AFURLConnectionOperation.h in Headers */,
				D0CAF2D71D75E2840011F558 /* MTDisposable.h in Headers */,
				D0CB062A1ADC4575005E298F /* MTDatacenterTransferAuthAction.h in Headers */,
				D0CB064F1ADC45B1005E298F /* MTApiEnvironment.h in Headers */,
				D0CB06191ADC4541005E298F /* MTTimer.h in Headers */,
				D0CB06381ADC4591005E298F /* MTProto.h in Headers */,
				D0CB06321ADC4583005E298F /* MTDatacenterAuthInfo.h in Headers */,
				D0D1A0541ADD983C007D9ED6 /* MTMsgsStateReqMessage.h in Headers */,
				D0CB06201ADC454C005E298F /* MTSerialization.h in Headers */,
				D0119CC920CAD65D00895300 /* PingFoundation.h in Headers */,
				D0D1A0401ADD983C007D9ED6 /* MTExportedAuthorizationData.h in Headers */,
				D0CB063C1ADC4591005E298F /* MTOutgoingMessage.h in Headers */,
				D0D1A0361ADD983C007D9ED6 /* MTBadMsgNotificationMessage.h in Headers */,
				D0529D2B21A434BF00D7C3C4 /* MTTransportSchemeStats.h in Headers */,
				D0CB06581ADC45CE005E298F /* MTNetworkAvailability.h in Headers */,
				D0CB06211ADC454C005E298F /* MTKeychain.h in Headers */,
				D0580AC21B0F3E9C00E8235B /* MTDiscoverConnectionSignals.h in Headers */,
				D0C932231E095D6A0074F044 /* MTNetworkUsageCalculationInfo.h in Headers */,
				D0CB063B1ADC4591005E298F /* MTPreparedMessage.h in Headers */,
				D0D1A04A1ADD983C007D9ED6 /* MTMsgContainerMessage.h in Headers */,
				D0CB06491ADC45B1005E298F /* MTTimeSyncMessageService.h in Headers */,
				D0CB05FC1ADC4483005E298F /* MtProtoKit.h in Headers */,
				D0CB063E1ADC4591005E298F /* MTMessageEncryptionKey.h in Headers */,
				D0D1A04C1ADD983C007D9ED6 /* MTMsgDetailedInfoMessage.h in Headers */,
				D0CB064A1ADC45B1005E298F /* MTRequestMessageService.h in Headers */,
				D0D1A0561ADD983C007D9ED6 /* MTNewSessionCreatedMessage.h in Headers */,
				D0CB061A1ADC4541005E298F /* MTLogging.h in Headers */,
				D0CAF2D31D75E26D0011F558 /* MTSubscriber.h in Headers */,
				D0CB065A1ADC45CE005E298F /* MTTransportTransaction.h in Headers */,
				D0CB06281ADC456A005E298F /* MTDiscoverDatacenterAddressAction.h in Headers */,
				D0CB06591ADC45CE005E298F /* MTTransport.h in Headers */,
				D0CB061F1ADC4541005E298F /* MTInputStream.h in Headers */,
				D0CB063D1ADC4591005E298F /* MTIncomingMessage.h in Headers */,
				D010DB7D1D70ABEE0012AD96 /* MTRsa.h in Headers */,
				D0CB06251ADC4562005E298F /* MTTransportScheme.h in Headers */,
				D0D1A05C1ADD983C007D9ED6 /* MTResPqMessage.h in Headers */,
				D0D1A03E1ADD983C007D9ED6 /* MTDropRpcResultMessage.h in Headers */,
				D0119CC120CAD34800895300 /* MTConnectionProbing.h in Headers */,
				D0185E722089D265005E1A6C /* MTProxyConnectivity.h in Headers */,
				D0D1A05E1ADD983C007D9ED6 /* MTRpcError.h in Headers */,
				D0E2E17720866780005737E8 /* MTDNS.h in Headers */,
				D0C9322B1E095E280074F044 /* MTNetworkUsageManager.h in Headers */,
				D0CB063A1ADC4591005E298F /* MTTimeFixContext.h in Headers */,
				D0CB065D1ADC45CE005E298F /* MTTcpConnectionBehaviour.h in Headers */,
				D09A59581B582EFF00FC3724 /* MTFileBasedKeychain.h in Headers */,
				D0E9B9ED1F0176DA00F079A4 /* MTBackupAddressSignals.h in Headers */,
				D0C0EAE61FB5DBEA00DCF07C /* MTBindingTempAuthKeyContext.h in Headers */,
				D0CB06311ADC4583005E298F /* MTDatacenterAddressSet.h in Headers */,
				D0D1A03C1ADD983C007D9ED6 /* MTDestroySessionResponseMessage.h in Headers */,
				D0CB061E1ADC4541005E298F /* MTOutputStream.h in Headers */,
				D0CB06301ADC4583005E298F /* MTDatacenterAddress.h in Headers */,
				D020FAFA1D994E3100F279AA /* MTHttpRequestOperation.h in Headers */,
				D0CB065B1ADC45CE005E298F /* MTTcpTransport.h in Headers */,
				D0CB061B1ADC4541005E298F /* MTEncryption.h in Headers */,
				D0D1A0661ADD983C007D9ED6 /* MTSetClientDhParamsResponseMessage.h in Headers */,
				D0CB06471ADC45A2005E298F /* MTMessageTransaction.h in Headers */,
				D0BFAE6020AB504600793CF2 /* MTDatacenterVerificationData.h in Headers */,
				D0D1A0641ADD983C007D9ED6 /* MTServerDhParamsMessage.h in Headers */,
				D0D1A0621ADD983C007D9ED6 /* MTServerDhInnerDataMessage.h in Headers */,
				D0338739223BC115007A2CE4 /* MTPKCS.h in Headers */,
				D0D1A04E1ADD983C007D9ED6 /* MTMsgResendReqMessage.h in Headers */,
				D0CB064D1ADC45B1005E298F /* MTRequestErrorContext.h in Headers */,
				D0CB064C1ADC45B1005E298F /* MTRequestContext.h in Headers */,
				D0CB066A1ADC4846005E298F /* MTResendMessageService.h in Headers */,
				D0CB061D1ADC4541005E298F /* MTQueue.h in Headers */,
				D0CB06171ADC4536005E298F /* MTProtoKit.h in Headers */,
				D0CB06391ADC4591005E298F /* MTSessionInfo.h in Headers */,
				D0CB06331ADC4583005E298F /* MTDatacenterSaltInfo.h in Headers */,
				D0CB062B1ADC4575005E298F /* MTDatacenterAuthAction.h in Headers */,
				D0D1A0521ADD983C007D9ED6 /* MTMsgsStateInfoMessage.h in Headers */,
				D0D1A0421ADD983C007D9ED6 /* MTFutureSaltsMessage.h in Headers */,
				D0CB064B1ADC45B1005E298F /* MTRequest.h in Headers */,
				D010DB811D70B3B90012AD96 /* MTAes.h in Headers */,
				D015E018225CD19E00CB9E8A /* MTGzip.h in Headers */,
				D0CB062C1ADC4575005E298F /* MTDatacenterAuthMessageService.h in Headers */,
				D0CB061C1ADC4541005E298F /* MTInternalId.h in Headers */,
			);
			runOnlyForDeploymentPostprocessing = 0;
		};
		D0D225081B4D817B0085E26D /* Headers */ = {
			isa = PBXHeadersBuildPhase;
			buildActionMask = 2147483647;
			files = (
				D0CD98021D74B96400F41187 /* MTBuffer.h in Headers */,
				D0CD98211D74B99500F41187 /* MTInternalMessageParser.h in Headers */,
				D0CD98EF1D75C0CA00F41187 /* MTTimeSyncMessageService.h in Headers */,
				D0CD98981D74BA6500F41187 /* MTProto.h in Headers */,
				D0CD98F31D75C0D700F41187 /* MTRequestMessageService.h in Headers */,
				D0CFBB891FD7188200B65C0D /* AFURLConnectionOperation.h in Headers */,
				D0CD97D31D74B91700F41187 /* MTTime.h in Headers */,
				D0CD98231D74B99500F41187 /* MTMsgAllInfoMessage.h in Headers */,
				D0CD989C1D74BA6500F41187 /* MTOutgoingMessage.h in Headers */,
				D0CD97F61D74B94B00F41187 /* MTRsa.h in Headers */,
				D0CD98C11D74BA8300F41187 /* MTTcpTransport.h in Headers */,
				D0CD98CB1D74BA9500F41187 /* MTTcpConnectionBehaviour.h in Headers */,
				D0CD982D1D74B99500F41187 /* MTResPqMessage.h in Headers */,
				D0CD98E91D75C0BB00F41187 /* MTMessageService.h in Headers */,
				D0B0DF631DD7E7A4003BA12D /* MTBag.h in Headers */,
				D015E01A225CD19E00CB9E8A /* MTGzip.h in Headers */,
				D0CD98691D74B9E300F41187 /* MTContext.h in Headers */,
				D0CD985F1D74B9BF00F41187 /* MTSetClientDhParamsResponseMessage.h in Headers */,
				D0CD98751D74BA0100F41187 /* MTDiscoverDatacenterAddressAction.h in Headers */,
				D0185E742089D265005E1A6C /* MTProxyConnectivity.h in Headers */,
				D0CD98EB1D75C0C100F41187 /* MTMessageTransaction.h in Headers */,
				D0CD98B71D74BA7500F41187 /* MTNetworkAvailability.h in Headers */,
				D0E9B9EF1F0176DA00F079A4 /* MTBackupAddressSignals.h in Headers */,
				D0CD989B1D74BA6500F41187 /* MTPreparedMessage.h in Headers */,
				D0CD98FE1D75C0E500F41187 /* MTDropResponseContext.h in Headers */,
				D0CD986D1D74B9F000F41187 /* MTTransportScheme.h in Headers */,
				D0CD984C1D74B9AD00F41187 /* MTRpcError.h in Headers */,
				D0CD98251D74B99500F41187 /* MTMsgDetailedInfoMessage.h in Headers */,
				D0CD989D1D74BA6500F41187 /* MTIncomingMessage.h in Headers */,
				D0CD98011D74B96400F41187 /* MTBadMsgNotificationMessage.h in Headers */,
				D0CD98201D74B99500F41187 /* MTFutureSaltsMessage.h in Headers */,
				D0CD985E1D74B9BF00F41187 /* MTServerDhParamsMessage.h in Headers */,
				D0CAF2E61D75EA7A0011F558 /* MTAtomic.h in Headers */,
				D0CD989A1D74BA6500F41187 /* MTTimeFixContext.h in Headers */,
				D0CD98031D74B96400F41187 /* MTBufferReader.h in Headers */,
				D0CD98041D74B96400F41187 /* MTDestroySessionResponseMessage.h in Headers */,
				D0CD97FB1D74B95100F41187 /* MTSerialization.h in Headers */,
				D0CD98651D74B9D800F41187 /* MTFileBasedKeychain.h in Headers */,
				D0CD98991D74BA6500F41187 /* MTSessionInfo.h in Headers */,
				D0CD97D71D74B92000F41187 /* MTTimer.h in Headers */,
				D0529D2D21A434BF00D7C3C4 /* MTTransportSchemeStats.h in Headers */,
				D0CD98FD1D75C0E500F41187 /* MTRequestErrorContext.h in Headers */,
				D0CD989E1D74BA6500F41187 /* MTMessageEncryptionKey.h in Headers */,
				D0CD982B1D74B99500F41187 /* MTPingMessage.h in Headers */,
				D0CD97F71D74B94B00F41187 /* MTAes.h in Headers */,
				D033873B223BC115007A2CE4 /* MTPKCS.h in Headers */,
				D0CD985C1D74B9BF00F41187 /* MTRpcResultMessage.h in Headers */,
				D0D225101B4D817B0085E26D /* MtProtoKitDynamic.h in Headers */,
				D0CD98241D74B99500F41187 /* MTMsgContainerMessage.h in Headers */,
				D0CD98281D74B99500F41187 /* MTMsgsStateInfoMessage.h in Headers */,
				D0CD98271D74B99500F41187 /* MTMsgsAckMessage.h in Headers */,
				D0119CC320CAD34800895300 /* MTConnectionProbing.h in Headers */,
				D0CD98FF1D75C0E500F41187 /* MTApiEnvironment.h in Headers */,
				D0CD988D1D74BA5200F41187 /* MTDatacenterAddressListData.h in Headers */,
				D0CD985D1D74B9BF00F41187 /* MTServerDhInnerDataMessage.h in Headers */,
				D0CD98611D74B9D000F41187 /* MTKeychain.h in Headers */,
				D0CD98261D74B99500F41187 /* MTMsgResendReqMessage.h in Headers */,
				D0CD97EE1D74B94300F41187 /* MTLogging.h in Headers */,
				D0CD98FB1D75C0E500F41187 /* MTRequest.h in Headers */,
				D0CAF2DA1D75E3160011F558 /* MTSubscriber.h in Headers */,
				D0CD98291D74B99500F41187 /* MTMsgsStateReqMessage.h in Headers */,
				D0C9322D1E095E280074F044 /* MTNetworkUsageManager.h in Headers */,
				D0CD98111D74B97000F41187 /* MTExportedAuthorizationData.h in Headers */,
				D0CD98FC1D75C0E500F41187 /* MTRequestContext.h in Headers */,
				D0E2E17920866780005737E8 /* MTDNS.h in Headers */,
				D0CD988C1D74BA5200F41187 /* MTDatacenterSaltInfo.h in Headers */,
				D0CD97F31D74B94300F41187 /* MTInputStream.h in Headers */,
				D0CD98221D74B99500F41187 /* MTMessage.h in Headers */,
				D0CD987D1D74BA4100F41187 /* MTDatacenterAuthMessageService.h in Headers */,
				D0CD988B1D74BA5200F41187 /* MTDatacenterAuthInfo.h in Headers */,
				D0CD98B81D74BA7500F41187 /* MTTransport.h in Headers */,
				D0CD97F21D74B94300F41187 /* MTOutputStream.h in Headers */,
				D0CD98711D74B9F700F41187 /* MTDiscoverConnectionSignals.h in Headers */,
				D0CD97EF1D74B94300F41187 /* MTEncryption.h in Headers */,
				D0C932251E095D6A0074F044 /* MTNetworkUsageCalculationInfo.h in Headers */,
				D0CD97F11D74B94300F41187 /* MTQueue.h in Headers */,
				D0CD98051D74B96400F41187 /* MTDropRpcResultMessage.h in Headers */,
				D0CD987C1D74BA4100F41187 /* MTDatacenterAuthAction.h in Headers */,
				D0CD982A1D74B99500F41187 /* MTNewSessionCreatedMessage.h in Headers */,
				D0CD987B1D74BA4100F41187 /* MTDatacenterTransferAuthAction.h in Headers */,
				D0CD990B1D75C0F400F41187 /* MTResendMessageService.h in Headers */,
				D020FAFC1D994E3100F279AA /* MTHttpRequestOperation.h in Headers */,
				D0BFAE6320AB505400793CF2 /* MTDatacenterVerificationData.h in Headers */,
				D0CFBB8C1FD718C600B65C0D /* AFHTTPRequestOperation.h in Headers */,
				D0CD98891D74BA5200F41187 /* MTDatacenterAddress.h in Headers */,
				D0CD97F01D74B94300F41187 /* MTInternalId.h in Headers */,
				D0119CCB20CAD65D00895300 /* PingFoundation.h in Headers */,
				D0CAF2DC1D75E31B0011F558 /* MTDisposable.h in Headers */,
				D0CD988A1D74BA5200F41187 /* MTDatacenterAddressSet.h in Headers */,
				D0CD98B91D74BA7500F41187 /* MTTransportTransaction.h in Headers */,
				D0CD982C1D74B99500F41187 /* MTPongMessage.h in Headers */,
				D0CD98C61D74BA8D00F41187 /* MTTcpConnection.h in Headers */,
				D0CAF2CE1D75E2580011F558 /* MTSignal.h in Headers */,
			);
			runOnlyForDeploymentPostprocessing = 0;
		};
/* End PBXHeadersBuildPhase section */

/* Begin PBXNativeTarget section */
		D00354641C173BF0006610DA /* MtProtoKitStabilityTests */ = {
			isa = PBXNativeTarget;
			buildConfigurationList = D003546F1C173BF0006610DA /* Build configuration list for PBXNativeTarget "MtProtoKitStabilityTests" */;
			buildPhases = (
				D00354611C173BF0006610DA /* Sources */,
				D00354621C173BF0006610DA /* Frameworks */,
				D00354631C173BF0006610DA /* Resources */,
			);
			buildRules = (
			);
			dependencies = (
				D003546C1C173BF0006610DA /* PBXTargetDependency */,
			);
			name = MtProtoKitStabilityTests;
			productName = MtProtoKitStabilityTests;
			productReference = D00354651C173BF0006610DA /* MtProtoKitStabilityTests.xctest */;
			productType = "com.apple.product-type.bundle.unit-test";
		};
		D079AB961AF39B8000076F59 /* MtProtoKitMac */ = {
			isa = PBXNativeTarget;
			buildConfigurationList = D079ABAE1AF39B8000076F59 /* Build configuration list for PBXNativeTarget "MtProtoKitMac" */;
			buildPhases = (
				D079AB921AF39B8000076F59 /* Sources */,
				D079AB931AF39B8000076F59 /* Frameworks */,
				D079AB941AF39B8000076F59 /* Headers */,
				D079AB951AF39B8000076F59 /* Resources */,
			);
			buildRules = (
			);
			dependencies = (
			);
			name = MtProtoKitMac;
			productName = MtProtoKitMac;
			productReference = D079AB971AF39B8000076F59 /* MtProtoKitMac.framework */;
			productType = "com.apple.product-type.framework";
		};
		D0CB05F61ADC4483005E298F /* MtProtoKit */ = {
			isa = PBXNativeTarget;
			buildConfigurationList = D0CB060E1ADC4483005E298F /* Build configuration list for PBXNativeTarget "MtProtoKit" */;
			buildPhases = (
				D0CB05F21ADC4483005E298F /* Sources */,
				D0CB05F31ADC4483005E298F /* Frameworks */,
				D0CB05F41ADC4483005E298F /* Headers */,
				D0CB05F51ADC4483005E298F /* Resources */,
			);
			buildRules = (
			);
			dependencies = (
			);
			name = MtProtoKit;
			productName = MtProtoKit;
			productReference = D0CB05F71ADC4483005E298F /* MtProtoKit.framework */;
			productType = "com.apple.product-type.framework";
		};
		D0D2250A1B4D817B0085E26D /* MtProtoKitDynamic */ = {
			isa = PBXNativeTarget;
			buildConfigurationList = D0D225221B4D817B0085E26D /* Build configuration list for PBXNativeTarget "MtProtoKitDynamic" */;
			buildPhases = (
				D0D225061B4D817B0085E26D /* Sources */,
				D0D225071B4D817B0085E26D /* Frameworks */,
				D0D225081B4D817B0085E26D /* Headers */,
				D0D225091B4D817B0085E26D /* Resources */,
			);
			buildRules = (
			);
			dependencies = (
			);
			name = MtProtoKitDynamic;
			productName = MtProtoKitDynamic;
			productReference = D0D2250B1B4D817B0085E26D /* MtProtoKitDynamic.framework */;
			productType = "com.apple.product-type.framework";
		};
		D0D225141B4D817B0085E26D /* MtProtoKitDynamicTests */ = {
			isa = PBXNativeTarget;
			buildConfigurationList = D0D225231B4D817B0085E26D /* Build configuration list for PBXNativeTarget "MtProtoKitDynamicTests" */;
			buildPhases = (
				D0D225111B4D817B0085E26D /* Sources */,
				D0D225121B4D817B0085E26D /* Frameworks */,
				D0D225131B4D817B0085E26D /* Resources */,
			);
			buildRules = (
			);
			dependencies = (
				D0D225181B4D817B0085E26D /* PBXTargetDependency */,
			);
			name = MtProtoKitDynamicTests;
			productName = MtProtoKitDynamicTests;
			productReference = D0D225151B4D817B0085E26D /* MtProtoKitDynamicTests.xctest */;
			productType = "com.apple.product-type.bundle.unit-test";
		};
/* End PBXNativeTarget section */

/* Begin PBXProject section */
		D05A830A18AFB3F9007F1076 /* Project object */ = {
			isa = PBXProject;
			attributes = {
				LastUpgradeCheck = 0800;
				ORGANIZATIONNAME = Telegram;
				TargetAttributes = {
					D00354641C173BF0006610DA = {
						CreatedOnToolsVersion = 7.2;
					};
					D079AB961AF39B8000076F59 = {
						CreatedOnToolsVersion = 6.3.1;
						LastSwiftMigration = 1010;
					};
					D0CB05F61ADC4483005E298F = {
						CreatedOnToolsVersion = 6.3;
						LastSwiftMigration = 1010;
						ProvisioningStyle = Manual;
					};
					D0D2250A1B4D817B0085E26D = {
						CreatedOnToolsVersion = 6.4;
						LastSwiftMigration = 1010;
						ProvisioningStyle = Manual;
					};
					D0D225141B4D817B0085E26D = {
						CreatedOnToolsVersion = 6.4;
					};
				};
			};
			buildConfigurationList = D05A830D18AFB3F9007F1076 /* Build configuration list for PBXProject "MtProtoKit_Xcode" */;
			compatibilityVersion = "Xcode 3.2";
			developmentRegion = English;
			hasScannedForEncodings = 0;
			knownRegions = (
				English,
				en,
			);
			mainGroup = D05A830918AFB3F9007F1076;
			productRefGroup = D05A831518AFB3F9007F1076 /* Products */;
			projectDirPath = "";
			projectRoot = "";
			targets = (
				D0CB05F61ADC4483005E298F /* MtProtoKit */,
				D079AB961AF39B8000076F59 /* MtProtoKitMac */,
				D0D2250A1B4D817B0085E26D /* MtProtoKitDynamic */,
				D0D225141B4D817B0085E26D /* MtProtoKitDynamicTests */,
				D00354641C173BF0006610DA /* MtProtoKitStabilityTests */,
			);
		};
/* End PBXProject section */

/* Begin PBXResourcesBuildPhase section */
		D00354631C173BF0006610DA /* Resources */ = {
			isa = PBXResourcesBuildPhase;
			buildActionMask = 2147483647;
			files = (
			);
			runOnlyForDeploymentPostprocessing = 0;
		};
		D079AB951AF39B8000076F59 /* Resources */ = {
			isa = PBXResourcesBuildPhase;
			buildActionMask = 2147483647;
			files = (
			);
			runOnlyForDeploymentPostprocessing = 0;
		};
		D0CB05F51ADC4483005E298F /* Resources */ = {
			isa = PBXResourcesBuildPhase;
			buildActionMask = 2147483647;
			files = (
			);
			runOnlyForDeploymentPostprocessing = 0;
		};
		D0D225091B4D817B0085E26D /* Resources */ = {
			isa = PBXResourcesBuildPhase;
			buildActionMask = 2147483647;
			files = (
			);
			runOnlyForDeploymentPostprocessing = 0;
		};
		D0D225131B4D817B0085E26D /* Resources */ = {
			isa = PBXResourcesBuildPhase;
			buildActionMask = 2147483647;
			files = (
			);
			runOnlyForDeploymentPostprocessing = 0;
		};
/* End PBXResourcesBuildPhase section */

/* Begin PBXSourcesBuildPhase section */
		D00354611C173BF0006610DA /* Sources */ = {
			isa = PBXSourcesBuildPhase;
			buildActionMask = 2147483647;
			files = (
				D00354681C173BF0006610DA /* MtProtoKitStabilityTests.m in Sources */,
			);
			runOnlyForDeploymentPostprocessing = 0;
		};
		D079AB921AF39B8000076F59 /* Sources */ = {
			isa = PBXSourcesBuildPhase;
			buildActionMask = 2147483647;
			files = (
				D0CD99021D75C0ED00F41187 /* MTRequestErrorContext.m in Sources */,
				D0CD98371D74B9AA00F41187 /* MTMsgsStateInfoMessage.m in Sources */,
				D0CD99011D75C0ED00F41187 /* MTRequestContext.m in Sources */,
				D0CAF2DE1D75E31E0011F558 /* MTSubscriber.m in Sources */,
				D0CD984E1D74B9B700F41187 /* MTRpcError.m in Sources */,
				D0CD98361D74B9AA00F41187 /* MTMsgsAckMessage.m in Sources */,
				D0CD97E71D74B93300F41187 /* MTAes.m in Sources */,
				D0CD98EC1D75C0C500F41187 /* MTMessageTransaction.m in Sources */,
				D0CD98C71D74BA9000F41187 /* MTTcpConnection.m in Sources */,
				D0CD98621D74B9D500F41187 /* MTKeychain.m in Sources */,
				D0CD987F1D74BA4900F41187 /* MTDatacenterAuthAction.m in Sources */,
				D0CD98911D74BA5900F41187 /* MTDatacenterSaltInfo.m in Sources */,
				D0CD98761D74BA0700F41187 /* MTDiscoverDatacenterAddressAction.m in Sources */,
				D0CD98CC1D74BA9700F41187 /* MTTcpConnectionBehaviour.m in Sources */,
				D0CD983A1D74B9AA00F41187 /* MTPingMessage.m in Sources */,
				D0CD97E31D74B93300F41187 /* MTQueue.m in Sources */,
				D0CAF2DD1D75E31E0011F558 /* MTDisposable.m in Sources */,
				D0CD987E1D74BA4900F41187 /* MTDatacenterTransferAuthAction.m in Sources */,
				D0CD988F1D74BA5900F41187 /* MTDatacenterAddressSet.m in Sources */,
				D0CD98091D74B96C00F41187 /* MTDestroySessionResponseMessage.m in Sources */,
				D0119CC520CAD34800895300 /* MTConnectionProbing.m in Sources */,
				D0CD982E1D74B9AA00F41187 /* MTExportedAuthorizationData.m in Sources */,
				D0CD986E1D74B9F400F41187 /* MTTransportScheme.m in Sources */,
				D0CD98A71D74BA6E00F41187 /* MTSessionInfo.m in Sources */,
				D0CD98BA1D74BA7C00F41187 /* MTNetworkAvailability.m in Sources */,
				D0CD990C1D75C0F900F41187 /* MTResendMessageService.m in Sources */,
				D0CD97E61D74B93300F41187 /* MTRsa.m in Sources */,
				D0CD98921D74BA5900F41187 /* MTDatacenterAddressListData.m in Sources */,
				D0CD98071D74B96C00F41187 /* MTBuffer.m in Sources */,
				D0CD97E01D74B93300F41187 /* MTTimer.m in Sources */,
				D0CD98671D74B9DD00F41187 /* MTFileBasedKeychain.m in Sources */,
				D0CD986A1D74B9E900F41187 /* MTContext.m in Sources */,
				D0CD98DE1D74BAEA00F41187 /* AFHTTPRequestOperation.m in Sources */,
				D0CD98081D74B96C00F41187 /* MTBufferReader.m in Sources */,
				D0CD98341D74B9AA00F41187 /* MTMsgDetailedInfoMessage.m in Sources */,
				D0CD984F1D74B9B700F41187 /* MTRpcResultMessage.m in Sources */,
				D0119CCD20CAD65D00895300 /* PingFoundation.m in Sources */,
				D020FAFE1D994E3100F279AA /* MTHttpRequestOperation.m in Sources */,
				D0CD98391D74B9AA00F41187 /* MTNewSessionCreatedMessage.m in Sources */,
				D0CD98381D74B9AA00F41187 /* MTMsgsStateReqMessage.m in Sources */,
				D033873D223BC115007A2CE4 /* MTPKCS.m in Sources */,
				D0C9322F1E095E280074F044 /* MTNetworkUsageManager.m in Sources */,
				D0BFAE6420AB505700793CF2 /* MTDatacenterVerificationData.m in Sources */,
				D0CD98801D74BA4900F41187 /* MTDatacenterAuthMessageService.m in Sources */,
				D0CD98AA1D74BA6F00F41187 /* MTOutgoingMessage.m in Sources */,
				D0CD98E41D74BAF400F41187 /* GCDAsyncSocket.m in Sources */,
				D0CAF2E81D75EA7E0011F558 /* MTAtomic.m in Sources */,
				D0CD98901D74BA5900F41187 /* MTDatacenterAuthInfo.m in Sources */,
				D0CD97E51D74B93300F41187 /* MTInputStream.m in Sources */,
				D0CD98BB1D74BA7C00F41187 /* MTTransport.m in Sources */,
				D0E9B9F11F0176DA00F079A4 /* MTBackupAddressSignals.m in Sources */,
				D0CD982F1D74B9AA00F41187 /* MTFutureSaltsMessage.m in Sources */,
				D0CD98A61D74BA6E00F41187 /* MTProto.m in Sources */,
				D0529D2F21A434BF00D7C3C4 /* MTTransportSchemeStats.m in Sources */,
				D0CD98331D74B9AA00F41187 /* MTMsgContainerMessage.m in Sources */,
				D0CD980A1D74B96C00F41187 /* MTDropRpcResultMessage.m in Sources */,
				D0CD98511D74B9B700F41187 /* MTServerDhParamsMessage.m in Sources */,
				D0CD97E21D74B93300F41187 /* MTEncryption.m in Sources */,
				D0CD97E11D74B93300F41187 /* MTLogging.m in Sources */,
				D0CD98AB1D74BA6F00F41187 /* MTIncomingMessage.m in Sources */,
				D0CD98501D74B9B700F41187 /* MTServerDhInnerDataMessage.m in Sources */,
				D0CD99031D75C0ED00F41187 /* MTDropResponseContext.m in Sources */,
				D0CD983B1D74B9AA00F41187 /* MTPongMessage.m in Sources */,
				D0CD98BC1D74BA7C00F41187 /* MTTransportTransaction.m in Sources */,
				D0CD98F41D75C0DD00F41187 /* MTRequestMessageService.m in Sources */,
				D0CD98A81D74BA6E00F41187 /* MTTimeFixContext.m in Sources */,
				D0185E762089D265005E1A6C /* MTProxyConnectivity.m in Sources */,
				D0CD98721D74B9F900F41187 /* MTDiscoverConnectionSignals.m in Sources */,
				D0CD98061D74B96C00F41187 /* MTBadMsgNotificationMessage.m in Sources */,
				D0CD98311D74B9AA00F41187 /* MTMessage.m in Sources */,
				D0CD99001D75C0ED00F41187 /* MTRequest.m in Sources */,
				D0CD98F01D75C0D200F41187 /* MTTimeSyncMessageService.m in Sources */,
				D0CD98A91D74BA6F00F41187 /* MTPreparedMessage.m in Sources */,
				D0B0DF5E1DD7E75B003BA12D /* MTBag.m in Sources */,
				D0CD99041D75C0ED00F41187 /* MTApiEnvironment.m in Sources */,
				D0CD983C1D74B9AA00F41187 /* MTResPqMessage.m in Sources */,
				D073D2D81FB5E493009E1DA2 /* MTBindingTempAuthKeyContext.m in Sources */,
				D0CD98C41D74BA8A00F41187 /* MTTcpTransport.m in Sources */,
				D0CD98AC1D74BA6F00F41187 /* MTMessageEncryptionKey.m in Sources */,
				D0CD98301D74B9AA00F41187 /* MTInternalMessageParser.m in Sources */,
				D0CD98DF1D74BAEA00F41187 /* AFURLConnectionOperation.m in Sources */,
				D0CD98321D74B9AA00F41187 /* MTMsgAllInfoMessage.m in Sources */,
				D0CD97D51D74B91C00F41187 /* MTTime.m in Sources */,
				D0CD98351D74B9AA00F41187 /* MTMsgResendReqMessage.m in Sources */,
				D0CD97E41D74B93300F41187 /* MTOutputStream.m in Sources */,
				D0E2E17B20866780005737E8 /* MTDNS.m in Sources */,
				D0CD988E1D74BA5900F41187 /* MTDatacenterAddress.m in Sources */,
				D0CD98521D74B9B700F41187 /* MTSetClientDhParamsResponseMessage.m in Sources */,
				D0C932271E095D6A0074F044 /* MTNetworkUsageCalculationInfo.m in Sources */,
				D015E01C225CD19E00CB9E8A /* MTGzip.m in Sources */,
				D0CAF2CF1D75E25B0011F558 /* MTSignal.m in Sources */,
			);
			runOnlyForDeploymentPostprocessing = 0;
		};
		D0CB05F21ADC4483005E298F /* Sources */ = {
			isa = PBXSourcesBuildPhase;
			buildActionMask = 2147483647;
			files = (
				D0D1A0531ADD983C007D9ED6 /* MTMsgsStateInfoMessage.m in Sources */,
				D0CB062F1ADC457B005E298F /* MTDatacenterAuthMessageService.m in Sources */,
				D0CB06351ADC4588005E298F /* MTDatacenterAddressSet.m in Sources */,
				D0CB06621ADC45DA005E298F /* MTTransport.m in Sources */,
				D0CB06631ADC45DA005E298F /* MTTransportTransaction.m in Sources */,
				D0CB06421ADC4599005E298F /* MTPreparedMessage.m in Sources */,
				D0CB06641ADC45DA005E298F /* MTTcpTransport.m in Sources */,
				D0D1A04D1ADD983C007D9ED6 /* MTMsgDetailedInfoMessage.m in Sources */,
				D0CB06141ADC44B7005E298F /* MTQueue.m in Sources */,
				D0CB06711ADC4A50005E298F /* MTTransportScheme.m in Sources */,
				D0D1A04B1ADD983C007D9ED6 /* MTMsgContainerMessage.m in Sources */,
				D0580AC31B0F3E9C00E8235B /* MTDiscoverConnectionSignals.m in Sources */,
				D0CB06341ADC4588005E298F /* MTDatacenterAddress.m in Sources */,
				D0CB06111ADC44B7005E298F /* MTTimer.m in Sources */,
				D0CB062E1ADC457B005E298F /* MTDatacenterAuthAction.m in Sources */,
				D0CB06441ADC4599005E298F /* MTIncomingMessage.m in Sources */,
				D0D1A0511ADD983C007D9ED6 /* MTMsgsAckMessage.m in Sources */,
				D010DB821D70B3B90012AD96 /* MTAes.m in Sources */,
				D0CB066F1ADC49FF005E298F /* AFHTTPRequestOperation.m in Sources */,
				D0D1A06C1ADD987A007D9ED6 /* MTDatacenterAddressListData.m in Sources */,
				D09A59591B582EFF00FC3724 /* MTFileBasedKeychain.m in Sources */,
				D0119CC420CAD34800895300 /* MTConnectionProbing.m in Sources */,
				D0CB06561ADC45BA005E298F /* MTApiEnvironment.m in Sources */,
				D0D1A05F1ADD983C007D9ED6 /* MTRpcError.m in Sources */,
				D0CB06701ADC49FF005E298F /* AFURLConnectionOperation.m in Sources */,
				D0CB06371ADC4588005E298F /* MTDatacenterSaltInfo.m in Sources */,
				D0CB06501ADC45BA005E298F /* MTTimeSyncMessageService.m in Sources */,
				D0CB06161ADC44B7005E298F /* MTInputStream.m in Sources */,
				D0CB06651ADC45DA005E298F /* MTTcpConnection.m in Sources */,
				D0CB06511ADC45BA005E298F /* MTRequestMessageService.m in Sources */,
				D0CB06661ADC45DA005E298F /* MTTcpConnectionBehaviour.m in Sources */,
				D0CB066C1ADC49FA005E298F /* GCDAsyncSocket.m in Sources */,
				D0D1A0451ADD983C007D9ED6 /* MTInternalMessageParser.m in Sources */,
				D0D1A0431ADD983C007D9ED6 /* MTFutureSaltsMessage.m in Sources */,
				D0D1A0391ADD983C007D9ED6 /* MTBuffer.m in Sources */,
				D0D1A0591ADD983C007D9ED6 /* MTPingMessage.m in Sources */,
				D0CB06361ADC4588005E298F /* MTDatacenterAuthInfo.m in Sources */,
				D0119CCC20CAD65D00895300 /* PingFoundation.m in Sources */,
				D020FAFD1D994E3100F279AA /* MTHttpRequestOperation.m in Sources */,
				D0CB062D1ADC457B005E298F /* MTDatacenterTransferAuthAction.m in Sources */,
				D033873C223BC115007A2CE4 /* MTPKCS.m in Sources */,
				D0D1A04F1ADD983C007D9ED6 /* MTMsgResendReqMessage.m in Sources */,
				D0C9322E1E095E280074F044 /* MTNetworkUsageManager.m in Sources */,
				D0BFAE6120AB504600793CF2 /* MTDatacenterVerificationData.m in Sources */,
				D0D1A0371ADD983C007D9ED6 /* MTBadMsgNotificationMessage.m in Sources */,
				D0CAF2E41D75E7F30011F558 /* MTAtomic.m in Sources */,
				D0CB06611ADC45DA005E298F /* MTNetworkAvailability.m in Sources */,
				D0D1A0611ADD983C007D9ED6 /* MTRpcResultMessage.m in Sources */,
				D0CB06131ADC44B7005E298F /* MTEncryption.m in Sources */,
				D0E9B9F01F0176DA00F079A4 /* MTBackupAddressSignals.m in Sources */,
				D0CAF2D41D75E26D0011F558 /* MTSubscriber.m in Sources */,
				D0CB06531ADC45BA005E298F /* MTRequestContext.m in Sources */,
				D0529D2E21A434BF00D7C3C4 /* MTTransportSchemeStats.m in Sources */,
				D0D1A03F1ADD983C007D9ED6 /* MTDropRpcResultMessage.m in Sources */,
				D0D1A0651ADD983C007D9ED6 /* MTServerDhParamsMessage.m in Sources */,
				D0CAF2D81D75E2840011F558 /* MTDisposable.m in Sources */,
				D0CB06541ADC45BA005E298F /* MTRequestErrorContext.m in Sources */,
				D0D1A05B1ADD983C007D9ED6 /* MTPongMessage.m in Sources */,
				D0CB06241ADC455C005E298F /* MTContext.m in Sources */,
				D0D1A03B1ADD983C007D9ED6 /* MTBufferReader.m in Sources */,
				D0D1A05D1ADD983C007D9ED6 /* MTResPqMessage.m in Sources */,
				D0CB06521ADC45BA005E298F /* MTRequest.m in Sources */,
				D0CB06481ADC45A6005E298F /* MTMessageTransaction.m in Sources */,
				D0CB06221ADC4551005E298F /* MTKeychain.m in Sources */,
				D0185E752089D265005E1A6C /* MTProxyConnectivity.m in Sources */,
				D0D1A0471ADD983C007D9ED6 /* MTMessage.m in Sources */,
				D0CB06121ADC44B7005E298F /* MTLogging.m in Sources */,
				D0CB063F1ADC4599005E298F /* MTProto.m in Sources */,
				D0CB06101ADC44B7005E298F /* MTTime.m in Sources */,
				D0CB06401ADC4599005E298F /* MTSessionInfo.m in Sources */,
				D0CB06411ADC4599005E298F /* MTTimeFixContext.m in Sources */,
				D0CB06291ADC456E005E298F /* MTDiscoverDatacenterAddressAction.m in Sources */,
				D0B0DF5D1DD7E75B003BA12D /* MTBag.m in Sources */,
				D0D1A0551ADD983C007D9ED6 /* MTMsgsStateReqMessage.m in Sources */,
				D0D1A0411ADD983C007D9ED6 /* MTExportedAuthorizationData.m in Sources */,
				D0C0EAE71FB5DBEA00DCF07C /* MTBindingTempAuthKeyContext.m in Sources */,
				D0CB06571ADC45BA005E298F /* MTResendMessageService.m in Sources */,
				D0CB06551ADC45BA005E298F /* MTDropResponseContext.m in Sources */,
				D0CB06451ADC4599005E298F /* MTMessageEncryptionKey.m in Sources */,
				D0D1A0671ADD983C007D9ED6 /* MTSetClientDhParamsResponseMessage.m in Sources */,
				D0CB06431ADC4599005E298F /* MTOutgoingMessage.m in Sources */,
				D0D1A03D1ADD983C007D9ED6 /* MTDestroySessionResponseMessage.m in Sources */,
				D0CB06151ADC44B7005E298F /* MTOutputStream.m in Sources */,
				D0D1A0491ADD983C007D9ED6 /* MTMsgAllInfoMessage.m in Sources */,
				D0E2E17A20866780005737E8 /* MTDNS.m in Sources */,
				D010DB7E1D70ABEE0012AD96 /* MTRsa.m in Sources */,
				D0D1A0631ADD983C007D9ED6 /* MTServerDhInnerDataMessage.m in Sources */,
				D0D1A0571ADD983C007D9ED6 /* MTNewSessionCreatedMessage.m in Sources */,
				D0C932261E095D6A0074F044 /* MTNetworkUsageCalculationInfo.m in Sources */,
				D015E01B225CD19E00CB9E8A /* MTGzip.m in Sources */,
				D0CAF2CC1D75E24C0011F558 /* MTSignal.m in Sources */,
			);
			runOnlyForDeploymentPostprocessing = 0;
		};
		D0D225061B4D817B0085E26D /* Sources */ = {
			isa = PBXSourcesBuildPhase;
			buildActionMask = 2147483647;
			files = (
				D0CD99071D75C0ED00F41187 /* MTRequestErrorContext.m in Sources */,
				D0CD98461D74B9AA00F41187 /* MTMsgsStateInfoMessage.m in Sources */,
				D0CD99061D75C0ED00F41187 /* MTRequestContext.m in Sources */,
				D0CAF2E01D75E31F0011F558 /* MTSubscriber.m in Sources */,
				D0CD98531D74B9B700F41187 /* MTRpcError.m in Sources */,
				D0CD98451D74B9AA00F41187 /* MTMsgsAckMessage.m in Sources */,
				D0CD97DF1D74B93100F41187 /* MTAes.m in Sources */,
				D0CD98ED1D75C0C500F41187 /* MTMessageTransaction.m in Sources */,
				D0CD98C81D74BA9100F41187 /* MTTcpConnection.m in Sources */,
				D0CD98631D74B9D500F41187 /* MTKeychain.m in Sources */,
				D0CD98821D74BA4900F41187 /* MTDatacenterAuthAction.m in Sources */,
				D0CD98961D74BA5A00F41187 /* MTDatacenterSaltInfo.m in Sources */,
				D0CD98771D74BA0700F41187 /* MTDiscoverDatacenterAddressAction.m in Sources */,
				D0CD98CD1D74BA9700F41187 /* MTTcpConnectionBehaviour.m in Sources */,
				D0CD98491D74B9AA00F41187 /* MTPingMessage.m in Sources */,
				D0CD97DB1D74B93100F41187 /* MTQueue.m in Sources */,
				D0CAF2DF1D75E31F0011F558 /* MTDisposable.m in Sources */,
				D0CD98811D74BA4900F41187 /* MTDatacenterTransferAuthAction.m in Sources */,
				D0CD98941D74BA5A00F41187 /* MTDatacenterAddressSet.m in Sources */,
				D0CD980E1D74B96C00F41187 /* MTDestroySessionResponseMessage.m in Sources */,
				D0119CC620CAD34800895300 /* MTConnectionProbing.m in Sources */,
				D0CD983D1D74B9AA00F41187 /* MTExportedAuthorizationData.m in Sources */,
				D0CD986F1D74B9F500F41187 /* MTTransportScheme.m in Sources */,
				D0CD98AE1D74BA6F00F41187 /* MTSessionInfo.m in Sources */,
				D0CD98BD1D74BA7C00F41187 /* MTNetworkAvailability.m in Sources */,
				D0CD990D1D75C0F900F41187 /* MTResendMessageService.m in Sources */,
				D0CD97DE1D74B93100F41187 /* MTRsa.m in Sources */,
				D0CD98971D74BA5A00F41187 /* MTDatacenterAddressListData.m in Sources */,
				D0CD980C1D74B96C00F41187 /* MTBuffer.m in Sources */,
				D0CD97D81D74B93100F41187 /* MTTimer.m in Sources */,
				D0CD98661D74B9DD00F41187 /* MTFileBasedKeychain.m in Sources */,
				D0CD986B1D74B9E900F41187 /* MTContext.m in Sources */,
				D0CD98E21D74BAEB00F41187 /* AFHTTPRequestOperation.m in Sources */,
				D0CD980D1D74B96C00F41187 /* MTBufferReader.m in Sources */,
				D0CD98431D74B9AA00F41187 /* MTMsgDetailedInfoMessage.m in Sources */,
				D0CD98541D74B9B700F41187 /* MTRpcResultMessage.m in Sources */,
				D0119CCE20CAD65D00895300 /* PingFoundation.m in Sources */,
				D020FAFF1D994E3100F279AA /* MTHttpRequestOperation.m in Sources */,
				D0CD98481D74B9AA00F41187 /* MTNewSessionCreatedMessage.m in Sources */,
				D0CD98471D74B9AA00F41187 /* MTMsgsStateReqMessage.m in Sources */,
				D033873E223BC115007A2CE4 /* MTPKCS.m in Sources */,
				D0C932301E095E280074F044 /* MTNetworkUsageManager.m in Sources */,
				D0BFAE6520AB505800793CF2 /* MTDatacenterVerificationData.m in Sources */,
				D0CD98831D74BA4900F41187 /* MTDatacenterAuthMessageService.m in Sources */,
				D0CD98B11D74BA6F00F41187 /* MTOutgoingMessage.m in Sources */,
				D0CD98E51D74BAF400F41187 /* GCDAsyncSocket.m in Sources */,
				D0CAF2E71D75EA7E0011F558 /* MTAtomic.m in Sources */,
				D0CD98951D74BA5A00F41187 /* MTDatacenterAuthInfo.m in Sources */,
				D0CD97DD1D74B93100F41187 /* MTInputStream.m in Sources */,
				D0CD98BE1D74BA7C00F41187 /* MTTransport.m in Sources */,
				D0E9B9F21F0176DA00F079A4 /* MTBackupAddressSignals.m in Sources */,
				D0CD983E1D74B9AA00F41187 /* MTFutureSaltsMessage.m in Sources */,
				D0CD98AD1D74BA6F00F41187 /* MTProto.m in Sources */,
				D0529D3021A434BF00D7C3C4 /* MTTransportSchemeStats.m in Sources */,
				D0CD98421D74B9AA00F41187 /* MTMsgContainerMessage.m in Sources */,
				D0CD980F1D74B96C00F41187 /* MTDropRpcResultMessage.m in Sources */,
				D0CD98561D74B9B700F41187 /* MTServerDhParamsMessage.m in Sources */,
				D0CD97DA1D74B93100F41187 /* MTEncryption.m in Sources */,
				D0CD97D91D74B93100F41187 /* MTLogging.m in Sources */,
				D0CD98B21D74BA6F00F41187 /* MTIncomingMessage.m in Sources */,
				D0CD98551D74B9B700F41187 /* MTServerDhInnerDataMessage.m in Sources */,
				D0CD99081D75C0ED00F41187 /* MTDropResponseContext.m in Sources */,
				D0CD984A1D74B9AA00F41187 /* MTPongMessage.m in Sources */,
				D0CD98BF1D74BA7C00F41187 /* MTTransportTransaction.m in Sources */,
				D0CD98F51D75C0DD00F41187 /* MTRequestMessageService.m in Sources */,
				D0CD98AF1D74BA6F00F41187 /* MTTimeFixContext.m in Sources */,
				D0185E772089D265005E1A6C /* MTProxyConnectivity.m in Sources */,
				D0CD98731D74B9F900F41187 /* MTDiscoverConnectionSignals.m in Sources */,
				D0CD980B1D74B96C00F41187 /* MTBadMsgNotificationMessage.m in Sources */,
				D0CD98401D74B9AA00F41187 /* MTMessage.m in Sources */,
				D0CD99051D75C0ED00F41187 /* MTRequest.m in Sources */,
				D0CD98F11D75C0D300F41187 /* MTTimeSyncMessageService.m in Sources */,
				D0CD98B01D74BA6F00F41187 /* MTPreparedMessage.m in Sources */,
				D0B0DF5F1DD7E75B003BA12D /* MTBag.m in Sources */,
				D0CD99091D75C0ED00F41187 /* MTApiEnvironment.m in Sources */,
				D0CD984B1D74B9AA00F41187 /* MTResPqMessage.m in Sources */,
				D073D2D91FB5E494009E1DA2 /* MTBindingTempAuthKeyContext.m in Sources */,
				D0CD98C31D74BA8A00F41187 /* MTTcpTransport.m in Sources */,
				D0CD98B31D74BA6F00F41187 /* MTMessageEncryptionKey.m in Sources */,
				D0CD983F1D74B9AA00F41187 /* MTInternalMessageParser.m in Sources */,
				D0CD98E31D74BAEB00F41187 /* AFURLConnectionOperation.m in Sources */,
				D0CD98411D74B9AA00F41187 /* MTMsgAllInfoMessage.m in Sources */,
				D0CD97D41D74B91B00F41187 /* MTTime.m in Sources */,
				D0CD98441D74B9AA00F41187 /* MTMsgResendReqMessage.m in Sources */,
				D0CD97DC1D74B93100F41187 /* MTOutputStream.m in Sources */,
				D0E2E17C20866780005737E8 /* MTDNS.m in Sources */,
				D0CD98931D74BA5A00F41187 /* MTDatacenterAddress.m in Sources */,
				D0CD98571D74B9B700F41187 /* MTSetClientDhParamsResponseMessage.m in Sources */,
				D0C932281E095D6A0074F044 /* MTNetworkUsageCalculationInfo.m in Sources */,
				D015E01D225CD19E00CB9E8A /* MTGzip.m in Sources */,
				D0CAF2D01D75E25B0011F558 /* MTSignal.m in Sources */,
			);
			runOnlyForDeploymentPostprocessing = 0;
		};
		D0D225111B4D817B0085E26D /* Sources */ = {
			isa = PBXSourcesBuildPhase;
			buildActionMask = 2147483647;
			files = (
				D0D2251D1B4D817B0085E26D /* MtProtoKitDynamicTests.m in Sources */,
			);
			runOnlyForDeploymentPostprocessing = 0;
		};
/* End PBXSourcesBuildPhase section */

/* Begin PBXTargetDependency section */
		D003546C1C173BF0006610DA /* PBXTargetDependency */ = {
			isa = PBXTargetDependency;
			target = D0CB05F61ADC4483005E298F /* MtProtoKit */;
			targetProxy = D003546B1C173BF0006610DA /* PBXContainerItemProxy */;
		};
		D0D225181B4D817B0085E26D /* PBXTargetDependency */ = {
			isa = PBXTargetDependency;
			target = D0D2250A1B4D817B0085E26D /* MtProtoKitDynamic */;
			targetProxy = D0D225171B4D817B0085E26D /* PBXContainerItemProxy */;
		};
/* End PBXTargetDependency section */

/* Begin PBXVariantGroup section */
		D05A833518AFB3F9007F1076 /* InfoPlist.strings */ = {
			isa = PBXVariantGroup;
			children = (
				D05A833618AFB3F9007F1076 /* en */,
			);
			name = InfoPlist.strings;
			sourceTree = "<group>";
		};
		D05A835118AFB40C007F1076 /* InfoPlist.strings */ = {
			isa = PBXVariantGroup;
			children = (
				D05A835218AFB40C007F1076 /* en */,
			);
			name = InfoPlist.strings;
			sourceTree = "<group>";
		};
		D063A31718B157F700C65116 /* InfoPlist.strings */ = {
			isa = PBXVariantGroup;
			children = (
				D063A31818B157F700C65116 /* en */,
			);
			name = InfoPlist.strings;
			sourceTree = "<group>";
		};
/* End PBXVariantGroup section */

/* Begin XCBuildConfiguration section */
		C22069C21E8EB4B300E82730 /* AppStore */ = {
			isa = XCBuildConfiguration;
			buildSettings = {
				ALWAYS_SEARCH_USER_PATHS = NO;
				CLANG_CXX_LANGUAGE_STANDARD = "gnu++0x";
				CLANG_CXX_LIBRARY = "libc++";
				CLANG_ENABLE_MODULES = YES;
				CLANG_ENABLE_OBJC_ARC = YES;
				CLANG_MODULES_AUTOLINK = NO;
				CLANG_WARN_BOOL_CONVERSION = YES;
				CLANG_WARN_CONSTANT_CONVERSION = YES;
				CLANG_WARN_DIRECT_OBJC_ISA_USAGE = YES_ERROR;
				CLANG_WARN_EMPTY_BODY = YES;
				CLANG_WARN_ENUM_CONVERSION = YES;
				CLANG_WARN_INFINITE_RECURSION = YES;
				CLANG_WARN_INT_CONVERSION = YES;
				CLANG_WARN_OBJC_ROOT_CLASS = YES_ERROR;
				CLANG_WARN_SUSPICIOUS_MOVE = YES;
				CLANG_WARN_UNREACHABLE_CODE = YES;
				CLANG_WARN__DUPLICATE_METHOD_MATCH = YES;
				COPY_PHASE_STRIP = YES;
				ENABLE_NS_ASSERTIONS = NO;
				ENABLE_STRICT_OBJC_MSGSEND = YES;
				GCC_C_LANGUAGE_STANDARD = gnu99;
				GCC_NO_COMMON_BLOCKS = YES;
				GCC_WARN_64_TO_32_BIT_CONVERSION = YES;
				GCC_WARN_ABOUT_RETURN_TYPE = YES_ERROR;
				GCC_WARN_UNDECLARED_SELECTOR = YES;
				GCC_WARN_UNINITIALIZED_AUTOS = YES_AGGRESSIVE;
				GCC_WARN_UNUSED_FUNCTION = YES;
				GCC_WARN_UNUSED_VARIABLE = YES;
				IPHONEOS_DEPLOYMENT_TARGET = 7.1;
				PRODUCT_MODULE_NAME = "$(PRODUCT_NAME:c99extidentifier)";
				SDKROOT = iphoneos;
				VALIDATE_PRODUCT = YES;
			};
			name = AppStore;
		};
		C22069C31E8EB4B300E82730 /* AppStore */ = {
			isa = XCBuildConfiguration;
			buildSettings = {
				APPLICATION_EXTENSION_API_ONLY = YES;
				CLANG_ENABLE_MODULES = YES;
				CLANG_WARN_UNREACHABLE_CODE = YES;
				"CODE_SIGN_IDENTITY[sdk=iphoneos*]" = "";
				COPY_PHASE_STRIP = YES;
				CURRENT_PROJECT_VERSION = 1;
				DEBUG_INFORMATION_FORMAT = "dwarf-with-dsym";
				DEFINES_MODULE = YES;
				DYLIB_COMPATIBILITY_VERSION = 1;
				DYLIB_CURRENT_VERSION = 1;
				DYLIB_INSTALL_NAME_BASE = "@rpath";
				ENABLE_BITCODE = YES;
				ENABLE_STRICT_OBJC_MSGSEND = YES;
				FRAMEWORK_SEARCH_PATHS = (
					"$(inherited)",
					"$(USER_LIBRARY_DIR)/Developer/Xcode/DerivedData/Telegraph-dzhgyeoibunjpxfckifwvbawfdmi/Build/Products/Debug-iphoneos",
				);
				GCC_NO_COMMON_BLOCKS = YES;
				GCC_PRECOMPILE_PREFIX_HEADER = YES;
				GCC_PREFIX_HEADER = "MtProtoKitiOS/MtProtoKit-Prefix.pch";
				HEADER_SEARCH_PATHS = (
					"$(inherited)",
					/Applications/Xcode.app/Contents/Developer/Toolchains/XcodeDefault.xctoolchain/usr/include,
					"$(PROJECT_DIR)/openssl",
				);
				INFOPLIST_FILE = MtProtoKit/Info.plist;
				INSTALL_PATH = "$(LOCAL_LIBRARY_DIR)/Frameworks";
				IPHONEOS_DEPLOYMENT_TARGET = 6.0;
				LD_RUNPATH_SEARCH_PATHS = "$(inherited) @executable_path/Frameworks @loader_path/Frameworks";
				LIBRARY_SEARCH_PATHS = (
					"$(inherited)",
					"$(PROJECT_DIR)/openssl/iOS",
				);
				MACH_O_TYPE = staticlib;
				MTL_ENABLE_DEBUG_INFO = NO;
				ONLY_ACTIVE_ARCH = NO;
				OTHER_CFLAGS = "";
				OTHER_LDFLAGS = "-lz";
				PRODUCT_BUNDLE_IDENTIFIER = "org.telegram.$(PRODUCT_NAME:rfc1034identifier)";
				PRODUCT_MODULE_NAME = MtProtoKit;
				PRODUCT_NAME = "$(TARGET_NAME)";
				PROVISIONING_PROFILE_SPECIFIER = X834Q8SBVP/;
				SKIP_INSTALL = YES;
				SWIFT_VERSION = 3.0;
				TARGETED_DEVICE_FAMILY = "1,2";
				VERSIONING_SYSTEM = "apple-generic";
				VERSION_INFO_PREFIX = "";
			};
			name = AppStore;
		};
		C22069C41E8EB4B300E82730 /* AppStore */ = {
			isa = XCBuildConfiguration;
			buildSettings = {
				CLANG_ENABLE_MODULES = YES;
				CLANG_WARN_UNREACHABLE_CODE = YES;
				COMBINE_HIDPI_IMAGES = YES;
				COPY_PHASE_STRIP = NO;
				CURRENT_PROJECT_VERSION = 1;
				DEBUG_INFORMATION_FORMAT = "dwarf-with-dsym";
				DEFINES_MODULE = YES;
				DYLIB_COMPATIBILITY_VERSION = 1;
				DYLIB_CURRENT_VERSION = 1;
				DYLIB_INSTALL_NAME_BASE = "@rpath";
				ENABLE_STRICT_OBJC_MSGSEND = YES;
				FRAMEWORK_VERSION = A;
				GCC_NO_COMMON_BLOCKS = YES;
				HEADER_SEARCH_PATHS = "$(PROJECT_DIR)/openssl";
				INFOPLIST_FILE = MtProtoKitMac/Info.plist;
				INSTALL_PATH = "$(LOCAL_LIBRARY_DIR)/Frameworks";
				LD_RUNPATH_SEARCH_PATHS = "$(inherited) @executable_path/../Frameworks @loader_path/Frameworks";
				LIBRARY_SEARCH_PATHS = (
					"$(inherited)",
					"$(PROJECT_DIR)/openssl/OSX",
				);
				MACH_O_TYPE = mh_dylib;
				MACOSX_DEPLOYMENT_TARGET = 10.10;
				MTL_ENABLE_DEBUG_INFO = NO;
				ONLY_ACTIVE_ARCH = YES;
				OTHER_CFLAGS = "-DMtProtoKitMacFramework=1";
				PRODUCT_BUNDLE_IDENTIFIER = "org.telegram.$(PRODUCT_NAME:rfc1034identifier)";
				PRODUCT_NAME = "$(TARGET_NAME)";
				SDKROOT = macosx;
				SKIP_INSTALL = YES;
				SWIFT_VERSION = 3.0;
				VERSIONING_SYSTEM = "apple-generic";
				VERSION_INFO_PREFIX = "";
			};
			name = AppStore;
		};
		C22069C51E8EB4B300E82730 /* AppStore */ = {
			isa = XCBuildConfiguration;
			buildSettings = {
				APPLICATION_EXTENSION_API_ONLY = YES;
				CLANG_ENABLE_MODULES = YES;
				CLANG_WARN_UNREACHABLE_CODE = YES;
				"CODE_SIGN_IDENTITY[sdk=iphoneos*]" = "";
				CODE_SIGN_STYLE = Manual;
				COPY_PHASE_STRIP = YES;
				CURRENT_PROJECT_VERSION = 1;
				DEAD_CODE_STRIPPING = YES;
				DEBUG_INFORMATION_FORMAT = "dwarf-with-dsym";
				DEFINES_MODULE = YES;
				DEPLOYMENT_POSTPROCESSING = NO;
				DEVELOPMENT_TEAM = "";
				DYLIB_COMPATIBILITY_VERSION = 1;
				DYLIB_CURRENT_VERSION = 1;
				DYLIB_INSTALL_NAME_BASE = "@rpath";
				ENABLE_STRICT_OBJC_MSGSEND = YES;
				FRAMEWORK_SEARCH_PATHS = (
					"$(inherited)",
					"$(PROJECT_DIR)/thirdparty",
				);
				GCC_NO_COMMON_BLOCKS = YES;
				GCC_OPTIMIZATION_LEVEL = 0;
				GCC_TREAT_WARNINGS_AS_ERRORS = NO;
				HEADER_SEARCH_PATHS = "$(PROJECT_DIR)/openssl";
				INFOPLIST_FILE = MtProtoKitDynamic/Info.plist;
				INSTALL_PATH = "$(LOCAL_LIBRARY_DIR)/Frameworks";
				IPHONEOS_DEPLOYMENT_TARGET = 8.0;
				LD_RUNPATH_SEARCH_PATHS = "$(inherited) @executable_path/Frameworks @loader_path/Frameworks";
				LIBRARY_SEARCH_PATHS = (
					"$(inherited)",
					"$(PROJECT_DIR)/openssl/iOS",
				);
				MTL_ENABLE_DEBUG_INFO = NO;
				OTHER_CFLAGS = "-DMtProtoKitDynamicFramework=1";
				PRODUCT_BUNDLE_IDENTIFIER = "org.telegram.$(PRODUCT_NAME:rfc1034identifier)";
				PRODUCT_MODULE_NAME = "$(PRODUCT_NAME:c99extidentifier)";
				PRODUCT_NAME = "$(TARGET_NAME)";
				SEPARATE_STRIP = NO;
				SKIP_INSTALL = YES;
				STRIPFLAGS = "";
				STRIP_STYLE = debugging;
				SWIFT_OPTIMIZATION_LEVEL = "-Onone";
				SWIFT_VERSION = 3.0;
				TARGETED_DEVICE_FAMILY = "1,2";
				VERSIONING_SYSTEM = "apple-generic";
				VERSION_INFO_PREFIX = "";
			};
			name = AppStore;
		};
		C22069C61E8EB4B300E82730 /* AppStore */ = {
			isa = XCBuildConfiguration;
			buildSettings = {
				CLANG_WARN_UNREACHABLE_CODE = YES;
				"CODE_SIGN_IDENTITY[sdk=iphoneos*]" = "iPhone Developer";
				COPY_PHASE_STRIP = NO;
				DEBUG_INFORMATION_FORMAT = "dwarf-with-dsym";
				ENABLE_STRICT_OBJC_MSGSEND = YES;
				FRAMEWORK_SEARCH_PATHS = (
					"$(SDKROOT)/Developer/Library/Frameworks",
					"$(inherited)",
				);
				GCC_NO_COMMON_BLOCKS = YES;
				INFOPLIST_FILE = MtProtoKitDynamicTests/Info.plist;
				IPHONEOS_DEPLOYMENT_TARGET = 8.4;
				LD_RUNPATH_SEARCH_PATHS = "$(inherited) @executable_path/Frameworks @loader_path/Frameworks";
				MTL_ENABLE_DEBUG_INFO = NO;
				PRODUCT_BUNDLE_IDENTIFIER = "org.telegram.$(PRODUCT_NAME:rfc1034identifier)";
				PRODUCT_NAME = "$(TARGET_NAME)";
			};
			name = AppStore;
		};
		C22069C71E8EB4B300E82730 /* AppStore */ = {
			isa = XCBuildConfiguration;
			buildSettings = {
				CLANG_WARN_UNREACHABLE_CODE = YES;
				"CODE_SIGN_IDENTITY[sdk=iphoneos*]" = "iPhone Developer";
				COPY_PHASE_STRIP = NO;
				DEBUG_INFORMATION_FORMAT = "dwarf-with-dsym";
				ENABLE_STRICT_OBJC_MSGSEND = YES;
				GCC_NO_COMMON_BLOCKS = YES;
				INFOPLIST_FILE = MtProtoKitStabilityTests/Info.plist;
				IPHONEOS_DEPLOYMENT_TARGET = 9.2;
				LD_RUNPATH_SEARCH_PATHS = "$(inherited) @executable_path/Frameworks @loader_path/Frameworks";
				MTL_ENABLE_DEBUG_INFO = NO;
				PRODUCT_BUNDLE_IDENTIFIER = org.telegram.MtProtoKitStabilityTests;
				PRODUCT_NAME = "$(TARGET_NAME)";
			};
			name = AppStore;
		};
		D003546D1C173BF0006610DA /* Debug */ = {
			isa = XCBuildConfiguration;
			buildSettings = {
				CLANG_WARN_UNREACHABLE_CODE = YES;
				"CODE_SIGN_IDENTITY[sdk=iphoneos*]" = "iPhone Developer";
				DEBUG_INFORMATION_FORMAT = dwarf;
				ENABLE_STRICT_OBJC_MSGSEND = YES;
				ENABLE_TESTABILITY = YES;
				GCC_NO_COMMON_BLOCKS = YES;
				INFOPLIST_FILE = MtProtoKitStabilityTests/Info.plist;
				IPHONEOS_DEPLOYMENT_TARGET = 9.2;
				LD_RUNPATH_SEARCH_PATHS = "$(inherited) @executable_path/Frameworks @loader_path/Frameworks";
				MTL_ENABLE_DEBUG_INFO = YES;
				ONLY_ACTIVE_ARCH = YES;
				PRODUCT_BUNDLE_IDENTIFIER = org.telegram.MtProtoKitStabilityTests;
				PRODUCT_NAME = "$(TARGET_NAME)";
			};
			name = Debug;
		};
		D003546E1C173BF0006610DA /* Release */ = {
			isa = XCBuildConfiguration;
			buildSettings = {
				CLANG_WARN_UNREACHABLE_CODE = YES;
				"CODE_SIGN_IDENTITY[sdk=iphoneos*]" = "iPhone Developer";
				COPY_PHASE_STRIP = NO;
				DEBUG_INFORMATION_FORMAT = "dwarf-with-dsym";
				ENABLE_STRICT_OBJC_MSGSEND = YES;
				GCC_NO_COMMON_BLOCKS = YES;
				INFOPLIST_FILE = MtProtoKitStabilityTests/Info.plist;
				IPHONEOS_DEPLOYMENT_TARGET = 9.2;
				LD_RUNPATH_SEARCH_PATHS = "$(inherited) @executable_path/Frameworks @loader_path/Frameworks";
				MTL_ENABLE_DEBUG_INFO = NO;
				PRODUCT_BUNDLE_IDENTIFIER = org.telegram.MtProtoKitStabilityTests;
				PRODUCT_NAME = "$(TARGET_NAME)";
			};
			name = Release;
		};
		D013CAD5209C3BE2009A0B6F /* DebugForkAppStore */ = {
			isa = XCBuildConfiguration;
			buildSettings = {
				ALWAYS_SEARCH_USER_PATHS = NO;
				CLANG_CXX_LANGUAGE_STANDARD = "gnu++0x";
				CLANG_CXX_LIBRARY = "libc++";
				CLANG_ENABLE_MODULES = YES;
				CLANG_ENABLE_OBJC_ARC = YES;
				CLANG_MODULES_AUTOLINK = NO;
				CLANG_WARN_BOOL_CONVERSION = YES;
				CLANG_WARN_CONSTANT_CONVERSION = YES;
				CLANG_WARN_DIRECT_OBJC_ISA_USAGE = YES_ERROR;
				CLANG_WARN_EMPTY_BODY = YES;
				CLANG_WARN_ENUM_CONVERSION = YES;
				CLANG_WARN_INFINITE_RECURSION = YES;
				CLANG_WARN_INT_CONVERSION = YES;
				CLANG_WARN_OBJC_ROOT_CLASS = YES_ERROR;
				CLANG_WARN_SUSPICIOUS_MOVE = YES;
				CLANG_WARN_UNREACHABLE_CODE = YES;
				CLANG_WARN__DUPLICATE_METHOD_MATCH = YES;
				COPY_PHASE_STRIP = NO;
				ENABLE_STRICT_OBJC_MSGSEND = YES;
				ENABLE_TESTABILITY = YES;
				GCC_C_LANGUAGE_STANDARD = gnu99;
				GCC_DYNAMIC_NO_PIC = NO;
				GCC_NO_COMMON_BLOCKS = YES;
				GCC_OPTIMIZATION_LEVEL = 0;
				GCC_PREPROCESSOR_DEFINITIONS = (
					"DEBUG=1",
					"$(inherited)",
				);
				GCC_SYMBOLS_PRIVATE_EXTERN = NO;
				GCC_WARN_64_TO_32_BIT_CONVERSION = YES;
				GCC_WARN_ABOUT_RETURN_TYPE = YES_ERROR;
				GCC_WARN_UNDECLARED_SELECTOR = YES;
				GCC_WARN_UNINITIALIZED_AUTOS = YES_AGGRESSIVE;
				GCC_WARN_UNUSED_FUNCTION = YES;
				GCC_WARN_UNUSED_VARIABLE = YES;
				IPHONEOS_DEPLOYMENT_TARGET = 7.1;
				ONLY_ACTIVE_ARCH = YES;
				PRODUCT_MODULE_NAME = "$(PRODUCT_NAME:c99extidentifier)";
				SDKROOT = iphoneos;
			};
			name = DebugForkAppStore;
		};
		D013CAD6209C3BE2009A0B6F /* DebugForkAppStore */ = {
			isa = XCBuildConfiguration;
			buildSettings = {
				APPLICATION_EXTENSION_API_ONLY = YES;
				CLANG_ENABLE_MODULES = YES;
				CLANG_WARN_UNREACHABLE_CODE = YES;
				"CODE_SIGN_IDENTITY[sdk=iphoneos*]" = "";
				COPY_PHASE_STRIP = NO;
				CURRENT_PROJECT_VERSION = 1;
				DEBUG_INFORMATION_FORMAT = "dwarf-with-dsym";
				DEFINES_MODULE = YES;
				DYLIB_COMPATIBILITY_VERSION = 1;
				DYLIB_CURRENT_VERSION = 1;
				DYLIB_INSTALL_NAME_BASE = "@rpath";
				ENABLE_BITCODE = YES;
				ENABLE_STRICT_OBJC_MSGSEND = YES;
				FRAMEWORK_SEARCH_PATHS = (
					"$(inherited)",
					"$(USER_LIBRARY_DIR)/Developer/Xcode/DerivedData/Telegraph-dzhgyeoibunjpxfckifwvbawfdmi/Build/Products/Debug-iphoneos",
				);
				GCC_NO_COMMON_BLOCKS = YES;
				GCC_PRECOMPILE_PREFIX_HEADER = YES;
				GCC_PREFIX_HEADER = "MtProtoKitiOS/MtProtoKit-Prefix.pch";
				GCC_PREPROCESSOR_DEFINITIONS = (
					"DEBUG=1",
					"$(inherited)",
				);
				HEADER_SEARCH_PATHS = (
					"$(inherited)",
					/Applications/Xcode.app/Contents/Developer/Toolchains/XcodeDefault.xctoolchain/usr/include,
					"$(PROJECT_DIR)/openssl",
				);
				INFOPLIST_FILE = MtProtoKit/Info.plist;
				INSTALL_PATH = "$(LOCAL_LIBRARY_DIR)/Frameworks";
				IPHONEOS_DEPLOYMENT_TARGET = 6.0;
				LD_RUNPATH_SEARCH_PATHS = "$(inherited) @executable_path/Frameworks @loader_path/Frameworks";
				LIBRARY_SEARCH_PATHS = (
					"$(inherited)",
					"$(PROJECT_DIR)/openssl/iOS",
				);
				MACH_O_TYPE = staticlib;
				MTL_ENABLE_DEBUG_INFO = YES;
				ONLY_ACTIVE_ARCH = NO;
				OTHER_CFLAGS = "";
				OTHER_LDFLAGS = "-lz";
				PRODUCT_BUNDLE_IDENTIFIER = "org.telegram.$(PRODUCT_NAME:rfc1034identifier)";
				PRODUCT_MODULE_NAME = MtProtoKit;
				PRODUCT_NAME = "$(TARGET_NAME)";
				PROVISIONING_PROFILE_SPECIFIER = X834Q8SBVP/;
				SKIP_INSTALL = YES;
				SWIFT_OPTIMIZATION_LEVEL = "-Onone";
				SWIFT_VERSION = 3.0;
				TARGETED_DEVICE_FAMILY = "1,2";
				VERSIONING_SYSTEM = "apple-generic";
				VERSION_INFO_PREFIX = "";
			};
			name = DebugForkAppStore;
		};
		D013CAD7209C3BE2009A0B6F /* DebugForkAppStore */ = {
			isa = XCBuildConfiguration;
			buildSettings = {
				CLANG_ENABLE_MODULES = YES;
				CLANG_WARN_UNREACHABLE_CODE = YES;
				COMBINE_HIDPI_IMAGES = YES;
				CURRENT_PROJECT_VERSION = 1;
				DEBUG_INFORMATION_FORMAT = dwarf;
				DEFINES_MODULE = YES;
				DYLIB_COMPATIBILITY_VERSION = 1;
				DYLIB_CURRENT_VERSION = 1;
				DYLIB_INSTALL_NAME_BASE = "@rpath";
				ENABLE_STRICT_OBJC_MSGSEND = YES;
				FRAMEWORK_VERSION = A;
				GCC_NO_COMMON_BLOCKS = YES;
				GCC_PREPROCESSOR_DEFINITIONS = (
					"DEBUG=1",
					"$(inherited)",
				);
				HEADER_SEARCH_PATHS = "$(PROJECT_DIR)/openssl";
				INFOPLIST_FILE = MtProtoKitMac/Info.plist;
				INSTALL_PATH = "$(LOCAL_LIBRARY_DIR)/Frameworks";
				LD_RUNPATH_SEARCH_PATHS = "$(inherited) @executable_path/../Frameworks @loader_path/Frameworks";
				LIBRARY_SEARCH_PATHS = (
					"$(inherited)",
					"$(PROJECT_DIR)/openssl/OSX",
				);
				MACH_O_TYPE = mh_dylib;
				MACOSX_DEPLOYMENT_TARGET = 10.10;
				MTL_ENABLE_DEBUG_INFO = YES;
				ONLY_ACTIVE_ARCH = YES;
				OTHER_CFLAGS = "-DMtProtoKitMacFramework=1";
				PRODUCT_BUNDLE_IDENTIFIER = "org.telegram.$(PRODUCT_NAME:rfc1034identifier)";
				PRODUCT_NAME = "$(TARGET_NAME)";
				SDKROOT = macosx;
				SKIP_INSTALL = YES;
				SWIFT_OPTIMIZATION_LEVEL = "-Onone";
				SWIFT_VERSION = 3.0;
				VERSIONING_SYSTEM = "apple-generic";
				VERSION_INFO_PREFIX = "";
			};
			name = DebugForkAppStore;
		};
		D013CAD8209C3BE2009A0B6F /* DebugForkAppStore */ = {
			isa = XCBuildConfiguration;
			buildSettings = {
				APPLICATION_EXTENSION_API_ONLY = YES;
				CLANG_ENABLE_MODULES = YES;
				CLANG_WARN_UNREACHABLE_CODE = YES;
				"CODE_SIGN_IDENTITY[sdk=iphoneos*]" = "";
				CODE_SIGN_STYLE = Manual;
				COPY_PHASE_STRIP = NO;
				CURRENT_PROJECT_VERSION = 1;
				DEAD_CODE_STRIPPING = YES;
				DEBUG_INFORMATION_FORMAT = "dwarf-with-dsym";
				DEFINES_MODULE = YES;
				DEPLOYMENT_POSTPROCESSING = NO;
				DEVELOPMENT_TEAM = "";
				DYLIB_COMPATIBILITY_VERSION = 1;
				DYLIB_CURRENT_VERSION = 1;
				DYLIB_INSTALL_NAME_BASE = "@rpath";
				ENABLE_STRICT_OBJC_MSGSEND = YES;
				FRAMEWORK_SEARCH_PATHS = (
					"$(inherited)",
					"$(PROJECT_DIR)/thirdparty",
				);
				GCC_NO_COMMON_BLOCKS = YES;
				GCC_PREPROCESSOR_DEFINITIONS = (
					"DEBUG=1",
					"$(inherited)",
				);
				GCC_TREAT_WARNINGS_AS_ERRORS = NO;
				HEADER_SEARCH_PATHS = "$(PROJECT_DIR)/openssl";
				INFOPLIST_FILE = MtProtoKitDynamic/Info.plist;
				INSTALL_PATH = "$(LOCAL_LIBRARY_DIR)/Frameworks";
				IPHONEOS_DEPLOYMENT_TARGET = 8.0;
				LD_RUNPATH_SEARCH_PATHS = "$(inherited) @executable_path/Frameworks @loader_path/Frameworks";
				LIBRARY_SEARCH_PATHS = (
					"$(inherited)",
					"$(PROJECT_DIR)/openssl/iOS",
				);
				MTL_ENABLE_DEBUG_INFO = YES;
				ONLY_ACTIVE_ARCH = YES;
				OTHER_CFLAGS = "-DMtProtoKitDynamicFramework=1";
				PRODUCT_BUNDLE_IDENTIFIER = "org.telegram.$(PRODUCT_NAME:rfc1034identifier)";
				PRODUCT_MODULE_NAME = "$(PRODUCT_NAME:c99extidentifier)";
				PRODUCT_NAME = "$(TARGET_NAME)";
				SEPARATE_STRIP = NO;
				SKIP_INSTALL = YES;
				STRIPFLAGS = "";
				STRIP_STYLE = debugging;
				SWIFT_OPTIMIZATION_LEVEL = "-Onone";
				SWIFT_VERSION = 3.0;
				TARGETED_DEVICE_FAMILY = "1,2";
				VERSIONING_SYSTEM = "apple-generic";
				VERSION_INFO_PREFIX = "";
			};
			name = DebugForkAppStore;
		};
		D013CAD9209C3BE2009A0B6F /* DebugForkAppStore */ = {
			isa = XCBuildConfiguration;
			buildSettings = {
				CLANG_WARN_UNREACHABLE_CODE = YES;
				"CODE_SIGN_IDENTITY[sdk=iphoneos*]" = "iPhone Developer";
				DEBUG_INFORMATION_FORMAT = "dwarf-with-dsym";
				ENABLE_STRICT_OBJC_MSGSEND = YES;
				FRAMEWORK_SEARCH_PATHS = (
					"$(SDKROOT)/Developer/Library/Frameworks",
					"$(inherited)",
				);
				GCC_NO_COMMON_BLOCKS = YES;
				GCC_PREPROCESSOR_DEFINITIONS = (
					"DEBUG=1",
					"$(inherited)",
				);
				INFOPLIST_FILE = MtProtoKitDynamicTests/Info.plist;
				IPHONEOS_DEPLOYMENT_TARGET = 8.4;
				LD_RUNPATH_SEARCH_PATHS = "$(inherited) @executable_path/Frameworks @loader_path/Frameworks";
				MTL_ENABLE_DEBUG_INFO = YES;
				ONLY_ACTIVE_ARCH = YES;
				PRODUCT_BUNDLE_IDENTIFIER = "org.telegram.$(PRODUCT_NAME:rfc1034identifier)";
				PRODUCT_NAME = "$(TARGET_NAME)";
			};
			name = DebugForkAppStore;
		};
		D013CADA209C3BE2009A0B6F /* DebugForkAppStore */ = {
			isa = XCBuildConfiguration;
			buildSettings = {
				CLANG_WARN_UNREACHABLE_CODE = YES;
				"CODE_SIGN_IDENTITY[sdk=iphoneos*]" = "iPhone Developer";
				DEBUG_INFORMATION_FORMAT = dwarf;
				ENABLE_STRICT_OBJC_MSGSEND = YES;
				ENABLE_TESTABILITY = YES;
				GCC_NO_COMMON_BLOCKS = YES;
				INFOPLIST_FILE = MtProtoKitStabilityTests/Info.plist;
				IPHONEOS_DEPLOYMENT_TARGET = 9.2;
				LD_RUNPATH_SEARCH_PATHS = "$(inherited) @executable_path/Frameworks @loader_path/Frameworks";
				MTL_ENABLE_DEBUG_INFO = YES;
				ONLY_ACTIVE_ARCH = YES;
				PRODUCT_BUNDLE_IDENTIFIER = org.telegram.MtProtoKitStabilityTests;
				PRODUCT_NAME = "$(TARGET_NAME)";
			};
			name = DebugForkAppStore;
		};
		D021D4FC219CB1CD0064BEBA /* DebugFork */ = {
			isa = XCBuildConfiguration;
			buildSettings = {
				ALWAYS_SEARCH_USER_PATHS = NO;
				CLANG_CXX_LANGUAGE_STANDARD = "gnu++0x";
				CLANG_CXX_LIBRARY = "libc++";
				CLANG_ENABLE_MODULES = YES;
				CLANG_ENABLE_OBJC_ARC = YES;
				CLANG_MODULES_AUTOLINK = NO;
				CLANG_WARN_BOOL_CONVERSION = YES;
				CLANG_WARN_CONSTANT_CONVERSION = YES;
				CLANG_WARN_DIRECT_OBJC_ISA_USAGE = YES_ERROR;
				CLANG_WARN_EMPTY_BODY = YES;
				CLANG_WARN_ENUM_CONVERSION = YES;
				CLANG_WARN_INFINITE_RECURSION = YES;
				CLANG_WARN_INT_CONVERSION = YES;
				CLANG_WARN_OBJC_ROOT_CLASS = YES_ERROR;
				CLANG_WARN_SUSPICIOUS_MOVE = YES;
				CLANG_WARN_UNREACHABLE_CODE = YES;
				CLANG_WARN__DUPLICATE_METHOD_MATCH = YES;
				COPY_PHASE_STRIP = NO;
				ENABLE_STRICT_OBJC_MSGSEND = YES;
				ENABLE_TESTABILITY = YES;
				GCC_C_LANGUAGE_STANDARD = gnu99;
				GCC_DYNAMIC_NO_PIC = NO;
				GCC_NO_COMMON_BLOCKS = YES;
				GCC_OPTIMIZATION_LEVEL = 0;
				GCC_PREPROCESSOR_DEFINITIONS = (
					"DEBUG=1",
					"$(inherited)",
				);
				GCC_SYMBOLS_PRIVATE_EXTERN = NO;
				GCC_WARN_64_TO_32_BIT_CONVERSION = YES;
				GCC_WARN_ABOUT_RETURN_TYPE = YES_ERROR;
				GCC_WARN_UNDECLARED_SELECTOR = YES;
				GCC_WARN_UNINITIALIZED_AUTOS = YES_AGGRESSIVE;
				GCC_WARN_UNUSED_FUNCTION = YES;
				GCC_WARN_UNUSED_VARIABLE = YES;
				IPHONEOS_DEPLOYMENT_TARGET = 7.1;
				ONLY_ACTIVE_ARCH = YES;
				PRODUCT_MODULE_NAME = "$(PRODUCT_NAME:c99extidentifier)";
				SDKROOT = iphoneos;
			};
			name = DebugFork;
		};
		D021D4FD219CB1CD0064BEBA /* DebugFork */ = {
			isa = XCBuildConfiguration;
			buildSettings = {
				APPLICATION_EXTENSION_API_ONLY = YES;
				CLANG_ENABLE_MODULES = YES;
				CLANG_WARN_UNREACHABLE_CODE = YES;
				"CODE_SIGN_IDENTITY[sdk=iphoneos*]" = "";
				COPY_PHASE_STRIP = NO;
				CURRENT_PROJECT_VERSION = 1;
				DEBUG_INFORMATION_FORMAT = "dwarf-with-dsym";
				DEFINES_MODULE = YES;
				DYLIB_COMPATIBILITY_VERSION = 1;
				DYLIB_CURRENT_VERSION = 1;
				DYLIB_INSTALL_NAME_BASE = "@rpath";
				ENABLE_BITCODE = YES;
				ENABLE_STRICT_OBJC_MSGSEND = YES;
				FRAMEWORK_SEARCH_PATHS = (
					"$(inherited)",
					"$(USER_LIBRARY_DIR)/Developer/Xcode/DerivedData/Telegraph-dzhgyeoibunjpxfckifwvbawfdmi/Build/Products/Debug-iphoneos",
				);
				GCC_NO_COMMON_BLOCKS = YES;
				GCC_PRECOMPILE_PREFIX_HEADER = YES;
				GCC_PREFIX_HEADER = "MtProtoKitiOS/MtProtoKit-Prefix.pch";
				GCC_PREPROCESSOR_DEFINITIONS = (
					"DEBUG=1",
					"$(inherited)",
				);
				HEADER_SEARCH_PATHS = (
					"$(inherited)",
					/Applications/Xcode.app/Contents/Developer/Toolchains/XcodeDefault.xctoolchain/usr/include,
					"$(PROJECT_DIR)/openssl",
				);
				INFOPLIST_FILE = MtProtoKit/Info.plist;
				INSTALL_PATH = "$(LOCAL_LIBRARY_DIR)/Frameworks";
				IPHONEOS_DEPLOYMENT_TARGET = 6.0;
				LD_RUNPATH_SEARCH_PATHS = "$(inherited) @executable_path/Frameworks @loader_path/Frameworks";
				LIBRARY_SEARCH_PATHS = (
					"$(inherited)",
					"$(PROJECT_DIR)/openssl/iOS",
				);
				MACH_O_TYPE = staticlib;
				MTL_ENABLE_DEBUG_INFO = YES;
				ONLY_ACTIVE_ARCH = NO;
				OTHER_CFLAGS = "";
				OTHER_LDFLAGS = "-lz";
				PRODUCT_BUNDLE_IDENTIFIER = "org.telegram.$(PRODUCT_NAME:rfc1034identifier)";
				PRODUCT_MODULE_NAME = MtProtoKit;
				PRODUCT_NAME = "$(TARGET_NAME)";
				PROVISIONING_PROFILE_SPECIFIER = X834Q8SBVP/;
				SKIP_INSTALL = YES;
				SWIFT_OPTIMIZATION_LEVEL = "-Onone";
				SWIFT_VERSION = 3.0;
				TARGETED_DEVICE_FAMILY = "1,2";
				VERSIONING_SYSTEM = "apple-generic";
				VERSION_INFO_PREFIX = "";
			};
			name = DebugFork;
		};
		D021D4FE219CB1CD0064BEBA /* DebugFork */ = {
			isa = XCBuildConfiguration;
			buildSettings = {
				CLANG_ENABLE_MODULES = YES;
				CLANG_WARN_UNREACHABLE_CODE = YES;
				COMBINE_HIDPI_IMAGES = YES;
				CURRENT_PROJECT_VERSION = 1;
				DEBUG_INFORMATION_FORMAT = "dwarf-with-dsym";
				DEFINES_MODULE = YES;
				DYLIB_COMPATIBILITY_VERSION = 1;
				DYLIB_CURRENT_VERSION = 1;
				DYLIB_INSTALL_NAME_BASE = "@rpath";
				ENABLE_STRICT_OBJC_MSGSEND = YES;
				FRAMEWORK_VERSION = A;
				GCC_NO_COMMON_BLOCKS = YES;
				GCC_PREPROCESSOR_DEFINITIONS = (
					"DEBUG=1",
					"$(inherited)",
					"BETA=1",
				);
				HEADER_SEARCH_PATHS = "$(PROJECT_DIR)/openssl";
				INFOPLIST_FILE = MtProtoKitMac/Info.plist;
				INSTALL_PATH = "$(LOCAL_LIBRARY_DIR)/Frameworks";
				LD_RUNPATH_SEARCH_PATHS = "$(inherited) @executable_path/../Frameworks @loader_path/Frameworks";
				LIBRARY_SEARCH_PATHS = (
					"$(inherited)",
					"$(PROJECT_DIR)/openssl/OSX",
				);
				MACH_O_TYPE = mh_dylib;
				MACOSX_DEPLOYMENT_TARGET = 10.10;
				MTL_ENABLE_DEBUG_INFO = YES;
				ONLY_ACTIVE_ARCH = YES;
				OTHER_CFLAGS = "-DMtProtoKitMacFramework=1";
				PRODUCT_BUNDLE_IDENTIFIER = "org.telegram.$(PRODUCT_NAME:rfc1034identifier)";
				PRODUCT_NAME = "$(TARGET_NAME)";
				SDKROOT = macosx;
				SKIP_INSTALL = YES;
				SWIFT_OPTIMIZATION_LEVEL = "-Onone";
				SWIFT_VERSION = 3.0;
				VERSIONING_SYSTEM = "apple-generic";
				VERSION_INFO_PREFIX = "";
			};
			name = DebugFork;
		};
		D021D4FF219CB1CD0064BEBA /* DebugFork */ = {
			isa = XCBuildConfiguration;
			buildSettings = {
				APPLICATION_EXTENSION_API_ONLY = YES;
				CLANG_ENABLE_MODULES = YES;
				CLANG_WARN_UNREACHABLE_CODE = YES;
				"CODE_SIGN_IDENTITY[sdk=iphoneos*]" = "";
				CODE_SIGN_STYLE = Manual;
				COPY_PHASE_STRIP = NO;
				CURRENT_PROJECT_VERSION = 1;
				DEAD_CODE_STRIPPING = YES;
				DEBUG_INFORMATION_FORMAT = "dwarf-with-dsym";
				DEFINES_MODULE = YES;
				DEPLOYMENT_POSTPROCESSING = NO;
				DEVELOPMENT_TEAM = "";
				DYLIB_COMPATIBILITY_VERSION = 1;
				DYLIB_CURRENT_VERSION = 1;
				DYLIB_INSTALL_NAME_BASE = "@rpath";
				ENABLE_STRICT_OBJC_MSGSEND = YES;
				FRAMEWORK_SEARCH_PATHS = (
					"$(inherited)",
					"$(PROJECT_DIR)/thirdparty",
				);
				GCC_NO_COMMON_BLOCKS = YES;
				GCC_PREPROCESSOR_DEFINITIONS = (
					"DEBUG=1",
					"$(inherited)",
				);
				GCC_TREAT_WARNINGS_AS_ERRORS = NO;
				HEADER_SEARCH_PATHS = "$(PROJECT_DIR)/openssl";
				INFOPLIST_FILE = MtProtoKitDynamic/Info.plist;
				INSTALL_PATH = "$(LOCAL_LIBRARY_DIR)/Frameworks";
				IPHONEOS_DEPLOYMENT_TARGET = 8.0;
				LD_RUNPATH_SEARCH_PATHS = "$(inherited) @executable_path/Frameworks @loader_path/Frameworks";
				LIBRARY_SEARCH_PATHS = (
					"$(inherited)",
					"$(PROJECT_DIR)/openssl/iOS",
				);
				MTL_ENABLE_DEBUG_INFO = YES;
				ONLY_ACTIVE_ARCH = YES;
				OTHER_CFLAGS = "-DMtProtoKitDynamicFramework=1";
				PRODUCT_BUNDLE_IDENTIFIER = "org.telegram.$(PRODUCT_NAME:rfc1034identifier)";
				PRODUCT_MODULE_NAME = "$(PRODUCT_NAME:c99extidentifier)";
				PRODUCT_NAME = "$(TARGET_NAME)";
				SEPARATE_STRIP = NO;
				SKIP_INSTALL = YES;
				STRIPFLAGS = "";
				STRIP_STYLE = debugging;
				SWIFT_OPTIMIZATION_LEVEL = "-Onone";
				SWIFT_VERSION = 3.0;
				TARGETED_DEVICE_FAMILY = "1,2";
				VERSIONING_SYSTEM = "apple-generic";
				VERSION_INFO_PREFIX = "";
			};
			name = DebugFork;
		};
		D021D500219CB1CD0064BEBA /* DebugFork */ = {
			isa = XCBuildConfiguration;
			buildSettings = {
				CLANG_WARN_UNREACHABLE_CODE = YES;
				"CODE_SIGN_IDENTITY[sdk=iphoneos*]" = "iPhone Developer";
				DEBUG_INFORMATION_FORMAT = "dwarf-with-dsym";
				ENABLE_STRICT_OBJC_MSGSEND = YES;
				FRAMEWORK_SEARCH_PATHS = (
					"$(SDKROOT)/Developer/Library/Frameworks",
					"$(inherited)",
				);
				GCC_NO_COMMON_BLOCKS = YES;
				GCC_PREPROCESSOR_DEFINITIONS = (
					"DEBUG=1",
					"$(inherited)",
				);
				INFOPLIST_FILE = MtProtoKitDynamicTests/Info.plist;
				IPHONEOS_DEPLOYMENT_TARGET = 8.4;
				LD_RUNPATH_SEARCH_PATHS = "$(inherited) @executable_path/Frameworks @loader_path/Frameworks";
				MTL_ENABLE_DEBUG_INFO = YES;
				ONLY_ACTIVE_ARCH = YES;
				PRODUCT_BUNDLE_IDENTIFIER = "org.telegram.$(PRODUCT_NAME:rfc1034identifier)";
				PRODUCT_NAME = "$(TARGET_NAME)";
			};
			name = DebugFork;
		};
		D021D501219CB1CD0064BEBA /* DebugFork */ = {
			isa = XCBuildConfiguration;
			buildSettings = {
				CLANG_WARN_UNREACHABLE_CODE = YES;
				"CODE_SIGN_IDENTITY[sdk=iphoneos*]" = "iPhone Developer";
				DEBUG_INFORMATION_FORMAT = dwarf;
				ENABLE_STRICT_OBJC_MSGSEND = YES;
				ENABLE_TESTABILITY = YES;
				GCC_NO_COMMON_BLOCKS = YES;
				INFOPLIST_FILE = MtProtoKitStabilityTests/Info.plist;
				IPHONEOS_DEPLOYMENT_TARGET = 9.2;
				LD_RUNPATH_SEARCH_PATHS = "$(inherited) @executable_path/Frameworks @loader_path/Frameworks";
				MTL_ENABLE_DEBUG_INFO = YES;
				ONLY_ACTIVE_ARCH = YES;
				PRODUCT_BUNDLE_IDENTIFIER = org.telegram.MtProtoKitStabilityTests;
				PRODUCT_NAME = "$(TARGET_NAME)";
			};
			name = DebugFork;
		};
		D0364D4722B3E35B002A6EF0 /* HockeyappMacAlpha */ = {
			isa = XCBuildConfiguration;
			buildSettings = {
				ALWAYS_SEARCH_USER_PATHS = NO;
				CLANG_CXX_LANGUAGE_STANDARD = "gnu++0x";
				CLANG_CXX_LIBRARY = "libc++";
				CLANG_ENABLE_MODULES = YES;
				CLANG_ENABLE_OBJC_ARC = YES;
				CLANG_MODULES_AUTOLINK = NO;
				CLANG_WARN_BOOL_CONVERSION = YES;
				CLANG_WARN_CONSTANT_CONVERSION = YES;
				CLANG_WARN_DIRECT_OBJC_ISA_USAGE = YES_ERROR;
				CLANG_WARN_EMPTY_BODY = YES;
				CLANG_WARN_ENUM_CONVERSION = YES;
				CLANG_WARN_INFINITE_RECURSION = YES;
				CLANG_WARN_INT_CONVERSION = YES;
				CLANG_WARN_OBJC_ROOT_CLASS = YES_ERROR;
				CLANG_WARN_SUSPICIOUS_MOVE = YES;
				CLANG_WARN_UNREACHABLE_CODE = YES;
				CLANG_WARN__DUPLICATE_METHOD_MATCH = YES;
				COPY_PHASE_STRIP = NO;
				ENABLE_STRICT_OBJC_MSGSEND = YES;
				ENABLE_TESTABILITY = YES;
				GCC_C_LANGUAGE_STANDARD = gnu99;
				GCC_DYNAMIC_NO_PIC = NO;
				GCC_NO_COMMON_BLOCKS = YES;
				GCC_OPTIMIZATION_LEVEL = 0;
				GCC_PREPROCESSOR_DEFINITIONS = (
					"DEBUG=1",
					"$(inherited)",
				);
				GCC_SYMBOLS_PRIVATE_EXTERN = NO;
				GCC_WARN_64_TO_32_BIT_CONVERSION = YES;
				GCC_WARN_ABOUT_RETURN_TYPE = YES_ERROR;
				GCC_WARN_UNDECLARED_SELECTOR = YES;
				GCC_WARN_UNINITIALIZED_AUTOS = YES_AGGRESSIVE;
				GCC_WARN_UNUSED_FUNCTION = YES;
				GCC_WARN_UNUSED_VARIABLE = YES;
				IPHONEOS_DEPLOYMENT_TARGET = 7.1;
				ONLY_ACTIVE_ARCH = YES;
				PRODUCT_MODULE_NAME = "$(PRODUCT_NAME:c99extidentifier)";
				SDKROOT = iphoneos;
			};
			name = HockeyappMacAlpha;
		};
		D0364D4822B3E35B002A6EF0 /* HockeyappMacAlpha */ = {
			isa = XCBuildConfiguration;
			buildSettings = {
				APPLICATION_EXTENSION_API_ONLY = YES;
				CLANG_ENABLE_MODULES = YES;
				CLANG_WARN_UNREACHABLE_CODE = YES;
				"CODE_SIGN_IDENTITY[sdk=iphoneos*]" = "";
				COPY_PHASE_STRIP = NO;
				CURRENT_PROJECT_VERSION = 1;
				DEBUG_INFORMATION_FORMAT = "dwarf-with-dsym";
				DEFINES_MODULE = YES;
				DYLIB_COMPATIBILITY_VERSION = 1;
				DYLIB_CURRENT_VERSION = 1;
				DYLIB_INSTALL_NAME_BASE = "@rpath";
				ENABLE_BITCODE = YES;
				ENABLE_STRICT_OBJC_MSGSEND = YES;
				FRAMEWORK_SEARCH_PATHS = (
					"$(inherited)",
					"$(USER_LIBRARY_DIR)/Developer/Xcode/DerivedData/Telegraph-dzhgyeoibunjpxfckifwvbawfdmi/Build/Products/Debug-iphoneos",
				);
				GCC_NO_COMMON_BLOCKS = YES;
				GCC_PRECOMPILE_PREFIX_HEADER = YES;
				GCC_PREFIX_HEADER = "MtProtoKitiOS/MtProtoKit-Prefix.pch";
				GCC_PREPROCESSOR_DEFINITIONS = (
					"DEBUG=1",
					"$(inherited)",
				);
				HEADER_SEARCH_PATHS = (
					"$(inherited)",
					/Applications/Xcode.app/Contents/Developer/Toolchains/XcodeDefault.xctoolchain/usr/include,
					"$(PROJECT_DIR)/openssl",
				);
				INFOPLIST_FILE = MtProtoKit/Info.plist;
				INSTALL_PATH = "$(LOCAL_LIBRARY_DIR)/Frameworks";
				IPHONEOS_DEPLOYMENT_TARGET = 6.0;
				LD_RUNPATH_SEARCH_PATHS = "$(inherited) @executable_path/Frameworks @loader_path/Frameworks";
				LIBRARY_SEARCH_PATHS = (
					"$(inherited)",
					"$(PROJECT_DIR)/openssl/iOS",
				);
				MACH_O_TYPE = staticlib;
				MTL_ENABLE_DEBUG_INFO = YES;
				ONLY_ACTIVE_ARCH = NO;
				OTHER_CFLAGS = "";
				OTHER_LDFLAGS = "-lz";
				PRODUCT_BUNDLE_IDENTIFIER = "org.telegram.$(PRODUCT_NAME:rfc1034identifier)";
				PRODUCT_MODULE_NAME = MtProtoKit;
				PRODUCT_NAME = "$(TARGET_NAME)";
				PROVISIONING_PROFILE_SPECIFIER = X834Q8SBVP/;
				SKIP_INSTALL = YES;
				SWIFT_OPTIMIZATION_LEVEL = "-Onone";
				SWIFT_VERSION = 3.0;
				TARGETED_DEVICE_FAMILY = "1,2";
				VERSIONING_SYSTEM = "apple-generic";
				VERSION_INFO_PREFIX = "";
			};
			name = HockeyappMacAlpha;
		};
		D0364D4922B3E35B002A6EF0 /* HockeyappMacAlpha */ = {
			isa = XCBuildConfiguration;
			buildSettings = {
				CLANG_ENABLE_MODULES = YES;
				CLANG_WARN_UNREACHABLE_CODE = YES;
				COMBINE_HIDPI_IMAGES = YES;
				CURRENT_PROJECT_VERSION = 1;
				DEBUG_INFORMATION_FORMAT = "dwarf-with-dsym";
				DEFINES_MODULE = YES;
				DYLIB_COMPATIBILITY_VERSION = 1;
				DYLIB_CURRENT_VERSION = 1;
				DYLIB_INSTALL_NAME_BASE = "@rpath";
				ENABLE_STRICT_OBJC_MSGSEND = YES;
				FRAMEWORK_VERSION = A;
				GCC_NO_COMMON_BLOCKS = YES;
				GCC_PREPROCESSOR_DEFINITIONS = (
					"DEBUG=1",
					"$(inherited)",
					"BETA=1",
				);
				HEADER_SEARCH_PATHS = "$(PROJECT_DIR)/openssl";
				INFOPLIST_FILE = MtProtoKitMac/Info.plist;
				INSTALL_PATH = "$(LOCAL_LIBRARY_DIR)/Frameworks";
				LD_RUNPATH_SEARCH_PATHS = "$(inherited) @executable_path/../Frameworks @loader_path/Frameworks";
				LIBRARY_SEARCH_PATHS = (
					"$(inherited)",
					"$(PROJECT_DIR)/openssl/OSX",
				);
				MACH_O_TYPE = mh_dylib;
				MACOSX_DEPLOYMENT_TARGET = 10.10;
				MTL_ENABLE_DEBUG_INFO = YES;
				ONLY_ACTIVE_ARCH = YES;
				OTHER_CFLAGS = "-DMtProtoKitMacFramework=1";
				PRODUCT_BUNDLE_IDENTIFIER = "org.telegram.$(PRODUCT_NAME:rfc1034identifier)";
				PRODUCT_NAME = "$(TARGET_NAME)";
				SDKROOT = macosx;
				SKIP_INSTALL = YES;
				SWIFT_OPTIMIZATION_LEVEL = "-Onone";
				SWIFT_VERSION = 3.0;
				VERSIONING_SYSTEM = "apple-generic";
				VERSION_INFO_PREFIX = "";
			};
			name = HockeyappMacAlpha;
		};
		D0364D4A22B3E35B002A6EF0 /* HockeyappMacAlpha */ = {
			isa = XCBuildConfiguration;
			buildSettings = {
				APPLICATION_EXTENSION_API_ONLY = YES;
				CLANG_ENABLE_MODULES = YES;
				CLANG_WARN_UNREACHABLE_CODE = YES;
				"CODE_SIGN_IDENTITY[sdk=iphoneos*]" = "";
				CODE_SIGN_STYLE = Manual;
				COPY_PHASE_STRIP = NO;
				CURRENT_PROJECT_VERSION = 1;
				DEAD_CODE_STRIPPING = YES;
				DEBUG_INFORMATION_FORMAT = "dwarf-with-dsym";
				DEFINES_MODULE = YES;
				DEPLOYMENT_POSTPROCESSING = NO;
				DEVELOPMENT_TEAM = "";
				DYLIB_COMPATIBILITY_VERSION = 1;
				DYLIB_CURRENT_VERSION = 1;
				DYLIB_INSTALL_NAME_BASE = "@rpath";
				ENABLE_STRICT_OBJC_MSGSEND = YES;
				FRAMEWORK_SEARCH_PATHS = (
					"$(inherited)",
					"$(PROJECT_DIR)/thirdparty",
				);
				GCC_NO_COMMON_BLOCKS = YES;
				GCC_PREPROCESSOR_DEFINITIONS = (
					"DEBUG=1",
					"$(inherited)",
				);
				GCC_TREAT_WARNINGS_AS_ERRORS = NO;
				HEADER_SEARCH_PATHS = "$(PROJECT_DIR)/openssl";
				INFOPLIST_FILE = MtProtoKitDynamic/Info.plist;
				INSTALL_PATH = "$(LOCAL_LIBRARY_DIR)/Frameworks";
				IPHONEOS_DEPLOYMENT_TARGET = 8.0;
				LD_RUNPATH_SEARCH_PATHS = "$(inherited) @executable_path/Frameworks @loader_path/Frameworks";
				LIBRARY_SEARCH_PATHS = (
					"$(inherited)",
					"$(PROJECT_DIR)/openssl/iOS",
				);
				MTL_ENABLE_DEBUG_INFO = YES;
				ONLY_ACTIVE_ARCH = YES;
				OTHER_CFLAGS = "-DMtProtoKitDynamicFramework=1";
				PRODUCT_BUNDLE_IDENTIFIER = "org.telegram.$(PRODUCT_NAME:rfc1034identifier)";
				PRODUCT_MODULE_NAME = "$(PRODUCT_NAME:c99extidentifier)";
				PRODUCT_NAME = "$(TARGET_NAME)";
				SEPARATE_STRIP = NO;
				SKIP_INSTALL = YES;
				STRIPFLAGS = "";
				STRIP_STYLE = debugging;
				SWIFT_OPTIMIZATION_LEVEL = "-Onone";
				SWIFT_VERSION = 3.0;
				TARGETED_DEVICE_FAMILY = "1,2";
				VERSIONING_SYSTEM = "apple-generic";
				VERSION_INFO_PREFIX = "";
			};
			name = HockeyappMacAlpha;
		};
		D0364D4B22B3E35B002A6EF0 /* HockeyappMacAlpha */ = {
			isa = XCBuildConfiguration;
			buildSettings = {
				CLANG_WARN_UNREACHABLE_CODE = YES;
				"CODE_SIGN_IDENTITY[sdk=iphoneos*]" = "iPhone Developer";
				DEBUG_INFORMATION_FORMAT = "dwarf-with-dsym";
				ENABLE_STRICT_OBJC_MSGSEND = YES;
				FRAMEWORK_SEARCH_PATHS = (
					"$(SDKROOT)/Developer/Library/Frameworks",
					"$(inherited)",
				);
				GCC_NO_COMMON_BLOCKS = YES;
				GCC_PREPROCESSOR_DEFINITIONS = (
					"DEBUG=1",
					"$(inherited)",
				);
				INFOPLIST_FILE = MtProtoKitDynamicTests/Info.plist;
				IPHONEOS_DEPLOYMENT_TARGET = 8.4;
				LD_RUNPATH_SEARCH_PATHS = "$(inherited) @executable_path/Frameworks @loader_path/Frameworks";
				MTL_ENABLE_DEBUG_INFO = YES;
				ONLY_ACTIVE_ARCH = YES;
				PRODUCT_BUNDLE_IDENTIFIER = "org.telegram.$(PRODUCT_NAME:rfc1034identifier)";
				PRODUCT_NAME = "$(TARGET_NAME)";
			};
			name = HockeyappMacAlpha;
		};
		D0364D4C22B3E35B002A6EF0 /* HockeyappMacAlpha */ = {
			isa = XCBuildConfiguration;
			buildSettings = {
				CLANG_WARN_UNREACHABLE_CODE = YES;
				"CODE_SIGN_IDENTITY[sdk=iphoneos*]" = "iPhone Developer";
				DEBUG_INFORMATION_FORMAT = dwarf;
				ENABLE_STRICT_OBJC_MSGSEND = YES;
				ENABLE_TESTABILITY = YES;
				GCC_NO_COMMON_BLOCKS = YES;
				INFOPLIST_FILE = MtProtoKitStabilityTests/Info.plist;
				IPHONEOS_DEPLOYMENT_TARGET = 9.2;
				LD_RUNPATH_SEARCH_PATHS = "$(inherited) @executable_path/Frameworks @loader_path/Frameworks";
				MTL_ENABLE_DEBUG_INFO = YES;
				ONLY_ACTIVE_ARCH = YES;
				PRODUCT_BUNDLE_IDENTIFIER = org.telegram.MtProtoKitStabilityTests;
				PRODUCT_NAME = "$(TARGET_NAME)";
			};
			name = HockeyappMacAlpha;
		};
		D05A833A18AFB3F9007F1076 /* Debug */ = {
			isa = XCBuildConfiguration;
			buildSettings = {
				ALWAYS_SEARCH_USER_PATHS = NO;
				CLANG_CXX_LANGUAGE_STANDARD = "gnu++0x";
				CLANG_CXX_LIBRARY = "libc++";
				CLANG_ENABLE_MODULES = YES;
				CLANG_ENABLE_OBJC_ARC = YES;
				CLANG_MODULES_AUTOLINK = NO;
				CLANG_WARN_BOOL_CONVERSION = YES;
				CLANG_WARN_CONSTANT_CONVERSION = YES;
				CLANG_WARN_DIRECT_OBJC_ISA_USAGE = YES_ERROR;
				CLANG_WARN_EMPTY_BODY = YES;
				CLANG_WARN_ENUM_CONVERSION = YES;
				CLANG_WARN_INFINITE_RECURSION = YES;
				CLANG_WARN_INT_CONVERSION = YES;
				CLANG_WARN_OBJC_ROOT_CLASS = YES_ERROR;
				CLANG_WARN_SUSPICIOUS_MOVE = YES;
				CLANG_WARN_UNREACHABLE_CODE = YES;
				CLANG_WARN__DUPLICATE_METHOD_MATCH = YES;
				COPY_PHASE_STRIP = NO;
				ENABLE_STRICT_OBJC_MSGSEND = YES;
				ENABLE_TESTABILITY = YES;
				GCC_C_LANGUAGE_STANDARD = gnu99;
				GCC_DYNAMIC_NO_PIC = NO;
				GCC_NO_COMMON_BLOCKS = YES;
				GCC_OPTIMIZATION_LEVEL = 0;
				GCC_PREPROCESSOR_DEFINITIONS = (
					"DEBUG=1",
					"$(inherited)",
				);
				GCC_SYMBOLS_PRIVATE_EXTERN = NO;
				GCC_WARN_64_TO_32_BIT_CONVERSION = YES;
				GCC_WARN_ABOUT_RETURN_TYPE = YES_ERROR;
				GCC_WARN_UNDECLARED_SELECTOR = YES;
				GCC_WARN_UNINITIALIZED_AUTOS = YES_AGGRESSIVE;
				GCC_WARN_UNUSED_FUNCTION = YES;
				GCC_WARN_UNUSED_VARIABLE = YES;
				IPHONEOS_DEPLOYMENT_TARGET = 7.1;
				ONLY_ACTIVE_ARCH = YES;
				PRODUCT_MODULE_NAME = "$(PRODUCT_NAME:c99extidentifier)";
				SDKROOT = iphoneos;
			};
			name = Debug;
		};
		D05A833B18AFB3F9007F1076 /* Release */ = {
			isa = XCBuildConfiguration;
			buildSettings = {
				ALWAYS_SEARCH_USER_PATHS = NO;
				CLANG_CXX_LANGUAGE_STANDARD = "gnu++0x";
				CLANG_CXX_LIBRARY = "libc++";
				CLANG_ENABLE_MODULES = YES;
				CLANG_ENABLE_OBJC_ARC = YES;
				CLANG_MODULES_AUTOLINK = NO;
				CLANG_WARN_BOOL_CONVERSION = YES;
				CLANG_WARN_CONSTANT_CONVERSION = YES;
				CLANG_WARN_DIRECT_OBJC_ISA_USAGE = YES_ERROR;
				CLANG_WARN_EMPTY_BODY = YES;
				CLANG_WARN_ENUM_CONVERSION = YES;
				CLANG_WARN_INFINITE_RECURSION = YES;
				CLANG_WARN_INT_CONVERSION = YES;
				CLANG_WARN_OBJC_ROOT_CLASS = YES_ERROR;
				CLANG_WARN_SUSPICIOUS_MOVE = YES;
				CLANG_WARN_UNREACHABLE_CODE = YES;
				CLANG_WARN__DUPLICATE_METHOD_MATCH = YES;
				COPY_PHASE_STRIP = YES;
				ENABLE_NS_ASSERTIONS = NO;
				ENABLE_STRICT_OBJC_MSGSEND = YES;
				GCC_C_LANGUAGE_STANDARD = gnu99;
				GCC_NO_COMMON_BLOCKS = YES;
				GCC_WARN_64_TO_32_BIT_CONVERSION = YES;
				GCC_WARN_ABOUT_RETURN_TYPE = YES_ERROR;
				GCC_WARN_UNDECLARED_SELECTOR = YES;
				GCC_WARN_UNINITIALIZED_AUTOS = YES_AGGRESSIVE;
				GCC_WARN_UNUSED_FUNCTION = YES;
				GCC_WARN_UNUSED_VARIABLE = YES;
				IPHONEOS_DEPLOYMENT_TARGET = 7.1;
				PRODUCT_MODULE_NAME = "$(PRODUCT_NAME:c99extidentifier)";
				SDKROOT = iphoneos;
				VALIDATE_PRODUCT = YES;
			};
			name = Release;
		};
		D079ABAA1AF39B8000076F59 /* Debug */ = {
			isa = XCBuildConfiguration;
			buildSettings = {
				CLANG_ENABLE_MODULES = YES;
				CLANG_WARN_UNREACHABLE_CODE = YES;
				COMBINE_HIDPI_IMAGES = YES;
				CURRENT_PROJECT_VERSION = 1;
				DEBUG_INFORMATION_FORMAT = "dwarf-with-dsym";
				DEFINES_MODULE = YES;
				DYLIB_COMPATIBILITY_VERSION = 1;
				DYLIB_CURRENT_VERSION = 1;
				DYLIB_INSTALL_NAME_BASE = "@rpath";
				ENABLE_STRICT_OBJC_MSGSEND = YES;
				FRAMEWORK_VERSION = A;
				GCC_NO_COMMON_BLOCKS = YES;
				GCC_PREPROCESSOR_DEFINITIONS = "";
				HEADER_SEARCH_PATHS = "$(PROJECT_DIR)/openssl";
				INFOPLIST_FILE = MtProtoKitMac/Info.plist;
				INSTALL_PATH = "$(LOCAL_LIBRARY_DIR)/Frameworks";
				LD_RUNPATH_SEARCH_PATHS = "$(inherited) @executable_path/../Frameworks @loader_path/Frameworks";
				LIBRARY_SEARCH_PATHS = (
					"$(inherited)",
					"$(PROJECT_DIR)/openssl/OSX",
				);
				MACH_O_TYPE = mh_dylib;
				MACOSX_DEPLOYMENT_TARGET = 10.10;
				MTL_ENABLE_DEBUG_INFO = YES;
				ONLY_ACTIVE_ARCH = YES;
				OTHER_CFLAGS = "-DMtProtoKitMacFramework=1";
				PRODUCT_BUNDLE_IDENTIFIER = "org.telegram.$(PRODUCT_NAME:rfc1034identifier)";
				PRODUCT_NAME = "$(TARGET_NAME)";
				SDKROOT = macosx;
				SKIP_INSTALL = YES;
				SWIFT_OPTIMIZATION_LEVEL = "-Onone";
				SWIFT_VERSION = 3.0;
				VERSIONING_SYSTEM = "apple-generic";
				VERSION_INFO_PREFIX = "";
			};
			name = Debug;
		};
		D079ABAB1AF39B8000076F59 /* Release */ = {
			isa = XCBuildConfiguration;
			buildSettings = {
				CLANG_ENABLE_MODULES = YES;
				CLANG_WARN_UNREACHABLE_CODE = YES;
				COMBINE_HIDPI_IMAGES = YES;
				COPY_PHASE_STRIP = NO;
				CURRENT_PROJECT_VERSION = 1;
				DEBUG_INFORMATION_FORMAT = "dwarf-with-dsym";
				DEFINES_MODULE = YES;
				DYLIB_COMPATIBILITY_VERSION = 1;
				DYLIB_CURRENT_VERSION = 1;
				DYLIB_INSTALL_NAME_BASE = "@rpath";
				ENABLE_STRICT_OBJC_MSGSEND = YES;
				FRAMEWORK_VERSION = A;
				GCC_NO_COMMON_BLOCKS = YES;
				HEADER_SEARCH_PATHS = "$(PROJECT_DIR)/openssl";
				INFOPLIST_FILE = MtProtoKitMac/Info.plist;
				INSTALL_PATH = "$(LOCAL_LIBRARY_DIR)/Frameworks";
				LD_RUNPATH_SEARCH_PATHS = "$(inherited) @executable_path/../Frameworks @loader_path/Frameworks";
				LIBRARY_SEARCH_PATHS = (
					"$(inherited)",
					"$(PROJECT_DIR)/openssl/OSX",
				);
				MACH_O_TYPE = mh_dylib;
				MACOSX_DEPLOYMENT_TARGET = 10.10;
				MTL_ENABLE_DEBUG_INFO = NO;
				OTHER_CFLAGS = "-DMtProtoKitMacFramework=1";
				PRODUCT_BUNDLE_IDENTIFIER = "org.telegram.$(PRODUCT_NAME:rfc1034identifier)";
				PRODUCT_NAME = "$(TARGET_NAME)";
				SDKROOT = macosx;
				SKIP_INSTALL = YES;
				SWIFT_VERSION = 3.0;
				VERSIONING_SYSTEM = "apple-generic";
				VERSION_INFO_PREFIX = "";
			};
			name = Release;
		};
		D079FD101F06BE440038FADE /* DebugHockeyapp */ = {
			isa = XCBuildConfiguration;
			buildSettings = {
				ALWAYS_SEARCH_USER_PATHS = NO;
				CLANG_CXX_LANGUAGE_STANDARD = "gnu++0x";
				CLANG_CXX_LIBRARY = "libc++";
				CLANG_ENABLE_MODULES = YES;
				CLANG_ENABLE_OBJC_ARC = YES;
				CLANG_MODULES_AUTOLINK = NO;
				CLANG_WARN_BOOL_CONVERSION = YES;
				CLANG_WARN_CONSTANT_CONVERSION = YES;
				CLANG_WARN_DIRECT_OBJC_ISA_USAGE = YES_ERROR;
				CLANG_WARN_EMPTY_BODY = YES;
				CLANG_WARN_ENUM_CONVERSION = YES;
				CLANG_WARN_INFINITE_RECURSION = YES;
				CLANG_WARN_INT_CONVERSION = YES;
				CLANG_WARN_OBJC_ROOT_CLASS = YES_ERROR;
				CLANG_WARN_SUSPICIOUS_MOVE = YES;
				CLANG_WARN_UNREACHABLE_CODE = YES;
				CLANG_WARN__DUPLICATE_METHOD_MATCH = YES;
				COPY_PHASE_STRIP = NO;
				ENABLE_STRICT_OBJC_MSGSEND = YES;
				ENABLE_TESTABILITY = YES;
				GCC_C_LANGUAGE_STANDARD = gnu99;
				GCC_DYNAMIC_NO_PIC = NO;
				GCC_NO_COMMON_BLOCKS = YES;
				GCC_OPTIMIZATION_LEVEL = 0;
				GCC_PREPROCESSOR_DEFINITIONS = (
					"DEBUG=1",
					"$(inherited)",
				);
				GCC_SYMBOLS_PRIVATE_EXTERN = NO;
				GCC_WARN_64_TO_32_BIT_CONVERSION = YES;
				GCC_WARN_ABOUT_RETURN_TYPE = YES_ERROR;
				GCC_WARN_UNDECLARED_SELECTOR = YES;
				GCC_WARN_UNINITIALIZED_AUTOS = YES_AGGRESSIVE;
				GCC_WARN_UNUSED_FUNCTION = YES;
				GCC_WARN_UNUSED_VARIABLE = YES;
				IPHONEOS_DEPLOYMENT_TARGET = 7.1;
				ONLY_ACTIVE_ARCH = YES;
				PRODUCT_MODULE_NAME = "$(PRODUCT_NAME:c99extidentifier)";
				SDKROOT = iphoneos;
			};
			name = DebugHockeyapp;
		};
		D079FD111F06BE440038FADE /* DebugHockeyapp */ = {
			isa = XCBuildConfiguration;
			buildSettings = {
				APPLICATION_EXTENSION_API_ONLY = YES;
				CLANG_ENABLE_MODULES = YES;
				CLANG_WARN_UNREACHABLE_CODE = YES;
				"CODE_SIGN_IDENTITY[sdk=iphoneos*]" = "";
				COPY_PHASE_STRIP = NO;
				CURRENT_PROJECT_VERSION = 1;
				DEBUG_INFORMATION_FORMAT = "dwarf-with-dsym";
				DEFINES_MODULE = YES;
				DYLIB_COMPATIBILITY_VERSION = 1;
				DYLIB_CURRENT_VERSION = 1;
				DYLIB_INSTALL_NAME_BASE = "@rpath";
				ENABLE_BITCODE = YES;
				ENABLE_STRICT_OBJC_MSGSEND = YES;
				FRAMEWORK_SEARCH_PATHS = (
					"$(inherited)",
					"$(USER_LIBRARY_DIR)/Developer/Xcode/DerivedData/Telegraph-dzhgyeoibunjpxfckifwvbawfdmi/Build/Products/Debug-iphoneos",
				);
				GCC_NO_COMMON_BLOCKS = YES;
				GCC_PRECOMPILE_PREFIX_HEADER = YES;
				GCC_PREFIX_HEADER = "MtProtoKitiOS/MtProtoKit-Prefix.pch";
				GCC_PREPROCESSOR_DEFINITIONS = (
					"DEBUG=1",
					"$(inherited)",
				);
				HEADER_SEARCH_PATHS = (
					"$(inherited)",
					/Applications/Xcode.app/Contents/Developer/Toolchains/XcodeDefault.xctoolchain/usr/include,
					"$(PROJECT_DIR)/openssl",
				);
				INFOPLIST_FILE = MtProtoKit/Info.plist;
				INSTALL_PATH = "$(LOCAL_LIBRARY_DIR)/Frameworks";
				IPHONEOS_DEPLOYMENT_TARGET = 6.0;
				LD_RUNPATH_SEARCH_PATHS = "$(inherited) @executable_path/Frameworks @loader_path/Frameworks";
				LIBRARY_SEARCH_PATHS = (
					"$(inherited)",
					"$(PROJECT_DIR)/openssl/iOS",
				);
				MACH_O_TYPE = staticlib;
				MTL_ENABLE_DEBUG_INFO = YES;
				ONLY_ACTIVE_ARCH = NO;
				OTHER_CFLAGS = "";
				OTHER_LDFLAGS = "-lz";
				PRODUCT_BUNDLE_IDENTIFIER = "org.telegram.$(PRODUCT_NAME:rfc1034identifier)";
				PRODUCT_MODULE_NAME = MtProtoKit;
				PRODUCT_NAME = "$(TARGET_NAME)";
				PROVISIONING_PROFILE_SPECIFIER = X834Q8SBVP/;
				SKIP_INSTALL = YES;
				SWIFT_OPTIMIZATION_LEVEL = "-Onone";
				SWIFT_VERSION = 3.0;
				TARGETED_DEVICE_FAMILY = "1,2";
				VERSIONING_SYSTEM = "apple-generic";
				VERSION_INFO_PREFIX = "";
			};
			name = DebugHockeyapp;
		};
		D079FD121F06BE440038FADE /* DebugHockeyapp */ = {
			isa = XCBuildConfiguration;
			buildSettings = {
				CLANG_ENABLE_MODULES = YES;
				CLANG_WARN_UNREACHABLE_CODE = YES;
				COMBINE_HIDPI_IMAGES = YES;
				CURRENT_PROJECT_VERSION = 1;
				DEBUG_INFORMATION_FORMAT = "dwarf-with-dsym";
				DEFINES_MODULE = YES;
				DYLIB_COMPATIBILITY_VERSION = 1;
				DYLIB_CURRENT_VERSION = 1;
				DYLIB_INSTALL_NAME_BASE = "@rpath";
				ENABLE_STRICT_OBJC_MSGSEND = YES;
				FRAMEWORK_VERSION = A;
				GCC_NO_COMMON_BLOCKS = YES;
				GCC_PREPROCESSOR_DEFINITIONS = (
					"DEBUG=1",
					"$(inherited)",
					"BETA=1",
				);
				HEADER_SEARCH_PATHS = "$(PROJECT_DIR)/openssl";
				INFOPLIST_FILE = MtProtoKitMac/Info.plist;
				INSTALL_PATH = "$(LOCAL_LIBRARY_DIR)/Frameworks";
				LD_RUNPATH_SEARCH_PATHS = "$(inherited) @executable_path/../Frameworks @loader_path/Frameworks";
				LIBRARY_SEARCH_PATHS = (
					"$(inherited)",
					"$(PROJECT_DIR)/openssl/OSX",
				);
				MACH_O_TYPE = mh_dylib;
				MACOSX_DEPLOYMENT_TARGET = 10.10;
				MTL_ENABLE_DEBUG_INFO = YES;
				ONLY_ACTIVE_ARCH = YES;
				OTHER_CFLAGS = "-DMtProtoKitMacFramework=1";
				PRODUCT_BUNDLE_IDENTIFIER = "org.telegram.$(PRODUCT_NAME:rfc1034identifier)";
				PRODUCT_NAME = "$(TARGET_NAME)";
				SDKROOT = macosx;
				SKIP_INSTALL = YES;
				SWIFT_OPTIMIZATION_LEVEL = "-Onone";
				SWIFT_VERSION = 3.0;
				VERSIONING_SYSTEM = "apple-generic";
				VERSION_INFO_PREFIX = "";
			};
			name = DebugHockeyapp;
		};
		D079FD131F06BE440038FADE /* DebugHockeyapp */ = {
			isa = XCBuildConfiguration;
			buildSettings = {
				APPLICATION_EXTENSION_API_ONLY = YES;
				CLANG_ENABLE_MODULES = YES;
				CLANG_WARN_UNREACHABLE_CODE = YES;
				"CODE_SIGN_IDENTITY[sdk=iphoneos*]" = "";
				CODE_SIGN_STYLE = Manual;
				COPY_PHASE_STRIP = NO;
				CURRENT_PROJECT_VERSION = 1;
				DEAD_CODE_STRIPPING = YES;
				DEBUG_INFORMATION_FORMAT = "dwarf-with-dsym";
				DEFINES_MODULE = YES;
				DEPLOYMENT_POSTPROCESSING = NO;
				DEVELOPMENT_TEAM = "";
				DYLIB_COMPATIBILITY_VERSION = 1;
				DYLIB_CURRENT_VERSION = 1;
				DYLIB_INSTALL_NAME_BASE = "@rpath";
				ENABLE_STRICT_OBJC_MSGSEND = YES;
				FRAMEWORK_SEARCH_PATHS = (
					"$(inherited)",
					"$(PROJECT_DIR)/thirdparty",
				);
				GCC_NO_COMMON_BLOCKS = YES;
				GCC_PREPROCESSOR_DEFINITIONS = (
					"DEBUG=1",
					"$(inherited)",
				);
				GCC_TREAT_WARNINGS_AS_ERRORS = NO;
				HEADER_SEARCH_PATHS = "$(PROJECT_DIR)/openssl";
				INFOPLIST_FILE = MtProtoKitDynamic/Info.plist;
				INSTALL_PATH = "$(LOCAL_LIBRARY_DIR)/Frameworks";
				IPHONEOS_DEPLOYMENT_TARGET = 8.0;
				LD_RUNPATH_SEARCH_PATHS = "$(inherited) @executable_path/Frameworks @loader_path/Frameworks";
				LIBRARY_SEARCH_PATHS = (
					"$(inherited)",
					"$(PROJECT_DIR)/openssl/iOS",
				);
				MTL_ENABLE_DEBUG_INFO = YES;
				ONLY_ACTIVE_ARCH = YES;
				OTHER_CFLAGS = "-DMtProtoKitDynamicFramework=1";
				PRODUCT_BUNDLE_IDENTIFIER = "org.telegram.$(PRODUCT_NAME:rfc1034identifier)";
				PRODUCT_MODULE_NAME = "$(PRODUCT_NAME:c99extidentifier)";
				PRODUCT_NAME = "$(TARGET_NAME)";
				SEPARATE_STRIP = NO;
				SKIP_INSTALL = YES;
				STRIPFLAGS = "";
				STRIP_STYLE = debugging;
				SWIFT_OPTIMIZATION_LEVEL = "-Onone";
				SWIFT_VERSION = 3.0;
				TARGETED_DEVICE_FAMILY = "1,2";
				VERSIONING_SYSTEM = "apple-generic";
				VERSION_INFO_PREFIX = "";
			};
			name = DebugHockeyapp;
		};
		D079FD141F06BE440038FADE /* DebugHockeyapp */ = {
			isa = XCBuildConfiguration;
			buildSettings = {
				CLANG_WARN_UNREACHABLE_CODE = YES;
				"CODE_SIGN_IDENTITY[sdk=iphoneos*]" = "iPhone Developer";
				DEBUG_INFORMATION_FORMAT = "dwarf-with-dsym";
				ENABLE_STRICT_OBJC_MSGSEND = YES;
				FRAMEWORK_SEARCH_PATHS = (
					"$(SDKROOT)/Developer/Library/Frameworks",
					"$(inherited)",
				);
				GCC_NO_COMMON_BLOCKS = YES;
				GCC_PREPROCESSOR_DEFINITIONS = (
					"DEBUG=1",
					"$(inherited)",
				);
				INFOPLIST_FILE = MtProtoKitDynamicTests/Info.plist;
				IPHONEOS_DEPLOYMENT_TARGET = 8.4;
				LD_RUNPATH_SEARCH_PATHS = "$(inherited) @executable_path/Frameworks @loader_path/Frameworks";
				MTL_ENABLE_DEBUG_INFO = YES;
				ONLY_ACTIVE_ARCH = YES;
				PRODUCT_BUNDLE_IDENTIFIER = "org.telegram.$(PRODUCT_NAME:rfc1034identifier)";
				PRODUCT_NAME = "$(TARGET_NAME)";
			};
			name = DebugHockeyapp;
		};
		D079FD151F06BE440038FADE /* DebugHockeyapp */ = {
			isa = XCBuildConfiguration;
			buildSettings = {
				CLANG_WARN_UNREACHABLE_CODE = YES;
				"CODE_SIGN_IDENTITY[sdk=iphoneos*]" = "iPhone Developer";
				DEBUG_INFORMATION_FORMAT = dwarf;
				ENABLE_STRICT_OBJC_MSGSEND = YES;
				ENABLE_TESTABILITY = YES;
				GCC_NO_COMMON_BLOCKS = YES;
				INFOPLIST_FILE = MtProtoKitStabilityTests/Info.plist;
				IPHONEOS_DEPLOYMENT_TARGET = 9.2;
				LD_RUNPATH_SEARCH_PATHS = "$(inherited) @executable_path/Frameworks @loader_path/Frameworks";
				MTL_ENABLE_DEBUG_INFO = YES;
				ONLY_ACTIVE_ARCH = YES;
				PRODUCT_BUNDLE_IDENTIFIER = org.telegram.MtProtoKitStabilityTests;
				PRODUCT_NAME = "$(TARGET_NAME)";
			};
			name = DebugHockeyapp;
		};
		D079FD161F06BE4D0038FADE /* ReleaseAppStore */ = {
			isa = XCBuildConfiguration;
			buildSettings = {
				ALWAYS_SEARCH_USER_PATHS = NO;
				CLANG_CXX_LANGUAGE_STANDARD = "gnu++0x";
				CLANG_CXX_LIBRARY = "libc++";
				CLANG_ENABLE_MODULES = YES;
				CLANG_ENABLE_OBJC_ARC = YES;
				CLANG_MODULES_AUTOLINK = NO;
				CLANG_WARN_BOOL_CONVERSION = YES;
				CLANG_WARN_CONSTANT_CONVERSION = YES;
				CLANG_WARN_DIRECT_OBJC_ISA_USAGE = YES_ERROR;
				CLANG_WARN_EMPTY_BODY = YES;
				CLANG_WARN_ENUM_CONVERSION = YES;
				CLANG_WARN_INFINITE_RECURSION = YES;
				CLANG_WARN_INT_CONVERSION = YES;
				CLANG_WARN_OBJC_ROOT_CLASS = YES_ERROR;
				CLANG_WARN_SUSPICIOUS_MOVE = YES;
				CLANG_WARN_UNREACHABLE_CODE = YES;
				CLANG_WARN__DUPLICATE_METHOD_MATCH = YES;
				COPY_PHASE_STRIP = YES;
				ENABLE_NS_ASSERTIONS = NO;
				ENABLE_STRICT_OBJC_MSGSEND = YES;
				GCC_C_LANGUAGE_STANDARD = gnu99;
				GCC_NO_COMMON_BLOCKS = YES;
				GCC_WARN_64_TO_32_BIT_CONVERSION = YES;
				GCC_WARN_ABOUT_RETURN_TYPE = YES_ERROR;
				GCC_WARN_UNDECLARED_SELECTOR = YES;
				GCC_WARN_UNINITIALIZED_AUTOS = YES_AGGRESSIVE;
				GCC_WARN_UNUSED_FUNCTION = YES;
				GCC_WARN_UNUSED_VARIABLE = YES;
				IPHONEOS_DEPLOYMENT_TARGET = 7.1;
				PRODUCT_MODULE_NAME = "$(PRODUCT_NAME:c99extidentifier)";
				SDKROOT = iphoneos;
				VALIDATE_PRODUCT = YES;
			};
			name = ReleaseAppStore;
		};
		D079FD171F06BE4D0038FADE /* ReleaseAppStore */ = {
			isa = XCBuildConfiguration;
			buildSettings = {
				APPLICATION_EXTENSION_API_ONLY = YES;
				CLANG_ENABLE_MODULES = YES;
				CLANG_WARN_UNREACHABLE_CODE = YES;
				"CODE_SIGN_IDENTITY[sdk=iphoneos*]" = "";
				COPY_PHASE_STRIP = YES;
				CURRENT_PROJECT_VERSION = 1;
				DEBUG_INFORMATION_FORMAT = "dwarf-with-dsym";
				DEFINES_MODULE = YES;
				DYLIB_COMPATIBILITY_VERSION = 1;
				DYLIB_CURRENT_VERSION = 1;
				DYLIB_INSTALL_NAME_BASE = "@rpath";
				ENABLE_BITCODE = YES;
				ENABLE_STRICT_OBJC_MSGSEND = YES;
				FRAMEWORK_SEARCH_PATHS = (
					"$(inherited)",
					"$(USER_LIBRARY_DIR)/Developer/Xcode/DerivedData/Telegraph-dzhgyeoibunjpxfckifwvbawfdmi/Build/Products/Debug-iphoneos",
				);
				GCC_NO_COMMON_BLOCKS = YES;
				GCC_PRECOMPILE_PREFIX_HEADER = YES;
				GCC_PREFIX_HEADER = "MtProtoKitiOS/MtProtoKit-Prefix.pch";
				HEADER_SEARCH_PATHS = (
					"$(inherited)",
					/Applications/Xcode.app/Contents/Developer/Toolchains/XcodeDefault.xctoolchain/usr/include,
					"$(PROJECT_DIR)/openssl",
				);
				INFOPLIST_FILE = MtProtoKit/Info.plist;
				INSTALL_PATH = "$(LOCAL_LIBRARY_DIR)/Frameworks";
				IPHONEOS_DEPLOYMENT_TARGET = 6.0;
				LD_RUNPATH_SEARCH_PATHS = "$(inherited) @executable_path/Frameworks @loader_path/Frameworks";
				LIBRARY_SEARCH_PATHS = (
					"$(inherited)",
					"$(PROJECT_DIR)/openssl/iOS",
				);
				MACH_O_TYPE = staticlib;
				MTL_ENABLE_DEBUG_INFO = NO;
				ONLY_ACTIVE_ARCH = NO;
				OTHER_CFLAGS = "";
				OTHER_LDFLAGS = "-lz";
				PRODUCT_BUNDLE_IDENTIFIER = "org.telegram.$(PRODUCT_NAME:rfc1034identifier)";
				PRODUCT_MODULE_NAME = MtProtoKit;
				PRODUCT_NAME = "$(TARGET_NAME)";
				PROVISIONING_PROFILE_SPECIFIER = X834Q8SBVP/;
				SKIP_INSTALL = YES;
				SWIFT_VERSION = 3.0;
				TARGETED_DEVICE_FAMILY = "1,2";
				VERSIONING_SYSTEM = "apple-generic";
				VERSION_INFO_PREFIX = "";
			};
			name = ReleaseAppStore;
		};
		D079FD181F06BE4D0038FADE /* ReleaseAppStore */ = {
			isa = XCBuildConfiguration;
			buildSettings = {
				CLANG_ENABLE_MODULES = YES;
				CLANG_WARN_UNREACHABLE_CODE = YES;
				COMBINE_HIDPI_IMAGES = YES;
				COPY_PHASE_STRIP = NO;
				CURRENT_PROJECT_VERSION = 1;
				DEBUG_INFORMATION_FORMAT = "dwarf-with-dsym";
				DEFINES_MODULE = YES;
				DYLIB_COMPATIBILITY_VERSION = 1;
				DYLIB_CURRENT_VERSION = 1;
				DYLIB_INSTALL_NAME_BASE = "@rpath";
				ENABLE_STRICT_OBJC_MSGSEND = YES;
				FRAMEWORK_VERSION = A;
				GCC_NO_COMMON_BLOCKS = YES;
				GCC_PREPROCESSOR_DEFINITIONS = APPSTORE;
				HEADER_SEARCH_PATHS = "$(PROJECT_DIR)/openssl";
				INFOPLIST_FILE = MtProtoKitMac/Info.plist;
				INSTALL_PATH = "$(LOCAL_LIBRARY_DIR)/Frameworks";
				LD_RUNPATH_SEARCH_PATHS = "$(inherited) @executable_path/../Frameworks @loader_path/Frameworks";
				LIBRARY_SEARCH_PATHS = (
					"$(inherited)",
					"$(PROJECT_DIR)/openssl/OSX",
				);
				MACH_O_TYPE = mh_dylib;
				MACOSX_DEPLOYMENT_TARGET = 10.10;
				MTL_ENABLE_DEBUG_INFO = NO;
				OTHER_CFLAGS = "-DMtProtoKitMacFramework=1";
				PRODUCT_BUNDLE_IDENTIFIER = "org.telegram.$(PRODUCT_NAME:rfc1034identifier)";
				PRODUCT_NAME = "$(TARGET_NAME)";
				SDKROOT = macosx;
				SKIP_INSTALL = YES;
				SWIFT_VERSION = 3.0;
				VERSIONING_SYSTEM = "apple-generic";
				VERSION_INFO_PREFIX = "";
			};
			name = ReleaseAppStore;
		};
		D079FD191F06BE4D0038FADE /* ReleaseAppStore */ = {
			isa = XCBuildConfiguration;
			buildSettings = {
				APPLICATION_EXTENSION_API_ONLY = YES;
				CLANG_ENABLE_MODULES = YES;
				CLANG_WARN_UNREACHABLE_CODE = YES;
				"CODE_SIGN_IDENTITY[sdk=iphoneos*]" = "";
				CODE_SIGN_STYLE = Manual;
				COPY_PHASE_STRIP = YES;
				CURRENT_PROJECT_VERSION = 1;
				DEAD_CODE_STRIPPING = YES;
				DEBUG_INFORMATION_FORMAT = "dwarf-with-dsym";
				DEFINES_MODULE = YES;
				DEPLOYMENT_POSTPROCESSING = NO;
				DEVELOPMENT_TEAM = "";
				DYLIB_COMPATIBILITY_VERSION = 1;
				DYLIB_CURRENT_VERSION = 1;
				DYLIB_INSTALL_NAME_BASE = "@rpath";
				ENABLE_STRICT_OBJC_MSGSEND = YES;
				FRAMEWORK_SEARCH_PATHS = (
					"$(inherited)",
					"$(PROJECT_DIR)/thirdparty",
				);
				GCC_NO_COMMON_BLOCKS = YES;
				GCC_TREAT_WARNINGS_AS_ERRORS = NO;
				HEADER_SEARCH_PATHS = "$(PROJECT_DIR)/openssl";
				INFOPLIST_FILE = MtProtoKitDynamic/Info.plist;
				INSTALL_PATH = "$(LOCAL_LIBRARY_DIR)/Frameworks";
				IPHONEOS_DEPLOYMENT_TARGET = 8.0;
				LD_RUNPATH_SEARCH_PATHS = "$(inherited) @executable_path/Frameworks @loader_path/Frameworks";
				LIBRARY_SEARCH_PATHS = (
					"$(inherited)",
					"$(PROJECT_DIR)/openssl/iOS",
				);
				MTL_ENABLE_DEBUG_INFO = NO;
				OTHER_CFLAGS = "-DMtProtoKitDynamicFramework=1";
				PRODUCT_BUNDLE_IDENTIFIER = "org.telegram.$(PRODUCT_NAME:rfc1034identifier)";
				PRODUCT_MODULE_NAME = "$(PRODUCT_NAME:c99extidentifier)";
				PRODUCT_NAME = "$(TARGET_NAME)";
				SEPARATE_STRIP = NO;
				SKIP_INSTALL = YES;
				STRIPFLAGS = "";
				STRIP_STYLE = debugging;
				SWIFT_VERSION = 3.0;
				TARGETED_DEVICE_FAMILY = "1,2";
				VERSIONING_SYSTEM = "apple-generic";
				VERSION_INFO_PREFIX = "";
			};
			name = ReleaseAppStore;
		};
		D079FD1A1F06BE4D0038FADE /* ReleaseAppStore */ = {
			isa = XCBuildConfiguration;
			buildSettings = {
				CLANG_WARN_UNREACHABLE_CODE = YES;
				"CODE_SIGN_IDENTITY[sdk=iphoneos*]" = "iPhone Developer";
				COPY_PHASE_STRIP = NO;
				DEBUG_INFORMATION_FORMAT = "dwarf-with-dsym";
				ENABLE_STRICT_OBJC_MSGSEND = YES;
				FRAMEWORK_SEARCH_PATHS = (
					"$(SDKROOT)/Developer/Library/Frameworks",
					"$(inherited)",
				);
				GCC_NO_COMMON_BLOCKS = YES;
				INFOPLIST_FILE = MtProtoKitDynamicTests/Info.plist;
				IPHONEOS_DEPLOYMENT_TARGET = 8.4;
				LD_RUNPATH_SEARCH_PATHS = "$(inherited) @executable_path/Frameworks @loader_path/Frameworks";
				MTL_ENABLE_DEBUG_INFO = NO;
				PRODUCT_BUNDLE_IDENTIFIER = "org.telegram.$(PRODUCT_NAME:rfc1034identifier)";
				PRODUCT_NAME = "$(TARGET_NAME)";
			};
			name = ReleaseAppStore;
		};
		D079FD1B1F06BE4D0038FADE /* ReleaseAppStore */ = {
			isa = XCBuildConfiguration;
			buildSettings = {
				CLANG_WARN_UNREACHABLE_CODE = YES;
				"CODE_SIGN_IDENTITY[sdk=iphoneos*]" = "iPhone Developer";
				COPY_PHASE_STRIP = NO;
				DEBUG_INFORMATION_FORMAT = "dwarf-with-dsym";
				ENABLE_STRICT_OBJC_MSGSEND = YES;
				GCC_NO_COMMON_BLOCKS = YES;
				INFOPLIST_FILE = MtProtoKitStabilityTests/Info.plist;
				IPHONEOS_DEPLOYMENT_TARGET = 9.2;
				LD_RUNPATH_SEARCH_PATHS = "$(inherited) @executable_path/Frameworks @loader_path/Frameworks";
				MTL_ENABLE_DEBUG_INFO = NO;
				PRODUCT_BUNDLE_IDENTIFIER = org.telegram.MtProtoKitStabilityTests;
				PRODUCT_NAME = "$(TARGET_NAME)";
			};
			name = ReleaseAppStore;
		};
		D079FD1C1F06BE540038FADE /* ReleaseHockeyapp */ = {
			isa = XCBuildConfiguration;
			buildSettings = {
				ALWAYS_SEARCH_USER_PATHS = NO;
				CLANG_CXX_LANGUAGE_STANDARD = "gnu++0x";
				CLANG_CXX_LIBRARY = "libc++";
				CLANG_ENABLE_MODULES = YES;
				CLANG_ENABLE_OBJC_ARC = YES;
				CLANG_MODULES_AUTOLINK = NO;
				CLANG_WARN_BOOL_CONVERSION = YES;
				CLANG_WARN_CONSTANT_CONVERSION = YES;
				CLANG_WARN_DIRECT_OBJC_ISA_USAGE = YES_ERROR;
				CLANG_WARN_EMPTY_BODY = YES;
				CLANG_WARN_ENUM_CONVERSION = YES;
				CLANG_WARN_INFINITE_RECURSION = YES;
				CLANG_WARN_INT_CONVERSION = YES;
				CLANG_WARN_OBJC_ROOT_CLASS = YES_ERROR;
				CLANG_WARN_SUSPICIOUS_MOVE = YES;
				CLANG_WARN_UNREACHABLE_CODE = YES;
				CLANG_WARN__DUPLICATE_METHOD_MATCH = YES;
				COPY_PHASE_STRIP = YES;
				ENABLE_NS_ASSERTIONS = NO;
				ENABLE_STRICT_OBJC_MSGSEND = YES;
				GCC_C_LANGUAGE_STANDARD = gnu99;
				GCC_NO_COMMON_BLOCKS = YES;
				GCC_WARN_64_TO_32_BIT_CONVERSION = YES;
				GCC_WARN_ABOUT_RETURN_TYPE = YES_ERROR;
				GCC_WARN_UNDECLARED_SELECTOR = YES;
				GCC_WARN_UNINITIALIZED_AUTOS = YES_AGGRESSIVE;
				GCC_WARN_UNUSED_FUNCTION = YES;
				GCC_WARN_UNUSED_VARIABLE = YES;
				IPHONEOS_DEPLOYMENT_TARGET = 7.1;
				PRODUCT_MODULE_NAME = "$(PRODUCT_NAME:c99extidentifier)";
				SDKROOT = iphoneos;
				VALIDATE_PRODUCT = YES;
			};
			name = ReleaseHockeyapp;
		};
		D079FD1D1F06BE540038FADE /* ReleaseHockeyapp */ = {
			isa = XCBuildConfiguration;
			buildSettings = {
				APPLICATION_EXTENSION_API_ONLY = YES;
				CLANG_ENABLE_MODULES = YES;
				CLANG_WARN_UNREACHABLE_CODE = YES;
				"CODE_SIGN_IDENTITY[sdk=iphoneos*]" = "";
				COPY_PHASE_STRIP = YES;
				CURRENT_PROJECT_VERSION = 1;
				DEBUG_INFORMATION_FORMAT = "dwarf-with-dsym";
				DEFINES_MODULE = YES;
				DYLIB_COMPATIBILITY_VERSION = 1;
				DYLIB_CURRENT_VERSION = 1;
				DYLIB_INSTALL_NAME_BASE = "@rpath";
				ENABLE_BITCODE = YES;
				ENABLE_STRICT_OBJC_MSGSEND = YES;
				FRAMEWORK_SEARCH_PATHS = (
					"$(inherited)",
					"$(USER_LIBRARY_DIR)/Developer/Xcode/DerivedData/Telegraph-dzhgyeoibunjpxfckifwvbawfdmi/Build/Products/Debug-iphoneos",
				);
				GCC_NO_COMMON_BLOCKS = YES;
				GCC_PRECOMPILE_PREFIX_HEADER = YES;
				GCC_PREFIX_HEADER = "MtProtoKitiOS/MtProtoKit-Prefix.pch";
				HEADER_SEARCH_PATHS = (
					"$(inherited)",
					/Applications/Xcode.app/Contents/Developer/Toolchains/XcodeDefault.xctoolchain/usr/include,
					"$(PROJECT_DIR)/openssl",
				);
				INFOPLIST_FILE = MtProtoKit/Info.plist;
				INSTALL_PATH = "$(LOCAL_LIBRARY_DIR)/Frameworks";
				IPHONEOS_DEPLOYMENT_TARGET = 6.1;
				LD_RUNPATH_SEARCH_PATHS = "$(inherited) @executable_path/Frameworks @loader_path/Frameworks";
				LIBRARY_SEARCH_PATHS = (
					"$(inherited)",
					"$(PROJECT_DIR)/openssl/iOS",
				);
				MACH_O_TYPE = staticlib;
				MTL_ENABLE_DEBUG_INFO = NO;
				ONLY_ACTIVE_ARCH = NO;
				OTHER_CFLAGS = "";
				OTHER_LDFLAGS = "-lz";
				PRODUCT_BUNDLE_IDENTIFIER = "org.telegram.$(PRODUCT_NAME:rfc1034identifier)";
				PRODUCT_MODULE_NAME = MtProtoKit;
				PRODUCT_NAME = "$(TARGET_NAME)";
				PROVISIONING_PROFILE_SPECIFIER = X834Q8SBVP/;
				SKIP_INSTALL = YES;
				SWIFT_VERSION = 3.0;
				TARGETED_DEVICE_FAMILY = "1,2";
				VERSIONING_SYSTEM = "apple-generic";
				VERSION_INFO_PREFIX = "";
			};
			name = ReleaseHockeyapp;
		};
		D079FD1E1F06BE540038FADE /* ReleaseHockeyapp */ = {
			isa = XCBuildConfiguration;
			buildSettings = {
				CLANG_ENABLE_MODULES = YES;
				CLANG_WARN_UNREACHABLE_CODE = YES;
				COMBINE_HIDPI_IMAGES = YES;
				COPY_PHASE_STRIP = NO;
				CURRENT_PROJECT_VERSION = 1;
				DEBUG_INFORMATION_FORMAT = "dwarf-with-dsym";
				DEFINES_MODULE = YES;
				DYLIB_COMPATIBILITY_VERSION = 1;
				DYLIB_CURRENT_VERSION = 1;
				DYLIB_INSTALL_NAME_BASE = "@rpath";
				ENABLE_STRICT_OBJC_MSGSEND = YES;
				FRAMEWORK_VERSION = A;
				GCC_NO_COMMON_BLOCKS = YES;
				GCC_PREPROCESSOR_DEFINITIONS = STABLE;
				HEADER_SEARCH_PATHS = "$(PROJECT_DIR)/openssl";
				INFOPLIST_FILE = MtProtoKitMac/Info.plist;
				INSTALL_PATH = "$(LOCAL_LIBRARY_DIR)/Frameworks";
				LD_RUNPATH_SEARCH_PATHS = "$(inherited) @executable_path/../Frameworks @loader_path/Frameworks";
				LIBRARY_SEARCH_PATHS = (
					"$(inherited)",
					"$(PROJECT_DIR)/openssl/OSX",
				);
				MACH_O_TYPE = mh_dylib;
				MACOSX_DEPLOYMENT_TARGET = 10.10;
				MTL_ENABLE_DEBUG_INFO = NO;
				OTHER_CFLAGS = "-DMtProtoKitMacFramework=1";
				PRODUCT_BUNDLE_IDENTIFIER = "org.telegram.$(PRODUCT_NAME:rfc1034identifier)";
				PRODUCT_NAME = "$(TARGET_NAME)";
				SDKROOT = macosx;
				SKIP_INSTALL = YES;
				SWIFT_VERSION = 3.0;
				VERSIONING_SYSTEM = "apple-generic";
				VERSION_INFO_PREFIX = "";
			};
			name = ReleaseHockeyapp;
		};
		D079FD1F1F06BE540038FADE /* ReleaseHockeyapp */ = {
			isa = XCBuildConfiguration;
			buildSettings = {
				APPLICATION_EXTENSION_API_ONLY = YES;
				CLANG_ENABLE_MODULES = YES;
				CLANG_WARN_UNREACHABLE_CODE = YES;
				"CODE_SIGN_IDENTITY[sdk=iphoneos*]" = "";
				CODE_SIGN_STYLE = Manual;
				COPY_PHASE_STRIP = YES;
				CURRENT_PROJECT_VERSION = 1;
				DEAD_CODE_STRIPPING = YES;
				DEBUG_INFORMATION_FORMAT = "dwarf-with-dsym";
				DEFINES_MODULE = YES;
				DEPLOYMENT_POSTPROCESSING = NO;
				DEVELOPMENT_TEAM = "";
				DYLIB_COMPATIBILITY_VERSION = 1;
				DYLIB_CURRENT_VERSION = 1;
				DYLIB_INSTALL_NAME_BASE = "@rpath";
				ENABLE_STRICT_OBJC_MSGSEND = YES;
				FRAMEWORK_SEARCH_PATHS = (
					"$(inherited)",
					"$(PROJECT_DIR)/thirdparty",
				);
				GCC_NO_COMMON_BLOCKS = YES;
				GCC_TREAT_WARNINGS_AS_ERRORS = NO;
				HEADER_SEARCH_PATHS = "$(PROJECT_DIR)/openssl";
				INFOPLIST_FILE = MtProtoKitDynamic/Info.plist;
				INSTALL_PATH = "$(LOCAL_LIBRARY_DIR)/Frameworks";
				IPHONEOS_DEPLOYMENT_TARGET = 8.0;
				LD_RUNPATH_SEARCH_PATHS = "$(inherited) @executable_path/Frameworks @loader_path/Frameworks";
				LIBRARY_SEARCH_PATHS = (
					"$(inherited)",
					"$(PROJECT_DIR)/openssl/iOS",
				);
				MTL_ENABLE_DEBUG_INFO = NO;
				OTHER_CFLAGS = "-DMtProtoKitDynamicFramework=1";
				PRODUCT_BUNDLE_IDENTIFIER = "org.telegram.$(PRODUCT_NAME:rfc1034identifier)";
				PRODUCT_MODULE_NAME = "$(PRODUCT_NAME:c99extidentifier)";
				PRODUCT_NAME = "$(TARGET_NAME)";
				SEPARATE_STRIP = NO;
				SKIP_INSTALL = YES;
				STRIPFLAGS = "";
				STRIP_STYLE = debugging;
				SWIFT_VERSION = 3.0;
				TARGETED_DEVICE_FAMILY = "1,2";
				VERSIONING_SYSTEM = "apple-generic";
				VERSION_INFO_PREFIX = "";
			};
			name = ReleaseHockeyapp;
		};
		D079FD201F06BE540038FADE /* ReleaseHockeyapp */ = {
			isa = XCBuildConfiguration;
			buildSettings = {
				CLANG_WARN_UNREACHABLE_CODE = YES;
				"CODE_SIGN_IDENTITY[sdk=iphoneos*]" = "iPhone Developer";
				COPY_PHASE_STRIP = NO;
				DEBUG_INFORMATION_FORMAT = "dwarf-with-dsym";
				ENABLE_STRICT_OBJC_MSGSEND = YES;
				FRAMEWORK_SEARCH_PATHS = (
					"$(SDKROOT)/Developer/Library/Frameworks",
					"$(inherited)",
				);
				GCC_NO_COMMON_BLOCKS = YES;
				INFOPLIST_FILE = MtProtoKitDynamicTests/Info.plist;
				IPHONEOS_DEPLOYMENT_TARGET = 8.4;
				LD_RUNPATH_SEARCH_PATHS = "$(inherited) @executable_path/Frameworks @loader_path/Frameworks";
				MTL_ENABLE_DEBUG_INFO = NO;
				PRODUCT_BUNDLE_IDENTIFIER = "org.telegram.$(PRODUCT_NAME:rfc1034identifier)";
				PRODUCT_NAME = "$(TARGET_NAME)";
			};
			name = ReleaseHockeyapp;
		};
		D079FD211F06BE540038FADE /* ReleaseHockeyapp */ = {
			isa = XCBuildConfiguration;
			buildSettings = {
				CLANG_WARN_UNREACHABLE_CODE = YES;
				"CODE_SIGN_IDENTITY[sdk=iphoneos*]" = "iPhone Developer";
				COPY_PHASE_STRIP = NO;
				DEBUG_INFORMATION_FORMAT = "dwarf-with-dsym";
				ENABLE_STRICT_OBJC_MSGSEND = YES;
				GCC_NO_COMMON_BLOCKS = YES;
				INFOPLIST_FILE = MtProtoKitStabilityTests/Info.plist;
				IPHONEOS_DEPLOYMENT_TARGET = 9.2;
				LD_RUNPATH_SEARCH_PATHS = "$(inherited) @executable_path/Frameworks @loader_path/Frameworks";
				MTL_ENABLE_DEBUG_INFO = NO;
				PRODUCT_BUNDLE_IDENTIFIER = org.telegram.MtProtoKitStabilityTests;
				PRODUCT_NAME = "$(TARGET_NAME)";
			};
			name = ReleaseHockeyapp;
		};
		D0924FDC1FE52BFE003F693F /* ReleaseHockeyappInternal */ = {
			isa = XCBuildConfiguration;
			buildSettings = {
				ALWAYS_SEARCH_USER_PATHS = NO;
				CLANG_CXX_LANGUAGE_STANDARD = "gnu++0x";
				CLANG_CXX_LIBRARY = "libc++";
				CLANG_ENABLE_MODULES = YES;
				CLANG_ENABLE_OBJC_ARC = YES;
				CLANG_MODULES_AUTOLINK = NO;
				CLANG_WARN_BOOL_CONVERSION = YES;
				CLANG_WARN_CONSTANT_CONVERSION = YES;
				CLANG_WARN_DIRECT_OBJC_ISA_USAGE = YES_ERROR;
				CLANG_WARN_EMPTY_BODY = YES;
				CLANG_WARN_ENUM_CONVERSION = YES;
				CLANG_WARN_INFINITE_RECURSION = YES;
				CLANG_WARN_INT_CONVERSION = YES;
				CLANG_WARN_OBJC_ROOT_CLASS = YES_ERROR;
				CLANG_WARN_SUSPICIOUS_MOVE = YES;
				CLANG_WARN_UNREACHABLE_CODE = YES;
				CLANG_WARN__DUPLICATE_METHOD_MATCH = YES;
				COPY_PHASE_STRIP = YES;
				ENABLE_NS_ASSERTIONS = NO;
				ENABLE_STRICT_OBJC_MSGSEND = YES;
				GCC_C_LANGUAGE_STANDARD = gnu99;
				GCC_NO_COMMON_BLOCKS = YES;
				GCC_WARN_64_TO_32_BIT_CONVERSION = YES;
				GCC_WARN_ABOUT_RETURN_TYPE = YES_ERROR;
				GCC_WARN_UNDECLARED_SELECTOR = YES;
				GCC_WARN_UNINITIALIZED_AUTOS = YES_AGGRESSIVE;
				GCC_WARN_UNUSED_FUNCTION = YES;
				GCC_WARN_UNUSED_VARIABLE = YES;
				IPHONEOS_DEPLOYMENT_TARGET = 7.1;
				PRODUCT_MODULE_NAME = "$(PRODUCT_NAME:c99extidentifier)";
				SDKROOT = iphoneos;
				VALIDATE_PRODUCT = YES;
			};
			name = ReleaseHockeyappInternal;
		};
		D0924FDD1FE52BFE003F693F /* ReleaseHockeyappInternal */ = {
			isa = XCBuildConfiguration;
			buildSettings = {
				APPLICATION_EXTENSION_API_ONLY = YES;
				CLANG_ENABLE_MODULES = YES;
				CLANG_WARN_UNREACHABLE_CODE = YES;
				"CODE_SIGN_IDENTITY[sdk=iphoneos*]" = "";
				COPY_PHASE_STRIP = YES;
				CURRENT_PROJECT_VERSION = 1;
				DEBUG_INFORMATION_FORMAT = "dwarf-with-dsym";
				DEFINES_MODULE = YES;
				DYLIB_COMPATIBILITY_VERSION = 1;
				DYLIB_CURRENT_VERSION = 1;
				DYLIB_INSTALL_NAME_BASE = "@rpath";
				ENABLE_BITCODE = YES;
				ENABLE_STRICT_OBJC_MSGSEND = YES;
				FRAMEWORK_SEARCH_PATHS = (
					"$(inherited)",
					"$(USER_LIBRARY_DIR)/Developer/Xcode/DerivedData/Telegraph-dzhgyeoibunjpxfckifwvbawfdmi/Build/Products/Debug-iphoneos",
				);
				GCC_NO_COMMON_BLOCKS = YES;
				GCC_PRECOMPILE_PREFIX_HEADER = YES;
				GCC_PREFIX_HEADER = "MtProtoKitiOS/MtProtoKit-Prefix.pch";
				HEADER_SEARCH_PATHS = (
					"$(inherited)",
					/Applications/Xcode.app/Contents/Developer/Toolchains/XcodeDefault.xctoolchain/usr/include,
					"$(PROJECT_DIR)/openssl",
				);
				INFOPLIST_FILE = MtProtoKit/Info.plist;
				INSTALL_PATH = "$(LOCAL_LIBRARY_DIR)/Frameworks";
				IPHONEOS_DEPLOYMENT_TARGET = 6.1;
				LD_RUNPATH_SEARCH_PATHS = "$(inherited) @executable_path/Frameworks @loader_path/Frameworks";
				LIBRARY_SEARCH_PATHS = (
					"$(inherited)",
					"$(PROJECT_DIR)/openssl/iOS",
				);
				MACH_O_TYPE = staticlib;
				MTL_ENABLE_DEBUG_INFO = NO;
				ONLY_ACTIVE_ARCH = NO;
				OTHER_CFLAGS = "";
				OTHER_LDFLAGS = "-lz";
				PRODUCT_BUNDLE_IDENTIFIER = "org.telegram.$(PRODUCT_NAME:rfc1034identifier)";
				PRODUCT_MODULE_NAME = MtProtoKit;
				PRODUCT_NAME = "$(TARGET_NAME)";
				PROVISIONING_PROFILE_SPECIFIER = X834Q8SBVP/;
				SKIP_INSTALL = YES;
				SWIFT_VERSION = 3.0;
				TARGETED_DEVICE_FAMILY = "1,2";
				VERSIONING_SYSTEM = "apple-generic";
				VERSION_INFO_PREFIX = "";
			};
			name = ReleaseHockeyappInternal;
		};
		D0924FDE1FE52BFE003F693F /* ReleaseHockeyappInternal */ = {
			isa = XCBuildConfiguration;
			buildSettings = {
				CLANG_ENABLE_MODULES = YES;
				CLANG_WARN_UNREACHABLE_CODE = YES;
				COMBINE_HIDPI_IMAGES = YES;
				COPY_PHASE_STRIP = NO;
				CURRENT_PROJECT_VERSION = 1;
				DEBUG_INFORMATION_FORMAT = "dwarf-with-dsym";
				DEFINES_MODULE = YES;
				DYLIB_COMPATIBILITY_VERSION = 1;
				DYLIB_CURRENT_VERSION = 1;
				DYLIB_INSTALL_NAME_BASE = "@rpath";
				ENABLE_STRICT_OBJC_MSGSEND = YES;
				FRAMEWORK_VERSION = A;
				GCC_NO_COMMON_BLOCKS = YES;
				HEADER_SEARCH_PATHS = "$(PROJECT_DIR)/openssl";
				INFOPLIST_FILE = MtProtoKitMac/Info.plist;
				INSTALL_PATH = "$(LOCAL_LIBRARY_DIR)/Frameworks";
				LD_RUNPATH_SEARCH_PATHS = "$(inherited) @executable_path/../Frameworks @loader_path/Frameworks";
				LIBRARY_SEARCH_PATHS = (
					"$(inherited)",
					"$(PROJECT_DIR)/openssl/OSX",
				);
				MACH_O_TYPE = mh_dylib;
				MACOSX_DEPLOYMENT_TARGET = 10.10;
				MTL_ENABLE_DEBUG_INFO = NO;
				OTHER_CFLAGS = "-DMtProtoKitMacFramework=1";
				PRODUCT_BUNDLE_IDENTIFIER = "org.telegram.$(PRODUCT_NAME:rfc1034identifier)";
				PRODUCT_NAME = "$(TARGET_NAME)";
				SDKROOT = macosx;
				SKIP_INSTALL = YES;
				SWIFT_VERSION = 3.0;
				VERSIONING_SYSTEM = "apple-generic";
				VERSION_INFO_PREFIX = "";
			};
			name = ReleaseHockeyappInternal;
		};
		D0924FDF1FE52BFE003F693F /* ReleaseHockeyappInternal */ = {
			isa = XCBuildConfiguration;
			buildSettings = {
				APPLICATION_EXTENSION_API_ONLY = YES;
				CLANG_ENABLE_MODULES = YES;
				CLANG_WARN_UNREACHABLE_CODE = YES;
				"CODE_SIGN_IDENTITY[sdk=iphoneos*]" = "";
				CODE_SIGN_STYLE = Manual;
				COPY_PHASE_STRIP = YES;
				CURRENT_PROJECT_VERSION = 1;
				DEAD_CODE_STRIPPING = YES;
				DEBUG_INFORMATION_FORMAT = "dwarf-with-dsym";
				DEFINES_MODULE = YES;
				DEPLOYMENT_POSTPROCESSING = NO;
				DEVELOPMENT_TEAM = "";
				DYLIB_COMPATIBILITY_VERSION = 1;
				DYLIB_CURRENT_VERSION = 1;
				DYLIB_INSTALL_NAME_BASE = "@rpath";
				ENABLE_STRICT_OBJC_MSGSEND = YES;
				FRAMEWORK_SEARCH_PATHS = (
					"$(inherited)",
					"$(PROJECT_DIR)/thirdparty",
				);
				GCC_NO_COMMON_BLOCKS = YES;
				GCC_TREAT_WARNINGS_AS_ERRORS = NO;
				HEADER_SEARCH_PATHS = "$(PROJECT_DIR)/openssl";
				INFOPLIST_FILE = MtProtoKitDynamic/Info.plist;
				INSTALL_PATH = "$(LOCAL_LIBRARY_DIR)/Frameworks";
				IPHONEOS_DEPLOYMENT_TARGET = 8.0;
				LD_RUNPATH_SEARCH_PATHS = "$(inherited) @executable_path/Frameworks @loader_path/Frameworks";
				LIBRARY_SEARCH_PATHS = (
					"$(inherited)",
					"$(PROJECT_DIR)/openssl/iOS",
				);
				MTL_ENABLE_DEBUG_INFO = NO;
				OTHER_CFLAGS = "-DMtProtoKitDynamicFramework=1";
				PRODUCT_BUNDLE_IDENTIFIER = "org.telegram.$(PRODUCT_NAME:rfc1034identifier)";
				PRODUCT_MODULE_NAME = "$(PRODUCT_NAME:c99extidentifier)";
				PRODUCT_NAME = "$(TARGET_NAME)";
				SEPARATE_STRIP = NO;
				SKIP_INSTALL = YES;
				STRIPFLAGS = "";
				STRIP_STYLE = debugging;
				SWIFT_VERSION = 3.0;
				TARGETED_DEVICE_FAMILY = "1,2";
				VERSIONING_SYSTEM = "apple-generic";
				VERSION_INFO_PREFIX = "";
			};
			name = ReleaseHockeyappInternal;
		};
		D0924FE01FE52BFE003F693F /* ReleaseHockeyappInternal */ = {
			isa = XCBuildConfiguration;
			buildSettings = {
				CLANG_WARN_UNREACHABLE_CODE = YES;
				"CODE_SIGN_IDENTITY[sdk=iphoneos*]" = "iPhone Developer";
				COPY_PHASE_STRIP = NO;
				DEBUG_INFORMATION_FORMAT = "dwarf-with-dsym";
				ENABLE_STRICT_OBJC_MSGSEND = YES;
				FRAMEWORK_SEARCH_PATHS = (
					"$(SDKROOT)/Developer/Library/Frameworks",
					"$(inherited)",
				);
				GCC_NO_COMMON_BLOCKS = YES;
				INFOPLIST_FILE = MtProtoKitDynamicTests/Info.plist;
				IPHONEOS_DEPLOYMENT_TARGET = 8.4;
				LD_RUNPATH_SEARCH_PATHS = "$(inherited) @executable_path/Frameworks @loader_path/Frameworks";
				MTL_ENABLE_DEBUG_INFO = NO;
				PRODUCT_BUNDLE_IDENTIFIER = "org.telegram.$(PRODUCT_NAME:rfc1034identifier)";
				PRODUCT_NAME = "$(TARGET_NAME)";
			};
			name = ReleaseHockeyappInternal;
		};
		D0924FE11FE52BFE003F693F /* ReleaseHockeyappInternal */ = {
			isa = XCBuildConfiguration;
			buildSettings = {
				CLANG_WARN_UNREACHABLE_CODE = YES;
				"CODE_SIGN_IDENTITY[sdk=iphoneos*]" = "iPhone Developer";
				COPY_PHASE_STRIP = NO;
				DEBUG_INFORMATION_FORMAT = "dwarf-with-dsym";
				ENABLE_STRICT_OBJC_MSGSEND = YES;
				GCC_NO_COMMON_BLOCKS = YES;
				INFOPLIST_FILE = MtProtoKitStabilityTests/Info.plist;
				IPHONEOS_DEPLOYMENT_TARGET = 9.2;
				LD_RUNPATH_SEARCH_PATHS = "$(inherited) @executable_path/Frameworks @loader_path/Frameworks";
				MTL_ENABLE_DEBUG_INFO = NO;
				PRODUCT_BUNDLE_IDENTIFIER = org.telegram.MtProtoKitStabilityTests;
				PRODUCT_NAME = "$(TARGET_NAME)";
			};
			name = ReleaseHockeyappInternal;
		};
		D096C2D21CC3C664006D814E /* Hockeyapp */ = {
			isa = XCBuildConfiguration;
			buildSettings = {
				ALWAYS_SEARCH_USER_PATHS = NO;
				CLANG_CXX_LANGUAGE_STANDARD = "gnu++0x";
				CLANG_CXX_LIBRARY = "libc++";
				CLANG_ENABLE_MODULES = YES;
				CLANG_ENABLE_OBJC_ARC = YES;
				CLANG_MODULES_AUTOLINK = NO;
				CLANG_WARN_BOOL_CONVERSION = YES;
				CLANG_WARN_CONSTANT_CONVERSION = YES;
				CLANG_WARN_DIRECT_OBJC_ISA_USAGE = YES_ERROR;
				CLANG_WARN_EMPTY_BODY = YES;
				CLANG_WARN_ENUM_CONVERSION = YES;
				CLANG_WARN_INFINITE_RECURSION = YES;
				CLANG_WARN_INT_CONVERSION = YES;
				CLANG_WARN_OBJC_ROOT_CLASS = YES_ERROR;
				CLANG_WARN_SUSPICIOUS_MOVE = YES;
				CLANG_WARN_UNREACHABLE_CODE = YES;
				CLANG_WARN__DUPLICATE_METHOD_MATCH = YES;
				COPY_PHASE_STRIP = YES;
				ENABLE_NS_ASSERTIONS = NO;
				ENABLE_STRICT_OBJC_MSGSEND = YES;
				GCC_C_LANGUAGE_STANDARD = gnu99;
				GCC_NO_COMMON_BLOCKS = YES;
				GCC_WARN_64_TO_32_BIT_CONVERSION = YES;
				GCC_WARN_ABOUT_RETURN_TYPE = YES_ERROR;
				GCC_WARN_UNDECLARED_SELECTOR = YES;
				GCC_WARN_UNINITIALIZED_AUTOS = YES_AGGRESSIVE;
				GCC_WARN_UNUSED_FUNCTION = YES;
				GCC_WARN_UNUSED_VARIABLE = YES;
				IPHONEOS_DEPLOYMENT_TARGET = 7.1;
				PRODUCT_MODULE_NAME = "$(PRODUCT_NAME:c99extidentifier)";
				SDKROOT = iphoneos;
				VALIDATE_PRODUCT = YES;
			};
			name = Hockeyapp;
		};
		D096C2D31CC3C664006D814E /* Hockeyapp */ = {
			isa = XCBuildConfiguration;
			buildSettings = {
				APPLICATION_EXTENSION_API_ONLY = YES;
				CLANG_ENABLE_MODULES = YES;
				CLANG_WARN_UNREACHABLE_CODE = YES;
				"CODE_SIGN_IDENTITY[sdk=iphoneos*]" = "";
				COPY_PHASE_STRIP = YES;
				CURRENT_PROJECT_VERSION = 1;
				DEBUG_INFORMATION_FORMAT = "dwarf-with-dsym";
				DEFINES_MODULE = YES;
				DYLIB_COMPATIBILITY_VERSION = 1;
				DYLIB_CURRENT_VERSION = 1;
				DYLIB_INSTALL_NAME_BASE = "@rpath";
				ENABLE_BITCODE = YES;
				ENABLE_STRICT_OBJC_MSGSEND = YES;
				FRAMEWORK_SEARCH_PATHS = (
					"$(inherited)",
					"$(USER_LIBRARY_DIR)/Developer/Xcode/DerivedData/Telegraph-dzhgyeoibunjpxfckifwvbawfdmi/Build/Products/Debug-iphoneos",
				);
				GCC_NO_COMMON_BLOCKS = YES;
				GCC_PRECOMPILE_PREFIX_HEADER = YES;
				GCC_PREFIX_HEADER = "MtProtoKitiOS/MtProtoKit-Prefix.pch";
				HEADER_SEARCH_PATHS = (
					"$(inherited)",
					/Applications/Xcode.app/Contents/Developer/Toolchains/XcodeDefault.xctoolchain/usr/include,
					"$(PROJECT_DIR)/openssl",
				);
				INFOPLIST_FILE = MtProtoKit/Info.plist;
				INSTALL_PATH = "$(LOCAL_LIBRARY_DIR)/Frameworks";
				IPHONEOS_DEPLOYMENT_TARGET = 6.1;
				LD_RUNPATH_SEARCH_PATHS = "$(inherited) @executable_path/Frameworks @loader_path/Frameworks";
				LIBRARY_SEARCH_PATHS = (
					"$(inherited)",
					"$(PROJECT_DIR)/openssl/iOS",
				);
				MACH_O_TYPE = staticlib;
				MTL_ENABLE_DEBUG_INFO = NO;
				ONLY_ACTIVE_ARCH = NO;
				OTHER_CFLAGS = "";
				OTHER_LDFLAGS = "-lz";
				PRODUCT_BUNDLE_IDENTIFIER = "org.telegram.$(PRODUCT_NAME:rfc1034identifier)";
				PRODUCT_MODULE_NAME = MtProtoKit;
				PRODUCT_NAME = "$(TARGET_NAME)";
				PROVISIONING_PROFILE_SPECIFIER = X834Q8SBVP/;
				SKIP_INSTALL = YES;
				SWIFT_VERSION = 3.0;
				TARGETED_DEVICE_FAMILY = "1,2";
				VERSIONING_SYSTEM = "apple-generic";
				VERSION_INFO_PREFIX = "";
			};
			name = Hockeyapp;
		};
		D096C2D41CC3C664006D814E /* Hockeyapp */ = {
			isa = XCBuildConfiguration;
			buildSettings = {
				CLANG_ENABLE_MODULES = YES;
				CLANG_WARN_UNREACHABLE_CODE = YES;
				COMBINE_HIDPI_IMAGES = YES;
				COPY_PHASE_STRIP = NO;
				CURRENT_PROJECT_VERSION = 1;
				DEBUG_INFORMATION_FORMAT = "dwarf-with-dsym";
				DEFINES_MODULE = YES;
				DYLIB_COMPATIBILITY_VERSION = 1;
				DYLIB_CURRENT_VERSION = 1;
				DYLIB_INSTALL_NAME_BASE = "@rpath";
				ENABLE_STRICT_OBJC_MSGSEND = YES;
				FRAMEWORK_VERSION = A;
				GCC_NO_COMMON_BLOCKS = YES;
				HEADER_SEARCH_PATHS = "$(PROJECT_DIR)/openssl";
				INFOPLIST_FILE = MtProtoKitMac/Info.plist;
				INSTALL_PATH = "$(LOCAL_LIBRARY_DIR)/Frameworks";
				LD_RUNPATH_SEARCH_PATHS = "$(inherited) @executable_path/../Frameworks @loader_path/Frameworks";
				LIBRARY_SEARCH_PATHS = (
					"$(inherited)",
					"$(PROJECT_DIR)/openssl/OSX",
				);
				MACH_O_TYPE = mh_dylib;
				MACOSX_DEPLOYMENT_TARGET = 10.10;
				MTL_ENABLE_DEBUG_INFO = NO;
				OTHER_CFLAGS = "-DMtProtoKitMacFramework=1";
				PRODUCT_BUNDLE_IDENTIFIER = "org.telegram.$(PRODUCT_NAME:rfc1034identifier)";
				PRODUCT_NAME = "$(TARGET_NAME)";
				SDKROOT = macosx;
				SKIP_INSTALL = YES;
				SWIFT_VERSION = 3.0;
				VERSIONING_SYSTEM = "apple-generic";
				VERSION_INFO_PREFIX = "";
			};
			name = Hockeyapp;
		};
		D096C2D51CC3C664006D814E /* Hockeyapp */ = {
			isa = XCBuildConfiguration;
			buildSettings = {
				APPLICATION_EXTENSION_API_ONLY = YES;
				CLANG_ENABLE_MODULES = YES;
				CLANG_WARN_UNREACHABLE_CODE = YES;
				"CODE_SIGN_IDENTITY[sdk=iphoneos*]" = "";
				CODE_SIGN_STYLE = Manual;
				COPY_PHASE_STRIP = YES;
				CURRENT_PROJECT_VERSION = 1;
				DEAD_CODE_STRIPPING = YES;
				DEBUG_INFORMATION_FORMAT = "dwarf-with-dsym";
				DEFINES_MODULE = YES;
				DEPLOYMENT_POSTPROCESSING = NO;
				DEVELOPMENT_TEAM = "";
				DYLIB_COMPATIBILITY_VERSION = 1;
				DYLIB_CURRENT_VERSION = 1;
				DYLIB_INSTALL_NAME_BASE = "@rpath";
				ENABLE_STRICT_OBJC_MSGSEND = YES;
				FRAMEWORK_SEARCH_PATHS = (
					"$(inherited)",
					"$(PROJECT_DIR)/thirdparty",
				);
				GCC_NO_COMMON_BLOCKS = YES;
				GCC_TREAT_WARNINGS_AS_ERRORS = NO;
				HEADER_SEARCH_PATHS = "$(PROJECT_DIR)/openssl";
				INFOPLIST_FILE = MtProtoKitDynamic/Info.plist;
				INSTALL_PATH = "$(LOCAL_LIBRARY_DIR)/Frameworks";
				IPHONEOS_DEPLOYMENT_TARGET = 8.0;
				LD_RUNPATH_SEARCH_PATHS = "$(inherited) @executable_path/Frameworks @loader_path/Frameworks";
				LIBRARY_SEARCH_PATHS = (
					"$(inherited)",
					"$(PROJECT_DIR)/openssl/iOS",
				);
				MTL_ENABLE_DEBUG_INFO = NO;
				OTHER_CFLAGS = "-DMtProtoKitDynamicFramework=1";
				PRODUCT_BUNDLE_IDENTIFIER = "org.telegram.$(PRODUCT_NAME:rfc1034identifier)";
				PRODUCT_MODULE_NAME = "$(PRODUCT_NAME:c99extidentifier)";
				PRODUCT_NAME = "$(TARGET_NAME)";
				SEPARATE_STRIP = NO;
				SKIP_INSTALL = YES;
				STRIPFLAGS = "";
				STRIP_STYLE = debugging;
				SWIFT_VERSION = 3.0;
				TARGETED_DEVICE_FAMILY = "1,2";
				VERSIONING_SYSTEM = "apple-generic";
				VERSION_INFO_PREFIX = "";
			};
			name = Hockeyapp;
		};
		D096C2D61CC3C664006D814E /* Hockeyapp */ = {
			isa = XCBuildConfiguration;
			buildSettings = {
				CLANG_WARN_UNREACHABLE_CODE = YES;
				"CODE_SIGN_IDENTITY[sdk=iphoneos*]" = "iPhone Developer";
				COPY_PHASE_STRIP = NO;
				DEBUG_INFORMATION_FORMAT = "dwarf-with-dsym";
				ENABLE_STRICT_OBJC_MSGSEND = YES;
				FRAMEWORK_SEARCH_PATHS = (
					"$(SDKROOT)/Developer/Library/Frameworks",
					"$(inherited)",
				);
				GCC_NO_COMMON_BLOCKS = YES;
				INFOPLIST_FILE = MtProtoKitDynamicTests/Info.plist;
				IPHONEOS_DEPLOYMENT_TARGET = 8.4;
				LD_RUNPATH_SEARCH_PATHS = "$(inherited) @executable_path/Frameworks @loader_path/Frameworks";
				MTL_ENABLE_DEBUG_INFO = NO;
				PRODUCT_BUNDLE_IDENTIFIER = "org.telegram.$(PRODUCT_NAME:rfc1034identifier)";
				PRODUCT_NAME = "$(TARGET_NAME)";
			};
			name = Hockeyapp;
		};
		D096C2D71CC3C664006D814E /* Hockeyapp */ = {
			isa = XCBuildConfiguration;
			buildSettings = {
				CLANG_WARN_UNREACHABLE_CODE = YES;
				"CODE_SIGN_IDENTITY[sdk=iphoneos*]" = "iPhone Developer";
				COPY_PHASE_STRIP = NO;
				DEBUG_INFORMATION_FORMAT = "dwarf-with-dsym";
				ENABLE_STRICT_OBJC_MSGSEND = YES;
				GCC_NO_COMMON_BLOCKS = YES;
				INFOPLIST_FILE = MtProtoKitStabilityTests/Info.plist;
				IPHONEOS_DEPLOYMENT_TARGET = 9.2;
				LD_RUNPATH_SEARCH_PATHS = "$(inherited) @executable_path/Frameworks @loader_path/Frameworks";
				MTL_ENABLE_DEBUG_INFO = NO;
				PRODUCT_BUNDLE_IDENTIFIER = org.telegram.MtProtoKitStabilityTests;
				PRODUCT_NAME = "$(TARGET_NAME)";
			};
			name = Hockeyapp;
		};
		D0ADF928212B3ACC00310BBC /* DebugAppStoreLLC */ = {
			isa = XCBuildConfiguration;
			buildSettings = {
				ALWAYS_SEARCH_USER_PATHS = NO;
				CLANG_CXX_LANGUAGE_STANDARD = "gnu++0x";
				CLANG_CXX_LIBRARY = "libc++";
				CLANG_ENABLE_MODULES = YES;
				CLANG_ENABLE_OBJC_ARC = YES;
				CLANG_MODULES_AUTOLINK = NO;
				CLANG_WARN_BOOL_CONVERSION = YES;
				CLANG_WARN_CONSTANT_CONVERSION = YES;
				CLANG_WARN_DIRECT_OBJC_ISA_USAGE = YES_ERROR;
				CLANG_WARN_EMPTY_BODY = YES;
				CLANG_WARN_ENUM_CONVERSION = YES;
				CLANG_WARN_INFINITE_RECURSION = YES;
				CLANG_WARN_INT_CONVERSION = YES;
				CLANG_WARN_OBJC_ROOT_CLASS = YES_ERROR;
				CLANG_WARN_SUSPICIOUS_MOVE = YES;
				CLANG_WARN_UNREACHABLE_CODE = YES;
				CLANG_WARN__DUPLICATE_METHOD_MATCH = YES;
				COPY_PHASE_STRIP = NO;
				ENABLE_STRICT_OBJC_MSGSEND = YES;
				ENABLE_TESTABILITY = YES;
				GCC_C_LANGUAGE_STANDARD = gnu99;
				GCC_DYNAMIC_NO_PIC = NO;
				GCC_NO_COMMON_BLOCKS = YES;
				GCC_OPTIMIZATION_LEVEL = 0;
				GCC_PREPROCESSOR_DEFINITIONS = (
					"DEBUG=1",
					"$(inherited)",
				);
				GCC_SYMBOLS_PRIVATE_EXTERN = NO;
				GCC_WARN_64_TO_32_BIT_CONVERSION = YES;
				GCC_WARN_ABOUT_RETURN_TYPE = YES_ERROR;
				GCC_WARN_UNDECLARED_SELECTOR = YES;
				GCC_WARN_UNINITIALIZED_AUTOS = YES_AGGRESSIVE;
				GCC_WARN_UNUSED_FUNCTION = YES;
				GCC_WARN_UNUSED_VARIABLE = YES;
				IPHONEOS_DEPLOYMENT_TARGET = 7.1;
				ONLY_ACTIVE_ARCH = YES;
				PRODUCT_MODULE_NAME = "$(PRODUCT_NAME:c99extidentifier)";
				SDKROOT = iphoneos;
			};
			name = DebugAppStoreLLC;
		};
		D0ADF929212B3ACC00310BBC /* DebugAppStoreLLC */ = {
			isa = XCBuildConfiguration;
			buildSettings = {
				APPLICATION_EXTENSION_API_ONLY = YES;
				CLANG_ENABLE_MODULES = YES;
				CLANG_WARN_UNREACHABLE_CODE = YES;
				"CODE_SIGN_IDENTITY[sdk=iphoneos*]" = "";
				COPY_PHASE_STRIP = NO;
				CURRENT_PROJECT_VERSION = 1;
				DEBUG_INFORMATION_FORMAT = "dwarf-with-dsym";
				DEFINES_MODULE = YES;
				DYLIB_COMPATIBILITY_VERSION = 1;
				DYLIB_CURRENT_VERSION = 1;
				DYLIB_INSTALL_NAME_BASE = "@rpath";
				ENABLE_BITCODE = YES;
				ENABLE_STRICT_OBJC_MSGSEND = YES;
				FRAMEWORK_SEARCH_PATHS = (
					"$(inherited)",
					"$(USER_LIBRARY_DIR)/Developer/Xcode/DerivedData/Telegraph-dzhgyeoibunjpxfckifwvbawfdmi/Build/Products/Debug-iphoneos",
				);
				GCC_NO_COMMON_BLOCKS = YES;
				GCC_PRECOMPILE_PREFIX_HEADER = YES;
				GCC_PREFIX_HEADER = "MtProtoKitiOS/MtProtoKit-Prefix.pch";
				GCC_PREPROCESSOR_DEFINITIONS = (
					"DEBUG=1",
					"$(inherited)",
				);
				HEADER_SEARCH_PATHS = (
					"$(inherited)",
					/Applications/Xcode.app/Contents/Developer/Toolchains/XcodeDefault.xctoolchain/usr/include,
					"$(PROJECT_DIR)/openssl",
				);
				INFOPLIST_FILE = MtProtoKit/Info.plist;
				INSTALL_PATH = "$(LOCAL_LIBRARY_DIR)/Frameworks";
				IPHONEOS_DEPLOYMENT_TARGET = 6.0;
				LD_RUNPATH_SEARCH_PATHS = "$(inherited) @executable_path/Frameworks @loader_path/Frameworks";
				LIBRARY_SEARCH_PATHS = (
					"$(inherited)",
					"$(PROJECT_DIR)/openssl/iOS",
				);
				MACH_O_TYPE = staticlib;
				MTL_ENABLE_DEBUG_INFO = YES;
				ONLY_ACTIVE_ARCH = NO;
				OTHER_CFLAGS = "";
				OTHER_LDFLAGS = "-lz";
				PRODUCT_BUNDLE_IDENTIFIER = "org.telegram.$(PRODUCT_NAME:rfc1034identifier)";
				PRODUCT_MODULE_NAME = MtProtoKit;
				PRODUCT_NAME = "$(TARGET_NAME)";
				PROVISIONING_PROFILE_SPECIFIER = X834Q8SBVP/;
				SKIP_INSTALL = YES;
				SWIFT_OPTIMIZATION_LEVEL = "-Onone";
				SWIFT_VERSION = 3.0;
				TARGETED_DEVICE_FAMILY = "1,2";
				VERSIONING_SYSTEM = "apple-generic";
				VERSION_INFO_PREFIX = "";
			};
			name = DebugAppStoreLLC;
		};
		D0ADF92A212B3ACC00310BBC /* DebugAppStoreLLC */ = {
			isa = XCBuildConfiguration;
			buildSettings = {
				CLANG_ENABLE_MODULES = YES;
				CLANG_WARN_UNREACHABLE_CODE = YES;
				COMBINE_HIDPI_IMAGES = YES;
				CURRENT_PROJECT_VERSION = 1;
				DEBUG_INFORMATION_FORMAT = "dwarf-with-dsym";
				DEFINES_MODULE = YES;
				DYLIB_COMPATIBILITY_VERSION = 1;
				DYLIB_CURRENT_VERSION = 1;
				DYLIB_INSTALL_NAME_BASE = "@rpath";
				ENABLE_STRICT_OBJC_MSGSEND = YES;
				FRAMEWORK_VERSION = A;
				GCC_NO_COMMON_BLOCKS = YES;
				GCC_PREPROCESSOR_DEFINITIONS = (
					"DEBUG=1",
					"$(inherited)",
					"BETA=1",
				);
				HEADER_SEARCH_PATHS = "$(PROJECT_DIR)/openssl";
				INFOPLIST_FILE = MtProtoKitMac/Info.plist;
				INSTALL_PATH = "$(LOCAL_LIBRARY_DIR)/Frameworks";
				LD_RUNPATH_SEARCH_PATHS = "$(inherited) @executable_path/../Frameworks @loader_path/Frameworks";
				LIBRARY_SEARCH_PATHS = (
					"$(inherited)",
					"$(PROJECT_DIR)/openssl/OSX",
				);
				MACH_O_TYPE = mh_dylib;
				MACOSX_DEPLOYMENT_TARGET = 10.10;
				MTL_ENABLE_DEBUG_INFO = YES;
				ONLY_ACTIVE_ARCH = YES;
				OTHER_CFLAGS = "-DMtProtoKitMacFramework=1";
				PRODUCT_BUNDLE_IDENTIFIER = "org.telegram.$(PRODUCT_NAME:rfc1034identifier)";
				PRODUCT_NAME = "$(TARGET_NAME)";
				SDKROOT = macosx;
				SKIP_INSTALL = YES;
				SWIFT_OPTIMIZATION_LEVEL = "-Onone";
				SWIFT_VERSION = 3.0;
				VERSIONING_SYSTEM = "apple-generic";
				VERSION_INFO_PREFIX = "";
			};
			name = DebugAppStoreLLC;
		};
		D0ADF92B212B3ACC00310BBC /* DebugAppStoreLLC */ = {
			isa = XCBuildConfiguration;
			buildSettings = {
				APPLICATION_EXTENSION_API_ONLY = YES;
				CLANG_ENABLE_MODULES = YES;
				CLANG_WARN_UNREACHABLE_CODE = YES;
				"CODE_SIGN_IDENTITY[sdk=iphoneos*]" = "";
				CODE_SIGN_STYLE = Manual;
				COPY_PHASE_STRIP = NO;
				CURRENT_PROJECT_VERSION = 1;
				DEAD_CODE_STRIPPING = YES;
				DEBUG_INFORMATION_FORMAT = "dwarf-with-dsym";
				DEFINES_MODULE = YES;
				DEPLOYMENT_POSTPROCESSING = NO;
				DEVELOPMENT_TEAM = "";
				DYLIB_COMPATIBILITY_VERSION = 1;
				DYLIB_CURRENT_VERSION = 1;
				DYLIB_INSTALL_NAME_BASE = "@rpath";
				ENABLE_STRICT_OBJC_MSGSEND = YES;
				FRAMEWORK_SEARCH_PATHS = (
					"$(inherited)",
					"$(PROJECT_DIR)/thirdparty",
				);
				GCC_NO_COMMON_BLOCKS = YES;
				GCC_PREPROCESSOR_DEFINITIONS = (
					"DEBUG=1",
					"$(inherited)",
				);
				GCC_TREAT_WARNINGS_AS_ERRORS = NO;
				HEADER_SEARCH_PATHS = "$(PROJECT_DIR)/openssl";
				INFOPLIST_FILE = MtProtoKitDynamic/Info.plist;
				INSTALL_PATH = "$(LOCAL_LIBRARY_DIR)/Frameworks";
				IPHONEOS_DEPLOYMENT_TARGET = 8.0;
				LD_RUNPATH_SEARCH_PATHS = "$(inherited) @executable_path/Frameworks @loader_path/Frameworks";
				LIBRARY_SEARCH_PATHS = (
					"$(inherited)",
					"$(PROJECT_DIR)/openssl/iOS",
				);
				MTL_ENABLE_DEBUG_INFO = YES;
				ONLY_ACTIVE_ARCH = YES;
				OTHER_CFLAGS = "-DMtProtoKitDynamicFramework=1";
				PRODUCT_BUNDLE_IDENTIFIER = "org.telegram.$(PRODUCT_NAME:rfc1034identifier)";
				PRODUCT_MODULE_NAME = "$(PRODUCT_NAME:c99extidentifier)";
				PRODUCT_NAME = "$(TARGET_NAME)";
				SEPARATE_STRIP = NO;
				SKIP_INSTALL = YES;
				STRIPFLAGS = "";
				STRIP_STYLE = debugging;
				SWIFT_OPTIMIZATION_LEVEL = "-Onone";
				SWIFT_VERSION = 3.0;
				TARGETED_DEVICE_FAMILY = "1,2";
				VERSIONING_SYSTEM = "apple-generic";
				VERSION_INFO_PREFIX = "";
			};
			name = DebugAppStoreLLC;
		};
		D0ADF92C212B3ACC00310BBC /* DebugAppStoreLLC */ = {
			isa = XCBuildConfiguration;
			buildSettings = {
				CLANG_WARN_UNREACHABLE_CODE = YES;
				"CODE_SIGN_IDENTITY[sdk=iphoneos*]" = "iPhone Developer";
				DEBUG_INFORMATION_FORMAT = "dwarf-with-dsym";
				ENABLE_STRICT_OBJC_MSGSEND = YES;
				FRAMEWORK_SEARCH_PATHS = (
					"$(SDKROOT)/Developer/Library/Frameworks",
					"$(inherited)",
				);
				GCC_NO_COMMON_BLOCKS = YES;
				GCC_PREPROCESSOR_DEFINITIONS = (
					"DEBUG=1",
					"$(inherited)",
				);
				INFOPLIST_FILE = MtProtoKitDynamicTests/Info.plist;
				IPHONEOS_DEPLOYMENT_TARGET = 8.4;
				LD_RUNPATH_SEARCH_PATHS = "$(inherited) @executable_path/Frameworks @loader_path/Frameworks";
				MTL_ENABLE_DEBUG_INFO = YES;
				ONLY_ACTIVE_ARCH = YES;
				PRODUCT_BUNDLE_IDENTIFIER = "org.telegram.$(PRODUCT_NAME:rfc1034identifier)";
				PRODUCT_NAME = "$(TARGET_NAME)";
			};
			name = DebugAppStoreLLC;
		};
		D0ADF92D212B3ACC00310BBC /* DebugAppStoreLLC */ = {
			isa = XCBuildConfiguration;
			buildSettings = {
				CLANG_WARN_UNREACHABLE_CODE = YES;
				"CODE_SIGN_IDENTITY[sdk=iphoneos*]" = "iPhone Developer";
				DEBUG_INFORMATION_FORMAT = dwarf;
				ENABLE_STRICT_OBJC_MSGSEND = YES;
				ENABLE_TESTABILITY = YES;
				GCC_NO_COMMON_BLOCKS = YES;
				INFOPLIST_FILE = MtProtoKitStabilityTests/Info.plist;
				IPHONEOS_DEPLOYMENT_TARGET = 9.2;
				LD_RUNPATH_SEARCH_PATHS = "$(inherited) @executable_path/Frameworks @loader_path/Frameworks";
				MTL_ENABLE_DEBUG_INFO = YES;
				ONLY_ACTIVE_ARCH = YES;
				PRODUCT_BUNDLE_IDENTIFIER = org.telegram.MtProtoKitStabilityTests;
				PRODUCT_NAME = "$(TARGET_NAME)";
			};
			name = DebugAppStoreLLC;
		};
		D0CB060A1ADC4483005E298F /* Debug */ = {
			isa = XCBuildConfiguration;
			buildSettings = {
				APPLICATION_EXTENSION_API_ONLY = YES;
				CLANG_ENABLE_MODULES = YES;
				CLANG_WARN_UNREACHABLE_CODE = YES;
				"CODE_SIGN_IDENTITY[sdk=iphoneos*]" = "";
				COPY_PHASE_STRIP = NO;
				CURRENT_PROJECT_VERSION = 1;
				DEBUG_INFORMATION_FORMAT = "dwarf-with-dsym";
				DEFINES_MODULE = YES;
				DYLIB_COMPATIBILITY_VERSION = 1;
				DYLIB_CURRENT_VERSION = 1;
				DYLIB_INSTALL_NAME_BASE = "@rpath";
				ENABLE_BITCODE = YES;
				ENABLE_STRICT_OBJC_MSGSEND = YES;
				FRAMEWORK_SEARCH_PATHS = (
					"$(inherited)",
					"$(USER_LIBRARY_DIR)/Developer/Xcode/DerivedData/Telegraph-dzhgyeoibunjpxfckifwvbawfdmi/Build/Products/Debug-iphoneos",
				);
				GCC_NO_COMMON_BLOCKS = YES;
				GCC_PRECOMPILE_PREFIX_HEADER = YES;
				GCC_PREFIX_HEADER = "MtProtoKitiOS/MtProtoKit-Prefix.pch";
				GCC_PREPROCESSOR_DEFINITIONS = (
					"DEBUG=1",
					"$(inherited)",
				);
				HEADER_SEARCH_PATHS = (
					"$(inherited)",
					/Applications/Xcode.app/Contents/Developer/Toolchains/XcodeDefault.xctoolchain/usr/include,
					"$(PROJECT_DIR)/openssl",
				);
				INFOPLIST_FILE = MtProtoKit/Info.plist;
				INSTALL_PATH = "$(LOCAL_LIBRARY_DIR)/Frameworks";
				IPHONEOS_DEPLOYMENT_TARGET = 6.0;
				LD_RUNPATH_SEARCH_PATHS = "$(inherited) @executable_path/Frameworks @loader_path/Frameworks";
				LIBRARY_SEARCH_PATHS = (
					"$(inherited)",
					"$(PROJECT_DIR)/openssl/iOS",
				);
				MACH_O_TYPE = staticlib;
				MTL_ENABLE_DEBUG_INFO = YES;
				ONLY_ACTIVE_ARCH = NO;
				OTHER_CFLAGS = "";
				OTHER_LDFLAGS = "-lz";
				PRODUCT_BUNDLE_IDENTIFIER = "org.telegram.$(PRODUCT_NAME:rfc1034identifier)";
				PRODUCT_MODULE_NAME = MtProtoKit;
				PRODUCT_NAME = "$(TARGET_NAME)";
				PROVISIONING_PROFILE_SPECIFIER = X834Q8SBVP/;
				SKIP_INSTALL = YES;
				SWIFT_OPTIMIZATION_LEVEL = "-Onone";
				SWIFT_VERSION = 3.0;
				TARGETED_DEVICE_FAMILY = "1,2";
				VERSIONING_SYSTEM = "apple-generic";
				VERSION_INFO_PREFIX = "";
			};
			name = Debug;
		};
		D0CB060B1ADC4483005E298F /* Release */ = {
			isa = XCBuildConfiguration;
			buildSettings = {
				APPLICATION_EXTENSION_API_ONLY = YES;
				CLANG_ENABLE_MODULES = YES;
				CLANG_WARN_UNREACHABLE_CODE = YES;
				"CODE_SIGN_IDENTITY[sdk=iphoneos*]" = "";
				COPY_PHASE_STRIP = YES;
				CURRENT_PROJECT_VERSION = 1;
				DEBUG_INFORMATION_FORMAT = "dwarf-with-dsym";
				DEFINES_MODULE = YES;
				DYLIB_COMPATIBILITY_VERSION = 1;
				DYLIB_CURRENT_VERSION = 1;
				DYLIB_INSTALL_NAME_BASE = "@rpath";
				ENABLE_BITCODE = YES;
				ENABLE_STRICT_OBJC_MSGSEND = YES;
				FRAMEWORK_SEARCH_PATHS = (
					"$(inherited)",
					"$(USER_LIBRARY_DIR)/Developer/Xcode/DerivedData/Telegraph-dzhgyeoibunjpxfckifwvbawfdmi/Build/Products/Debug-iphoneos",
				);
				GCC_NO_COMMON_BLOCKS = YES;
				GCC_PRECOMPILE_PREFIX_HEADER = YES;
				GCC_PREFIX_HEADER = "MtProtoKitiOS/MtProtoKit-Prefix.pch";
				HEADER_SEARCH_PATHS = (
					"$(inherited)",
					/Applications/Xcode.app/Contents/Developer/Toolchains/XcodeDefault.xctoolchain/usr/include,
					"$(PROJECT_DIR)/openssl",
				);
				INFOPLIST_FILE = MtProtoKit/Info.plist;
				INSTALL_PATH = "$(LOCAL_LIBRARY_DIR)/Frameworks";
				IPHONEOS_DEPLOYMENT_TARGET = 6.0;
				LD_RUNPATH_SEARCH_PATHS = "$(inherited) @executable_path/Frameworks @loader_path/Frameworks";
				LIBRARY_SEARCH_PATHS = (
					"$(inherited)",
					"$(PROJECT_DIR)/openssl/iOS",
				);
				MACH_O_TYPE = staticlib;
				MTL_ENABLE_DEBUG_INFO = NO;
				ONLY_ACTIVE_ARCH = NO;
				OTHER_CFLAGS = "";
				OTHER_LDFLAGS = "-lz";
				PRODUCT_BUNDLE_IDENTIFIER = "org.telegram.$(PRODUCT_NAME:rfc1034identifier)";
				PRODUCT_MODULE_NAME = MtProtoKit;
				PRODUCT_NAME = "$(TARGET_NAME)";
				PROVISIONING_PROFILE_SPECIFIER = X834Q8SBVP/;
				SKIP_INSTALL = YES;
				SWIFT_VERSION = 3.0;
				TARGETED_DEVICE_FAMILY = "1,2";
				VERSIONING_SYSTEM = "apple-generic";
				VERSION_INFO_PREFIX = "";
			};
			name = Release;
		};
		D0CE6EE9213DC2F900BCD44B /* ReleaseAppStoreLLC */ = {
			isa = XCBuildConfiguration;
			buildSettings = {
				ALWAYS_SEARCH_USER_PATHS = NO;
				CLANG_CXX_LANGUAGE_STANDARD = "gnu++0x";
				CLANG_CXX_LIBRARY = "libc++";
				CLANG_ENABLE_MODULES = YES;
				CLANG_ENABLE_OBJC_ARC = YES;
				CLANG_MODULES_AUTOLINK = NO;
				CLANG_WARN_BOOL_CONVERSION = YES;
				CLANG_WARN_CONSTANT_CONVERSION = YES;
				CLANG_WARN_DIRECT_OBJC_ISA_USAGE = YES_ERROR;
				CLANG_WARN_EMPTY_BODY = YES;
				CLANG_WARN_ENUM_CONVERSION = YES;
				CLANG_WARN_INFINITE_RECURSION = YES;
				CLANG_WARN_INT_CONVERSION = YES;
				CLANG_WARN_OBJC_ROOT_CLASS = YES_ERROR;
				CLANG_WARN_SUSPICIOUS_MOVE = YES;
				CLANG_WARN_UNREACHABLE_CODE = YES;
				CLANG_WARN__DUPLICATE_METHOD_MATCH = YES;
				COPY_PHASE_STRIP = YES;
				ENABLE_NS_ASSERTIONS = NO;
				ENABLE_STRICT_OBJC_MSGSEND = YES;
				GCC_C_LANGUAGE_STANDARD = gnu99;
				GCC_NO_COMMON_BLOCKS = YES;
				GCC_WARN_64_TO_32_BIT_CONVERSION = YES;
				GCC_WARN_ABOUT_RETURN_TYPE = YES_ERROR;
				GCC_WARN_UNDECLARED_SELECTOR = YES;
				GCC_WARN_UNINITIALIZED_AUTOS = YES_AGGRESSIVE;
				GCC_WARN_UNUSED_FUNCTION = YES;
				GCC_WARN_UNUSED_VARIABLE = YES;
				IPHONEOS_DEPLOYMENT_TARGET = 7.1;
				PRODUCT_MODULE_NAME = "$(PRODUCT_NAME:c99extidentifier)";
				SDKROOT = iphoneos;
				VALIDATE_PRODUCT = YES;
			};
			name = ReleaseAppStoreLLC;
		};
		D0CE6EEA213DC2F900BCD44B /* ReleaseAppStoreLLC */ = {
			isa = XCBuildConfiguration;
			buildSettings = {
				APPLICATION_EXTENSION_API_ONLY = YES;
				CLANG_ENABLE_MODULES = YES;
				CLANG_WARN_UNREACHABLE_CODE = YES;
				"CODE_SIGN_IDENTITY[sdk=iphoneos*]" = "";
				COPY_PHASE_STRIP = YES;
				CURRENT_PROJECT_VERSION = 1;
				DEBUG_INFORMATION_FORMAT = "dwarf-with-dsym";
				DEFINES_MODULE = YES;
				DYLIB_COMPATIBILITY_VERSION = 1;
				DYLIB_CURRENT_VERSION = 1;
				DYLIB_INSTALL_NAME_BASE = "@rpath";
				ENABLE_BITCODE = YES;
				ENABLE_STRICT_OBJC_MSGSEND = YES;
				FRAMEWORK_SEARCH_PATHS = (
					"$(inherited)",
					"$(USER_LIBRARY_DIR)/Developer/Xcode/DerivedData/Telegraph-dzhgyeoibunjpxfckifwvbawfdmi/Build/Products/Debug-iphoneos",
				);
				GCC_NO_COMMON_BLOCKS = YES;
				GCC_PRECOMPILE_PREFIX_HEADER = YES;
				GCC_PREFIX_HEADER = "MtProtoKitiOS/MtProtoKit-Prefix.pch";
				HEADER_SEARCH_PATHS = (
					"$(inherited)",
					/Applications/Xcode.app/Contents/Developer/Toolchains/XcodeDefault.xctoolchain/usr/include,
					"$(PROJECT_DIR)/openssl",
				);
				INFOPLIST_FILE = MtProtoKit/Info.plist;
				INSTALL_PATH = "$(LOCAL_LIBRARY_DIR)/Frameworks";
				IPHONEOS_DEPLOYMENT_TARGET = 6.0;
				LD_RUNPATH_SEARCH_PATHS = "$(inherited) @executable_path/Frameworks @loader_path/Frameworks";
				LIBRARY_SEARCH_PATHS = (
					"$(inherited)",
					"$(PROJECT_DIR)/openssl/iOS",
				);
				MACH_O_TYPE = staticlib;
				MTL_ENABLE_DEBUG_INFO = NO;
				ONLY_ACTIVE_ARCH = NO;
				OTHER_CFLAGS = "";
				OTHER_LDFLAGS = "-lz";
				PRODUCT_BUNDLE_IDENTIFIER = "org.telegram.$(PRODUCT_NAME:rfc1034identifier)";
				PRODUCT_MODULE_NAME = MtProtoKit;
				PRODUCT_NAME = "$(TARGET_NAME)";
				PROVISIONING_PROFILE_SPECIFIER = X834Q8SBVP/;
				SKIP_INSTALL = YES;
				SWIFT_VERSION = 3.0;
				TARGETED_DEVICE_FAMILY = "1,2";
				VERSIONING_SYSTEM = "apple-generic";
				VERSION_INFO_PREFIX = "";
			};
			name = ReleaseAppStoreLLC;
		};
		D0CE6EEB213DC2F900BCD44B /* ReleaseAppStoreLLC */ = {
			isa = XCBuildConfiguration;
			buildSettings = {
				CLANG_ENABLE_MODULES = YES;
				CLANG_WARN_UNREACHABLE_CODE = YES;
				COMBINE_HIDPI_IMAGES = YES;
				COPY_PHASE_STRIP = NO;
				CURRENT_PROJECT_VERSION = 1;
				DEBUG_INFORMATION_FORMAT = "dwarf-with-dsym";
				DEFINES_MODULE = YES;
				DYLIB_COMPATIBILITY_VERSION = 1;
				DYLIB_CURRENT_VERSION = 1;
				DYLIB_INSTALL_NAME_BASE = "@rpath";
				ENABLE_STRICT_OBJC_MSGSEND = YES;
				FRAMEWORK_VERSION = A;
				GCC_NO_COMMON_BLOCKS = YES;
				GCC_PREPROCESSOR_DEFINITIONS = APPSTORE;
				HEADER_SEARCH_PATHS = "$(PROJECT_DIR)/openssl";
				INFOPLIST_FILE = MtProtoKitMac/Info.plist;
				INSTALL_PATH = "$(LOCAL_LIBRARY_DIR)/Frameworks";
				LD_RUNPATH_SEARCH_PATHS = "$(inherited) @executable_path/../Frameworks @loader_path/Frameworks";
				LIBRARY_SEARCH_PATHS = (
					"$(inherited)",
					"$(PROJECT_DIR)/openssl/OSX",
				);
				MACH_O_TYPE = mh_dylib;
				MACOSX_DEPLOYMENT_TARGET = 10.10;
				MTL_ENABLE_DEBUG_INFO = NO;
				OTHER_CFLAGS = "-DMtProtoKitMacFramework=1";
				PRODUCT_BUNDLE_IDENTIFIER = "org.telegram.$(PRODUCT_NAME:rfc1034identifier)";
				PRODUCT_NAME = "$(TARGET_NAME)";
				SDKROOT = macosx;
				SKIP_INSTALL = YES;
				SWIFT_VERSION = 3.0;
				VERSIONING_SYSTEM = "apple-generic";
				VERSION_INFO_PREFIX = "";
			};
			name = ReleaseAppStoreLLC;
		};
		D0CE6EEC213DC2F900BCD44B /* ReleaseAppStoreLLC */ = {
			isa = XCBuildConfiguration;
			buildSettings = {
				APPLICATION_EXTENSION_API_ONLY = YES;
				CLANG_ENABLE_MODULES = YES;
				CLANG_WARN_UNREACHABLE_CODE = YES;
				"CODE_SIGN_IDENTITY[sdk=iphoneos*]" = "";
				CODE_SIGN_STYLE = Manual;
				COPY_PHASE_STRIP = YES;
				CURRENT_PROJECT_VERSION = 1;
				DEAD_CODE_STRIPPING = YES;
				DEBUG_INFORMATION_FORMAT = "dwarf-with-dsym";
				DEFINES_MODULE = YES;
				DEPLOYMENT_POSTPROCESSING = NO;
				DEVELOPMENT_TEAM = "";
				DYLIB_COMPATIBILITY_VERSION = 1;
				DYLIB_CURRENT_VERSION = 1;
				DYLIB_INSTALL_NAME_BASE = "@rpath";
				ENABLE_STRICT_OBJC_MSGSEND = YES;
				FRAMEWORK_SEARCH_PATHS = (
					"$(inherited)",
					"$(PROJECT_DIR)/thirdparty",
				);
				GCC_NO_COMMON_BLOCKS = YES;
				GCC_TREAT_WARNINGS_AS_ERRORS = NO;
				HEADER_SEARCH_PATHS = "$(PROJECT_DIR)/openssl";
				INFOPLIST_FILE = MtProtoKitDynamic/Info.plist;
				INSTALL_PATH = "$(LOCAL_LIBRARY_DIR)/Frameworks";
				IPHONEOS_DEPLOYMENT_TARGET = 8.0;
				LD_RUNPATH_SEARCH_PATHS = "$(inherited) @executable_path/Frameworks @loader_path/Frameworks";
				LIBRARY_SEARCH_PATHS = (
					"$(inherited)",
					"$(PROJECT_DIR)/openssl/iOS",
				);
				MTL_ENABLE_DEBUG_INFO = NO;
				OTHER_CFLAGS = "-DMtProtoKitDynamicFramework=1";
				PRODUCT_BUNDLE_IDENTIFIER = "org.telegram.$(PRODUCT_NAME:rfc1034identifier)";
				PRODUCT_MODULE_NAME = "$(PRODUCT_NAME:c99extidentifier)";
				PRODUCT_NAME = "$(TARGET_NAME)";
				SEPARATE_STRIP = NO;
				SKIP_INSTALL = YES;
				STRIPFLAGS = "";
				STRIP_STYLE = debugging;
				SWIFT_VERSION = 3.0;
				TARGETED_DEVICE_FAMILY = "1,2";
				VERSIONING_SYSTEM = "apple-generic";
				VERSION_INFO_PREFIX = "";
			};
			name = ReleaseAppStoreLLC;
		};
		D0CE6EED213DC2F900BCD44B /* ReleaseAppStoreLLC */ = {
			isa = XCBuildConfiguration;
			buildSettings = {
				CLANG_WARN_UNREACHABLE_CODE = YES;
				"CODE_SIGN_IDENTITY[sdk=iphoneos*]" = "iPhone Developer";
				COPY_PHASE_STRIP = NO;
				DEBUG_INFORMATION_FORMAT = "dwarf-with-dsym";
				ENABLE_STRICT_OBJC_MSGSEND = YES;
				FRAMEWORK_SEARCH_PATHS = (
					"$(SDKROOT)/Developer/Library/Frameworks",
					"$(inherited)",
				);
				GCC_NO_COMMON_BLOCKS = YES;
				INFOPLIST_FILE = MtProtoKitDynamicTests/Info.plist;
				IPHONEOS_DEPLOYMENT_TARGET = 8.4;
				LD_RUNPATH_SEARCH_PATHS = "$(inherited) @executable_path/Frameworks @loader_path/Frameworks";
				MTL_ENABLE_DEBUG_INFO = NO;
				PRODUCT_BUNDLE_IDENTIFIER = "org.telegram.$(PRODUCT_NAME:rfc1034identifier)";
				PRODUCT_NAME = "$(TARGET_NAME)";
			};
			name = ReleaseAppStoreLLC;
		};
		D0CE6EEE213DC2F900BCD44B /* ReleaseAppStoreLLC */ = {
			isa = XCBuildConfiguration;
			buildSettings = {
				CLANG_WARN_UNREACHABLE_CODE = YES;
				"CODE_SIGN_IDENTITY[sdk=iphoneos*]" = "iPhone Developer";
				COPY_PHASE_STRIP = NO;
				DEBUG_INFORMATION_FORMAT = "dwarf-with-dsym";
				ENABLE_STRICT_OBJC_MSGSEND = YES;
				GCC_NO_COMMON_BLOCKS = YES;
				INFOPLIST_FILE = MtProtoKitStabilityTests/Info.plist;
				IPHONEOS_DEPLOYMENT_TARGET = 9.2;
				LD_RUNPATH_SEARCH_PATHS = "$(inherited) @executable_path/Frameworks @loader_path/Frameworks";
				MTL_ENABLE_DEBUG_INFO = NO;
				PRODUCT_BUNDLE_IDENTIFIER = org.telegram.MtProtoKitStabilityTests;
				PRODUCT_NAME = "$(TARGET_NAME)";
			};
			name = ReleaseAppStoreLLC;
		};
		D0D2251E1B4D817B0085E26D /* Debug */ = {
			isa = XCBuildConfiguration;
			buildSettings = {
				APPLICATION_EXTENSION_API_ONLY = YES;
				CLANG_ENABLE_MODULES = YES;
				CLANG_WARN_UNREACHABLE_CODE = YES;
				"CODE_SIGN_IDENTITY[sdk=iphoneos*]" = "";
				CODE_SIGN_STYLE = Manual;
				COPY_PHASE_STRIP = NO;
				CURRENT_PROJECT_VERSION = 1;
				DEAD_CODE_STRIPPING = YES;
				DEBUG_INFORMATION_FORMAT = "dwarf-with-dsym";
				DEFINES_MODULE = YES;
				DEPLOYMENT_POSTPROCESSING = NO;
				DEVELOPMENT_TEAM = "";
				DYLIB_COMPATIBILITY_VERSION = 1;
				DYLIB_CURRENT_VERSION = 1;
				DYLIB_INSTALL_NAME_BASE = "@rpath";
				ENABLE_STRICT_OBJC_MSGSEND = YES;
				FRAMEWORK_SEARCH_PATHS = (
					"$(inherited)",
					"$(PROJECT_DIR)/thirdparty",
				);
				GCC_NO_COMMON_BLOCKS = YES;
				GCC_PREPROCESSOR_DEFINITIONS = (
					"DEBUG=1",
					"$(inherited)",
				);
				GCC_TREAT_WARNINGS_AS_ERRORS = NO;
				HEADER_SEARCH_PATHS = "$(PROJECT_DIR)/openssl";
				INFOPLIST_FILE = MtProtoKitDynamic/Info.plist;
				INSTALL_PATH = "$(LOCAL_LIBRARY_DIR)/Frameworks";
				IPHONEOS_DEPLOYMENT_TARGET = 8.0;
				LD_RUNPATH_SEARCH_PATHS = "$(inherited) @executable_path/Frameworks @loader_path/Frameworks";
				LIBRARY_SEARCH_PATHS = (
					"$(inherited)",
					"$(PROJECT_DIR)/openssl/iOS",
				);
				MTL_ENABLE_DEBUG_INFO = YES;
				ONLY_ACTIVE_ARCH = YES;
				OTHER_CFLAGS = "-DMtProtoKitDynamicFramework=1";
				PRODUCT_BUNDLE_IDENTIFIER = "org.telegram.$(PRODUCT_NAME:rfc1034identifier)";
				PRODUCT_MODULE_NAME = "$(PRODUCT_NAME:c99extidentifier)";
				PRODUCT_NAME = "$(TARGET_NAME)";
				SEPARATE_STRIP = NO;
				SKIP_INSTALL = YES;
				STRIPFLAGS = "";
				STRIP_STYLE = debugging;
				SWIFT_OPTIMIZATION_LEVEL = "-Onone";
				SWIFT_VERSION = 3.0;
				TARGETED_DEVICE_FAMILY = "1,2";
				VERSIONING_SYSTEM = "apple-generic";
				VERSION_INFO_PREFIX = "";
			};
			name = Debug;
		};
		D0D2251F1B4D817B0085E26D /* Release */ = {
			isa = XCBuildConfiguration;
			buildSettings = {
				APPLICATION_EXTENSION_API_ONLY = YES;
				CLANG_ENABLE_MODULES = YES;
				CLANG_WARN_UNREACHABLE_CODE = YES;
				"CODE_SIGN_IDENTITY[sdk=iphoneos*]" = "";
				CODE_SIGN_STYLE = Manual;
				COPY_PHASE_STRIP = YES;
				CURRENT_PROJECT_VERSION = 1;
				DEAD_CODE_STRIPPING = YES;
				DEBUG_INFORMATION_FORMAT = "dwarf-with-dsym";
				DEFINES_MODULE = YES;
				DEPLOYMENT_POSTPROCESSING = NO;
				DEVELOPMENT_TEAM = "";
				DYLIB_COMPATIBILITY_VERSION = 1;
				DYLIB_CURRENT_VERSION = 1;
				DYLIB_INSTALL_NAME_BASE = "@rpath";
				ENABLE_STRICT_OBJC_MSGSEND = YES;
				FRAMEWORK_SEARCH_PATHS = (
					"$(inherited)",
					"$(PROJECT_DIR)/thirdparty",
				);
				GCC_NO_COMMON_BLOCKS = YES;
				GCC_TREAT_WARNINGS_AS_ERRORS = NO;
				HEADER_SEARCH_PATHS = "$(PROJECT_DIR)/openssl";
				INFOPLIST_FILE = MtProtoKitDynamic/Info.plist;
				INSTALL_PATH = "$(LOCAL_LIBRARY_DIR)/Frameworks";
				IPHONEOS_DEPLOYMENT_TARGET = 8.0;
				LD_RUNPATH_SEARCH_PATHS = "$(inherited) @executable_path/Frameworks @loader_path/Frameworks";
				LIBRARY_SEARCH_PATHS = (
					"$(inherited)",
					"$(PROJECT_DIR)/openssl/iOS",
				);
				MTL_ENABLE_DEBUG_INFO = NO;
				OTHER_CFLAGS = "-DMtProtoKitDynamicFramework=1";
				PRODUCT_BUNDLE_IDENTIFIER = "org.telegram.$(PRODUCT_NAME:rfc1034identifier)";
				PRODUCT_MODULE_NAME = "$(PRODUCT_NAME:c99extidentifier)";
				PRODUCT_NAME = "$(TARGET_NAME)";
				SEPARATE_STRIP = NO;
				SKIP_INSTALL = YES;
				STRIPFLAGS = "";
				STRIP_STYLE = debugging;
				SWIFT_VERSION = 3.0;
				TARGETED_DEVICE_FAMILY = "1,2";
				VERSIONING_SYSTEM = "apple-generic";
				VERSION_INFO_PREFIX = "";
			};
			name = Release;
		};
		D0D225201B4D817B0085E26D /* Debug */ = {
			isa = XCBuildConfiguration;
			buildSettings = {
				CLANG_WARN_UNREACHABLE_CODE = YES;
				"CODE_SIGN_IDENTITY[sdk=iphoneos*]" = "iPhone Developer";
				DEBUG_INFORMATION_FORMAT = "dwarf-with-dsym";
				ENABLE_STRICT_OBJC_MSGSEND = YES;
				FRAMEWORK_SEARCH_PATHS = (
					"$(SDKROOT)/Developer/Library/Frameworks",
					"$(inherited)",
				);
				GCC_NO_COMMON_BLOCKS = YES;
				GCC_PREPROCESSOR_DEFINITIONS = (
					"DEBUG=1",
					"$(inherited)",
				);
				INFOPLIST_FILE = MtProtoKitDynamicTests/Info.plist;
				IPHONEOS_DEPLOYMENT_TARGET = 8.4;
				LD_RUNPATH_SEARCH_PATHS = "$(inherited) @executable_path/Frameworks @loader_path/Frameworks";
				MTL_ENABLE_DEBUG_INFO = YES;
				ONLY_ACTIVE_ARCH = YES;
				PRODUCT_BUNDLE_IDENTIFIER = "org.telegram.$(PRODUCT_NAME:rfc1034identifier)";
				PRODUCT_NAME = "$(TARGET_NAME)";
			};
			name = Debug;
		};
		D0D225211B4D817B0085E26D /* Release */ = {
			isa = XCBuildConfiguration;
			buildSettings = {
				CLANG_WARN_UNREACHABLE_CODE = YES;
				"CODE_SIGN_IDENTITY[sdk=iphoneos*]" = "iPhone Developer";
				COPY_PHASE_STRIP = NO;
				DEBUG_INFORMATION_FORMAT = "dwarf-with-dsym";
				ENABLE_STRICT_OBJC_MSGSEND = YES;
				FRAMEWORK_SEARCH_PATHS = (
					"$(SDKROOT)/Developer/Library/Frameworks",
					"$(inherited)",
				);
				GCC_NO_COMMON_BLOCKS = YES;
				INFOPLIST_FILE = MtProtoKitDynamicTests/Info.plist;
				IPHONEOS_DEPLOYMENT_TARGET = 8.4;
				LD_RUNPATH_SEARCH_PATHS = "$(inherited) @executable_path/Frameworks @loader_path/Frameworks";
				MTL_ENABLE_DEBUG_INFO = NO;
				PRODUCT_BUNDLE_IDENTIFIER = "org.telegram.$(PRODUCT_NAME:rfc1034identifier)";
				PRODUCT_NAME = "$(TARGET_NAME)";
			};
			name = Release;
		};
		D0DB57B01E5C4B470071854C /* DebugAppStore */ = {
			isa = XCBuildConfiguration;
			buildSettings = {
				ALWAYS_SEARCH_USER_PATHS = NO;
				CLANG_CXX_LANGUAGE_STANDARD = "gnu++0x";
				CLANG_CXX_LIBRARY = "libc++";
				CLANG_ENABLE_MODULES = YES;
				CLANG_ENABLE_OBJC_ARC = YES;
				CLANG_MODULES_AUTOLINK = NO;
				CLANG_WARN_BOOL_CONVERSION = YES;
				CLANG_WARN_CONSTANT_CONVERSION = YES;
				CLANG_WARN_DIRECT_OBJC_ISA_USAGE = YES_ERROR;
				CLANG_WARN_EMPTY_BODY = YES;
				CLANG_WARN_ENUM_CONVERSION = YES;
				CLANG_WARN_INFINITE_RECURSION = YES;
				CLANG_WARN_INT_CONVERSION = YES;
				CLANG_WARN_OBJC_ROOT_CLASS = YES_ERROR;
				CLANG_WARN_SUSPICIOUS_MOVE = YES;
				CLANG_WARN_UNREACHABLE_CODE = YES;
				CLANG_WARN__DUPLICATE_METHOD_MATCH = YES;
				COPY_PHASE_STRIP = NO;
				ENABLE_STRICT_OBJC_MSGSEND = YES;
				ENABLE_TESTABILITY = YES;
				GCC_C_LANGUAGE_STANDARD = gnu99;
				GCC_DYNAMIC_NO_PIC = NO;
				GCC_NO_COMMON_BLOCKS = YES;
				GCC_OPTIMIZATION_LEVEL = 0;
				GCC_PREPROCESSOR_DEFINITIONS = (
					"DEBUG=1",
					"$(inherited)",
				);
				GCC_SYMBOLS_PRIVATE_EXTERN = NO;
				GCC_WARN_64_TO_32_BIT_CONVERSION = YES;
				GCC_WARN_ABOUT_RETURN_TYPE = YES_ERROR;
				GCC_WARN_UNDECLARED_SELECTOR = YES;
				GCC_WARN_UNINITIALIZED_AUTOS = YES_AGGRESSIVE;
				GCC_WARN_UNUSED_FUNCTION = YES;
				GCC_WARN_UNUSED_VARIABLE = YES;
				IPHONEOS_DEPLOYMENT_TARGET = 7.1;
				ONLY_ACTIVE_ARCH = YES;
				PRODUCT_MODULE_NAME = "$(PRODUCT_NAME:c99extidentifier)";
				SDKROOT = iphoneos;
			};
			name = DebugAppStore;
		};
		D0DB57B11E5C4B470071854C /* DebugAppStore */ = {
			isa = XCBuildConfiguration;
			buildSettings = {
				APPLICATION_EXTENSION_API_ONLY = YES;
				CLANG_ENABLE_MODULES = YES;
				CLANG_WARN_UNREACHABLE_CODE = YES;
				"CODE_SIGN_IDENTITY[sdk=iphoneos*]" = "";
				COPY_PHASE_STRIP = NO;
				CURRENT_PROJECT_VERSION = 1;
				DEBUG_INFORMATION_FORMAT = "dwarf-with-dsym";
				DEFINES_MODULE = YES;
				DYLIB_COMPATIBILITY_VERSION = 1;
				DYLIB_CURRENT_VERSION = 1;
				DYLIB_INSTALL_NAME_BASE = "@rpath";
				ENABLE_BITCODE = YES;
				ENABLE_STRICT_OBJC_MSGSEND = YES;
				FRAMEWORK_SEARCH_PATHS = (
					"$(inherited)",
					"$(USER_LIBRARY_DIR)/Developer/Xcode/DerivedData/Telegraph-dzhgyeoibunjpxfckifwvbawfdmi/Build/Products/Debug-iphoneos",
				);
				GCC_NO_COMMON_BLOCKS = YES;
				GCC_PRECOMPILE_PREFIX_HEADER = YES;
				GCC_PREFIX_HEADER = "MtProtoKitiOS/MtProtoKit-Prefix.pch";
				GCC_PREPROCESSOR_DEFINITIONS = (
					"DEBUG=1",
					"$(inherited)",
				);
				HEADER_SEARCH_PATHS = (
					"$(inherited)",
					/Applications/Xcode.app/Contents/Developer/Toolchains/XcodeDefault.xctoolchain/usr/include,
					"$(PROJECT_DIR)/openssl",
				);
				INFOPLIST_FILE = MtProtoKit/Info.plist;
				INSTALL_PATH = "$(LOCAL_LIBRARY_DIR)/Frameworks";
				IPHONEOS_DEPLOYMENT_TARGET = 6.0;
				LD_RUNPATH_SEARCH_PATHS = "$(inherited) @executable_path/Frameworks @loader_path/Frameworks";
				LIBRARY_SEARCH_PATHS = (
					"$(inherited)",
					"$(PROJECT_DIR)/openssl/iOS",
				);
				MACH_O_TYPE = staticlib;
				MTL_ENABLE_DEBUG_INFO = YES;
				ONLY_ACTIVE_ARCH = NO;
				OTHER_CFLAGS = "";
				OTHER_LDFLAGS = "-lz";
				PRODUCT_BUNDLE_IDENTIFIER = "org.telegram.$(PRODUCT_NAME:rfc1034identifier)";
				PRODUCT_MODULE_NAME = MtProtoKit;
				PRODUCT_NAME = "$(TARGET_NAME)";
				PROVISIONING_PROFILE_SPECIFIER = X834Q8SBVP/;
				SKIP_INSTALL = YES;
				SWIFT_OPTIMIZATION_LEVEL = "-Onone";
				SWIFT_VERSION = 3.0;
				TARGETED_DEVICE_FAMILY = "1,2";
				VERSIONING_SYSTEM = "apple-generic";
				VERSION_INFO_PREFIX = "";
			};
			name = DebugAppStore;
		};
		D0DB57B21E5C4B470071854C /* DebugAppStore */ = {
			isa = XCBuildConfiguration;
			buildSettings = {
				CLANG_ENABLE_MODULES = YES;
				CLANG_WARN_UNREACHABLE_CODE = YES;
				COMBINE_HIDPI_IMAGES = YES;
				CURRENT_PROJECT_VERSION = 1;
				DEBUG_INFORMATION_FORMAT = "dwarf-with-dsym";
				DEFINES_MODULE = YES;
				DYLIB_COMPATIBILITY_VERSION = 1;
				DYLIB_CURRENT_VERSION = 1;
				DYLIB_INSTALL_NAME_BASE = "@rpath";
				ENABLE_STRICT_OBJC_MSGSEND = YES;
				FRAMEWORK_VERSION = A;
				GCC_NO_COMMON_BLOCKS = YES;
				GCC_PREPROCESSOR_DEFINITIONS = (
					"DEBUG=1",
					"$(inherited)",
					"BETA=1",
				);
				HEADER_SEARCH_PATHS = "$(PROJECT_DIR)/openssl";
				INFOPLIST_FILE = MtProtoKitMac/Info.plist;
				INSTALL_PATH = "$(LOCAL_LIBRARY_DIR)/Frameworks";
				LD_RUNPATH_SEARCH_PATHS = "$(inherited) @executable_path/../Frameworks @loader_path/Frameworks";
				LIBRARY_SEARCH_PATHS = (
					"$(inherited)",
					"$(PROJECT_DIR)/openssl/OSX",
				);
				MACH_O_TYPE = mh_dylib;
				MACOSX_DEPLOYMENT_TARGET = 10.10;
				MTL_ENABLE_DEBUG_INFO = YES;
				ONLY_ACTIVE_ARCH = YES;
				OTHER_CFLAGS = "-DMtProtoKitMacFramework=1";
				PRODUCT_BUNDLE_IDENTIFIER = "org.telegram.$(PRODUCT_NAME:rfc1034identifier)";
				PRODUCT_NAME = "$(TARGET_NAME)";
				SDKROOT = macosx;
				SKIP_INSTALL = YES;
				SWIFT_OPTIMIZATION_LEVEL = "-Onone";
				SWIFT_VERSION = 3.0;
				VERSIONING_SYSTEM = "apple-generic";
				VERSION_INFO_PREFIX = "";
			};
			name = DebugAppStore;
		};
		D0DB57B31E5C4B470071854C /* DebugAppStore */ = {
			isa = XCBuildConfiguration;
			buildSettings = {
				APPLICATION_EXTENSION_API_ONLY = YES;
				CLANG_ENABLE_MODULES = YES;
				CLANG_WARN_UNREACHABLE_CODE = YES;
				"CODE_SIGN_IDENTITY[sdk=iphoneos*]" = "";
				CODE_SIGN_STYLE = Manual;
				COPY_PHASE_STRIP = NO;
				CURRENT_PROJECT_VERSION = 1;
				DEAD_CODE_STRIPPING = YES;
				DEBUG_INFORMATION_FORMAT = "dwarf-with-dsym";
				DEFINES_MODULE = YES;
				DEPLOYMENT_POSTPROCESSING = NO;
				DEVELOPMENT_TEAM = "";
				DYLIB_COMPATIBILITY_VERSION = 1;
				DYLIB_CURRENT_VERSION = 1;
				DYLIB_INSTALL_NAME_BASE = "@rpath";
				ENABLE_STRICT_OBJC_MSGSEND = YES;
				FRAMEWORK_SEARCH_PATHS = (
					"$(inherited)",
					"$(PROJECT_DIR)/thirdparty",
				);
				GCC_NO_COMMON_BLOCKS = YES;
				GCC_PREPROCESSOR_DEFINITIONS = (
					"DEBUG=1",
					"$(inherited)",
				);
				GCC_TREAT_WARNINGS_AS_ERRORS = NO;
				HEADER_SEARCH_PATHS = "$(PROJECT_DIR)/openssl";
				INFOPLIST_FILE = MtProtoKitDynamic/Info.plist;
				INSTALL_PATH = "$(LOCAL_LIBRARY_DIR)/Frameworks";
				IPHONEOS_DEPLOYMENT_TARGET = 8.0;
				LD_RUNPATH_SEARCH_PATHS = "$(inherited) @executable_path/Frameworks @loader_path/Frameworks";
				LIBRARY_SEARCH_PATHS = (
					"$(inherited)",
					"$(PROJECT_DIR)/openssl/iOS",
				);
				MTL_ENABLE_DEBUG_INFO = YES;
				ONLY_ACTIVE_ARCH = YES;
				OTHER_CFLAGS = "-DMtProtoKitDynamicFramework=1";
				PRODUCT_BUNDLE_IDENTIFIER = "org.telegram.$(PRODUCT_NAME:rfc1034identifier)";
				PRODUCT_MODULE_NAME = "$(PRODUCT_NAME:c99extidentifier)";
				PRODUCT_NAME = "$(TARGET_NAME)";
				SEPARATE_STRIP = NO;
				SKIP_INSTALL = YES;
				STRIPFLAGS = "";
				STRIP_STYLE = debugging;
				SWIFT_OPTIMIZATION_LEVEL = "-Onone";
				SWIFT_VERSION = 3.0;
				TARGETED_DEVICE_FAMILY = "1,2";
				VERSIONING_SYSTEM = "apple-generic";
				VERSION_INFO_PREFIX = "";
			};
			name = DebugAppStore;
		};
		D0DB57B41E5C4B470071854C /* DebugAppStore */ = {
			isa = XCBuildConfiguration;
			buildSettings = {
				CLANG_WARN_UNREACHABLE_CODE = YES;
				"CODE_SIGN_IDENTITY[sdk=iphoneos*]" = "iPhone Developer";
				DEBUG_INFORMATION_FORMAT = "dwarf-with-dsym";
				ENABLE_STRICT_OBJC_MSGSEND = YES;
				FRAMEWORK_SEARCH_PATHS = (
					"$(SDKROOT)/Developer/Library/Frameworks",
					"$(inherited)",
				);
				GCC_NO_COMMON_BLOCKS = YES;
				GCC_PREPROCESSOR_DEFINITIONS = (
					"DEBUG=1",
					"$(inherited)",
				);
				INFOPLIST_FILE = MtProtoKitDynamicTests/Info.plist;
				IPHONEOS_DEPLOYMENT_TARGET = 8.4;
				LD_RUNPATH_SEARCH_PATHS = "$(inherited) @executable_path/Frameworks @loader_path/Frameworks";
				MTL_ENABLE_DEBUG_INFO = YES;
				ONLY_ACTIVE_ARCH = YES;
				PRODUCT_BUNDLE_IDENTIFIER = "org.telegram.$(PRODUCT_NAME:rfc1034identifier)";
				PRODUCT_NAME = "$(TARGET_NAME)";
			};
			name = DebugAppStore;
		};
		D0DB57B51E5C4B470071854C /* DebugAppStore */ = {
			isa = XCBuildConfiguration;
			buildSettings = {
				CLANG_WARN_UNREACHABLE_CODE = YES;
				"CODE_SIGN_IDENTITY[sdk=iphoneos*]" = "iPhone Developer";
				DEBUG_INFORMATION_FORMAT = dwarf;
				ENABLE_STRICT_OBJC_MSGSEND = YES;
				ENABLE_TESTABILITY = YES;
				GCC_NO_COMMON_BLOCKS = YES;
				INFOPLIST_FILE = MtProtoKitStabilityTests/Info.plist;
				IPHONEOS_DEPLOYMENT_TARGET = 9.2;
				LD_RUNPATH_SEARCH_PATHS = "$(inherited) @executable_path/Frameworks @loader_path/Frameworks";
				MTL_ENABLE_DEBUG_INFO = YES;
				ONLY_ACTIVE_ARCH = YES;
				PRODUCT_BUNDLE_IDENTIFIER = org.telegram.MtProtoKitStabilityTests;
				PRODUCT_NAME = "$(TARGET_NAME)";
			};
			name = DebugAppStore;
		};
/* End XCBuildConfiguration section */

/* Begin XCConfigurationList section */
		D003546F1C173BF0006610DA /* Build configuration list for PBXNativeTarget "MtProtoKitStabilityTests" */ = {
			isa = XCConfigurationList;
			buildConfigurations = (
				D003546D1C173BF0006610DA /* Debug */,
				D079FD151F06BE440038FADE /* DebugHockeyapp */,
				D0364D4C22B3E35B002A6EF0 /* HockeyappMacAlpha */,
				D021D501219CB1CD0064BEBA /* DebugFork */,
				D0DB57B51E5C4B470071854C /* DebugAppStore */,
				D0ADF92D212B3ACC00310BBC /* DebugAppStoreLLC */,
				D013CADA209C3BE2009A0B6F /* DebugForkAppStore */,
				D003546E1C173BF0006610DA /* Release */,
				C22069C71E8EB4B300E82730 /* AppStore */,
				D079FD1B1F06BE4D0038FADE /* ReleaseAppStore */,
				D0CE6EEE213DC2F900BCD44B /* ReleaseAppStoreLLC */,
				D096C2D71CC3C664006D814E /* Hockeyapp */,
				D079FD211F06BE540038FADE /* ReleaseHockeyapp */,
				D0924FE11FE52BFE003F693F /* ReleaseHockeyappInternal */,
			);
			defaultConfigurationIsVisible = 0;
			defaultConfigurationName = Release;
		};
		D05A830D18AFB3F9007F1076 /* Build configuration list for PBXProject "MtProtoKit_Xcode" */ = {
			isa = XCConfigurationList;
			buildConfigurations = (
				D05A833A18AFB3F9007F1076 /* Debug */,
				D079FD101F06BE440038FADE /* DebugHockeyapp */,
				D0364D4722B3E35B002A6EF0 /* HockeyappMacAlpha */,
				D021D4FC219CB1CD0064BEBA /* DebugFork */,
				D0DB57B01E5C4B470071854C /* DebugAppStore */,
				D0ADF928212B3ACC00310BBC /* DebugAppStoreLLC */,
				D013CAD5209C3BE2009A0B6F /* DebugForkAppStore */,
				D05A833B18AFB3F9007F1076 /* Release */,
				C22069C21E8EB4B300E82730 /* AppStore */,
				D079FD161F06BE4D0038FADE /* ReleaseAppStore */,
				D0CE6EE9213DC2F900BCD44B /* ReleaseAppStoreLLC */,
				D096C2D21CC3C664006D814E /* Hockeyapp */,
				D079FD1C1F06BE540038FADE /* ReleaseHockeyapp */,
				D0924FDC1FE52BFE003F693F /* ReleaseHockeyappInternal */,
			);
			defaultConfigurationIsVisible = 0;
			defaultConfigurationName = Release;
		};
		D079ABAE1AF39B8000076F59 /* Build configuration list for PBXNativeTarget "MtProtoKitMac" */ = {
			isa = XCConfigurationList;
			buildConfigurations = (
				D079ABAA1AF39B8000076F59 /* Debug */,
				D079FD121F06BE440038FADE /* DebugHockeyapp */,
				D0364D4922B3E35B002A6EF0 /* HockeyappMacAlpha */,
				D021D4FE219CB1CD0064BEBA /* DebugFork */,
				D0DB57B21E5C4B470071854C /* DebugAppStore */,
				D0ADF92A212B3ACC00310BBC /* DebugAppStoreLLC */,
				D013CAD7209C3BE2009A0B6F /* DebugForkAppStore */,
				D079ABAB1AF39B8000076F59 /* Release */,
				C22069C41E8EB4B300E82730 /* AppStore */,
				D079FD181F06BE4D0038FADE /* ReleaseAppStore */,
				D0CE6EEB213DC2F900BCD44B /* ReleaseAppStoreLLC */,
				D096C2D41CC3C664006D814E /* Hockeyapp */,
				D079FD1E1F06BE540038FADE /* ReleaseHockeyapp */,
				D0924FDE1FE52BFE003F693F /* ReleaseHockeyappInternal */,
			);
			defaultConfigurationIsVisible = 0;
			defaultConfigurationName = Release;
		};
		D0CB060E1ADC4483005E298F /* Build configuration list for PBXNativeTarget "MtProtoKit" */ = {
			isa = XCConfigurationList;
			buildConfigurations = (
				D0CB060A1ADC4483005E298F /* Debug */,
				D079FD111F06BE440038FADE /* DebugHockeyapp */,
				D0364D4822B3E35B002A6EF0 /* HockeyappMacAlpha */,
				D021D4FD219CB1CD0064BEBA /* DebugFork */,
				D0DB57B11E5C4B470071854C /* DebugAppStore */,
				D0ADF929212B3ACC00310BBC /* DebugAppStoreLLC */,
				D013CAD6209C3BE2009A0B6F /* DebugForkAppStore */,
				D0CB060B1ADC4483005E298F /* Release */,
				C22069C31E8EB4B300E82730 /* AppStore */,
				D079FD171F06BE4D0038FADE /* ReleaseAppStore */,
				D0CE6EEA213DC2F900BCD44B /* ReleaseAppStoreLLC */,
				D096C2D31CC3C664006D814E /* Hockeyapp */,
				D079FD1D1F06BE540038FADE /* ReleaseHockeyapp */,
				D0924FDD1FE52BFE003F693F /* ReleaseHockeyappInternal */,
			);
			defaultConfigurationIsVisible = 0;
			defaultConfigurationName = Release;
		};
		D0D225221B4D817B0085E26D /* Build configuration list for PBXNativeTarget "MtProtoKitDynamic" */ = {
			isa = XCConfigurationList;
			buildConfigurations = (
				D0D2251E1B4D817B0085E26D /* Debug */,
				D079FD131F06BE440038FADE /* DebugHockeyapp */,
				D0364D4A22B3E35B002A6EF0 /* HockeyappMacAlpha */,
				D021D4FF219CB1CD0064BEBA /* DebugFork */,
				D0DB57B31E5C4B470071854C /* DebugAppStore */,
				D0ADF92B212B3ACC00310BBC /* DebugAppStoreLLC */,
				D013CAD8209C3BE2009A0B6F /* DebugForkAppStore */,
				D0D2251F1B4D817B0085E26D /* Release */,
				C22069C51E8EB4B300E82730 /* AppStore */,
				D079FD191F06BE4D0038FADE /* ReleaseAppStore */,
				D0CE6EEC213DC2F900BCD44B /* ReleaseAppStoreLLC */,
				D096C2D51CC3C664006D814E /* Hockeyapp */,
				D079FD1F1F06BE540038FADE /* ReleaseHockeyapp */,
				D0924FDF1FE52BFE003F693F /* ReleaseHockeyappInternal */,
			);
			defaultConfigurationIsVisible = 0;
			defaultConfigurationName = Release;
		};
		D0D225231B4D817B0085E26D /* Build configuration list for PBXNativeTarget "MtProtoKitDynamicTests" */ = {
			isa = XCConfigurationList;
			buildConfigurations = (
				D0D225201B4D817B0085E26D /* Debug */,
				D079FD141F06BE440038FADE /* DebugHockeyapp */,
				D0364D4B22B3E35B002A6EF0 /* HockeyappMacAlpha */,
				D021D500219CB1CD0064BEBA /* DebugFork */,
				D0DB57B41E5C4B470071854C /* DebugAppStore */,
				D0ADF92C212B3ACC00310BBC /* DebugAppStoreLLC */,
				D013CAD9209C3BE2009A0B6F /* DebugForkAppStore */,
				D0D225211B4D817B0085E26D /* Release */,
				C22069C61E8EB4B300E82730 /* AppStore */,
				D079FD1A1F06BE4D0038FADE /* ReleaseAppStore */,
				D0CE6EED213DC2F900BCD44B /* ReleaseAppStoreLLC */,
				D096C2D61CC3C664006D814E /* Hockeyapp */,
				D079FD201F06BE540038FADE /* ReleaseHockeyapp */,
				D0924FE01FE52BFE003F693F /* ReleaseHockeyappInternal */,
			);
			defaultConfigurationIsVisible = 0;
			defaultConfigurationName = Release;
		};
/* End XCConfigurationList section */
	};
	rootObject = D05A830A18AFB3F9007F1076 /* Project object */;
}<|MERGE_RESOLUTION|>--- conflicted
+++ resolved
@@ -463,13 +463,8 @@
 		D0CD98CD1D74BA9700F41187 /* MTTcpConnectionBehaviour.m in Sources */ = {isa = PBXBuildFile; fileRef = D063A39818B1650400C65116 /* MTTcpConnectionBehaviour.m */; };
 		D0CD98DE1D74BAEA00F41187 /* AFHTTPRequestOperation.m in Sources */ = {isa = PBXBuildFile; fileRef = D05A84EC18AFF259007F1076 /* AFHTTPRequestOperation.m */; };
 		D0CD98DF1D74BAEA00F41187 /* AFURLConnectionOperation.m in Sources */ = {isa = PBXBuildFile; fileRef = D05A84F518AFF259007F1076 /* AFURLConnectionOperation.m */; };
-<<<<<<< HEAD
-		D0CD98E21D74BAEB00F41187 /* AFHTTPRequestOperation.m in Sources */ = {isa = PBXBuildFile; fileRef = D05A84EC18AFF259007F1076 /* AFHTTPRequestOperation.m */; settings = {COMPILER_FLAGS = "-fno-objc-arc"; }; };
-		D0CD98E31D74BAEB00F41187 /* AFURLConnectionOperation.m in Sources */ = {isa = PBXBuildFile; fileRef = D05A84F518AFF259007F1076 /* AFURLConnectionOperation.m */; settings = {COMPILER_FLAGS = "-fno-objc-arc"; }; };
-=======
 		D0CD98E21D74BAEB00F41187 /* AFHTTPRequestOperation.m in Sources */ = {isa = PBXBuildFile; fileRef = D05A84EC18AFF259007F1076 /* AFHTTPRequestOperation.m */; };
 		D0CD98E31D74BAEB00F41187 /* AFURLConnectionOperation.m in Sources */ = {isa = PBXBuildFile; fileRef = D05A84F518AFF259007F1076 /* AFURLConnectionOperation.m */; };
->>>>>>> d4060044
 		D0CD98E41D74BAF400F41187 /* GCDAsyncSocket.m in Sources */ = {isa = PBXBuildFile; fileRef = D05A84F818AFF259007F1076 /* GCDAsyncSocket.m */; };
 		D0CD98E51D74BAF400F41187 /* GCDAsyncSocket.m in Sources */ = {isa = PBXBuildFile; fileRef = D05A84F818AFF259007F1076 /* GCDAsyncSocket.m */; };
 		D0CD98E81D75C0BB00F41187 /* MTMessageService.h in Headers */ = {isa = PBXBuildFile; fileRef = D063A35018B1631900C65116 /* MTMessageService.h */; settings = {ATTRIBUTES = (Public, ); }; };
