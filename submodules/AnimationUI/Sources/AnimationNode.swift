import Foundation
import UIKit
import AsyncDisplayKit
import Lottie
import GZip
import AppBundle
import Display

public final class AnimationNode: ASDisplayNode {
    private let scale: CGFloat
    public var speed: CGFloat = 1.0 {
        didSet {
            if let animationView = animationView() {
                animationView.animationSpeed = speed
            }
        }
    }
    
    public var didPlay = false
    public var completion: (() -> Void)?
    private var internalCompletion: (() -> Void)?
    
    public var isPlaying: Bool {
        return self.animationView()?.isAnimationPlaying ?? false
    }
    
    private var currentParams: (String?, [String: UIColor]?)?
    
    public init(animation animationName: String? = nil, colors: [String: UIColor]? = nil, scale: CGFloat = 1.0) {
        self.scale = scale
        self.currentParams = (animationName, colors)
        
        super.init()
        
        self.setViewBlock({ [weak self] in
<<<<<<< HEAD
=======
            guard let self else {
                return UIView()
            }
            
>>>>>>> 4ff424b9
            var animation: Animation?
            if let animationName {
                if let url = getAppBundle().url(forResource: animationName, withExtension: "json"), let maybeAnimation = Animation.filepath(url.path) {
                    animation = maybeAnimation
                } else if let url = getAppBundle().url(forResource: animationName, withExtension: "tgs"), let data = try? Data(contentsOf: URL(fileURLWithPath: url.path)), let unpackedData = TGGUnzipData(data, 5 * 1024 * 1024) {
                    animation = try? Animation.from(data: unpackedData, strategy: .codable)
                }
            }
            if let animation {
                let view = AnimationView(animation: animation, configuration: LottieConfiguration(renderingEngine: .mainThread, decodingStrategy: .codable))
                view.animationSpeed = self?.speed ?? 1.0
                view.backgroundColor = .clear
                view.isOpaque = false
                                
                if let colors = colors {
                    for (key, value) in colors {
                        view.setValueProvider(ColorValueProvider(value.lottieColorValue), keypath: AnimationKeypath(keypath: "\(key).Color"))
                    }
                    
                    if let value = colors["__allcolors__"] {
                        for keypath in view.allKeypaths(predicate: { $0.keys.last == "Color" }) {
                            view.setValueProvider(ColorValueProvider(value.lottieColorValue), keypath: AnimationKeypath(keypath: keypath))
                        }
                    }
                }
                
                return view
            } else {
                return AnimationView()
            }
        })
    }
    
    public init(animationData: Data, colors: [String: UIColor]? = nil, scale: CGFloat = 1.0) {
        self.scale = scale
        
        super.init()
        
        self.setViewBlock({ [weak self] in
            if let json = try? JSONSerialization.jsonObject(with: animationData, options: []) as? [String: Any], let animation = try? Animation(dictionary: json) {
                let view = AnimationView(animation: animation, configuration: LottieConfiguration(renderingEngine: .mainThread, decodingStrategy: .codable))
                view.animationSpeed = self?.speed ?? 1.0
                view.backgroundColor = .clear
                view.isOpaque = false
                                
                if let colors = colors {
                    for (key, value) in colors {
                        view.setValueProvider(ColorValueProvider(value.lottieColorValue), keypath: AnimationKeypath(keypath: "\(key).Color"))
                    }
                    
                    if let value = colors["__allcolors__"] {
                        for keypath in view.allKeypaths(predicate: { $0.keys.last == "Color" }) {
                            view.setValueProvider(ColorValueProvider(value.lottieColorValue), keypath: AnimationKeypath(keypath: keypath))
                        }
                    }
                }
                
                return view
            } else {
                return AnimationView()
            }
        })
    }
    
    public func makeCopy(colors: [String: UIColor]? = nil, progress: CGFloat? = nil) -> AnimationNode? {
        guard let (animation, currentColors) = self.currentParams else {
            return nil
        }
        let animationNode = AnimationNode(animation: animation, colors: colors ?? currentColors, scale: 1.0)
        animationNode.animationView()?.currentProgress = progress ?? (self.animationView()?.currentProgress ?? 0.0)
        animationNode.animationView()?.play(completion: { [weak animationNode] _ in
            animationNode?.completion?()
        })
        return animationNode
    }
    
    public func seekToEnd() {
        self.animationView()?.currentProgress = 1.0
    }
    
    public func setProgress(_ progress: CGFloat) {
        self.animationView()?.currentProgress = progress
    }
    
    public func animate(from: CGFloat, to: CGFloat, completion: @escaping () -> Void) {
        self.animationView()?.play(fromProgress: from, toProgress: to, completion: { _ in
            completion()
        })
    }
    
    public func setAnimation(name: String, colors: [String: UIColor]? = nil) {
        self.currentParams = (name, colors)
        if let url = getAppBundle().url(forResource: name, withExtension: "json"), let animation = Animation.filepath(url.path) {
            self.didPlay = false
            self.animationView()?.animation = animation
            
            if let colors = colors {
                for (key, value) in colors {
                    self.animationView()?.setValueProvider(ColorValueProvider(value.lottieColorValue), keypath: AnimationKeypath(keypath: "\(key).Color"))
                }
            }
        }
    }
    
    public func setColors(colors: [String: UIColor]) {
        for (key, value) in colors {
            self.animationView()?.setValueProvider(ColorValueProvider(value.lottieColorValue), keypath: AnimationKeypath(keypath: "\(key).Color"))
        }
    }
    
    public func setAnimation(data: Data) {
        if let json = try? JSONSerialization.jsonObject(with: data, options: []) as? [String: Any] {
            let animation = try? Animation(dictionary: json)
            self.didPlay = false
            self.animationView()?.animation = animation
        }
    }
    
    public func setAnimation(json: [String: Any]) {
        self.didPlay = false
        if let animation = try? Animation(dictionary: json) {
            self.animationView()?.animation = animation
        }
    }
    
    public func animationView() -> AnimationView? {
        return self.view as? AnimationView
    }
    
    public func play() {
        if let animationView = self.animationView(), !animationView.isAnimationPlaying && !self.didPlay {
            self.didPlay = true
            animationView.play { [weak self] _ in
                self?.completion?()
            }
        }
    }
    
    public func playOnce() {
        if let animationView = self.animationView(), !animationView.isAnimationPlaying && !self.didPlay {
            self.didPlay = true
            self.internalCompletion = { [weak self] in
                self?.didPlay = false
            }
            animationView.play { [weak self] _ in
                self?.internalCompletion?()
            }
        }
    }
    
    public func loop(count: Int? = nil) {
        if let animationView = self.animationView() {
            if let count = count {
                animationView.loopMode = .repeat(Float(count))
            } else {
                animationView.loopMode = .loop
            }
            animationView.play()
        }
    }
    
    public func reset() {
        if self.didPlay, let animationView = animationView() {
            self.didPlay = false
            animationView.stop()
        }
    }
    
    public func preferredSize() -> CGSize? {
        if let animationView = animationView(), let animation = animationView.animation {
            return CGSize(width: animation.size.width * self.scale, height: animation.size.height * self.scale)
        } else {
            return nil
        }
    }
}

private let colorKeyRegex = try? NSRegularExpression(pattern: "\"k\":\\[[\\d\\.]+\\,[\\d\\.]+\\,[\\d\\.]+\\,[\\d\\.]+\\]")

public func transformedWithColors(data: Data, colors: [(UIColor, UIColor)]) -> Data {
    if var string = String(data: data, encoding: .utf8) {
        let sourceColors: [UIColor] = colors.map { $0.0 }
        let replacementColors: [UIColor] = colors.map { $0.1 }
        
        func colorToString(_ color: UIColor) -> String {
            var r: CGFloat = 0.0
            var g: CGFloat = 0.0
            var b: CGFloat = 0.0
            if color.getRed(&r, green: &g, blue: &b, alpha: nil) {
                return "\"k\":[\(r),\(g),\(b),1]"
            }
            return ""
        }
        
        func match(_ a: Double, _ b: Double, eps: Double) -> Bool {
            return abs(a - b) < eps
        }
        
        var replacements: [(NSTextCheckingResult, String)] = []
        
        if let colorKeyRegex = colorKeyRegex {
            let results = colorKeyRegex.matches(in: string, range: NSRange(string.startIndex..., in: string))
            for result in results.reversed()  {
                if let range = Range(result.range, in: string) {
                    let substring = String(string[range])
                    let color = substring[substring.index(string.startIndex, offsetBy: "\"k\":[".count) ..< substring.index(before: substring.endIndex)]
                    let components = color.split(separator: ",")
                    if components.count == 4, let r = Double(components[0]), let g = Double(components[1]), let b = Double(components[2]), let a = Double(components[3]) {
                        if match(a, 1.0, eps: 0.01) {
                            for i in 0 ..< sourceColors.count {
                                let color = sourceColors[i]
                                var cr: CGFloat = 0.0
                                var cg: CGFloat = 0.0
                                var cb: CGFloat = 0.0
                                if color.getRed(&cr, green: &cg, blue: &cb, alpha: nil) {
                                    if match(r, Double(cr), eps: 0.01) && match(g, Double(cg), eps: 0.01) && match(b, Double(cb), eps: 0.01) {
                                        replacements.append((result, colorToString(replacementColors[i])))
                                    }
                                }
                            }
                        }
                    }
                }
            }
        }
        
        for (result, text) in replacements {
            if let range = Range(result.range, in: string) {
                string = string.replacingCharacters(in: range, with: text)
            }
        }
        
        return string.data(using: .utf8) ?? data
    } else {
        return data
    }
}<|MERGE_RESOLUTION|>--- conflicted
+++ resolved
@@ -33,13 +33,10 @@
         super.init()
         
         self.setViewBlock({ [weak self] in
-<<<<<<< HEAD
-=======
             guard let self else {
                 return UIView()
             }
-            
->>>>>>> 4ff424b9
+
             var animation: Animation?
             if let animationName {
                 if let url = getAppBundle().url(forResource: animationName, withExtension: "json"), let maybeAnimation = Animation.filepath(url.path) {
