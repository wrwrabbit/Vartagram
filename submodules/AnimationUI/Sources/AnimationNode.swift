import Foundation
import UIKit
import AsyncDisplayKit
import Lottie
import GZip
import AppBundle
import Display

public final class AnimationNode: ASDisplayNode {
    private let scale: CGFloat
    public var speed: CGFloat = 1.0 {
        didSet {
            if let animationView = animationView() {
                animationView.animationSpeed = speed
            }
        }
    }
    
    public var didPlay = false
    public var completion: (() -> Void)?
    private var internalCompletion: (() -> Void)?
    
    public var isPlaying: Bool {
        return self.animationView()?.isAnimationPlaying ?? false
    }
    
    private var currentParams: (String?, [String: UIColor]?)?
    
    public init(animation animationName: String? = nil, colors: [String: UIColor]? = nil, scale: CGFloat = 1.0) {
        self.scale = scale
        self.currentParams = (animationName, colors)
        
        super.init()
        
        self.setViewBlock({ [weak self] in
<<<<<<< HEAD
=======
            guard let self else {
                return UIView()
            }
            
>>>>>>> 7c1d3150
            var animation: Animation?
            if let animationName {
                if let url = getAppBundle().url(forResource: animationName, withExtension: "json"), let maybeAnimation = Animation.filepath(url.path) {
                    animation = maybeAnimation
                } else if let url = getAppBundle().url(forResource: animationName, withExtension: "tgs"), let data = try? Data(contentsOf: URL(fileURLWithPath: url.path)), let unpackedData = TGGUnzipData(data, 5 * 1024 * 1024) {
                    animation = try? Animation.from(data: unpackedData, strategy: .codable)
                }
            }
            if let animation {
                let view = AnimationView(animation: animation, configuration: LottieConfiguration(renderingEngine: .mainThread, decodingStrategy: .codable))
                view.animationSpeed = self?.speed ?? 1.0
                view.backgroundColor = .clear
                view.isOpaque = false
                                
                if let colors = colors {
                    for (key, value) in colors {
                        view.setValueProvider(ColorValueProvider(value.lottieColorValue), keypath: AnimationKeypath(keypath: "\(key).Color"))
                    }
                    
                    if let value = colors["__allcolors__"] {
                        for keypath in view.allKeypaths(predicate: { $0.keys.last == "Color" }) {
                            view.setValueProvider(ColorValueProvider(value.lottieColorValue), keypath: AnimationKeypath(keypath: keypath))
                        }
                    }
                }
                
                return view
            } else {
                return AnimationView()
            }
        })
    }
    
    public init(animationData: Data, colors: [String: UIColor]? = nil, scale: CGFloat = 1.0) {
        self.scale = scale
        
        super.init()
        
        self.setViewBlock({ [weak self] in
            if let json = try? JSONSerialization.jsonObject(with: animationData, options: []) as? [String: Any], let animation = try? Animation(dictionary: json) {
                let view = AnimationView(animation: animation, configuration: LottieConfiguration(renderingEngine: .mainThread, decodingStrategy: .codable))
                view.animationSpeed = self?.speed ?? 1.0
                view.backgroundColor = .clear
                view.isOpaque = false
                                
                if let colors = colors {
                    for (key, value) in colors {
                        view.setValueProvider(ColorValueProvider(value.lottieColorValue), keypath: AnimationKeypath(keypath: "\(key).Color"))
                    }
                    
                    if let value = colors["__allcolors__"] {
                        for keypath in view.allKeypaths(predicate: { $0.keys.last == "Color" }) {
                            view.setValueProvider(ColorValueProvider(value.lottieColorValue), keypath: AnimationKeypath(keypath: keypath))
                        }
                    }
                }
                
                return view
            } else {
                return AnimationView()
            }
        })
    }
    
    public func makeCopy(colors: [String: UIColor]? = nil, progress: CGFloat? = nil) -> AnimationNode? {
        guard let (animation, currentColors) = self.currentParams else {
            return nil
        }
        let animationNode = AnimationNode(animation: animation, colors: colors ?? currentColors, scale: 1.0)
        animationNode.animationView()?.currentProgress = progress ?? (self.animationView()?.currentProgress ?? 0.0)
        animationNode.animationView()?.play(completion: { [weak animationNode] _ in
            animationNode?.completion?()
        })
        return animationNode
    }
    
    public func seekToEnd() {
        self.animationView()?.currentProgress = 1.0
    }
    
    public func setProgress(_ progress: CGFloat) {
        self.animationView()?.currentProgress = progress
    }
    
    public func animate(from: CGFloat, to: CGFloat, completion: @escaping () -> Void) {
        self.animationView()?.play(fromProgress: from, toProgress: to, completion: { _ in
            completion()
        })
    }
    
    public func setAnimation(name: String, colors: [String: UIColor]? = nil) {
        self.currentParams = (name, colors)
        if let url = getAppBundle().url(forResource: name, withExtension: "json"), let animation = Animation.filepath(url.path) {
            self.didPlay = false
            self.animationView()?.animation = animation
            
            if let colors = colors {
                for (key, value) in colors {
                    self.animationView()?.setValueProvider(ColorValueProvider(value.lottieColorValue), keypath: AnimationKeypath(keypath: "\(key).Color"))
                }
            }
        }
    }
    
    public func setColors(colors: [String: UIColor]) {
        for (key, value) in colors {
            self.animationView()?.setValueProvider(ColorValueProvider(value.lottieColorValue), keypath: AnimationKeypath(keypath: "\(key).Color"))
        }
    }
    
    public func setAnimation(data: Data) {
        if let json = try? JSONSerialization.jsonObject(with: data, options: []) as? [String: Any] {
            let animation = try? Animation(dictionary: json)
            self.didPlay = false
            self.animationView()?.animation = animation
        }
    }
    
    public func setAnimation(json: [String: Any]) {
        self.didPlay = false
        if let animation = try? Animation(dictionary: json) {
            self.animationView()?.animation = animation
        }
    }
    
    public func animationView() -> AnimationView? {
        return self.view as? AnimationView
    }
    
    public func play() {
        if let animationView = self.animationView(), !animationView.isAnimationPlaying && !self.didPlay {
            self.didPlay = true
            animationView.play { [weak self] _ in
                self?.completion?()
            }
        }
    }
    
    public func playOnce() {
        if let animationView = self.animationView(), !animationView.isAnimationPlaying && !self.didPlay {
            self.didPlay = true
            self.internalCompletion = { [weak self] in
                self?.didPlay = false
            }
            animationView.play { [weak self] _ in
                self?.internalCompletion?()
            }
        }
    }
    
    public func loop(count: Int? = nil) {
        if let animationView = self.animationView() {
            if let count = count {
                animationView.loopMode = .repeat(Float(count))
            } else {
                animationView.loopMode = .loop
            }
            animationView.play()
        }
    }
    
    public func reset() {
        if self.didPlay, let animationView = animationView() {
            self.didPlay = false
            animationView.stop()
        }
    }
    
    public func preferredSize() -> CGSize? {
        if let animationView = animationView(), let animation = animationView.animation {
            return CGSize(width: animation.size.width * self.scale, height: animation.size.height * self.scale)
        } else {
            return nil
        }
    }
}

private let colorKeyRegex = try? NSRegularExpression(pattern: "\"k\":\\[[\\d\\.]+\\,[\\d\\.]+\\,[\\d\\.]+\\,[\\d\\.]+\\]")

public func transformedWithColors(data: Data, colors: [(UIColor, UIColor)]) -> Data {
    if var string = String(data: data, encoding: .utf8) {
        let sourceColors: [UIColor] = colors.map { $0.0 }
        let replacementColors: [UIColor] = colors.map { $0.1 }
        
        func colorToString(_ color: UIColor) -> String {
            var r: CGFloat = 0.0
            var g: CGFloat = 0.0
            var b: CGFloat = 0.0
            if color.getRed(&r, green: &g, blue: &b, alpha: nil) {
                return "\"k\":[\(r),\(g),\(b),1]"
            }
            return ""
        }
        
        func match(_ a: Double, _ b: Double, eps: Double) -> Bool {
            return abs(a - b) < eps
        }
        
        var replacements: [(NSTextCheckingResult, String)] = []
        
        if let colorKeyRegex = colorKeyRegex {
            let results = colorKeyRegex.matches(in: string, range: NSRange(string.startIndex..., in: string))
            for result in results.reversed()  {
                if let range = Range(result.range, in: string) {
                    let substring = String(string[range])
                    let color = substring[substring.index(string.startIndex, offsetBy: "\"k\":[".count) ..< substring.index(before: substring.endIndex)]
                    let components = color.split(separator: ",")
                    if components.count == 4, let r = Double(components[0]), let g = Double(components[1]), let b = Double(components[2]), let a = Double(components[3]) {
                        if match(a, 1.0, eps: 0.01) {
                            for i in 0 ..< sourceColors.count {
                                let color = sourceColors[i]
                                var cr: CGFloat = 0.0
                                var cg: CGFloat = 0.0
                                var cb: CGFloat = 0.0
                                if color.getRed(&cr, green: &cg, blue: &cb, alpha: nil) {
                                    if match(r, Double(cr), eps: 0.01) && match(g, Double(cg), eps: 0.01) && match(b, Double(cb), eps: 0.01) {
                                        replacements.append((result, colorToString(replacementColors[i])))
                                    }
                                }
                            }
                        }
                    }
                }
            }
        }
        
        for (result, text) in replacements {
            if let range = Range(result.range, in: string) {
                string = string.replacingCharacters(in: range, with: text)
            }
        }
        
        return string.data(using: .utf8) ?? data
    } else {
        return data
    }
}<|MERGE_RESOLUTION|>--- conflicted
+++ resolved
@@ -33,13 +33,10 @@
         super.init()
         
         self.setViewBlock({ [weak self] in
-<<<<<<< HEAD
-=======
             guard let self else {
                 return UIView()
             }
             
->>>>>>> 7c1d3150
             var animation: Animation?
             if let animationName {
                 if let url = getAppBundle().url(forResource: animationName, withExtension: "json"), let maybeAnimation = Animation.filepath(url.path) {
@@ -50,7 +47,7 @@
             }
             if let animation {
                 let view = AnimationView(animation: animation, configuration: LottieConfiguration(renderingEngine: .mainThread, decodingStrategy: .codable))
-                view.animationSpeed = self?.speed ?? 1.0
+                view.animationSpeed = self.speed
                 view.backgroundColor = .clear
                 view.isOpaque = false
                                 
@@ -79,9 +76,13 @@
         super.init()
         
         self.setViewBlock({ [weak self] in
+            guard let self else {
+                return UIView()
+            }
+            
             if let json = try? JSONSerialization.jsonObject(with: animationData, options: []) as? [String: Any], let animation = try? Animation(dictionary: json) {
                 let view = AnimationView(animation: animation, configuration: LottieConfiguration(renderingEngine: .mainThread, decodingStrategy: .codable))
-                view.animationSpeed = self?.speed ?? 1.0
+                view.animationSpeed = self.speed
                 view.backgroundColor = .clear
                 view.isOpaque = false
                                 
