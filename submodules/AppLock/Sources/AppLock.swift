--- conflicted
+++ resolved
@@ -109,14 +109,10 @@
         }
         self.autolockTimeout.set(self.currentStateValue.autolockTimeout)
         
-<<<<<<< HEAD
         var lastIsActive = false
         var lastInForeground = false
         
-        let _ = (combineLatest(queue: .mainQueue(),
-=======
         self.disposable = (combineLatest(queue: .mainQueue(),
->>>>>>> 33891eff
             accountManager.accessChallengeData(),
             accountManager.sharedData(keys: Set([ApplicationSpecificSharedDataKeys.presentationPasscodeSettings])),
             presentationDataSignal,
@@ -125,14 +121,10 @@
             self.currentState.get(),
             self.syncingWait.get()
         )
-<<<<<<< HEAD
         |> filter { _, _, _, _, _, _, syncingWait in
             return !syncingWait
         }
-        |> deliverOnMainQueue).start(next: { [weak self] accessChallengeData, sharedData, presentationData, appInForeground, appInForegroundReal, state, _ in
-=======
-        |> deliverOnMainQueue).startStrict(next: { [weak self] accessChallengeData, sharedData, presentationData, appInForeground, state in
->>>>>>> 33891eff
+        |> deliverOnMainQueue).startStrict(next: { [weak self] accessChallengeData, sharedData, presentationData, appInForeground, appInForegroundReal, state, _ in
             guard let strongSelf = self else {
                 return
             }
@@ -477,10 +469,9 @@
         
         self.currentState.set(.single(self.currentStateValue))
         
-<<<<<<< HEAD
         if applicationBindings.isMainApp {
-            let _ = (self.autolockTimeout.get()
-            |> deliverOnMainQueue).start(next: { [weak self] autolockTimeout in
+            self.autolockTimeoutDisposable = (self.autolockTimeout.get()
+            |> deliverOnMainQueue).startStrict(next: { [weak self] autolockTimeout in
                 self?.updateLockState { state in
                     var state = state
                     state.autolockTimeout = autolockTimeout
@@ -501,6 +492,8 @@
     }
     
     deinit {
+        self.disposable?.dispose()
+        self.autolockTimeoutDisposable?.dispose()
         self.ptgSecretPasscodesDisposable?.dispose()
     }
     
@@ -550,21 +543,8 @@
                         self.syncingWait.set(false)
                     }
                 })
-=======
-        self.autolockTimeoutDisposable = (self.autolockTimeout.get()
-        |> deliverOnMainQueue).startStrict(next: { [weak self] autolockTimeout in
-            self?.updateLockState { state in
-                var state = state
-                state.autolockTimeout = autolockTimeout
-                return state
->>>>>>> 33891eff
             }
         })
-    }
-    
-    deinit {
-        self.disposable?.dispose()
-        self.autolockTimeoutDisposable?.dispose()
     }
     
     private func updateTimestampRenewTimer(shouldRun: Bool) {
