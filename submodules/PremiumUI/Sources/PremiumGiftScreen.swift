--- conflicted
+++ resolved
@@ -30,7 +30,7 @@
     let present: (ViewController) -> Void
     let selectProduct: (String) -> Void
     let buy: () -> Void
-    
+
     init(context: AccountContext, peer: EnginePeer?, products: [PremiumGiftProduct]?, selectedProductId: String?, present: @escaping (ViewController) -> Void, selectProduct: @escaping (String) -> Void, buy: @escaping () -> Void) {
         self.context = context
         self.peer = peer
@@ -57,24 +57,24 @@
         
         return true
     }
-    
+
     final class State: ComponentState {
         private let context: AccountContext
-    
+
         private var disposable: Disposable?
         private(set) var configuration = PremiumIntroConfiguration.defaultValue
         private(set) var promoConfiguration: PremiumPromoConfiguration?
-        
+
         private var stickersDisposable: Disposable?
         private var preloadDisposableSet =  DisposableSet()
-        
+
         var price: String?
-        
+
         init(context: AccountContext) {
             self.context = context
-            
+
             super.init()
-            
+
             self.disposable = (context.engine.data.subscribe(
                 TelegramEngine.EngineData.Item.Configuration.App(),
                 TelegramEngine.EngineData.Item.Configuration.PremiumPromo()
@@ -84,7 +84,7 @@
                     strongSelf.configuration = PremiumIntroConfiguration.with(appConfiguration: appConfiguration)
                     strongSelf.promoConfiguration = promoConfiguration
                     strongSelf.updated(transition: .immediate)
-                    
+
 //                    if let identifier = source.identifier {
 //                        var jsonString: String = "{"
 //                        jsonString += "\"source\": \"\(identifier)\","
@@ -104,15 +104,15 @@
 //                            addAppLogEvent(postbox: strongSelf.context.account.postbox, type: "premium.promo_screen_show", data: json)
 //                        }
 //                    }
-                    
+
                     for (_, video) in promoConfiguration.videos {
                         strongSelf.preloadDisposableSet.add(preloadVideoResource(postbox: context.account.postbox, resourceReference: .standalone(resource: video.resource), duration: 3.0).start())
                     }
                 }
             })
-            
+
             let _ = updatePremiumPromoConfigurationOnce(account: context.account).start()
-            
+
             let stickersKey: PostboxViewKey = .orderedItemList(id: Namespaces.OrderedItemList.CloudPremiumStickers)
             self.stickersDisposable = (self.context.account.postbox.combinedView(keys: [stickersKey])
             |> deliverOnMainQueue).start(next: { [weak self] views in
@@ -132,18 +132,18 @@
                 }
             })
         }
-        
+
         deinit {
             self.disposable?.dispose()
             self.preloadDisposableSet.dispose()
             self.stickersDisposable?.dispose()
         }
     }
-    
+
     func makeState() -> State {
         return State(context: self.context)
     }
-        
+
     static var body: Body {
         let overscroll = Child(Rectangle.self)
         let fade = Child(RoundedRectangle.self)
@@ -197,7 +197,7 @@
             let titleColor = theme.list.itemPrimaryTextColor
             let subtitleColor = theme.list.itemSecondaryTextColor
             let arrowColor = theme.list.disclosureArrowColor
-            
+
             let textFont = Font.regular(15.0)
             let boldTextFont = Font.semibold(15.0)
             
@@ -225,7 +225,7 @@
             size.height += 21.0
             
             var items: [SectionGroupComponent.Item] = []
-            
+
             var i = 0
             if let products = component.products {
                 let gradientColors: [UIColor] = [
@@ -233,7 +233,7 @@
                     UIColor(rgb: 0x9a6fff),
                     UIColor(rgb: 0xb36eee)
                 ]
-                
+
                 let shortestOptionPrice: (Int64, NSDecimalNumber)
                 if let product = products.last {
                     shortestOptionPrice = (Int64(Float(product.storeProduct.priceCurrencyAndAmount.amount) / Float(product.months)), product.storeProduct.priceValue.dividing(by: NSDecimalNumber(value: product.months)))
@@ -258,15 +258,15 @@
                     }
                     
                     let defaultPrice = product.storeProduct.defaultPrice(shortestOptionPrice.1, monthsCount: Int(product.months))
-                    
+
                     var subtitle = ""
                     var pricePerMonth = product.storeProduct.pricePerMonth(Int(product.months))
                     pricePerMonth = environment.strings.Premium_PricePerMonth(pricePerMonth).string
-                    
+
                     if discountValue > 0 {
                         subtitle = "**\(defaultPrice)** \(product.price)"
                     }
-                   
+
                     items.append(SectionGroupComponent.Item(
                         AnyComponentWithIdentity(
                             id: product.id,
@@ -316,10 +316,10 @@
             let accountContext = context.component.context
             let present = context.component.present
             let buy = context.component.buy
-            
+
             let price = context.component.products?.first(where: { $0.id == context.component.selectedProductId })?.price
             state.price = price
-            
+
             let gradientColors: [UIColor] = [
                 UIColor(rgb: 0xF27C30),
                 UIColor(rgb: 0xE36850),
@@ -335,7 +335,7 @@
                 UIColor(rgb: 0x54A3FF),
                 UIColor(rgb: 0x54bdff)
             ]
-            
+
             i = 0
             var perksItems: [SectionGroupComponent.Item] = []
             for perk in state.configuration.perks {
@@ -387,7 +387,7 @@
                         case .emojiStatus:
                             demoSubject = .emojiStatus
                         }
-                        
+
                         var dismissImpl: (() -> Void)?
                         let controller = PremiumLimitsListScreen(context: accountContext, subject: demoSubject, source: .gift(state?.price), order: state?.configuration.perks, buttonText: strings.Premium_Gift_GiftSubscription(state?.price ?? "–").string, isPremium: false)
                         controller.action = {
@@ -401,7 +401,7 @@
                         dismissImpl = { [weak controller] in
                             controller?.dismiss(animated: true, completion: nil)
                         }
-                        
+
 //                        let controller = PremiumDemoScreen(
 //                            context: accountContext,
 //                            subject: demoSubject,
@@ -416,13 +416,13 @@
 //                        }
 //                        present(controller)
 ////                        updateIsFocused(true)
-                        
+
                         addAppLogEvent(postbox: accountContext.account.postbox, type: "premium.promo_screen_tap", data: ["item": perk.identifier])
                     }
                 ))
                 i += 1
             }
-            
+
             let perksSection = perksSection.update(
                 component: SectionGroupComponent(
                     items: perksItems,
@@ -439,9 +439,9 @@
                 .clipsToBounds(true)
                 .cornerRadius(10.0)
             )
-            
+
             size.height += perksSection.size.height
-            
+
             size.height += 10.0
             size.height += scrollEnvironment.insets.bottom
             
@@ -607,7 +607,7 @@
                                     let _ = updatePremiumPromoConfigurationOnce(account: strongSelf.context.account).start()
                                     strongSelf.inProgress = false
                                     strongSelf.updateInProgress(false)
-                                    
+
                                     strongSelf.updated(transition: .easeInOut(duration: 0.25))
                                     strongSelf.completion(duration)
                                 }
@@ -869,18 +869,6 @@
             context.add(bottomPanel
                 .position(CGPoint(x: context.availableSize.width / 2.0, y: context.availableSize.height - bottomPanel.size.height / 2.0))
                 .opacity(bottomPanelAlpha)
-<<<<<<< HEAD
-=======
-                .disappear(Transition.Disappear { [weak bottomPanel] view, transition, completion in
-                    if case .none = transition.animation {
-                        completion()
-                        return
-                    }
-                    view.layer.animatePosition(from: CGPoint(), to: CGPoint(x: 0.0, y: bottomPanel?.size.height ?? 0.0), duration: 0.2, removeOnCompletion: false, additive: true, completion: { _ in
-                        completion()
-                    })
-                })
->>>>>>> e839afcd
             )
             context.add(bottomSeparator
                 .position(CGPoint(x: context.availableSize.width / 2.0, y: context.availableSize.height - bottomPanel.size.height))
