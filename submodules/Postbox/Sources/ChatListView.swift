import Foundation

public struct ChatListEntryMessageTagSummaryKey: Hashable {
    public var tag: MessageTags
    public var actionType: PendingMessageActionType
    
    public init(tag: MessageTags, actionType: PendingMessageActionType) {
        self.tag = tag
        self.actionType = actionType
    }
}

public struct ChatListEntryMessageTagSummaryComponent: Equatable {
    public let namespace: MessageId.Namespace
    
    public init(namespace: MessageId.Namespace) {
        self.namespace = namespace
    }
}

public struct ChatListEntryPendingMessageActionsSummaryComponent: Equatable {
    public let namespace: MessageId.Namespace
    
    public init(namespace: MessageId.Namespace) {
        self.namespace = namespace
    }
}

public struct ChatListEntrySummaryComponents: Equatable {
    public struct Component: Equatable {
        public let tagSummary: ChatListEntryMessageTagSummaryComponent?
        public let actionsSummary: ChatListEntryPendingMessageActionsSummaryComponent?
        
        public init(tagSummary: ChatListEntryMessageTagSummaryComponent? = nil, actionsSummary: ChatListEntryPendingMessageActionsSummaryComponent? = nil) {
            self.tagSummary = tagSummary
            self.actionsSummary = actionsSummary
        }
    }
    public var components: [ChatListEntryMessageTagSummaryKey: Component]
    
    public init(components: [ChatListEntryMessageTagSummaryKey: Component] = [:]) {
        self.components = components
    }
}

public struct ChatListMessageTagSummaryInfo: Equatable {
    public let tagSummaryCount: Int32?
    public let actionsSummaryCount: Int32?
    
    public init(tagSummaryCount: Int32? = nil, actionsSummaryCount: Int32? = nil) {
        self.tagSummaryCount = tagSummaryCount
        self.actionsSummaryCount = actionsSummaryCount
    }
    
    public static func ==(lhs: ChatListMessageTagSummaryInfo, rhs: ChatListMessageTagSummaryInfo) -> Bool {
        return lhs.tagSummaryCount == rhs.tagSummaryCount && lhs.actionsSummaryCount == rhs.actionsSummaryCount
    }
}

public final class ChatListGroupReferencePeer: Equatable {
    public let peer: RenderedPeer
    public let isUnread: Bool
    
    init(peer: RenderedPeer, isUnread: Bool) {
        self.peer = peer
        self.isUnread = isUnread
    }
    
    public static func ==(lhs: ChatListGroupReferencePeer, rhs: ChatListGroupReferencePeer) -> Bool {
        if lhs.peer != rhs.peer {
            return false
        }
        if lhs.isUnread != rhs.isUnread {
            return false
        }
        return true
    }
}

public struct ChatListGroupReferenceEntry: Equatable {
    public let groupId: PeerGroupId
    public let message: Message?
    public let renderedPeers: [ChatListGroupReferencePeer]
    public let unreadState: PeerGroupUnreadCountersCombinedSummary
    
    public static func ==(lhs: ChatListGroupReferenceEntry, rhs: ChatListGroupReferenceEntry) -> Bool {
        if lhs.groupId != rhs.groupId {
            return false
        }
        if lhs.unreadState != rhs.unreadState {
            return false
        }
        if lhs.message?.stableVersion != rhs.message?.stableVersion {
            return false
        }
        if lhs.renderedPeers != rhs.renderedPeers {
            return false
        }
        return true
    }
}

public struct ChatListForumTopicData: Equatable {
    public var id: Int64
    public var info: StoredMessageHistoryThreadInfo
    
    public init(id: Int64, info: StoredMessageHistoryThreadInfo) {
        self.id = id
        self.info = info
    }
}

public enum ChatListEntry: Comparable {
    case MessageEntry(index: ChatListIndex, messages: [Message], readState: ChatListViewReadState?, isRemovedFromTotalUnreadCount: Bool, embeddedInterfaceState: StoredPeerChatInterfaceState?, renderedPeer: RenderedPeer, presence: PeerPresence?, summaryInfo: [ChatListEntryMessageTagSummaryKey: ChatListMessageTagSummaryInfo], forumTopicData: ChatListForumTopicData?, topForumTopics: [ChatListForumTopicData], hasFailed: Bool, isContact: Bool, autoremoveTimeout: Int32?)
    case HoleEntry(ChatListHole)
    
    public var index: ChatListIndex {
        switch self {
            case let .MessageEntry(index, _, _, _, _, _, _, _, _, _, _, _, _):
                return index
            case let .HoleEntry(hole):
                return ChatListIndex(pinningIndex: nil, messageIndex: hole.index)
        }
    }

    public static func ==(lhs: ChatListEntry, rhs: ChatListEntry) -> Bool {
        switch lhs {
            case let .MessageEntry(lhsIndex, lhsMessages, lhsReadState, lhsIsRemovedFromTotalUnreadCount, lhsEmbeddedState, lhsPeer, lhsPresence, lhsInfo, lhsForumTopicData, lhsTopForumTopics, lhsHasFailed, lhsIsContact, lhsAutoremoveTimeout):
                switch rhs {
                    case let .MessageEntry(rhsIndex, rhsMessages, rhsReadState, rhsIsRemovedFromTotalUnreadCount, rhsEmbeddedState, rhsPeer, rhsPresence, rhsInfo, rhsForumTopicData, rhsTopForumTopics, rhsHasFailed, rhsIsContact, rhsAutoremoveTimeout):
                        if lhsIndex != rhsIndex {
                            return false
                        }
                        if lhsReadState != rhsReadState {
                            return false
                        }
                        if lhsMessages.count != rhsMessages.count {
                            return false
                        }
                        for i in 0 ..< lhsMessages.count {
                            if lhsMessages[i].stableVersion != rhsMessages[i].stableVersion {
                                return false
                            }
                        }
                        if lhsIsRemovedFromTotalUnreadCount != rhsIsRemovedFromTotalUnreadCount {
                            return false
                        }
                        if let lhsEmbeddedState = lhsEmbeddedState, let rhsEmbeddedState = rhsEmbeddedState {
                            if lhsEmbeddedState != rhsEmbeddedState {
                                return false
                            }
                        } else if (lhsEmbeddedState != nil) != (rhsEmbeddedState != nil) {
                            return false
                        }
                        if lhsPeer != rhsPeer {
                            return false
                        }
                        if let lhsPresence = lhsPresence, let rhsPresence = rhsPresence {
                            if !lhsPresence.isEqual(to: rhsPresence) {
                                return false
                            }
                        } else if (lhsPresence != nil) != (rhsPresence != nil) {
                            return false
                        }
                        if lhsInfo != rhsInfo {
                            return false
                        }
                        if lhsForumTopicData != rhsForumTopicData {
                            return false
                        }
                        if lhsTopForumTopics != rhsTopForumTopics {
                            return false
                        }
                        if lhsHasFailed != rhsHasFailed {
                            return false
                        }
                        if lhsIsContact != rhsIsContact {
                            return false
                        }
                        if lhsAutoremoveTimeout != rhsAutoremoveTimeout {
                            return false
                        }
                        return true
                    default:
                        return false
                }
            case let .HoleEntry(hole):
                if case .HoleEntry(hole) = rhs {
                    return true
                } else {
                    return false
                }
        }
    }

    public static func <(lhs: ChatListEntry, rhs: ChatListEntry) -> Bool {
        return lhs.index < rhs.index
    }
}

enum MutableChatListEntry: Equatable {
    case IntermediateMessageEntry(index: ChatListIndex, messageIndex: MessageIndex?)
    case MessageEntry(index: ChatListIndex, messages: [Message], readState: ChatListViewReadState?, notificationSettings: PeerNotificationSettings?, isRemovedFromTotalUnreadCount: Bool, embeddedInterfaceState: StoredPeerChatInterfaceState?, renderedPeer: RenderedPeer, presence: PeerPresence?, tagSummaryInfo: [ChatListEntryMessageTagSummaryKey: ChatListMessageTagSummaryInfo], forumTopicData: ChatListForumTopicData?, topForumTopics: [ChatListForumTopicData], hasFailedMessages: Bool, isContact: Bool, autoremoveTimeout: Int32?)
    case HoleEntry(ChatListHole)
    
    init(_ intermediateEntry: ChatListIntermediateEntry, cachedDataTable: CachedPeerDataTable, readStateTable: MessageHistoryReadStateTable, messageHistoryTable: MessageHistoryTable) {
        switch intermediateEntry {
            case let .message(index, messageIndex):
                self = .IntermediateMessageEntry(index: index, messageIndex: messageIndex)
            case let .hole(hole):
                self = .HoleEntry(hole)
        }
    }
    
    var index: ChatListIndex {
        switch self {
            case let .IntermediateMessageEntry(index, _):
                return index
            case let .MessageEntry(index, _, _, _, _, _, _, _, _, _, _, _, _, _):
                return index
            case let .HoleEntry(hole):
                return ChatListIndex(pinningIndex: nil, messageIndex: hole.index)
        }
    }

    static func ==(lhs: MutableChatListEntry, rhs: MutableChatListEntry) -> Bool {
        if lhs.index != rhs.index {
            return false
        }
        
        switch lhs {
            case .IntermediateMessageEntry:
                switch rhs {
                    case .IntermediateMessageEntry:
                        return true
                    default:
                        return false
                }
            case .MessageEntry:
                switch rhs {
                    case .MessageEntry:
                        return true
                    default:
                        return false
                }
            case .HoleEntry:
                switch rhs {
                    case .HoleEntry:
                        return true
                    default:
                        return false
                }
        }
    }
}

final class MutableChatListViewReplayContext {
    var invalidEarlier: Bool = false
    var invalidLater: Bool = false
    var removedEntries: Bool = false
    
    func empty() -> Bool {
        return !self.removedEntries && !invalidEarlier && !invalidLater
    }
}

private enum ChatListEntryType {
    case message
    case hole
    case groupReference
}

public struct ChatListFilterPredicate {
    public var includePeerIds: Set<PeerId>
    public var excludePeerIds: Set<PeerId>
    public var pinnedPeerIds: [PeerId]
    public var messageTagSummary: ChatListMessageTagSummaryResultCalculation?
    public var includeAdditionalPeerGroupIds: [PeerGroupId]
    public var include: (Peer, Bool, Bool, Bool, Bool?) -> Bool
    
    public init(includePeerIds: Set<PeerId>, excludePeerIds: Set<PeerId>, pinnedPeerIds: [PeerId], messageTagSummary: ChatListMessageTagSummaryResultCalculation?, includeAdditionalPeerGroupIds: [PeerGroupId], include: @escaping (Peer, Bool, Bool, Bool, Bool?) -> Bool) {
        self.includePeerIds = includePeerIds
        self.excludePeerIds = excludePeerIds
        self.pinnedPeerIds = pinnedPeerIds
        self.messageTagSummary = messageTagSummary
        self.includeAdditionalPeerGroupIds = includeAdditionalPeerGroupIds
        self.include = include
    }
    
    public func includes(peer: Peer, groupId: PeerGroupId, isRemovedFromTotalUnreadCount: Bool, isUnread: Bool, isContact: Bool, messageTagSummaryResult: Bool?) -> Bool {
        if self.pinnedPeerIds.contains(peer.id) {
            return false
        }
        let includePeerId = peer.associatedPeerId ?? peer.id
        if self.excludePeerIds.contains(includePeerId) {
            return false
        }
        if self.includePeerIds.contains(includePeerId) {
            return true
        }
        if groupId != .root {
            if !self.includeAdditionalPeerGroupIds.contains(groupId) {
                return false
            }
        }
        return self.include(peer, isRemovedFromTotalUnreadCount, isUnread, isContact, messageTagSummaryResult)
    }
}

struct MutableChatListAdditionalItemEntry: Equatable {
    public var entry: MutableChatListEntry
    public var info: AdditionalChatListItem
    
    static func ==(lhs: MutableChatListAdditionalItemEntry, rhs: MutableChatListAdditionalItemEntry) -> Bool {
        if lhs.entry != rhs.entry {
            return false
        }
        if !lhs.info.isEqual(to: rhs.info) {
            return false
        }
        return true
    }
}

public struct ChatListAdditionalItemEntry: Equatable {
    public let entry: ChatListEntry
    public let info: AdditionalChatListItem
    
    public static func ==(lhs: ChatListAdditionalItemEntry, rhs: ChatListAdditionalItemEntry) -> Bool {
        if lhs.entry != rhs.entry {
            return false
        }
        if !lhs.info.isEqual(to: rhs.info) {
            return false
        }
        return true
    }
}

func renderAssociatedMediaForPeers(postbox: PostboxImpl, peers: SimpleDictionary<PeerId, Peer>) -> [MediaId: Media] {
    var result: [MediaId: Media] = [:]
    
    for (_, peer) in peers {
        if let associatedMediaIds = peer.associatedMediaIds {
            for id in associatedMediaIds {
                if result[id] == nil {
                    if let media = postbox.messageHistoryTable.getMedia(id) {
                        result[id] = media
                    }
                }
            }
        }
    }
    
    return result
}

func renderAssociatedMediaForPeers(postbox: PostboxImpl, peers: [Peer]) -> [MediaId: Media] {
    var result: [MediaId: Media] = [:]
    
    for peer in peers {
        if let associatedMediaIds = peer.associatedMediaIds {
            for id in associatedMediaIds {
                if result[id] == nil {
                    if let media = postbox.messageHistoryTable.getMedia(id) {
                        result[id] = media
                    }
                }
            }
        }
    }
    
    return result
}

func renderAssociatedMediaForPeers(postbox: PostboxImpl, peers: [PeerId: Peer]) -> [MediaId: Media] {
    var result: [MediaId: Media] = [:]
    
    for (_, peer) in peers {
        if let associatedMediaIds = peer.associatedMediaIds {
            for id in associatedMediaIds {
                if result[id] == nil {
                    if let media = postbox.messageHistoryTable.getMedia(id) {
                        result[id] = media
                    }
                }
            }
        }
    }
    
    return result
}

public struct ChatListViewReadState: Equatable {
    public var state: CombinedPeerReadState
    public var isMuted: Bool
    
    public init(state: CombinedPeerReadState, isMuted: Bool) {
        self.state = state
        self.isMuted = isMuted
    }
}

final class MutableChatListView {
    let groupId: PeerGroupId
    let filterPredicate: ChatListFilterPredicate?
    private let aroundIndex: ChatListIndex
    private let summaryComponents: ChatListEntrySummaryComponents
    fileprivate var groupEntries: [ChatListGroupReferenceEntry]
    private var count: Int
    
    private let spaces: [ChatListViewSpace]
    fileprivate var state: ChatListViewState
    fileprivate var sampledState: ChatListViewSample
    
    private var additionalItemIds = Set<PeerId>()
    private var additionalItems: [AdditionalChatListItem] = []
    fileprivate var additionalItemEntries: [MutableChatListAdditionalItemEntry] = []
    
<<<<<<< HEAD
    private let inactiveSecretChatPeerIds: Set<PeerId>
    
    init(postbox: PostboxImpl, currentTransaction: Transaction, groupId: PeerGroupId, filterPredicate: ChatListFilterPredicate?, aroundIndex: ChatListIndex, count: Int, summaryComponents: ChatListEntrySummaryComponents, inactiveSecretChatPeerIds: Set<PeerId>) {
=======
    private var currentHiddenPeerIds = Set<PeerId>()
    
    init(postbox: PostboxImpl, currentTransaction: Transaction, groupId: PeerGroupId, filterPredicate: ChatListFilterPredicate?, aroundIndex: ChatListIndex, count: Int, summaryComponents: ChatListEntrySummaryComponents) {
>>>>>>> 09a60ba5
        self.groupId = groupId
        self.filterPredicate = filterPredicate
        self.aroundIndex = aroundIndex
        self.summaryComponents = summaryComponents
        self.inactiveSecretChatPeerIds = inactiveSecretChatPeerIds
        
        self.currentHiddenPeerIds = postbox.hiddenChatIds
        
        var spaces: [ChatListViewSpace] = [
            .group(groupId: self.groupId, pinned: .notPinned, predicate: filterPredicate, inactiveSecretChatPeerIds: inactiveSecretChatPeerIds)
        ]
        if let filterPredicate = self.filterPredicate {
            spaces.append(.group(groupId: self.groupId, pinned: .includePinnedAsUnpinned, predicate: filterPredicate, inactiveSecretChatPeerIds: inactiveSecretChatPeerIds))
            for additionalGroupId in filterPredicate.includeAdditionalPeerGroupIds {
                spaces.append(.group(groupId: additionalGroupId, pinned: .notPinned, predicate: filterPredicate, inactiveSecretChatPeerIds: inactiveSecretChatPeerIds))
                spaces.append(.group(groupId: additionalGroupId, pinned: .includePinnedAsUnpinned, predicate: filterPredicate, inactiveSecretChatPeerIds: inactiveSecretChatPeerIds))
            }
            if !filterPredicate.pinnedPeerIds.filter({ !inactiveSecretChatPeerIds.contains($0) }).isEmpty {
                spaces.append(.peers(peerIds: filterPredicate.pinnedPeerIds.filter({ !inactiveSecretChatPeerIds.contains($0) }), asPinned: true))
            }
        } else {
            spaces.append(.group(groupId: self.groupId, pinned: .includePinned, predicate: filterPredicate, inactiveSecretChatPeerIds: inactiveSecretChatPeerIds))
        }
        self.spaces = spaces
        self.state = ChatListViewState(postbox: postbox, currentTransaction: currentTransaction, spaces: self.spaces, anchorIndex: aroundIndex, summaryComponents: self.summaryComponents, halfLimit: count)
        self.sampledState = self.state.sample(postbox: postbox, currentTransaction: currentTransaction)
        
        self.count = count
        
        if case .root = groupId, self.filterPredicate == nil {
            let items = postbox.additionalChatListItemsTable.get()
            self.additionalItems = items
            self.additionalItemIds = Set(items.map { $0.peerId })
            for item in items {
                if let entry = postbox.chatListTable.getStandalone(peerId: item.peerId, messageHistoryTable: postbox.messageHistoryTable, includeIfNoHistory: item.includeIfNoHistory) {
                    self.additionalItemEntries.append(MutableChatListAdditionalItemEntry(
                        entry: MutableChatListEntry(entry, cachedDataTable: postbox.cachedPeerDataTable, readStateTable: postbox.readStateTable, messageHistoryTable: postbox.messageHistoryTable),
                        info: item
                    ))
                }
            }
            self.groupEntries = []
            self.reloadGroups(postbox: postbox)
        } else {
            self.groupEntries = []
        }
    }
    
    private func reloadGroups(postbox: PostboxImpl) {
        self.groupEntries.removeAll()
        if case .root = self.groupId, self.filterPredicate == nil {
            for groupId in postbox.chatListTable.existingGroups() {
                var foundIndices: [(ChatListIndex, MessageIndex)] = []
                var unpinnedCount = 0
                let maxCount = 8
                
                var upperBound: (ChatListIndex, Bool)?
                inner: while true {
                    if let entry = postbox.chatListTable.earlierEntryInfos(groupId: groupId, index: upperBound, messageHistoryTable: postbox.messageHistoryTable, peerChatInterfaceStateTable: postbox.peerChatInterfaceStateTable, count: 1).first {
                        switch entry {
                            case let .message(index, messageIndex):
<<<<<<< HEAD
                                if let messageIndex = messageIndex {
                                    if !self.inactiveSecretChatPeerIds.contains(messageIndex.id.peerId) {
                                        foundIndices.append((index, messageIndex))
                                        if index.pinningIndex == nil {
                                            unpinnedCount += 1
                                        }
                                        
                                        if unpinnedCount >= maxCount {
                                            break inner
                                        }
=======
                                if let messageIndex = messageIndex, !postbox.isChatHidden(peerId: messageIndex.id.peerId) {
                                    foundIndices.append((index, messageIndex))
                                    if index.pinningIndex == nil {
                                        unpinnedCount += 1
                                    }
                                    
                                    if unpinnedCount >= maxCount {
                                        break inner
>>>>>>> 09a60ba5
                                    }
                                    
                                    upperBound = (entry.index, true)
                                } else {
                                    upperBound = (entry.index.predecessor, true)
                                }
                            case .hole:
                                upperBound = (entry.index, false)
                        }
                    } else {
                        break inner
                    }
                }
                
                foundIndices.sort(by: { $0.1 > $1.1 })
                if foundIndices.count > maxCount {
                    foundIndices.removeSubrange(maxCount...)
                }
                
                if !foundIndices.isEmpty {
                    var message: Message?
                    var renderedPeers: [ChatListGroupReferencePeer] = []
                    for (index, messageIndex) in foundIndices {
                        if let peer = postbox.peerTable.get(index.messageIndex.id.peerId) {
                            var peers = SimpleDictionary<PeerId, Peer>()
                            peers[peer.id] = peer
                            if let associatedPeerId = peer.associatedPeerId {
                                if let associatedPeer = postbox.peerTable.get(associatedPeerId) {
                                    peers[associatedPeer.id] = associatedPeer
                                }
                            }
                            
                            let renderedPeer = RenderedPeer(peerId: peer.id, peers: peers, associatedMedia: renderAssociatedMediaForPeers(postbox: postbox, peers: peers))
                            
                            let isUnread: Bool
                            if postbox.seedConfiguration.peerSummaryIsThreadBased(peer) {
                                let hasUnmutedUnread = postbox.peerThreadsSummaryTable.get(peerId: peer.id)?.hasUnmutedUnread ?? false
                                isUnread = hasUnmutedUnread
                            } else {
                                isUnread = postbox.readStateTable.getCombinedState(peer.id)?.isUnread ?? false
                            }
                            
                            renderedPeers.append(ChatListGroupReferencePeer(peer: renderedPeer, isUnread: isUnread))
                            
                            if foundIndices.count == 1 && message == nil {
                                message = postbox.messageHistoryTable.getMessage(messageIndex).flatMap({ postbox.messageHistoryTable.renderMessage($0, peerTable: postbox.peerTable, threadIndexTable: postbox.messageHistoryThreadIndexTable) })
                            }
                        }
                    }
                    
                    self.groupEntries.append(ChatListGroupReferenceEntry(groupId: groupId, message: message, renderedPeers: renderedPeers, unreadState: postbox.groupMessageStatsTable.get(groupId: groupId)))
                }
            }
        }
    }
    
    func refreshDueToExternalTransaction(postbox: PostboxImpl, currentTransaction: Transaction) -> Bool {
        var updated = false
        
        self.state = ChatListViewState(postbox: postbox, currentTransaction: currentTransaction, spaces: self.spaces, anchorIndex: self.aroundIndex, summaryComponents: self.summaryComponents, halfLimit: self.count)
        self.sampledState = self.state.sample(postbox: postbox, currentTransaction: currentTransaction)
        updated = true
        
        let currentGroupEntries = self.groupEntries
        
        self.reloadGroups(postbox: postbox)
        
        if self.groupEntries != currentGroupEntries {
            updated = true
        }
        
        return updated
    }
    
    func replay(postbox: PostboxImpl, currentTransaction: Transaction, operations: [PeerGroupId: [ChatListOperation]], updatedPeerNotificationSettings: [PeerId: (PeerNotificationSettings?, PeerNotificationSettings)], updatedPeers: [PeerId: Peer], updatedPeerPresences: [PeerId: PeerPresence], transaction: PostboxTransaction, context: MutableChatListViewReplayContext) -> Bool {
        var hasChanges = false
        
        let hiddenChatIds = postbox.hiddenChatIds
        var hasFilterChanges = false
        if hiddenChatIds != self.currentHiddenPeerIds {
            self.currentHiddenPeerIds = hiddenChatIds
            hasFilterChanges = true
        }
        
        if transaction.updatedGlobalNotificationSettings && self.filterPredicate != nil {
            self.state = ChatListViewState(postbox: postbox, currentTransaction: currentTransaction, spaces: self.spaces, anchorIndex: self.aroundIndex, summaryComponents: self.summaryComponents, halfLimit: self.count)
            self.sampledState = self.state.sample(postbox: postbox, currentTransaction: currentTransaction)
            hasChanges = true
        } else if hasFilterChanges {
            self.state = ChatListViewState(postbox: postbox, currentTransaction: currentTransaction, spaces: self.spaces, anchorIndex: self.aroundIndex, summaryComponents: self.summaryComponents, halfLimit: self.count)
            self.sampledState = self.state.sample(postbox: postbox, currentTransaction: currentTransaction)
            hasChanges = true
        } else {
            if self.state.replay(postbox: postbox, currentTransaction: currentTransaction, transaction: transaction) {
                self.sampledState = self.state.sample(postbox: postbox, currentTransaction: currentTransaction)
                hasChanges = true
            }
        }
        
        if case .root = self.groupId, self.filterPredicate == nil {
            var invalidatedGroups = false
            for (groupId, groupOperations) in operations {
                if case .group = groupId, !groupOperations.isEmpty {
                    invalidatedGroups = true
                }
            }
            if hasFilterChanges {
                invalidatedGroups = true
            }
            
            if invalidatedGroups {
                self.reloadGroups(postbox: postbox)
                hasChanges = true
            } else {
                for i in 0 ..< self.groupEntries.count {
                    if let updatedState = transaction.currentUpdatedTotalUnreadSummaries[self.groupEntries[i].groupId] {
                        self.groupEntries[i] = ChatListGroupReferenceEntry(groupId: self.groupEntries[i].groupId, message: self.groupEntries[i].message, renderedPeers: self.groupEntries[i].renderedPeers, unreadState: updatedState)
                        hasChanges = true
                    }
                }
                
                if !transaction.alteredInitialPeerCombinedReadStates.isEmpty {
                    for i in 0 ..< self.groupEntries.count {
                        for j in 0 ..< groupEntries[i].renderedPeers.count {
                            if transaction.alteredInitialPeerCombinedReadStates[groupEntries[i].renderedPeers[j].peer.peerId] != nil {
                                
                                let isUnread: Bool
                                if let peer = groupEntries[i].renderedPeers[j].peer.peer, postbox.seedConfiguration.peerSummaryIsThreadBased(peer) {
                                    isUnread = postbox.peerThreadsSummaryTable.get(peerId: peer.id)?.hasUnmutedUnread ?? false
                                } else {
                                    isUnread = postbox.readStateTable.getCombinedState(groupEntries[i].renderedPeers[j].peer.peerId)?.isUnread ?? false
                                }
                                
                                if isUnread != groupEntries[i].renderedPeers[j].isUnread {
                                    var renderedPeers = self.groupEntries[i].renderedPeers
                                    renderedPeers[j] = ChatListGroupReferencePeer(peer: groupEntries[i].renderedPeers[j].peer, isUnread: isUnread)
                                    self.groupEntries[i] = ChatListGroupReferenceEntry(groupId: self.groupEntries[i].groupId, message: self.groupEntries[i].message, renderedPeers: renderedPeers, unreadState: self.groupEntries[i].unreadState)
                                }
                            }
                        }
                    }
                }
            }
        }
        
        var updateAdditionalItems = false
        if case .root = self.groupId, self.filterPredicate == nil, let items = transaction.replacedAdditionalChatListItems {
            self.additionalItems = items
            self.additionalItemIds = Set(items.map { $0.peerId })
            updateAdditionalItems = true
        }
        for peerId in self.additionalItemIds {
            if transaction.currentOperationsByPeerId[peerId] != nil {
                updateAdditionalItems = true
            }
            if transaction.currentUpdatedPeers[peerId] != nil {
                updateAdditionalItems = true
            }
            if transaction.currentUpdatedChatListInclusions[peerId] != nil {
                updateAdditionalItems = true
            }
        }
        if updateAdditionalItems {
            self.additionalItemEntries.removeAll()
            for item in self.additionalItems {
                if let entry = postbox.chatListTable.getStandalone(peerId: item.peerId, messageHistoryTable: postbox.messageHistoryTable, includeIfNoHistory: item.includeIfNoHistory) {
                    self.additionalItemEntries.append(MutableChatListAdditionalItemEntry(
                        entry: MutableChatListEntry(entry, cachedDataTable: postbox.cachedPeerDataTable, readStateTable: postbox.readStateTable, messageHistoryTable: postbox.messageHistoryTable),
                        info: item
                    ))
                }
            }
            hasChanges = true
        }
        return hasChanges
    }
    
    func complete(postbox: PostboxImpl, context: MutableChatListViewReplayContext) {
        
    }
    
    func firstHole() -> (PeerGroupId, ChatListHole)? {
        return self.sampledState.hole
    }
    
    private func renderEntry(_ entry: MutableChatListEntry, postbox: PostboxImpl) -> MutableChatListEntry? {
        switch entry {
        case let .IntermediateMessageEntry(index, messageIndex):
            var renderedMessages: [Message] = []
            if let messageIndex = messageIndex {
                if let messageGroup = postbox.messageHistoryTable.getMessageGroup(at: messageIndex, limit: 10) {
                    renderedMessages.append(contentsOf: messageGroup.compactMap(postbox.renderIntermediateMessage))
                }
            }
            var peers = SimpleDictionary<PeerId, Peer>()
            var notificationSettings: PeerNotificationSettings?
            var presence: PeerPresence?
            var isContact: Bool = false
            if let peer = postbox.peerTable.get(index.messageIndex.id.peerId) {
                peers[peer.id] = peer
                if let associatedPeerId = peer.associatedPeerId {
                    if let associatedPeer = postbox.peerTable.get(associatedPeerId) {
                        peers[associatedPeer.id] = associatedPeer
                    }
                    notificationSettings = postbox.peerNotificationSettingsTable.getEffective(associatedPeerId)
                    presence = postbox.peerPresenceTable.get(associatedPeerId)
                    isContact = postbox.contactsTable.isContact(peerId: associatedPeerId)
                } else {
                    notificationSettings = postbox.peerNotificationSettingsTable.getEffective(index.messageIndex.id.peerId)
                    presence = postbox.peerPresenceTable.get(index.messageIndex.id.peerId)
                    isContact = postbox.contactsTable.isContact(peerId: peer.id)
                }
            }
            
            let renderedPeer = RenderedPeer(peerId: index.messageIndex.id.peerId, peers: peers, associatedMedia: renderAssociatedMediaForPeers(postbox: postbox, peers: peers))
            
            var forumTopicData: ChatListForumTopicData?
            if let message = renderedMessages.first, let threadId = message.threadId {
                if let info = postbox.messageHistoryThreadIndexTable.get(peerId: message.id.peerId, threadId: threadId) {
                    forumTopicData = ChatListForumTopicData(id: threadId, info: info)
                }
            }
            
            var topForumTopics: [ChatListForumTopicData] = []
            if let peer = renderedPeer.peer, postbox.seedConfiguration.peerSummaryIsThreadBased(peer) {
                for item in postbox.messageHistoryThreadIndexTable.fetch(peerId: peer.id, namespace: 0, start: .upperBound, end: .lowerBound, limit: 5) {
                    topForumTopics.append(ChatListForumTopicData(id: item.threadId, info: item.info))
                }
            }
            
            let readState: ChatListViewReadState?
            if let peer = postbox.peerTable.get(index.messageIndex.id.peerId), postbox.seedConfiguration.peerSummaryIsThreadBased(peer) {
                let summary = postbox.peerThreadsSummaryTable.get(peerId: index.messageIndex.id.peerId)
                var count: Int32 = 0
                var isMuted: Bool = false
                if let summary = summary {
                    count = summary.totalUnreadCount
                    if count > 0 {
                        isMuted = !summary.hasUnmutedUnread
                    }
                }
                readState = ChatListViewReadState(state: CombinedPeerReadState(states: [(0, .idBased(maxIncomingReadId: 1, maxOutgoingReadId: 0, maxKnownId: 0, count: count, markedUnread: false))]), isMuted: isMuted)
            } else {
                readState = postbox.readStateTable.getCombinedState(index.messageIndex.id.peerId).flatMap { state -> ChatListViewReadState in
                    return ChatListViewReadState(state: state, isMuted: false)
                }
            }
            
            var autoremoveTimeout: Int32?
            if let cachedData = postbox.cachedPeerDataTable.get(index.messageIndex.id.peerId) {
                autoremoveTimeout = postbox.seedConfiguration.decodeAutoremoveTimeout(cachedData)
            }
            
            return .MessageEntry(index: index, messages: renderedMessages, readState: readState, notificationSettings: notificationSettings, isRemovedFromTotalUnreadCount: false, embeddedInterfaceState: postbox.peerChatInterfaceStateTable.get(index.messageIndex.id.peerId), renderedPeer: renderedPeer, presence: presence, tagSummaryInfo: [:], forumTopicData: forumTopicData, topForumTopics: topForumTopics, hasFailedMessages: postbox.messageHistoryFailedTable.contains(peerId: index.messageIndex.id.peerId), isContact: isContact, autoremoveTimeout: autoremoveTimeout)
        default:
            return nil
        }
    }
    
    func render(postbox: PostboxImpl) {
        for i in 0 ..< self.additionalItemEntries.count {
            if let updatedEntry = self.renderEntry(self.additionalItemEntries[i].entry, postbox: postbox) {
                self.additionalItemEntries[i].entry = updatedEntry
            }
        }
    }
}

public final class ChatListView: Equatable {
    public let groupId: PeerGroupId
    public let additionalItemEntries: [ChatListAdditionalItemEntry]
    public let entries: [ChatListEntry]
    public let groupEntries: [ChatListGroupReferenceEntry]
    public let earlierIndex: ChatListIndex?
    public let laterIndex: ChatListIndex?
    
    init(_ mutableView: MutableChatListView) {
        self.groupId = mutableView.groupId
        
        var entries: [ChatListEntry] = []
        for entry in mutableView.sampledState.entries {
            switch entry {
            case let .MessageEntry(index, messages, combinedReadState, _, isRemovedFromTotalUnreadCount, embeddedState, peer, peerPresence, summaryInfo, forumTopicData, topForumTopics, hasFailed, isContact, autoremoveTimeout):
                entries.append(.MessageEntry(index: index, messages: messages, readState: combinedReadState, isRemovedFromTotalUnreadCount: isRemovedFromTotalUnreadCount, embeddedInterfaceState: embeddedState, renderedPeer: peer, presence: peerPresence, summaryInfo: summaryInfo, forumTopicData: forumTopicData, topForumTopics: topForumTopics, hasFailed: hasFailed, isContact: isContact, autoremoveTimeout: autoremoveTimeout))
            case let .HoleEntry(hole):
                entries.append(.HoleEntry(hole))
            case .IntermediateMessageEntry:
                assertionFailure()
            }
        }
        
        self.entries = entries
        self.earlierIndex = mutableView.sampledState.lower?.index
        self.laterIndex = mutableView.sampledState.upper?.index
        
        self.groupEntries = mutableView.groupEntries
        
        var additionalItemEntries: [ChatListAdditionalItemEntry] = []
        for entry in mutableView.additionalItemEntries {
            switch entry.entry {
            case let .MessageEntry(index, messages, combinedReadState, _, isExcludedFromUnreadCount, embeddedState, peer, peerPresence, summaryInfo, forumTopicData, topForumTopics, hasFailed, isContact, autoremoveTimeout):
                additionalItemEntries.append(ChatListAdditionalItemEntry(
                    entry: .MessageEntry(index: index, messages: messages, readState: combinedReadState, isRemovedFromTotalUnreadCount: isExcludedFromUnreadCount, embeddedInterfaceState: embeddedState, renderedPeer: peer, presence: peerPresence, summaryInfo: summaryInfo, forumTopicData: forumTopicData, topForumTopics: topForumTopics, hasFailed: hasFailed, isContact: isContact, autoremoveTimeout: autoremoveTimeout),
                    info: entry.info
                ))
            case .HoleEntry:
                assertionFailure()
            case .IntermediateMessageEntry:
                assertionFailure()
            }
        }
        
        self.additionalItemEntries = additionalItemEntries
    }
    
    public static func ==(lhs: ChatListView, rhs: ChatListView) -> Bool {
        if lhs.groupId != rhs.groupId {
            return false
        }
        if lhs.additionalItemEntries != rhs.additionalItemEntries {
            return false
        }
        if lhs.entries != rhs.entries {
            return false
        }
        if lhs.groupEntries != rhs.groupEntries {
            return false
        }
        if lhs.earlierIndex != rhs.earlierIndex {
            return false
        }
        if lhs.laterIndex != rhs.laterIndex {
            return false
        }
        return true
    }
}<|MERGE_RESOLUTION|>--- conflicted
+++ resolved
@@ -417,15 +417,11 @@
     private var additionalItems: [AdditionalChatListItem] = []
     fileprivate var additionalItemEntries: [MutableChatListAdditionalItemEntry] = []
     
-<<<<<<< HEAD
+    private var currentHiddenPeerIds = Set<PeerId>()
+    
     private let inactiveSecretChatPeerIds: Set<PeerId>
     
     init(postbox: PostboxImpl, currentTransaction: Transaction, groupId: PeerGroupId, filterPredicate: ChatListFilterPredicate?, aroundIndex: ChatListIndex, count: Int, summaryComponents: ChatListEntrySummaryComponents, inactiveSecretChatPeerIds: Set<PeerId>) {
-=======
-    private var currentHiddenPeerIds = Set<PeerId>()
-    
-    init(postbox: PostboxImpl, currentTransaction: Transaction, groupId: PeerGroupId, filterPredicate: ChatListFilterPredicate?, aroundIndex: ChatListIndex, count: Int, summaryComponents: ChatListEntrySummaryComponents) {
->>>>>>> 09a60ba5
         self.groupId = groupId
         self.filterPredicate = filterPredicate
         self.aroundIndex = aroundIndex
@@ -487,18 +483,10 @@
                     if let entry = postbox.chatListTable.earlierEntryInfos(groupId: groupId, index: upperBound, messageHistoryTable: postbox.messageHistoryTable, peerChatInterfaceStateTable: postbox.peerChatInterfaceStateTable, count: 1).first {
                         switch entry {
                             case let .message(index, messageIndex):
-<<<<<<< HEAD
-                                if let messageIndex = messageIndex {
-                                    if !self.inactiveSecretChatPeerIds.contains(messageIndex.id.peerId) {
-                                        foundIndices.append((index, messageIndex))
-                                        if index.pinningIndex == nil {
-                                            unpinnedCount += 1
-                                        }
-                                        
-                                        if unpinnedCount >= maxCount {
-                                            break inner
-                                        }
-=======
+                                if self.inactiveSecretChatPeerIds.contains(index.messageIndex.id.peerId) {
+                                    upperBound = (entry.index, true)
+                                    continue inner
+                                }
                                 if let messageIndex = messageIndex, !postbox.isChatHidden(peerId: messageIndex.id.peerId) {
                                     foundIndices.append((index, messageIndex))
                                     if index.pinningIndex == nil {
@@ -507,7 +495,6 @@
                                     
                                     if unpinnedCount >= maxCount {
                                         break inner
->>>>>>> 09a60ba5
                                     }
                                     
                                     upperBound = (entry.index, true)
