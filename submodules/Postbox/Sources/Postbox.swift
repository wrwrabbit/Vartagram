--- conflicted
+++ resolved
@@ -86,12 +86,12 @@
         assert(!self.disposed)
         return self.postbox?.messageHistoryHoleIndexTable.closest(peerId: peerId, namespace: namespace, space: .everywhere, range: 1 ... (Int32.max - 1)) ?? IndexSet()
     }
-    
+
     public func getThreadIndexHoles(peerId: PeerId, threadId: Int64, namespace: MessageId.Namespace) -> IndexSet {
         assert(!self.disposed)
         return self.postbox!.messageHistoryThreadHoleIndexTable.closest(peerId: peerId, threadId: threadId, namespace: namespace, space: .everywhere, range: 1 ... (Int32.max - 1))
     }
-    
+
     public func getThreadIndexHole(peerId: PeerId, threadId: Int64, namespace: MessageId.Namespace, containing id: MessageId.Id) -> [MessageHistoryHoleSpace: ClosedRange<MessageId.Id>] {
         assert(!self.disposed)
         return self.postbox!.messageHistoryThreadHoleIndexTable.containing(threadId: threadId, id: MessageId(peerId: peerId, namespace: namespace, id: id))
@@ -1166,52 +1166,52 @@
         assert(!self.disposed)
         self.postbox?.clearTimestampBasedAttribute(id: id, tag: tag)
     }
-    
+
     public func removePeerTimeoutAttributeEntry(peerId: PeerId, timestamp: UInt32) {
         assert(!self.disposed)
         self.postbox?.removePeerTimeoutAttributeEntry(peerId: peerId, timestamp: timestamp)
     }
-    
+
     public func getMessageHistoryThreadIndex(peerId: PeerId, limit: Int) -> [(threadId: Int64, index: MessageIndex, info: StoredMessageHistoryThreadInfo)] {
         assert(!self.disposed)
         return self.postbox!.messageHistoryThreadIndexTable.fetch(peerId: peerId, namespace: 0, start: .upperBound, end: .lowerBound, limit: limit)
     }
-    
+
     public func getMessageHistoryThreadTopMessage(peerId: PeerId, threadId: Int64, namespaces: Set<MessageId.Namespace>) -> MessageIndex? {
         assert(!self.disposed)
         return self.postbox!.messageHistoryThreadsTable.getTop(peerId: peerId, threadId: threadId, namespaces: namespaces)
     }
-    
+
     public func holeLowerBoundForTopValidRange(peerId: PeerId, threadId: Int64, namespace: MessageId.Namespace, space: MessageHistoryHoleSpace) -> MessageId.Id {
         assert(!self.disposed)
         return self.postbox!.messageHistoryThreadsTable.holeLowerBoundForTopValidRange(peerId: peerId, threadId: threadId, namespace: namespace, space: space, holeIndexTable: self.postbox!.messageHistoryThreadHoleIndexTable)
     }
-    
+
     public func getMessageHistoryThreadInfo(peerId: PeerId, threadId: Int64) -> StoredMessageHistoryThreadInfo? {
         assert(!self.disposed)
         return self.postbox!.messageHistoryThreadIndexTable.get(peerId: peerId, threadId: threadId)
     }
-    
+
     public func setMessageHistoryThreadInfo(peerId: PeerId, threadId: Int64, info: StoredMessageHistoryThreadInfo?) {
         assert(!self.disposed)
         self.postbox!.messageHistoryThreadIndexTable.set(peerId: peerId, threadId: threadId, info: info)
     }
-    
+
     public func getPeerThreadCombinedState(peerId: PeerId) -> StoredPeerThreadCombinedState? {
         assert(!self.disposed)
         return self.postbox!.peerThreadCombinedStateTable.get(peerId: peerId)
     }
-    
+
     public func setPeerThreadCombinedState(peerId: PeerId, state: StoredPeerThreadCombinedState?) {
         assert(!self.disposed)
         return self.postbox!.setPeerThreadCombinedState(peerId: peerId, state: state)
     }
-    
+
     public func setPeerPinnedThreads(peerId: PeerId, threadIds: [Int64]) {
         assert(!self.disposed)
         self.postbox!.setPeerPinnedThreads(peerId: peerId, threadIds: threadIds)
     }
-    
+
     public func getPeerPinnedThreads(peerId: PeerId) -> [Int64] {
         assert(!self.disposed)
         return self.postbox!.messageHistoryThreadPinnedTable.get(peerId: peerId)
@@ -1449,7 +1449,7 @@
     
     private var currentUpdatedPeerThreadCombinedStates = Set<PeerId>()
     private var currentUpdatedPinnedThreads = Set<PeerId>()
-    
+
     private var currentNeedsReindexUnreadCounters: Bool = false
     
     private let statePipe: ValuePipe<PostboxCoding> = ValuePipe()
@@ -1537,7 +1537,7 @@
     let messageHistoryHoleIndexTable: MessageHistoryHoleIndexTable
     let groupMessageStatsTable: GroupMessageStatsTable
     let peerTimeoutPropertiesTable: PeerTimeoutPropertiesTable
-    
+
     //temporary
     let peerRatingTable: RatingTable<PeerId>
     
@@ -1691,7 +1691,7 @@
         tables.append(self.messageHistoryHoleIndexTable)
         tables.append(self.groupMessageStatsTable)
         tables.append(self.peerTimeoutPropertiesTable)
-        
+
         self.tables = tables
         
         self.transactionStateVersion = self.metadataTable.transactionStateVersion()
@@ -2078,12 +2078,12 @@
             }
         }
         let transactionParticipationInTotalUnreadCountUpdates = self.peerNotificationSettingsTable.transactionParticipationInTotalUnreadCountUpdates(postbox: self, transaction: currentTransaction)
-        
+
         let updatedMessageThreadPeerIds = self.messageHistoryThreadIndexTable.replay(threadsTable: self.messageHistoryThreadsTable, namespaces: self.seedConfiguration.chatMessagesNamespaces, updatedIds: self.messageHistoryThreadsTable.updatedIds)
         let alteredInitialPeerThreadsSummaries = self.peerThreadsSummaryTable.update(peerIds: updatedMessageThreadPeerIds.union(self.currentUpdatedPeerThreadCombinedStates), indexTable: self.messageHistoryThreadIndexTable, combinedStateTable: self.peerThreadCombinedStateTable, tagsSummaryTable: self.messageHistoryTagsSummaryTable)
-        
+
         self.chatListIndexTable.commitWithTransaction(postbox: self, currentTransaction: currentTransaction, alteredInitialPeerCombinedReadStates: alteredInitialPeerCombinedReadStates, updatedPeers: updatedPeers, transactionParticipationInTotalUnreadCountUpdates: transactionParticipationInTotalUnreadCountUpdates, alteredInitialPeerThreadsSummaries: alteredInitialPeerThreadsSummaries, updatedTotalUnreadStates: &self.currentUpdatedTotalUnreadStates, updatedGroupTotalUnreadSummaries: &self.currentUpdatedGroupTotalUnreadSummaries, currentUpdatedGroupSummarySynchronizeOperations: &self.currentUpdatedGroupSummarySynchronizeOperations)
-        
+
         self.peerTable.commitDependentTables()
         
         if self.currentNeedsReindexUnreadCounters {
@@ -2091,7 +2091,7 @@
         }
         
         let updatedPeerTimeoutAttributes = self.peerTimeoutPropertiesTable.hasUpdates
-        
+
         let transaction = PostboxTransaction(currentUpdatedState: self.currentUpdatedState, currentPeerHoleOperations: self.currentPeerHoleOperations, currentOperationsByPeerId: self.currentOperationsByPeerId, chatListOperations: self.currentChatListOperations, currentUpdatedChatListInclusions: self.currentUpdatedChatListInclusions, currentUpdatedPeers: self.currentUpdatedPeers, currentUpdatedPeerNotificationSettings: self.currentUpdatedPeerNotificationSettings, currentUpdatedPeerNotificationBehaviorTimestamps: self.currentUpdatedPeerNotificationBehaviorTimestamps, currentUpdatedCachedPeerData: self.currentUpdatedCachedPeerData, currentUpdatedPeerPresences: currentUpdatedPeerPresences, currentUpdatedPeerChatListEmbeddedStates: self.currentUpdatedPeerChatListEmbeddedStates, currentUpdatedTotalUnreadStates: self.currentUpdatedTotalUnreadStates, currentUpdatedTotalUnreadSummaries: self.currentUpdatedGroupTotalUnreadSummaries, alteredInitialPeerCombinedReadStates: alteredInitialPeerCombinedReadStates, currentPeerMergedOperationLogOperations: self.currentPeerMergedOperationLogOperations, currentTimestampBasedMessageAttributesOperations: self.currentTimestampBasedMessageAttributesOperations, unsentMessageOperations: self.currentUnsentOperations, updatedSynchronizePeerReadStateOperations: self.currentUpdatedSynchronizeReadStateOperations, currentUpdatedGroupSummarySynchronizeOperations: self.currentUpdatedGroupSummarySynchronizeOperations, currentPreferencesOperations: self.currentPreferencesOperations, currentOrderedItemListOperations: self.currentOrderedItemListOperations, currentItemCollectionItemsOperations: self.currentItemCollectionItemsOperations, currentItemCollectionInfosOperations: self.currentItemCollectionInfosOperations, currentUpdatedPeerChatStates: self.currentUpdatedPeerChatStates, currentGlobalTagsOperations: self.currentGlobalTagsOperations, currentLocalTagsOperations: self.currentLocalTagsOperations, updatedMedia: self.currentUpdatedMedia, replaceRemoteContactCount: self.currentReplaceRemoteContactCount, replaceContactPeerIds: self.currentReplacedContactPeerIds, currentPendingMessageActionsOperations: self.currentPendingMessageActionsOperations, currentUpdatedMessageActionsSummaries: self.currentUpdatedMessageActionsSummaries, currentUpdatedMessageTagSummaries: self.currentUpdatedMessageTagSummaries, currentInvalidateMessageTagSummaries: self.currentInvalidateMessageTagSummaries, currentUpdatedPendingPeerNotificationSettings: self.currentUpdatedPendingPeerNotificationSettings, replacedAdditionalChatListItems: self.currentReplacedAdditionalChatListItems, updatedNoticeEntryKeys: self.currentUpdatedNoticeEntryKeys, updatedCacheEntryKeys: self.currentUpdatedCacheEntryKeys, currentUpdatedMasterClientId: currentUpdatedMasterClientId, updatedFailedMessagePeerIds: self.messageHistoryFailedTable.updatedPeerIds, updatedFailedMessageIds: self.messageHistoryFailedTable.updatedMessageIds, updatedGlobalNotificationSettings: self.currentNeedsReindexUnreadCounters, updatedPeerTimeoutAttributes: updatedPeerTimeoutAttributes, updatedMessageThreadPeerIds: updatedMessageThreadPeerIds, updatedPeerThreadCombinedStates: self.currentUpdatedPeerThreadCombinedStates, updatedPeerThreadsSummaries: Set(alteredInitialPeerThreadsSummaries.keys), updatedPinnedThreads: self.currentUpdatedPinnedThreads)
         var updatedTransactionState: Int64?
         var updatedMasterClientId: Int64?
@@ -2562,14 +2562,10 @@
         var result: [Message] = []
         for messageId in self.textIndexTable.search(peerId: peerId, text: query, tags: tags) {
             if let index = self.messageHistoryIndexTable.getIndex(messageId), let message = self.messageHistoryTable.getMessage(index) {
-<<<<<<< HEAD
-                result.append(self.messageHistoryTable.renderMessage(message, peerTable: self.peerTable, threadIndexTable: self.messageHistoryThreadIndexTable))
-=======
                 if inactiveSecretChatPeerIds.contains(messageId.peerId) {
                     continue
                 }
-                result.append(self.messageHistoryTable.renderMessage(message, peerTable: self.peerTable))
->>>>>>> e839afcd
+                result.append(self.messageHistoryTable.renderMessage(message, peerTable: self.peerTable, threadIndexTable: self.messageHistoryThreadIndexTable))
             } else {
                 assertionFailure()
             }
@@ -3061,14 +3057,14 @@
             return self.transactionSignal(userInteractive: userInteractive, { subscriber, transaction in
                 let mutableView = MutableChatListView(postbox: self, currentTransaction: transaction, groupId: groupId, filterPredicate: filterPredicate, aroundIndex: index, count: count, summaryComponents: summaryComponents, inactiveSecretChatPeerIds: inactiveSecretChatPeerIds)
                 mutableView.render(postbox: self)
-                
+
                 let (index, signal) = self.viewTracker.addChatListView(mutableView)
-                
+
                 subscriber.putNext((ChatListView(mutableView), .Generic))
                 let disposable = signal.start(next: { next in
                     subscriber.putNext(next)
                 })
-                
+
                 return ActionDisposable { [weak self] in
                     disposable.dispose()
                     if let strongSelf = self {
@@ -3143,7 +3139,7 @@
         var (chatPeerIds, contactPeerIds) = self.peerNameIndexTable.matchingPeerIds(tokens: (regular: stringIndexTokens(query, transliteration: .none), transliterated: stringIndexTokens(query, transliteration: .transliterated)), categories: [.chats, .contacts], chatListIndexTable: self.chatListIndexTable, contactTable: self.contactsTable)
         
         chatPeerIds.removeAll(where: { inactiveSecretChatPeerIds.contains($0) })
-        
+
         var additionalChatPeerIds: [PeerId] = []
         for peerId in chatPeerIds {
             for associatedId in self.reverseAssociatedPeerTable.get(peerId: peerId) {
@@ -3336,7 +3332,7 @@
             return disposable
         }
     }
-    
+
     public func unsentMessageIdsView() -> Signal<UnsentMessageIdsView, NoError> {
         return Signal { subscriber in
             let disposable = MetaDisposable()
@@ -3810,17 +3806,17 @@
     fileprivate func removePeerTimeoutAttributeEntry(peerId: PeerId, timestamp: UInt32) {
         self.peerTimeoutPropertiesTable.remove(peerId: peerId, timestamp: timestamp)
     }
-    
+
     fileprivate func setPeerThreadCombinedState(peerId: PeerId, state: StoredPeerThreadCombinedState?) {
         self.currentUpdatedPeerThreadCombinedStates.insert(peerId)
         self.peerThreadCombinedStateTable.set(peerId: peerId, state: state)
     }
-    
+
     fileprivate func setPeerPinnedThreads(peerId: PeerId, threadIds: [Int64]) {
         self.currentUpdatedPinnedThreads.insert(peerId)
         self.messageHistoryThreadPinnedTable.set(peerId: peerId, threadIds: threadIds)
     }
-    
+
     fileprivate func reindexUnreadCounters(currentTransaction: Transaction) {
         self.groupMessageStatsTable.removeAll()
         let _ = CFAbsoluteTimeGetCurrent()
@@ -4278,7 +4274,7 @@
             return disposable
         }
     }
-    
+
     public func forumTopicListHolesView() -> Signal<ForumTopicListHolesView, NoError> {
         return Signal { subscriber in
             let disposable = MetaDisposable()
