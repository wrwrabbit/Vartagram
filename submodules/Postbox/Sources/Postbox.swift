--- conflicted
+++ resolved
@@ -389,20 +389,16 @@
         return self.postbox?.chatListTable.getPeerChatListIndex(peerId: peerId)
     }
     
-<<<<<<< HEAD
+    public func getChatListPeers(groupId: PeerGroupId, filterPredicate: ChatListFilterPredicate?, additionalFilter: ((Peer) -> Bool)?, inactiveSecretChatPeerIds: Set<PeerId>) -> [Peer] {
+        assert(!self.disposed)
+        if let postbox = self.postbox {
+            return postbox.chatListTable.getChatListPeers(postbox: postbox, currentTransaction: self, groupId: groupId, filterPredicate: filterPredicate, additionalFilter: additionalFilter, inactiveSecretChatPeerIds: inactiveSecretChatPeerIds)
+        } else {
+            return []
+        }
+    }
+    
     public func getUnreadChatListPeerIds(groupId: PeerGroupId, filterPredicate: ChatListFilterPredicate?, additionalFilter: ((Peer) -> Bool)?, stopOnFirstMatch: Bool, inactiveSecretChatPeerIds: Set<PeerId>) -> [PeerId] {
-=======
-    public func getChatListPeers(groupId: PeerGroupId, filterPredicate: ChatListFilterPredicate?, additionalFilter: ((Peer) -> Bool)?) -> [Peer] {
-        assert(!self.disposed)
-        if let postbox = self.postbox {
-            return postbox.chatListTable.getChatListPeers(postbox: postbox, currentTransaction: self, groupId: groupId, filterPredicate: filterPredicate, additionalFilter: additionalFilter)
-        } else {
-            return []
-        }
-    }
-    
-    public func getUnreadChatListPeerIds(groupId: PeerGroupId, filterPredicate: ChatListFilterPredicate?, additionalFilter: ((Peer) -> Bool)?, stopOnFirstMatch: Bool) -> [PeerId] {
->>>>>>> 09a60ba5
         assert(!self.disposed)
         if let postbox = self.postbox {
             return postbox.chatListTable.getUnreadChatListPeerIds(postbox: postbox, currentTransaction: self, groupId: groupId, filterPredicate: filterPredicate, additionalFilter: additionalFilter, stopOnFirstMatch: stopOnFirstMatch, inactiveSecretChatPeerIds: inactiveSecretChatPeerIds)
