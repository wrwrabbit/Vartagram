import Foundation

import SwiftSignalKit

public protocol PostboxTypes {
    associatedtype Media
}

public protocol PeerChatState: PostboxCoding {
    func equals(_ other: PeerChatState) -> Bool
}

public enum PostboxUpdateMessage {
    case update(StoreMessage)
    case skip
}

public protocol StoreOrUpdateMessageAction: AnyObject {
    func addOrUpdate(messages: [StoreMessage], transaction: Transaction)
}

public final class Transaction {
    private let queue: Queue
    private weak var postbox: PostboxImpl?
    var disposed = false
    
    fileprivate init(queue: Queue, postbox: PostboxImpl) {
        assert(queue.isCurrent())

        self.queue = queue
        self.postbox = postbox
    }
    
    public func keychainEntryForKey(_ key: String) -> Data? {
        assert(self.queue.isCurrent())

        assert(!self.disposed)
        return self.postbox?.keychainTable.get(key)
    }
    
    public func setKeychainEntry(_ value: Data, forKey key: String) {
        assert(!self.disposed)
        self.postbox?.keychainTable.set(key, value: value)
    }
    
    public func addMessages(_ messages: [StoreMessage], location: AddMessagesLocation) -> [Int64: MessageId] {
        assert(!self.disposed)
        if let postbox = self.postbox {
            return postbox.addMessages(transaction: self, messages: messages, location: location)
        } else {
            return [:]
        }
    }
    
    public func messageExists(id: MessageId) -> Bool {
        if let postbox = self.postbox {
            return postbox.messageHistoryIndexTable.exists(id)
        } else {
            return false
        }
    }
    
    public func countIncomingMessage(id: MessageId) {
        assert(!self.disposed)
        if let postbox = self.postbox {
            postbox.countIncomingMessage(id: id)
        }
    }
    
    public func addHole(peerId: PeerId, threadId: Int64?, namespace: MessageId.Namespace, space: MessageHistoryHoleSpace, range: ClosedRange<MessageId.Id>) {
        assert(!self.disposed)
        self.postbox?.addHole(peerId: peerId, threadId: threadId, namespace: namespace, space: space, range: range)
    }
    
    public func removeHole(peerId: PeerId, threadId: Int64?, namespace: MessageId.Namespace, space: MessageHistoryHoleSpace, range: ClosedRange<MessageId.Id>) {
        assert(!self.disposed)
        self.postbox?.removeHole(peerId: peerId, threadId: threadId, namespace: namespace, space: space, range: range)
    }
    
    public func getHole(containing id: MessageId) -> [MessageHistoryHoleSpace: ClosedRange<MessageId.Id>] {
        assert(!self.disposed)
        return self.postbox?.messageHistoryHoleIndexTable.containing(id: id) ?? [:]
    }
    
    public func getHoles(peerId: PeerId, namespace: MessageId.Namespace) -> IndexSet {
        assert(!self.disposed)
        return self.postbox?.messageHistoryHoleIndexTable.closest(peerId: peerId, namespace: namespace, space: .everywhere, range: 1 ... (Int32.max - 1)) ?? IndexSet()
    }
    
    public func getHoles(peerId: PeerId, namespace: MessageId.Namespace, space: MessageHistoryHoleSpace) -> IndexSet {
        assert(!self.disposed)
        return self.postbox?.messageHistoryHoleIndexTable.closest(peerId: peerId, namespace: namespace, space: space, range: 1 ... (Int32.max - 1)) ?? IndexSet()
    }

    public func getThreadIndexHoles(peerId: PeerId, threadId: Int64, namespace: MessageId.Namespace) -> IndexSet {
        assert(!self.disposed)
        return self.postbox!.messageHistoryThreadHoleIndexTable.closest(peerId: peerId, threadId: threadId, namespace: namespace, space: .everywhere, range: 1 ... (Int32.max - 1))
    }
    
    public func getThreadIndexHole(peerId: PeerId, threadId: Int64, namespace: MessageId.Namespace, containing id: MessageId.Id) -> [MessageHistoryHoleSpace: ClosedRange<MessageId.Id>] {
        assert(!self.disposed)
        return self.postbox!.messageHistoryThreadHoleIndexTable.containing(threadId: threadId, id: MessageId(peerId: peerId, namespace: namespace, id: id))
    }

    public func getThreadMessageCount(peerId: PeerId, threadId: Int64, namespace: MessageId.Namespace, fromIdExclusive: Int32?, toIndex: MessageIndex) -> Int? {
        assert(!self.disposed)
        let fromIndex: MessageIndex?
        if let fromIdExclusive = fromIdExclusive {
            if let message = self.postbox?.getMessage(MessageId(peerId: peerId, namespace: namespace, id: fromIdExclusive)) {
                fromIndex = message.index.peerLocalSuccessor()
            } else {
                fromIndex = self.postbox!.messageHistoryIndexTable.closestIndex(id: MessageId(peerId: peerId, namespace: namespace, id: fromIdExclusive))?.peerLocalSuccessor()
            }
        } else {
            fromIndex = nil
        }

        if let fromIndex = fromIndex {
            return self.postbox!.messageHistoryThreadsTable.getMessageCountInRange(threadId: threadId, peerId: peerId, namespace: namespace, lowerBound: fromIndex, upperBound: toIndex)
        } else {
            return nil
        }
    }
    
    #if TEST_BUILD
    public func getMessageCount(peerId: PeerId, namespace: MessageId.Namespace, tag: MessageTags?, fromId: Int32, toId: Int32) -> Int? {
        assert(!self.disposed)
        let fromIndex: MessageIndex?
        if let message = self.postbox?.getMessage(MessageId(peerId: peerId, namespace: namespace, id: fromId)) {
            fromIndex = message.index
        } else {
            fromIndex = self.postbox!.messageHistoryIndexTable.closestIndex(id: MessageId(peerId: peerId, namespace: namespace, id: fromId))
        }
        
        let toIndex: MessageIndex?
        if let message = self.postbox?.getMessage(MessageId(peerId: peerId, namespace: namespace, id: toId)) {
            toIndex = message.index
        } else {
            toIndex = self.postbox!.messageHistoryIndexTable.closestIndex(id: MessageId(peerId: peerId, namespace: namespace, id: toId))
        }
        
        if let fromIndex, let toIndex {
            return self.postbox!.messageHistoryTable.getMessageCountInRange(peerId: peerId, namespace: namespace, tag: tag, lowerBound: fromIndex, upperBound: toIndex)
        }
        return nil
    }
    #endif
    
    public func doesChatListGroupContainHoles(groupId: PeerGroupId) -> Bool {
        assert(!self.disposed)
        return self.postbox?.chatListTable.doesGroupContainHoles(groupId: groupId) ?? false
    }
    
    public func recalculateChatListGroupStats(groupId: PeerGroupId) {
        assert(!self.disposed)
        self.postbox?.recalculateChatListGroupStats(groupId: groupId)
    }
    
    public func replaceChatListHole(groupId: PeerGroupId, index: MessageIndex, hole: ChatListHole?) {
        assert(!self.disposed)
        self.postbox?.replaceChatListHole(groupId: groupId, index: index, hole: hole)
    }
    
    public func allChatListHoles(groupId: PeerGroupId) -> [ChatListHole] {
        assert(!self.disposed)
        return self.postbox?.chatListTable.getHoles(groupId: groupId) ?? []
    }
    
    public func addChatListHole(groupId: PeerGroupId, hole: ChatListHole) {
        assert(!self.disposed)
        self.postbox?.addChatListHole(groupId: groupId, hole: hole)
    }
    
    public func deleteMessages(_ messageIds: [MessageId], forEachMedia: ((Media) -> Void)?) {
        assert(!self.disposed)
        self.postbox?.deleteMessages(messageIds, forEachMedia: forEachMedia)
    }
    
    public func deleteMessagesInRange(peerId: PeerId, namespace: MessageId.Namespace, minId: MessageId.Id, maxId: MessageId.Id, forEachMedia: ((Media) -> Void)?) {
        assert(!self.disposed)
        self.postbox?.deleteMessagesInRange(peerId: peerId, namespace: namespace, minId: minId, maxId: maxId, forEachMedia: forEachMedia)
    }
    
    public func withAllMessages(peerId: PeerId, namespace: MessageId.Namespace? = nil, _ f: (Message) -> Bool) {
        self.postbox?.withAllMessages(peerId: peerId, namespace: namespace, f)
    }
    
    public func clearHistory(_ peerId: PeerId, threadId: Int64?, minTimestamp: Int32?, maxTimestamp: Int32?, namespaces: MessageIdNamespaces, forEachMedia: ((Media) -> Void)?) {
        assert(!self.disposed)
        self.postbox?.clearHistory(peerId, threadId: threadId, minTimestamp: minTimestamp, maxTimestamp: maxTimestamp, namespaces: namespaces, forEachMedia: forEachMedia)
    }
    
    public func removeAllMessagesWithAuthor(_ peerId: PeerId, authorId: PeerId, namespace: MessageId.Namespace, forEachMedia: ((Media) -> Void)?) {
        assert(!self.disposed)
        self.postbox?.removeAllMessagesWithAuthor(peerId, authorId: authorId, namespace: namespace, forEachMedia: forEachMedia)
    }
    
    public func removeAllMessagesWithGlobalTag(tag: GlobalMessageTags) {
        assert(!self.disposed)
        self.postbox?.removeAllMessagesWithGlobalTag(tag: tag)
    }
    
    public func removeAllMessagesWithForwardAuthor(_ peerId: PeerId, forwardAuthorId: PeerId, namespace: MessageId.Namespace, forEachMedia: ((Media) -> Void)?) {
        assert(!self.disposed)
        self.postbox?.removeAllMessagesWithForwardAuthor(peerId, forwardAuthorId: forwardAuthorId, namespace: namespace, forEachMedia: forEachMedia)
    }
    
    public func messageIdsForGlobalIds(_ ids: [Int32]) -> [MessageId] {
        assert(!self.disposed)
        if let postbox = self.postbox {
            return postbox.messageIdsForGlobalIds(ids)
        } else {
            return []
        }
    }
    public func failedMessageIds(for peerId: PeerId) -> [MessageId] {
        assert(!self.disposed)
        if let postbox = self.postbox {
            return postbox.failedMessageIds(for: peerId)
        } else {
            return []
        }
    }
    
    public func deleteMessagesWithGlobalIds(_ ids: [Int32], forEachMedia: ((Media) -> Void)?) {
        assert(!self.disposed)
        if let postbox = self.postbox {
            let messageIds = postbox.messageIdsForGlobalIds(ids)
            postbox.deleteMessages(messageIds, forEachMedia: forEachMedia)
        }
    }
    
    public func messageIdForGloballyUniqueMessageId(peerId: PeerId, id: Int64) -> MessageId? {
        assert(!self.disposed)
        return self.postbox?.messageIdForGloballyUniqueMessageId(peerId: peerId, id: id)
    }
    
    public func resetIncomingReadStates(_ states: [PeerId: [MessageId.Namespace: PeerReadState]]) {
        assert(!self.disposed)
        self.postbox?.resetIncomingReadStates(states)
    }
    
    public func setNeedsIncomingReadStateSynchronization(_ peerId: PeerId) {
        assert(!self.disposed)
        self.postbox?.setNeedsIncomingReadStateSynchronization(peerId)
    }
    
    public func confirmSynchronizedIncomingReadState(_ peerId: PeerId) {
        assert(!self.disposed)
        self.postbox?.confirmSynchronizedIncomingReadState(peerId)
    }
    
    public func applyIncomingReadMaxId(_ messageId: MessageId) {
        assert(!self.disposed)
        self.postbox?.applyIncomingReadMaxId(messageId)
    }
    
    public func applyOutgoingReadMaxId(_ messageId: MessageId) {
        assert(!self.disposed)
        self.postbox?.applyOutgoingReadMaxId(messageId)
    }
    
    public func applyInteractiveReadMaxIndex(_ messageIndex: MessageIndex) -> [MessageId] {
        assert(!self.disposed)
        if let postbox = self.postbox {
            return postbox.applyInteractiveReadMaxIndex(messageIndex: messageIndex)
        } else {
            return []
        }
    }
    
    public func applyMarkUnread(peerId: PeerId, namespace: MessageId.Namespace, value: Bool, interactive: Bool) {
        assert(!self.disposed)
        self.postbox?.applyMarkUnread(peerId: peerId, namespace: namespace, value: value, interactive: interactive)
    }
    
    public func applyOutgoingReadMaxIndex(_ messageIndex: MessageIndex) -> [MessageId] {
        assert(!self.disposed)
        if let postbox = self.postbox {
            return postbox.applyOutgoingReadMaxIndex(messageIndex)
        } else {
            return []
        }
    }
    
    public func resetPeerGroupSummary(groupId: PeerGroupId, namespace: MessageId.Namespace, summary: PeerGroupUnreadCountersSummary) {
        assert(!self.disposed)
        self.postbox?.resetPeerGroupSummary(groupId: groupId, namespace: namespace, summary: summary)
    }
    
    public func setNeedsPeerGroupMessageStatsSynchronization(groupId: PeerGroupId, namespace: MessageId.Namespace) {
        assert(!self.disposed)
        self.postbox?.setNeedsPeerGroupMessageStatsSynchronization(groupId: groupId, namespace: namespace)
    }
    
    public func confirmSynchronizedPeerGroupMessageStats(groupId: PeerGroupId, namespace: MessageId.Namespace) {
        assert(!self.disposed)
        self.postbox?.confirmSynchronizedPeerGroupMessageStats(groupId: groupId, namespace: namespace)
    }
    
    public func getState() -> PostboxCoding? {
        assert(!self.disposed)
        return self.postbox?.getState()
    }
    
    public func setState(_ state: PostboxCoding) {
        assert(!self.disposed)
        self.postbox?.setState(state)
    }
    
    public func getPeerChatState(_ id: PeerId) -> PeerChatState? {
        assert(!self.disposed)
        return self.postbox?.peerChatStateTable.get(id)?.getLegacy() as? PeerChatState
    }
    
    public func setPeerChatState(_ id: PeerId, state: PeerChatState) {
        assert(!self.disposed)
        self.postbox?.setPeerChatState(id, state: state)
    }
    
    public func getGlobalNotificationSettings() -> PostboxGlobalNotificationSettings {
        assert(!self.disposed)
        if let postbox = self.postbox {
            return postbox.getGlobalNotificationSettings(transaction: self)
        } else {
            preconditionFailure()
        }
    }
    
    public func getPeerChatInterfaceState(_ id: PeerId) -> StoredPeerChatInterfaceState? {
        assert(!self.disposed)
        return self.postbox?.peerChatInterfaceStateTable.get(id)
    }

    public func getPeerChatThreadInterfaceState(_ id: PeerId, threadId: Int64) -> StoredPeerChatInterfaceState? {
        assert(!self.disposed)
        return self.postbox?.peerChatThreadInterfaceStateTable.get(PeerChatThreadId(peerId: id, threadId: threadId))
    }
    
    public func setPeerChatInterfaceState(_ id: PeerId, state: StoredPeerChatInterfaceState?) {
        assert(!self.disposed)
        self.postbox?.setPeerChatInterfaceState(id, state: state)
    }
    
    public func setPeerChatThreadInterfaceState(_ id: PeerId, threadId: Int64, state: StoredPeerChatInterfaceState?) {
        assert(!self.disposed)
        self.postbox?.setPeerChatThreadInterfaceState(id, threadId: threadId, state: state)
    }
    
    public func getPeer(_ id: PeerId) -> Peer? {
        assert(!self.disposed)
        return self.postbox?.peerTable.get(id)
    }
    
    public func getPeerReadStates(_ id: PeerId) -> [(MessageId.Namespace, PeerReadState)]? {
        assert(!self.disposed)
        return self.postbox?.readStateTable.getCombinedState(id)?.states
    }
    
    public func getCombinedPeerReadState(_ id: PeerId) -> CombinedPeerReadState? {
        assert(!self.disposed)
        return self.postbox?.readStateTable.getCombinedState(id)
    }
    
    public func getPeerNotificationSettings(id: PeerId) -> PeerNotificationSettings? {
        assert(!self.disposed)
        return self.postbox?.peerNotificationSettingsTable.getEffective(id)
    }
    
    public func getAllPeerNotificationSettings() -> [PeerId : PeerNotificationSettings]? {
        assert(!self.disposed)
        return self.postbox?.peerNotificationSettingsTable.getAll()
    }
    
    public func getPendingPeerNotificationSettings(_ id: PeerId) -> PeerNotificationSettings? {
        assert(!self.disposed)
        return self.postbox?.peerNotificationSettingsTable.getPending(id)
    }
    
    public func updatePeersInternal(_ peers: [Peer], update: (Peer?, Peer) -> Peer?) {
        assert(!self.disposed)
        self.postbox?.updatePeers(peers, update: update)
    }
    
    public func getPeerChatListInclusion(_ id: PeerId) -> PeerChatListInclusion {
        assert(!self.disposed)
        if let postbox = self.postbox {
            return postbox.getPeerChatListInclusion(id)
        }
        return .notIncluded
    }
    
    public func getAssociatedPeerIds(_ id: PeerId, inactiveSecretChatPeerIds: Set<PeerId>) -> Set<PeerId> {
        assert(!self.disposed)
        if let postbox = self.postbox {
            return postbox.reverseAssociatedPeerTable.get(peerId: id).subtracting(inactiveSecretChatPeerIds)
        }
        return []
    }
    
    public func getTopPeerMessageId(peerId: PeerId, namespace: MessageId.Namespace) -> MessageId? {
        assert(!self.disposed)
        return self.getTopPeerMessageIndex(peerId: peerId, namespace: namespace)?.id
    }
    
    public func getTopPeerMessageIndex(peerId: PeerId, namespace: MessageId.Namespace) -> MessageIndex? {
        assert(!self.disposed)
        return self.postbox?.getTopPeerMessageIndex(peerId: peerId, namespace: namespace)
    }
    
    public func getTopPeerMessageIndex(peerId: PeerId) -> MessageIndex? {
        assert(!self.disposed)
        return self.postbox?.getTopPeerMessageIndex(peerId: peerId)
    }
    
    public func getPeerChatListIndex(_ peerId: PeerId) -> (PeerGroupId, ChatListIndex)? {
        assert(!self.disposed)
        return self.postbox?.chatListTable.getPeerChatListIndex(peerId: peerId)
    }
    
    public func getChatListPeers(groupId: PeerGroupId, filterPredicate: ChatListFilterPredicate?, additionalFilter: ((Peer) -> Bool)?, inactiveSecretChatPeerIds: Set<PeerId>) -> [Peer] {
        assert(!self.disposed)
        if let postbox = self.postbox {
            return postbox.chatListTable.getChatListPeers(postbox: postbox, currentTransaction: self, groupId: groupId, filterPredicate: filterPredicate, additionalFilter: additionalFilter, inactiveSecretChatPeerIds: inactiveSecretChatPeerIds)
        } else {
            return []
        }
    }
    
    public func getUnreadChatListPeerIds(groupId: PeerGroupId, filterPredicate: ChatListFilterPredicate?, additionalFilter: ((Peer) -> Bool)?, stopOnFirstMatch: Bool, reverseOrder: Bool = false, inactiveSecretChatPeerIds: Set<PeerId>) -> [PeerId] {
        assert(!self.disposed)
        if let postbox = self.postbox {
            return postbox.chatListTable.getUnreadChatListPeerIds(postbox: postbox, currentTransaction: self, groupId: groupId, filterPredicate: filterPredicate, additionalFilter: additionalFilter, stopOnFirstMatch: stopOnFirstMatch, reverseOrder: reverseOrder, inactiveSecretChatPeerIds: inactiveSecretChatPeerIds)
        } else {
            return []
        }
    }
    
    public func updatePeerChatListInclusion(_ id: PeerId, inclusion: PeerChatListInclusion) {
        assert(!self.disposed)
        self.postbox?.updatePeerChatListInclusion(id, inclusion: inclusion)
    }
    
    public func removeAllChatListEntries(groupId: PeerGroupId, exceptPeerNamespace: PeerId.Namespace) {
        assert(!self.disposed)
        self.postbox?.removeAllChatListEntries(groupId: groupId, exceptPeerNamespace: exceptPeerNamespace)
    }
    
    public func chatListGetAllPeerIds() -> [PeerId] {
        assert(!self.disposed)
        return self.postbox?.chatListTable.getAllPeerIds() ?? []
    }
    
    public func updateCurrentPeerNotificationSettings(_ notificationSettings: [PeerId: PeerNotificationSettings]) {
        assert(!self.disposed)
        self.postbox?.updateCurrentPeerNotificationSettings(notificationSettings)
    }
    
    public func updatePendingPeerNotificationSettings(peerId: PeerId, settings: PeerNotificationSettings?) {
        assert(!self.disposed)
        self.postbox?.updatePendingPeerNotificationSettings(peerId: peerId, settings: settings)
    }
    
    public func resetAllPeerNotificationSettings(_ notificationSettings: PeerNotificationSettings) {
        assert(!self.disposed)
        self.postbox?.resetAllPeerNotificationSettings(notificationSettings)
    }
    
    public func getPeerIdsAndNotificationSettingsWithBehaviorTimestampLessThanOrEqualTo(_ timestamp: Int32) -> [(PeerId, PeerNotificationSettings)] {
        assert(!self.disposed)
        guard let postbox = self.postbox else {
            return []
        }
        var result: [(PeerId, PeerNotificationSettings)] = []
        for peerId in postbox.peerNotificationSettingsBehaviorTable.getEarlierThanOrEqualTo(timestamp: timestamp) {
            if let notificationSettings = postbox.peerNotificationSettingsTable.getCurrent(peerId) {
                result.append((peerId, notificationSettings))
            }
        }
        return result
    }
    
    public func updatePeerCachedData(peerIds: Set<PeerId>, update: (PeerId, CachedPeerData?) -> CachedPeerData?) {
        assert(!self.disposed)
        self.postbox?.updatePeerCachedData(peerIds: peerIds, update: update)
    }
    
    public func getPeerCachedData(peerId: PeerId) -> CachedPeerData? {
        assert(!self.disposed)
        return self.postbox?.cachedPeerDataTable.get(peerId)
    }
    
    public func updatePeerPresencesInternal(presences: [PeerId: PeerPresence], merge: (PeerPresence, PeerPresence) -> PeerPresence) {
        assert(!self.disposed)
        self.postbox?.updatePeerPresences(presences: presences, merge: merge)
    }
    
    public func updatePeerPresenceInternal(peerId: PeerId, update: (PeerPresence) -> PeerPresence) {
        assert(!self.disposed)
        self.postbox?.updatePeerPresence(peerId: peerId, update: update)
    }
    
    public func getPeerPresence(peerId: PeerId) -> PeerPresence? {
        assert(!self.disposed)
        return self.postbox?.peerPresenceTable.get(peerId)
    }
    
    public func getContactPeerIds() -> Set<PeerId> {
        assert(!self.disposed)
        if let postbox = self.postbox {
            return postbox.contactsTable.get()
        } else {
            return Set()
        }
    }
    
    public func isPeerContact(peerId: PeerId) -> Bool {
        assert(!self.disposed)
        if let postbox = self.postbox {
            return postbox.contactsTable.isContact(peerId: peerId)
        } else {
            return false
        }
    }
    
    public func getRemoteContactCount() -> Int32 {
        assert(!self.disposed)
        return self.postbox?.metadataTable.getRemoteContactCount() ?? 0
    }
    
    public func replaceRemoteContactCount(_ count: Int32) {
        assert(!self.disposed)
        self.postbox?.replaceRemoteContactCount(count)
    }
    
    public func replaceContactPeerIds(_ peerIds: Set<PeerId>) {
        assert(!self.disposed)
        self.postbox?.replaceContactPeerIds(peerIds)
    }
    
    public func replaceAdditionalChatListItems(_ items: [AdditionalChatListItem]) {
        assert(!self.disposed)
        self.postbox?.replaceAdditionalChatListItems(items)
    }
    
    public func getAdditionalChatListItems() -> [AdditionalChatListItem] {
        assert(!self.disposed)
        return self.postbox?.additionalChatListItemsTable.get() ?? []
    }
    
    public func replaceRecentPeerIds(_ peerIds: [PeerId]) {
        assert(!self.disposed)
        self.postbox?.replaceRecentPeerIds(peerIds)
    }
    
    public func getRecentPeerIds() -> [PeerId] {
        assert(!self.disposed)
        if let postbox = self.postbox {
            return postbox.peerRatingTable.get()
        } else {
            return []
        }
    }
    
    public func updateMessage(_ id: MessageId, update: (Message) -> PostboxUpdateMessage) {
        assert(!self.disposed)
        self.postbox?.updateMessage(transaction: self, id: id, update: update)
    }
    
    public func offsetPendingMessagesTimestamps(lowerBound: MessageId, excludeIds: Set<MessageId>, timestamp: Int32) {
        assert(!self.disposed)
        self.postbox?.offsetPendingMessagesTimestamps(lowerBound: lowerBound, excludeIds: excludeIds, timestamp: timestamp)
    }
    
    public func updateMessageGroupingKeysAtomically(_ ids: [MessageId], groupingKey: Int64) {
        assert(!self.disposed)
        self.postbox?.updateMessageGroupingKeysAtomically(ids, groupingKey: groupingKey)
    }
    
    public func updateMedia(_ id: MediaId, update: Media?) -> Set<MessageIndex> {
        assert(!self.disposed)
        return self.postbox?.updateMedia(id, update: update) ?? Set()
    }
    
    public func storeMediaIfNotPresent(media: Media) {
        assert(!self.disposed)
        self.postbox?.storeMediaIfNotPresent(media: media)
    }
    
    public func replaceItemCollections(namespace: ItemCollectionId.Namespace, itemCollections: [(ItemCollectionId, ItemCollectionInfo, [ItemCollectionItem])]) {
        assert(!self.disposed)
        self.postbox?.replaceItemCollections(namespace: namespace, itemCollections: itemCollections)
    }
    
    public func replaceItemCollectionInfos(namespace: ItemCollectionId.Namespace, itemCollectionInfos: [(ItemCollectionId, ItemCollectionInfo)]) {
        assert(!self.disposed)
        self.postbox?.replaceItemCollectionInfos(namespace: namespace, itemCollectionInfos: itemCollectionInfos)
    }
    
    public func replaceItemCollectionItems(collectionId: ItemCollectionId, items: [ItemCollectionItem]) {
        assert(!self.disposed)
        self.postbox?.replaceItemCollectionItems(collectionId: collectionId, items: items)
    }
    
    public func removeItemCollection(collectionId: ItemCollectionId) {
        assert(!self.disposed)
        self.postbox?.removeItemCollection(collectionId: collectionId)
    }
    
    public func getItemCollectionsInfos(namespace: ItemCollectionId.Namespace) -> [(ItemCollectionId, ItemCollectionInfo)] {
        assert(!self.disposed)
        if let postbox = self.postbox {
            return postbox.itemCollectionInfoTable.getInfos(namespace: namespace).map { ($0.1, $0.2) }
        } else {
            return []
        }
    }
    
    public func getItemCollectionInfo(collectionId: ItemCollectionId) -> ItemCollectionInfo? {
        assert(!self.disposed)
        return self.postbox?.itemCollectionInfoTable.getInfo(id: collectionId)
    }
    
    public func getItemCollectionItems(collectionId: ItemCollectionId) -> [ItemCollectionItem] {
        assert(!self.disposed)
        if let postbox = self.postbox {
            return postbox.itemCollectionItemTable.collectionItems(collectionId: collectionId)
        } else {
            return []
        }
    }
    
    public func getCollectionsItems(namespace: ItemCollectionId.Namespace) -> [(ItemCollectionId, ItemCollectionInfo, [ItemCollectionItem])] {
        assert(!self.disposed)
        if let postbox = postbox {
            let infos = postbox.itemCollectionInfoTable.getInfos(namespace: namespace)
            var result: [(ItemCollectionId, ItemCollectionInfo, [ItemCollectionItem])] = []
            for info in infos {
                let items = getItemCollectionItems(collectionId: info.1)
                result.append((info.1, info.2, items))
            }
            return result
        } else {
            return []
        }
    }
    
    public func getItemCollectionInfoItems(namespace: ItemCollectionId.Namespace, id: ItemCollectionId) -> (ItemCollectionInfo, [ItemCollectionItem])? {
        assert(!self.disposed)
        if let postbox = postbox {
            let infos = postbox.itemCollectionInfoTable.getInfos(namespace: namespace)
            for info in infos {
                if info.1 == id {
                    return (info.2, getItemCollectionItems(collectionId: id))
                }
            }
        }
        
        return nil
    }
    
    
    public func searchItemCollection(namespace: ItemCollectionId.Namespace, query: ItemCollectionSearchQuery) -> [ItemCollectionItem] {
        assert(!self.disposed)
        if let postbox = self.postbox {
            let itemsByCollectionId = postbox.itemCollectionItemTable.searchIndexedItems(namespace: namespace, query: query)
            let infoIds = postbox.itemCollectionInfoTable.getIds(namespace: namespace)
            var infoIndices: [ItemCollectionId: Int] = [:]
            for i in 0 ..< infoIds.count {
                infoIndices[infoIds[i]] = i
            }
            let sortedKeys = itemsByCollectionId.keys.sorted(by: { lhs, rhs in
                if let lhsIndex = infoIndices[lhs], let rhsIndex = infoIndices[rhs] {
                    return lhsIndex < rhsIndex
                } else if let _ = infoIndices[lhs] {
                    return true
                } else {
                    return false
                }
            })
            var result: [ItemCollectionItem] = []
            for key in sortedKeys {
                result.append(contentsOf: itemsByCollectionId[key]!)
            }
            return result
        } else {
            return []
        }
    }
    
    public func replaceOrderedItemListItems(collectionId: Int32, items: [OrderedItemListEntry]) {
        assert(!self.disposed)
        self.postbox?.replaceOrderedItemListItems(collectionId: collectionId, items: items)
    }
    
    public func addOrMoveToFirstPositionOrderedItemListItem(collectionId: Int32, item: OrderedItemListEntry, removeTailIfCountExceeds: Int?) {
        assert(!self.disposed)
        self.postbox?.addOrMoveToFirstPositionOrderedItemListItem(collectionId: collectionId, item: item, removeTailIfCountExceeds: removeTailIfCountExceeds)
    }
    
    public func getOrderedListItemIds(collectionId: Int32) -> [MemoryBuffer] {
        assert(!self.disposed)
        if let postbox = postbox {
            return postbox.getOrderedListItemIds(collectionId: collectionId)
        } else {
            return []
        }
    }
    
    public func getOrderedListItems(collectionId: Int32) -> [OrderedItemListEntry] {
        assert(!self.disposed)
        if let postbox = postbox {
            return postbox.orderedItemListTable.getItems(collectionId: collectionId)
        } else {
            return []
        }
    }
    
    public func getOrderedItemListItem(collectionId: Int32, itemId: MemoryBuffer) -> OrderedItemListEntry? {
        assert(!self.disposed)
        return self.postbox?.getOrderedItemListItem(collectionId: collectionId, itemId: itemId)
    }
    
    public func updateOrderedItemListItem(collectionId: Int32, itemId: MemoryBuffer, item: CodableEntry) {
        assert(!self.disposed)
        self.postbox?.updateOrderedItemListItem(collectionId: collectionId, itemId: itemId, item: item)
    }
    
    public func removeOrderedItemListItem(collectionId: Int32, itemId: MemoryBuffer) {
        assert(!self.disposed)
        self.postbox?.removeOrderedItemListItem(collectionId: collectionId, itemId: itemId)
    }
    
    public func getMessage(_ id: MessageId) -> Message? {
        assert(!self.disposed)
        return self.postbox?.getMessage(id)
    }
    
    public func getMessageGroup(_ id: MessageId) -> [Message]? {
        assert(!self.disposed)
        return self.postbox?.getMessageGroup(at: id)
    }
    
    public func getMessageForwardedGroup(_ id: MessageId) -> [Message]? {
        assert(!self.disposed)
        return self.postbox?.getMessageForwardedGroup(id)
    }
    
    public func getMessageFailedGroup(_ id: MessageId) -> [Message]? {
        assert(!self.disposed)
        return self.postbox?.getMessageFailedGroup(id)
    }
    
    public func getMedia(_ id: MediaId) -> Media? {
        assert(!self.disposed)
        return self.postbox?.messageHistoryTable.getMedia(id)
    }
    
    public func findMessageIdByTimestamp(peerId: PeerId, namespace: MessageId.Namespace, timestamp: Int32) -> MessageId? {
        assert(!self.disposed)
        return self.postbox?.messageHistoryTable.findMessageId(peerId: peerId, namespace: namespace, timestamp: timestamp)
    }
    
    public func findClosestMessageIdByTimestamp(peerId: PeerId, timestamp: Int32) -> MessageId? {
        assert(!self.disposed)
        return self.postbox?.messageHistoryTable.findClosestMessageIndex(peerId: peerId, timestamp: timestamp)?.id
    }

    public func findMessageAtAbsoluteIndex(peerId: PeerId, namespace: MessageId.Namespace, index: Int) -> MessageIndex? {
        assert(!self.disposed)
        return self.postbox?.messageHistoryTable.findMessageAtAbsoluteIndex(peerId: peerId, namespace: namespace, index: index)
    }
    
    public func findRandomMessage(peerId: PeerId, namespace: MessageId.Namespace, tag: MessageTags, ignoreIds: ([MessageId], Set<MessageId>)) -> MessageIndex? {
        assert(!self.disposed)
        return self.postbox?.messageHistoryTable.findRandomMessage(peerId: peerId, namespace: namespace, tag: tag, ignoreIds: ignoreIds)
    }

    public func firstMessageInRange(peerId: PeerId, namespace: MessageId.Namespace, tag: MessageTags, timestampMax: Int32, timestampMin: Int32) -> Message? {
        assert(!self.disposed)
        if let message = self.postbox?.messageHistoryTable.firstMessageInRange(peerId: peerId, namespace: namespace, tag: tag, timestampMax: timestampMax, timestampMin: timestampMin) {
            return self.postbox?.renderIntermediateMessage(message)
        } else {
            return nil
        }
    }
    
    public func filterStoredMessageIds(_ messageIds: Set<MessageId>) -> Set<MessageId> {
        assert(!self.disposed)
        if let postbox = self.postbox {
            return postbox.filterStoredMessageIds(messageIds)
        }
        return Set()
    }
    
    public func filterStoredMediaIds(namespace: MediaId.Namespace, ids: Set<Int64>) -> Set<Int64> {
        assert(!self.disposed)
        if let postbox = self.postbox {
            return postbox.filterStoredMediaIds(namespace: namespace, ids: ids)
        }
        return Set()
    }
    
    public func storedMessageId(peerId: PeerId, namespace: MessageId.Namespace, timestamp: Int32) -> MessageId? {
        assert(!self.disposed)
        return self.postbox?.storedMessageId(peerId: peerId, namespace: namespace, timestamp: timestamp)
    }
    
    public func putItemCacheEntry(id: ItemCacheEntryId, entry: CodableEntry) {
        assert(!self.disposed)
        self.postbox?.putItemCacheEntry(id: id, entry: entry)
    }
    
    public func removeItemCacheEntry(id: ItemCacheEntryId) {
        assert(!self.disposed)
        self.postbox?.removeItemCacheEntry(id: id)
    }
    
    public func retrieveItemCacheEntry(id: ItemCacheEntryId) -> CodableEntry? {
        assert(!self.disposed)
        return self.postbox?.retrieveItemCacheEntry(id: id)
    }
    
    public func clearItemCacheCollection(collectionId: ItemCacheCollectionId) {
        assert(!self.disposed)
        self.postbox?.clearItemCacheCollection(collectionId: collectionId)
    }
    
    public func operationLogGetNextEntryLocalIndex(peerId: PeerId, tag: PeerOperationLogTag) -> Int32 {
        assert(!self.disposed)
        if let postbox = self.postbox {
            return postbox.operationLogGetNextEntryLocalIndex(peerId: peerId, tag: tag)
        } else {
            return 0
        }
    }
    
    public func operationLogResetIndices(peerId: PeerId, tag: PeerOperationLogTag, nextTagLocalIndex: Int32) {
        assert(!self.disposed)
        self.postbox?.peerOperationLogTable.resetIndices(peerId: peerId, tag: tag, nextTagLocalIndex: nextTagLocalIndex)
    }
    
    public func operationLogAddEntry(peerId: PeerId, tag: PeerOperationLogTag, tagLocalIndex: StorePeerOperationLogEntryTagLocalIndex, tagMergedIndex: StorePeerOperationLogEntryTagMergedIndex, contents: PostboxCoding) {
        assert(!self.disposed)
        self.postbox?.operationLogAddEntry(peerId: peerId, tag: tag, tagLocalIndex: tagLocalIndex, tagMergedIndex: tagMergedIndex, contents: contents)
    }
    
    public func operationLogRemoveEntry(peerId: PeerId, tag: PeerOperationLogTag, tagLocalIndex: Int32) -> Bool {
        assert(!self.disposed)
        if let postbox = self.postbox {
            return postbox.operationLogRemoveEntry(peerId: peerId, tag: tag, tagLocalIndex: tagLocalIndex)
        } else {
            return false
        }
    }
    
    public func operationLogRemoveAllEntries(peerId: PeerId, tag: PeerOperationLogTag) {
        assert(!self.disposed)
        self.postbox?.operationLogRemoveAllEntries(peerId: peerId, tag: tag)
    }
    
    public func operationLogRemoveEntries(peerId: PeerId, tag: PeerOperationLogTag, withTagLocalIndicesEqualToOrLowerThan maxTagLocalIndex: Int32) {
        assert(!self.disposed)
        self.postbox?.operationLogRemoveEntries(peerId: peerId, tag: tag, withTagLocalIndicesEqualToOrLowerThan: maxTagLocalIndex)
    }
    
    public func operationLogUpdateEntry(peerId: PeerId, tag: PeerOperationLogTag, tagLocalIndex: Int32, _ f: (PeerOperationLogEntry?) -> PeerOperationLogEntryUpdate) {
        assert(!self.disposed)
        self.postbox?.operationLogUpdateEntry(peerId: peerId, tag: tag, tagLocalIndex: tagLocalIndex, f)
    }
    
    public func operationLogEnumerateEntries(peerId: PeerId, tag: PeerOperationLogTag, _ f: (PeerOperationLogEntry) -> Bool) {
        assert(!self.disposed)
        self.postbox?.operationLogEnumerateEntries(peerId: peerId, tag: tag, f)
    }
    
    public func enumeratePreferencesEntries(_ f: (PreferencesEntry) -> Bool) {
        assert(!self.disposed)
        self.postbox?.enumeratePreferencesEntries(f)
    }
    
    public func getPreferencesEntry(key: ValueBoxKey) -> PreferencesEntry? {
        assert(!self.disposed)
        return self.postbox?.getPreferencesEntry(key: key)
    }
    
    public func setPreferencesEntry(key: ValueBoxKey, value: PreferencesEntry?) {
        assert(!self.disposed)
        self.postbox?.setPreferencesEntry(key: key, value: value)
    }
    
    public func updatePreferencesEntry(key: ValueBoxKey, _ f: (PreferencesEntry?) -> PreferencesEntry?) {
        assert(!self.disposed)
        self.postbox?.setPreferencesEntry(key: key, value: f(self.postbox?.getPreferencesEntry(key: key)))
    }

    public func globalNotificationSettingsUpdated() {
        assert(!self.disposed)
        self.postbox?.globalNotificationSettingsUpdated()
    }
    
    public func getPinnedItemIds(groupId: PeerGroupId) -> [PinnedItemId] {
        assert(!self.disposed)
        if let postbox = self.postbox {
            return postbox.getPinnedItemIds(groupId: groupId)
        } else {
            return []
        }
    }
    
    public func setPinnedItemIds(groupId: PeerGroupId, itemIds: [PinnedItemId]) {
        assert(!self.disposed)
        if let postbox = self.postbox {
            postbox.setPinnedItemIds(groupId: groupId, itemIds: itemIds)
        }
    }
    
    public func getTotalUnreadState(groupId: PeerGroupId) -> ChatListTotalUnreadState {
        assert(!self.disposed)
        if let postbox = self.postbox {
            return postbox.messageHistoryMetadataTable.getTotalUnreadState(groupId: groupId)
        } else {
            return ChatListTotalUnreadState(absoluteCounters: [:], filteredCounters: [:])
        }
    }
    
    public func getChatCountMatchingPredicate(_ predicate: ChatListFilterPredicate) -> Int {
        assert(!self.disposed)
        guard let postbox = self.postbox else {
            return 0
        }
        var includedPeerIds: [PeerId: Bool] = [:]
        for peerId in predicate.includePeerIds {
            includedPeerIds[peerId] = false
        }
        
        var count = 0
        
        let globalNotificationSettings = self.getGlobalNotificationSettings()
        
        var groupIds: [PeerGroupId] = [.root]
        groupIds.append(contentsOf: predicate.includeAdditionalPeerGroupIds)
        for groupId in groupIds {
            count += postbox.chatListTable.countWithPredicate(groupId: groupId, predicate: { peerId in
                if let peer = postbox.peerTable.get(peerId) {
                    let isUnread = postbox.readStateTable.getCombinedState(peerId)?.isUnread ?? false
                    let notificationsPeerId = peer.notificationSettingsPeerId ?? peerId
                    let isContact = postbox.contactsTable.isContact(peerId: notificationsPeerId)
                    let isRemovedFromTotalUnreadCount = resolvedIsRemovedFromTotalUnreadCount(globalSettings: globalNotificationSettings, peer: peer, peerSettings: postbox.peerNotificationSettingsTable.getEffective(notificationsPeerId))
                    let messageTagSummaryResult = resolveChatListMessageTagSummaryResultCalculation(postbox: postbox, peerId: peer.id, threadId: nil, calculation: predicate.messageTagSummary)
                    
                    if predicate.includes(peer: peer, groupId: groupId, isRemovedFromTotalUnreadCount: isRemovedFromTotalUnreadCount, isUnread: isUnread, isContact: isContact, messageTagSummaryResult: messageTagSummaryResult) {
                        includedPeerIds[peer.id] = true
                        return true
                    } else {
                        return false
                    }
                } else {
                    return false
                }
            })
        }
        for (peerId, included) in includedPeerIds {
            if !included {
                if postbox.chatListTable.getPeerChatListIndex(peerId: peerId) != nil {
                    count += 1
                }
            }
        }
        return count
    }
    
    public func enumerateMediaMessages(lowerBound: MessageIndex?, upperBound: MessageIndex?, limit: Int) -> (messagesByMediaId: [MediaId: [MessageId]], mediaMap: [MediaId: Media], nextLowerBound: MessageIndex?) {
        assert(!self.disposed)
        if let postbox = self.postbox {
            return postbox.messageHistoryTable.enumerateMediaMessages(lowerBound: lowerBound, upperBound: upperBound, limit: limit)
        } else {
            return ([:], [:], nil)
        }
    }
    
    public func topMessageIndices(peerId: PeerId, namespace: MessageId.Namespace, limit: Int) -> [MessageIndex] {
        assert(!self.disposed)
        return self.postbox?.messageHistoryTable.topMessageIndices(peerId: peerId, namespace: namespace, limit: limit) ?? []
    }
    
    public func allEarlierMessageIndices(index: MessageIndex) -> [MessageIndex] {
        assert(!self.disposed)
        return self.postbox?.messageHistoryTable.allEarlierMessageIndices(index: index) ?? []
    }
    
    public func enumerateMedia(lowerBound: MessageIndex?, upperBound: MessageIndex?, limit: Int) -> ([PeerId: Set<MediaId>], [MediaId: Media], MessageIndex?) {
        assert(!self.disposed)
        if let postbox = self.postbox {
            return postbox.messageHistoryTable.enumerateMedia(lowerBound: lowerBound, upperBound: upperBound, limit: limit)
        } else {
            return ([:], [:], nil)
        }
    }
    
    public func replaceGlobalMessageTagsHole(globalTags: GlobalMessageTags, index: MessageIndex, with updatedIndex: MessageIndex?, messages: [StoreMessage]) {
        assert(!self.disposed)
        self.postbox?.replaceGlobalMessageTagsHole(transaction: self, globalTags: globalTags, index: index, with: updatedIndex, messages: messages)
    }
    
    public func searchMessages(peerId: PeerId?, query: String, tags: MessageTags?, inactiveSecretChatPeerIds: Set<PeerId>) -> [Message] {
        assert(!self.disposed)
        if let postbox = self.postbox {
            return postbox.searchMessages(peerId: peerId, query: query, tags: tags, inactiveSecretChatPeerIds: inactiveSecretChatPeerIds)
        } else {
            return []
        }
    }
    
    public func unorderedItemListScan(tag: UnorderedItemListEntryTag, _ f: (UnorderedItemListEntry) -> Void) {
        if let postbox = self.postbox {
            postbox.unorderedItemListTable.scan(tag: tag, f)
        }
    }
    
    public func unorderedItemListDifference(tag: UnorderedItemListEntryTag, updatedEntryInfos: [ValueBoxKey: UnorderedItemListEntryInfo]) -> (metaInfo: UnorderedItemListTagMetaInfo?, added: [ValueBoxKey], removed: [UnorderedItemListEntry], updated: [UnorderedItemListEntry]) {
        assert(!self.disposed)
        if let postbox = self.postbox {
            return postbox.unorderedItemListTable.difference(tag: tag, updatedEntryInfos: updatedEntryInfos)
        } else {
            return (nil, [], [], [])
        }
    }
    
    public func unorderedItemListApplyDifference(tag: UnorderedItemListEntryTag, previousInfo: UnorderedItemListTagMetaInfo?, updatedInfo: UnorderedItemListTagMetaInfo, setItems: [UnorderedItemListEntry], removeItemIds: [ValueBoxKey]) -> Bool {
        assert(!self.disposed)
        if let postbox = self.postbox {
            return postbox.unorderedItemListTable.applyDifference(tag: tag, previousInfo: previousInfo, updatedInfo: updatedInfo, setItems: setItems, removeItemIds: removeItemIds)
        } else {
            return false
        }
    }
    
    public func getAllNoticeEntries() -> [ValueBoxKey: CodableEntry] {
        assert(!self.disposed)
        if let postbox = self.postbox {
            return postbox.noticeTable.getAll()
        } else {
            return [:]
        }
    }
    
    public func getNoticeEntry(key: NoticeEntryKey) -> CodableEntry? {
        assert(!self.disposed)
        if let postbox = self.postbox {
            return postbox.noticeTable.get(key: key)
        } else {
            return nil
        }
    }
    
    public func setNoticeEntry(key: NoticeEntryKey, value: CodableEntry?) {
        assert(!self.disposed)
        self.postbox?.setNoticeEntry(key: key, value: value)
    }
    
    public func clearNoticeEntries() {
        assert(!self.disposed)
        self.postbox?.clearNoticeEntries()
    }
    
    public func setPendingMessageAction(type: PendingMessageActionType, id: MessageId, action: PendingMessageActionData?) {
        assert(!self.disposed)
        self.postbox?.setPendingMessageAction(type: type, id: id, action: action)
    }
    
    public func getPendingMessageAction(type: PendingMessageActionType, id: MessageId) -> PendingMessageActionData? {
        assert(!self.disposed)
        return self.postbox?.getPendingMessageAction(type: type, id: id)
    }
    
    public func getMessageTagSummary(peerId: PeerId, threadId: Int64?, tagMask: MessageTags, namespace: MessageId.Namespace) -> MessageHistoryTagNamespaceSummary? {
        assert(!self.disposed)
        return self.postbox?.messageHistoryTagsSummaryTable.get(MessageHistoryTagsSummaryKey(tag: tagMask, peerId: peerId, threadId: threadId, namespace: namespace))
    }
    
    public func replaceMessageTagSummary(peerId: PeerId, threadId: Int64?, tagMask: MessageTags, namespace: MessageId.Namespace, count: Int32, maxId: MessageId.Id) {
        assert(!self.disposed)
        self.postbox?.replaceMessageTagSummary(peerId: peerId, threadId: threadId, tagMask: tagMask, namespace: namespace, count: count, maxId: maxId)
    }
    
    public func getPendingMessageActionsSummary(peerId: PeerId, type: PendingMessageActionType, namespace: MessageId.Namespace) -> Int32? {
        assert(!self.disposed)
        return self.postbox?.pendingMessageActionsMetadataTable.getCount(.peerNamespaceAction(peerId, namespace, type))
    }
    
    public func getMessageIndicesWithTag(peerId: PeerId, threadId: Int64?, namespace: MessageId.Namespace, tag: MessageTags, limit: Int = 1000) -> [MessageIndex] {
        assert(!self.disposed)
        guard let postbox = self.postbox else {
            return []
        }
        if let threadId = threadId {
            return postbox.messageHistoryThreadTagsTable.earlierIndices(tag: tag, threadId: threadId, peerId: peerId, namespace: namespace, index: nil, includeFrom: false, count: limit)
        } else {
            return postbox.messageHistoryTagsTable.earlierIndices(tag: tag, peerId: peerId, namespace: namespace, index: nil, includeFrom: false, count: limit)
        }
    }
    
    public func getMessagesWithThreadId(peerId: PeerId, namespace: MessageId.Namespace, threadId: Int64, from: MessageIndex, includeFrom: Bool, to: MessageIndex, limit: Int) -> [Message] {
        assert(!self.disposed)
        guard let postbox = self.postbox else {
            return []
        }
        return postbox.messageHistoryTable.fetch(peerId: peerId, namespace: namespace, tag: nil, threadId: threadId, from: from, includeFrom: includeFrom, to: to, ignoreMessagesInTimestampRange: nil, limit: limit).map(postbox.renderIntermediateMessage(_:))
    }
    
    public func scanMessages(peerId: PeerId, namespace: MessageId.Namespace, tag: MessageTags, _ f: (Message) -> Bool) {
        assert(!self.disposed)
        self.postbox?.scanMessages(peerId: peerId, namespace: namespace, tag: tag, f)
    }

    public func scanTopMessages(peerId: PeerId, namespace: MessageId.Namespace, limit: Int, _ f: (Message) -> Bool) {
        assert(!self.disposed)
        self.postbox?.scanTopMessages(peerId: peerId, namespace: namespace, limit: limit, f)
    }
    
    public func scanMessages(peerId: PeerId, namespace: MessageId.Namespace, fromId: MessageId, includeFrom: Bool = false, limit: Int, _ f: (Message) -> Bool) {
        assert(!self.disposed)
        self.postbox?.scanMessages(peerId: peerId, namespace: namespace, fromId: fromId, includeFrom: includeFrom, limit: limit, f)
    }

    public func scanMessageAttributes(peerId: PeerId, namespace: MessageId.Namespace, limit: Int, _ f: (MessageId, [MessageAttribute]) -> Bool) {
        self.postbox?.scanMessageAttributes(peerId: peerId, namespace: namespace, limit: limit, f)
    }
    
    public func getMessagesHistoryViewState(input: MessageHistoryViewInput, ignoreMessagesInTimestampRange: ClosedRange<Int32>?, count: Int, clipHoles: Bool, anchor: HistoryViewInputAnchor, namespaces: MessageIdNamespaces) -> MessageHistoryView {
        precondition(!self.disposed)
        guard let postbox = self.postbox else {
            preconditionFailure()
        }
        
        precondition(postbox.queue.isCurrent())
        
        var view: MessageHistoryView?
        
        let subscriber: Subscriber<(MessageHistoryView, ViewUpdateType, InitialMessageHistoryData?), NoError> = Subscriber(next: { next in
            view = next.0
        }, error: { _ in }, completed: {})
        
        let disposable = postbox.syncAroundMessageHistoryViewForPeerId(subscriber: subscriber, peerIds: input, ignoreMessagesInTimestampRange: ignoreMessagesInTimestampRange, count: count, clipHoles: clipHoles, anchor: anchor, fixedCombinedReadStates: nil, topTaggedMessageIdNamespaces: Set(), tagMask: nil, appendMessagesFromTheSameGroup: false, namespaces: namespaces, orderStatistics: MessageHistoryViewOrderStatistics(), additionalData: [])
        disposable.dispose()
        
        return view!
    }
    
    public func invalidateMessageHistoryTagsSummary(peerId: PeerId, threadId: Int64?, namespace: MessageId.Namespace, tagMask: MessageTags) {
        assert(!self.disposed)
        self.postbox?.invalidateMessageHistoryTagsSummary(peerId: peerId, threadId: threadId, namespace: namespace, tagMask: tagMask)
    }
    
    public func removeInvalidatedMessageHistoryTagsSummaryEntry(_ entry: InvalidatedMessageHistoryTagsSummaryEntry) {
        assert(!self.disposed)
        self.postbox?.removeInvalidatedMessageHistoryTagsSummaryEntry(entry)
    }
    
    public func getRelativeUnreadChatListIndex(filtered: Bool, position: ChatListRelativePosition, groupId: PeerGroupId, inactiveSecretChatPeerIds: Set<PeerId>) -> ChatListIndex? {
        assert(!self.disposed)
        return self.postbox?.getRelativeUnreadChatListIndex(currentTransaction: self, filtered: filtered, position: position, groupId: groupId, inactiveSecretChatPeerIds: inactiveSecretChatPeerIds)
    }
    
    public func getDeviceContactImportInfo(_ identifier: ValueBoxKey) -> PostboxCoding? {
        assert(!self.disposed)
        return self.postbox?.deviceContactImportInfoTable.get(identifier)
    }
    
    public func setDeviceContactImportInfo(_ identifier: ValueBoxKey, value: PostboxCoding?) {
        assert(!self.disposed)
        self.postbox?.deviceContactImportInfoTable.set(identifier, value: value)
    }
    
    public func getDeviceContactImportInfoIdentifiers() -> [ValueBoxKey] {
        assert(!self.disposed)
        return self.postbox?.deviceContactImportInfoTable.getIdentifiers() ?? []
    }
    
    public func clearDeviceContactImportInfoIdentifiers() {
        assert(!self.disposed)
        self.postbox?.clearDeviceContactImportInfoIdentifiers()
    }
    
    public func enumerateDeviceContactImportInfoItems(_ f: (ValueBoxKey, PostboxCoding) -> Bool) {
        assert(!self.disposed)
        self.postbox?.deviceContactImportInfoTable.enumerateDeviceContactImportInfoItems(f)
    }
        
    public func getChatListNamespaceEntries(groupId: PeerGroupId, namespace: MessageId.Namespace, summaryTag: MessageTags?) -> [ChatListNamespaceEntry] {
        assert(!self.disposed)
        guard let postbox = self.postbox else {
            return []
        }
        return postbox.chatListTable.getNamespaceEntries(groupId: groupId, namespace: namespace, summaryTag: summaryTag, messageIndexTable: postbox.messageHistoryIndexTable, messageHistoryTable: postbox.messageHistoryTable, peerChatInterfaceStateTable: postbox.peerChatInterfaceStateTable, readStateTable: postbox.readStateTable, summaryTable: postbox.messageHistoryTagsSummaryTable)
    }
    
    public func getTopChatListEntries(groupId: PeerGroupId, count: Int, inactiveSecretChatPeerIds: Set<PeerId>) -> [RenderedPeer] {
        assert(!self.disposed)
        guard let postbox = self.postbox else {
            return []
        }
        var filteredCount = 0
        return postbox.chatListTable.earlierEntryInfos(groupId: groupId, index: nil, messageHistoryTable: postbox.messageHistoryTable, peerChatInterfaceStateTable: postbox.peerChatInterfaceStateTable, count: count + inactiveSecretChatPeerIds.count).compactMap { entry -> RenderedPeer? in
            if filteredCount >= count {
                return nil
            }
            filteredCount += 1
            switch entry {
            case let .message(index, _):
                if let peer = self.getPeer(index.messageIndex.id.peerId) {
                    if inactiveSecretChatPeerIds.contains(peer.id) {
                        filteredCount -= 1
                        return nil
                    }
                    return RenderedPeer(peer: peer)
                } else {
                    return nil
                }
            case .hole:
                return nil
            }
        }
    }
    
    public func addHolesEverywhere(peerNamespaces: [PeerId.Namespace], holeNamespace: MessageId.Namespace) {
        assert(!self.disposed)
        self.postbox?.addHolesEverywhere(peerNamespaces: peerNamespaces, holeNamespace: holeNamespace)
    }
    
    public func reindexUnreadCounters() {
        assert(!self.disposed)
        self.postbox?.reindexUnreadCounters(currentTransaction: self)
    }
    
    public func updatePeerIdsExcludedFromUnreadCounters(_ peerIdsExcludedFromUnreadCounters: Set<PeerId>) {
        assert(!self.disposed)
        if self.postbox?.updatePeerIdsExcludedFromUnreadCounters(peerIdsExcludedFromUnreadCounters) ?? false {
            self.reindexUnreadCounters()
            // no need to call recalculateChatListGroupStats(groupId:), since reindexUnreadCounters() already includes those updates
        }
    }
    
    public func searchPeers(query: String, inactiveSecretChatPeerIds: Set<PeerId>) -> [RenderedPeer] {
        assert(!self.disposed)
        return self.postbox?.searchPeers(query: query, inactiveSecretChatPeerIds: inactiveSecretChatPeerIds) ?? []
    }

    public func clearTimestampBasedAttribute(id: MessageId, tag: UInt16) {
        assert(!self.disposed)
        self.postbox?.clearTimestampBasedAttribute(id: id, tag: tag)
    }
    
    public func removePeerTimeoutAttributeEntry(peerId: PeerId, timestamp: UInt32) {
        assert(!self.disposed)
        self.postbox?.removePeerTimeoutAttributeEntry(peerId: peerId, timestamp: timestamp)
    }
    
    public func getMessageHistoryThreadIndex(peerId: PeerId, limit: Int) -> [(threadId: Int64, index: MessageIndex, info: StoredMessageHistoryThreadInfo)] {
        assert(!self.disposed)
        return self.postbox!.messageHistoryThreadIndexTable.fetch(peerId: peerId, namespace: 0, start: .upperBound, end: .lowerBound, limit: limit)
    }
    
    public func getMessageHistoryThreadTopMessage(peerId: PeerId, threadId: Int64, namespaces: Set<MessageId.Namespace>) -> MessageIndex? {
        assert(!self.disposed)
        return self.postbox!.messageHistoryThreadsTable.getTop(peerId: peerId, threadId: threadId, namespaces: namespaces)
    }
    
    public func holeLowerBoundForTopValidRange(peerId: PeerId, threadId: Int64, namespace: MessageId.Namespace, space: MessageHistoryHoleSpace) -> MessageId.Id {
        assert(!self.disposed)
        return self.postbox!.messageHistoryThreadsTable.holeLowerBoundForTopValidRange(peerId: peerId, threadId: threadId, namespace: namespace, space: space, holeIndexTable: self.postbox!.messageHistoryThreadHoleIndexTable)
    }
    
    public func getMessageHistoryThreadInfo(peerId: PeerId, threadId: Int64) -> StoredMessageHistoryThreadInfo? {
        assert(!self.disposed)
        return self.postbox!.messageHistoryThreadIndexTable.get(peerId: peerId, threadId: threadId)
    }
    
    public func setMessageHistoryThreadInfo(peerId: PeerId, threadId: Int64, info: StoredMessageHistoryThreadInfo?) {
        assert(!self.disposed)
        self.postbox!.messageHistoryThreadIndexTable.set(peerId: peerId, threadId: threadId, info: info)
    }
    
    public func setMessageHistoryThreads(peerId: PeerId) -> [Int64] {
        assert(!self.disposed)
        return self.postbox!.messageHistoryThreadIndexTable.getAll(peerId: peerId).map(\.threadId)
    }
    
    public func getPeerThreadCombinedState(peerId: PeerId) -> StoredPeerThreadCombinedState? {
        assert(!self.disposed)
        return self.postbox!.peerThreadCombinedStateTable.get(peerId: peerId)
    }
    
    public func setPeerThreadCombinedState(peerId: PeerId, state: StoredPeerThreadCombinedState?) {
        assert(!self.disposed)
        return self.postbox!.setPeerThreadCombinedState(peerId: peerId, state: state)
    }
    
    public func setPeerPinnedThreads(peerId: PeerId, threadIds: [Int64]) {
        assert(!self.disposed)
        self.postbox!.setPeerPinnedThreads(peerId: peerId, threadIds: threadIds)
    }
    
    public func getPeerPinnedThreads(peerId: PeerId) -> [Int64] {
        assert(!self.disposed)
        return self.postbox!.messageHistoryThreadPinnedTable.get(peerId: peerId)
    }
    
    func addChatHidden(peerId: PeerId) -> Int {
        assert(!self.disposed)
        return self.postbox!.addChatHidden(peerId: peerId)
    }
    
    func removeChatHidden(peerId: PeerId, index: Int) {
        assert(!self.disposed)
        return self.postbox!.removeChatHidden(peerId: peerId, index: index)
    }
    
    public func getAllStorySubscriptions(key: PostboxStorySubscriptionsKey) -> (state: CodableEntry?, peerIds: [PeerId]) {
        assert(!self.disposed)
        return self.postbox!.getAllStorySubscriptions(key: key)
    }
    
    public func storySubscriptionsContains(key: PostboxStorySubscriptionsKey, peerId: PeerId) -> Bool {
        assert(!self.disposed)
        return self.postbox!.storySubscriptionsContains(key: key, peerId: peerId)
    }
    
    public func replaceAllStorySubscriptions(key: PostboxStorySubscriptionsKey, state: CodableEntry?, peerIds: [PeerId]) {
        assert(!self.disposed)
        self.postbox!.replaceAllStorySubscriptions(key: key, state: state, peerIds: peerIds)
    }
    
    public func getSubscriptionsStoriesState(key: PostboxStorySubscriptionsKey) -> CodableEntry? {
        assert(!self.disposed)
        return self.postbox!.getSubscriptionsStoriesState(key: key)
    }
    
    public func setSubscriptionsStoriesState(key: PostboxStorySubscriptionsKey, state: CodableEntry?) {
        assert(!self.disposed)
        self.postbox!.setSubscriptionsStoriesState(key: key, state: state)
    }
    
    public func getLocalStoryState() -> CodableEntry? {
        assert(!self.disposed)
        return self.postbox!.getLocalStoryState()
    }
    
    public func setLocalStoryState(state: CodableEntry?) {
        assert(!self.disposed)
        self.postbox!.setLocalStoryState(state: state)
    }
    
    public func getPeerStoryState(peerId: PeerId) -> StoredStoryPeerState? {
        assert(!self.disposed)
        return self.postbox!.getPeerStoryState(peerId: peerId)
    }
    
    public func setPeerStoryState(peerId: PeerId, state: StoredStoryPeerState?) {
        assert(!self.disposed)
        self.postbox!.setPeerStoryState(peerId: peerId, state: state)
    }
    
    public func setStoryItems(peerId: PeerId, items: [StoryItemsTableEntry]) {
        assert(!self.disposed)
        self.postbox!.setStoryItems(peerId: peerId, items: items)
    }
    
    public func setStoryItemsInexactMaxId(peerId: PeerId, id: Int32) {
        assert(!self.disposed)
        self.postbox!.setStoryItemsInexactMaxId(peerId: peerId, id: id)
    }
    
    public func clearStoryItemsInexactMaxId(peerId: PeerId) {
        assert(!self.disposed)
        self.postbox!.clearStoryItemsInexactMaxId(peerId: peerId)
    }
    
    public func getStoryItems(peerId: PeerId) -> [StoryItemsTableEntry] {
        return self.postbox!.getStoryItems(peerId: peerId)
    }
    
    public func setStory(id: StoryId, value: CodableEntry) {
        assert(!self.disposed)
        self.postbox!.setStory(id: id, value: value)
    }
    
    public func getStory(id: StoryId) -> CodableEntry? {
        return self.postbox!.getStory(id: id)
    }
    
    public func getExpiredStoryIds(belowTimestamp: Int32) -> [StoryId] {
        return self.postbox!.storyItemsTable.getExpiredIds(belowTimestamp: belowTimestamp)
    }
    
    public func getPeerStoryStats(peerId: PeerId) -> PeerStoryStats? {
        return fetchPeerStoryStats(postbox: self.postbox!, peerId: peerId)
    }
}

public enum PostboxResult {
    case upgrading(Float)
    case postbox(Postbox)
    case error
}

func debugSaveState(basePath: String, name: String) {
    let path = basePath + name
    let _ = try? FileManager.default.removeItem(atPath: path)
    do {
        try FileManager.default.copyItem(atPath: basePath, toPath: path)
    } catch (let e) {
        print("(Postbox debugSaveState: error \(e))")
    }
}

func debugRestoreState(basePath: String, name: String) {
    let path = basePath + name
    if FileManager.default.fileExists(atPath: path) {
        let _ = try? FileManager.default.removeItem(atPath: basePath)
        do {
            try FileManager.default.copyItem(atPath: path, toPath: basePath)
        } catch (let e) {
            print("(Postbox debugRestoreState: error \(e))")
        }
    } else {
        print("(Postbox debugRestoreState: path doesn't exist")
    }
}

<<<<<<< HEAD
public func openPostbox(basePath: String, seedConfiguration: SeedConfiguration, encryptionParameters: ValueBoxEncryptionParameters, timestampForAbsoluteTimeBasedOperations: Int32, isTemporary: Bool, isReadOnly: Bool, useCopy: Bool, useCaches: Bool, removeDatabaseOnError: Bool, initialPeerIdsExcludedFromUnreadCounters: Set<PeerId>) -> Signal<PostboxResult, NoError> {
=======
public func openPostbox(basePath: String, seedConfiguration: SeedConfiguration, encryptionParameters: ValueBoxEncryptionParameters, timestampForAbsoluteTimeBasedOperations: Int32, isMainProcess: Bool, isTemporary: Bool, isReadOnly: Bool, useCopy: Bool, useCaches: Bool, removeDatabaseOnError: Bool) -> Signal<PostboxResult, NoError> {
>>>>>>> 037ebcf7
    let queue = Postbox.sharedQueue
    return Signal { subscriber in
        queue.async {
            postboxLog("openPostbox, basePath: \(basePath), useCopy: \(useCopy)")

            let _ = try? FileManager.default.createDirectory(atPath: basePath, withIntermediateDirectories: true, attributes: nil)
            
            var tempDir: TempBoxDirectory?
            let dbBasePath: String
            if useCopy {
                let directory = TempBox.shared.tempDirectory()
                tempDir = directory
                
                let originalBasePath = basePath + "/db"
                if let originalFiles = try? FileManager.default.contentsOfDirectory(atPath: originalBasePath) {
                    do {
                        for fileName in originalFiles {
                            try FileManager.default.copyItem(atPath: originalBasePath + "/" + fileName, toPath: directory.path + "/" + fileName)
                        }
                    } catch let e {
                        postboxLog("openPostbox useCopy error: \(e)")
                        subscriber.putNext(.error)
                        return
                    }
                } else {
                    postboxLog("openPostbox, error1")
                    subscriber.putNext(.error)
                    return
                }
                dbBasePath = directory.path
            } else {
                dbBasePath = basePath + "/db"
            }

            #if DEBUG
            //debugSaveState(basePath: basePath + "/db", name: "previous2")
            //debugRestoreState(basePath: basePath + "/db", name: "previous2")
            #endif
            
            let startTime = CFAbsoluteTimeGetCurrent()

            postboxLog("openPostbox, initialize SqliteValueBox")
            
            guard var valueBox = SqliteValueBox(basePath: dbBasePath, queue: queue, isTemporary: isTemporary, isReadOnly: isReadOnly, useCaches: useCaches, removeDatabaseOnError: removeDatabaseOnError, encryptionParameters: encryptionParameters, upgradeProgress: { progress in
                postboxLog("openPostbox, SqliteValueBox upgrading progress \(progress)")
                subscriber.putNext(.upgrading(progress))
            }) else {
                postboxLog("openPostbox, SqliteValueBox open error")
                subscriber.putNext(.error)
                return
            }
            
            loop: while true {
                let metadataTable = MetadataTable(valueBox: valueBox, table: MetadataTable.tableSpec(0), useCaches: useCaches)
                
                let userVersion: Int32? = metadataTable.userVersion()
                let currentUserVersion: Int32 = 25

                postboxLog("openPostbox, current userVersion: \(String(describing: userVersion ?? nil))")
                
                if let userVersion = userVersion {
                    if userVersion != currentUserVersion {
                        if isTemporary {
                            postboxLog("openPostbox, isTemporary = true, not upgrading")
                            subscriber.putNext(.error)
                            return
                        } else {
                            if userVersion > currentUserVersion {
                                postboxLog("Version \(userVersion) is newer than supported")
                                assertionFailure("Version \(userVersion) is newer than supported")
                                valueBox.drop()
                                guard let updatedValueBox = SqliteValueBox(basePath: dbBasePath, queue: queue, isTemporary: isTemporary, isReadOnly: isReadOnly, useCaches: useCaches, removeDatabaseOnError: removeDatabaseOnError, encryptionParameters: encryptionParameters, upgradeProgress: { progress in
                                    subscriber.putNext(.upgrading(progress))
                                }) else {
                                    subscriber.putNext(.error)
                                    return
                                }
                                valueBox = updatedValueBox
                            } else {
                                if let operation = registeredUpgrades()[userVersion] {
                                    switch operation {
                                        case let .inplace(f):
                                            valueBox.begin()
                                            f(metadataTable, valueBox, { progress in
                                                subscriber.putNext(.upgrading(progress))
                                            })
                                            valueBox.commit()
                                        case let .standalone(f):
                                            let updatedPath = f(queue, basePath, valueBox, encryptionParameters, { progress in
                                                subscriber.putNext(.upgrading(progress))
                                            })
                                            if let updatedPath = updatedPath {
                                                valueBox.internalClose()
                                                let _ = try? FileManager.default.removeItem(atPath: dbBasePath)
                                                let _ = try? FileManager.default.moveItem(atPath: updatedPath, toPath: dbBasePath)
                                                guard let updatedValueBox = SqliteValueBox(basePath: dbBasePath, queue: queue, isTemporary: isTemporary, isReadOnly: isReadOnly, useCaches: useCaches, removeDatabaseOnError: removeDatabaseOnError, encryptionParameters: encryptionParameters, upgradeProgress: { progress in
                                                    subscriber.putNext(.upgrading(progress))
                                                }) else {
                                                    subscriber.putNext(.error)
                                                    return
                                                }
                                                valueBox = updatedValueBox
                                            }
                                    }
                                    continue loop
                                } else {
                                    assertionFailure("Couldn't find any upgrade for \(userVersion)")
                                    postboxLog("Couldn't find any upgrade for \(userVersion)")
                                    valueBox.drop()
                                    guard let updatedValueBox = SqliteValueBox(basePath: dbBasePath, queue: queue, isTemporary: isTemporary, isReadOnly: isReadOnly, useCaches: useCaches, removeDatabaseOnError: removeDatabaseOnError, encryptionParameters: encryptionParameters, upgradeProgress: { progress in
                                        subscriber.putNext(.upgrading(progress))
                                    }) else {
                                        subscriber.putNext(.error)
                                        return
                                    }
                                    valueBox = updatedValueBox
                                }
                            }
                        }
                    }
                } else {
                    metadataTable.setUserVersion(currentUserVersion)
                }
                
                let endTime = CFAbsoluteTimeGetCurrent()
                postboxLog("Postbox load took \((endTime - startTime) * 1000.0) ms")
                
<<<<<<< HEAD
                subscriber.putNext(.postbox(Postbox(queue: queue, basePath: basePath, seedConfiguration: seedConfiguration, valueBox: valueBox, timestampForAbsoluteTimeBasedOperations: timestampForAbsoluteTimeBasedOperations, isTemporary: isTemporary, tempDir: tempDir, useCaches: useCaches, initialPeerIdsExcludedFromUnreadCounters: initialPeerIdsExcludedFromUnreadCounters)))
=======
                subscriber.putNext(.postbox(Postbox(queue: queue, basePath: basePath, seedConfiguration: seedConfiguration, valueBox: valueBox, timestampForAbsoluteTimeBasedOperations: timestampForAbsoluteTimeBasedOperations, isMainProcess: isMainProcess, isTemporary: isTemporary, tempDir: tempDir, useCaches: useCaches)))
>>>>>>> 037ebcf7

                postboxLog("openPostbox, putCompletion")

                subscriber.putCompletion()
                break
            }
        }
        
        return EmptyDisposable
    }
}

final class PostboxImpl {
    public let queue: Queue
    public let seedConfiguration: SeedConfiguration
    private let basePath: String
    let valueBox: SqliteValueBox
    private let tempDir: TempBoxDirectory?
    
    private let ipcNotificationsDisposable = MetaDisposable()
    
    private var transactionStateVersion: Int64 = 0
    
    private var viewTracker: ViewTracker!
    private var nextViewId = 0
    
    private var currentUpdatedState: PostboxCoding?
    private var currentOperationsByPeerId: [PeerId: [MessageHistoryOperation]] = [:]
    private var currentUpdatedChatListInclusions: [PeerId: PeerChatListInclusion] = [:]
    private var currentUnsentOperations: [IntermediateMessageHistoryUnsentOperation] = []
    private var currentUpdatedSynchronizeReadStateOperations: [PeerId: PeerReadStateSynchronizationOperation?] = [:]
    private var currentUpdatedGroupSummarySynchronizeOperations: [PeerGroupAndNamespace: Bool] = [:]
    private var currentUpdatedMedia: [MediaId: Media?] = [:]
    private var currentGlobalTagsOperations: [GlobalMessageHistoryTagsOperation] = []
    private var currentLocalTagsOperations: [IntermediateMessageHistoryLocalTagsOperation] = []
    
    private var currentPeerHoleOperations: [MessageHistoryIndexHoleOperationKey: [MessageHistoryIndexHoleOperation]] = [:]
    private var currentUpdatedPeers: [PeerId: Peer] = [:]
    private var currentUpdatedPeerNotificationSettings: [PeerId: (PeerNotificationSettings?, PeerNotificationSettings)] = [:]
    private var currentUpdatedPeerNotificationBehaviorTimestamps: [PeerId: PeerNotificationSettingsBehaviorTimestamp] = [:]
    private var currentUpdatedCachedPeerData: [PeerId: CachedPeerData] = [:]
    private var currentUpdatedPeerPresences: [PeerId: PeerPresence] = [:]
    private var currentUpdatedPeerChatListEmbeddedStates = Set<PeerId>()
    private var currentUpdatedTotalUnreadStates: [PeerGroupId: ChatListTotalUnreadState] = [:]
    private var currentUpdatedGroupTotalUnreadSummaries: [PeerGroupId: PeerGroupUnreadCountersCombinedSummary] = [:]
    private var currentPeerMergedOperationLogOperations: [PeerMergedOperationLogOperation] = []
    private var currentTimestampBasedMessageAttributesOperations: [TimestampBasedMessageAttributesOperation] = []
    private var currentPreferencesOperations: [PreferencesOperation] = []
    private var currentOrderedItemListOperations: [Int32: [OrderedItemListOperation]] = [:]
    private var currentItemCollectionItemsOperations: [ItemCollectionId: [ItemCollectionItemsOperation]] = [:]
    private var currentItemCollectionInfosOperations: [ItemCollectionInfosOperation] = []
    private var currentUpdatedPeerChatStates = Set<PeerId>()
    private var currentPendingMessageActionsOperations: [PendingMessageActionsOperation] = []
    private var currentUpdatedMessageActionsSummaries: [PendingMessageActionsSummaryKey: Int32] = [:]
    private var currentUpdatedMessageTagSummaries: [MessageHistoryTagsSummaryKey : MessageHistoryTagNamespaceSummary] = [:]
    private var currentInvalidateMessageTagSummaries: [InvalidatedMessageHistoryTagsSummaryEntryOperation] = []
    private var currentUpdatedPendingPeerNotificationSettings = Set<PeerId>()
    private var currentGroupIdsWithUpdatedReadStats = Set<PeerGroupId>()
    
    private var currentChatListOperations: [PeerGroupId: [ChatListOperation]] = [:]
    private var currentReplaceRemoteContactCount: Int32?
    private var currentReplacedContactPeerIds: Set<PeerId>?
    private var currentUpdatedMasterClientId: Int64?
    
    private var currentReplacedAdditionalChatListItems: [AdditionalChatListItem]?
    private var currentUpdatedNoticeEntryKeys = Set<NoticeEntryKey>()
    private var currentUpdatedCacheEntryKeys = Set<ItemCacheEntryId>()
    
    private var currentUpdatedPeerThreadCombinedStates = Set<PeerId>()
    private var currentUpdatedPinnedThreads = Set<PeerId>()
    
    private var currentHiddenChatIds: [PeerId: Bag<Void>] = [:]
    private var currentUpdatedHiddenPeerIds: Bool = false
    
    private var currentStoryGeneralStatesEvents: [StoryGeneralStatesTable.Event] = []
    private var currentStoryPeerStatesEvents: [StoryPeerStatesTable.Event] = []
    private var currentStorySubscriptionsEvents: [StorySubscriptionsTable.Event] = []
    private var currentStoryItemsEvents: [StoryItemsTable.Event] = []
    private var currentStoryTopItemEvents: [StoryTopItemsTable.Event] = []
    private var currentStoryEvents: [StoryTable.Event] = []
    
    var hiddenChatIds: Set<PeerId> {
        if self.currentHiddenChatIds.isEmpty {
            return Set()
        } else {
            var result = Set<PeerId>()
            for (peerId, bag) in self.currentHiddenChatIds {
                if !bag.isEmpty {
                    result.insert(peerId)
                }
            }
            return result
        }
    }
    
    func isChatHidden(peerId: PeerId) -> Bool {
        if let bag = self.currentHiddenChatIds[peerId], !bag.isEmpty {
            return true
        } else {
            return false
        }
    }
    
    var hasHiddenChatIds: Bool {
        for (_, bag) in self.currentHiddenChatIds {
            if !bag.isEmpty {
                return true
            }
        }
        return false
    }
    
    private var currentNeedsReindexUnreadCounters: Bool = false
    
    private let statePipe: ValuePipe<PostboxCoding> = ValuePipe()
    private var masterClientId = Promise<Int64>()
    
    private var sessionClientId: Int64 = {
        var value: Int64 = 0
        arc4random_buf(&value, 8)
        return value
    }()
    
    private var nextUniqueId: UInt32 = 1
    func takeNextUniqueId() -> UInt32 {
        assert(self.queue.isCurrent())
        let value = self.nextUniqueId
        self.nextUniqueId += 1
        return value
    }
    
    let tables: [Table]
    
    let metadataTable: MetadataTable
    let keychainTable: KeychainTable
    let peerTable: PeerTable
    let peerNotificationSettingsTable: PeerNotificationSettingsTable
    let pendingPeerNotificationSettingsIndexTable: PendingPeerNotificationSettingsIndexTable
    let peerNotificationSettingsBehaviorTable: PeerNotificationSettingsBehaviorTable
    let peerNotificationSettingsBehaviorIndexTable: PeerNotificationSettingsBehaviorIndexTable
    let cachedPeerDataTable: CachedPeerDataTable
    let peerPresenceTable: PeerPresenceTable
    let globalMessageIdsTable: GlobalMessageIdsTable
    let globallyUniqueMessageIdsTable: MessageGloballyUniqueIdTable
    let messageHistoryIndexTable: MessageHistoryIndexTable
    let messageHistoryTable: MessageHistoryTable
    let mediaTable: MessageMediaTable
    let chatListIndexTable: ChatListIndexTable
    let chatListTable: ChatListTable
    let additionalChatListItemsTable: AdditionalChatListItemsTable
    let messageHistoryMetadataTable: MessageHistoryMetadataTable
    let messageHistoryUnsentTable: MessageHistoryUnsentTable
    let messageHistoryFailedTable: MessageHistoryFailedTable
    let messageHistoryTagsTable: MessageHistoryTagsTable
    let messageHistoryThreadsTable: MessageHistoryThreadsTable
    let peerThreadCombinedStateTable: PeerThreadCombinedStateTable
    let peerThreadsSummaryTable: PeerThreadsSummaryTable
    let messageHistoryThreadTagsTable: MessageHistoryThreadTagsTable
    let messageHistoryThreadHoleIndexTable: MessageHistoryThreadHoleIndexTable
    let messageHistoryThreadReverseIndexTable: MessageHistoryThreadReverseIndexTable
    let messageHistoryThreadIndexTable: MessageHistoryThreadIndexTable
    let messageHistoryThreadPinnedTable: MessageHistoryThreadPinnedTable
    let globalMessageHistoryTagsTable: GlobalMessageHistoryTagsTable
    let localMessageHistoryTagsTable: LocalMessageHistoryTagsTable
    let peerChatStateTable: PeerChatStateTable
    let readStateTable: MessageHistoryReadStateTable
    let synchronizeReadStateTable: MessageHistorySynchronizeReadStateTable
    let synchronizeGroupMessageStatsTable: InvalidatedGroupMessageStatsTable
    let contactsTable: ContactTable
    let itemCollectionInfoTable: ItemCollectionInfoTable
    let itemCollectionItemTable: ItemCollectionItemTable
    let itemCollectionReverseIndexTable: ReverseIndexReferenceTable<ItemCollectionItemReverseIndexReference>
    let peerChatInterfaceStateTable: PeerChatInterfaceStateTable
    let peerChatThreadInterfaceStateTable: PeerChatThreadInterfaceStateTable
    let itemCacheMetaTable: ItemCacheMetaTable
    let itemCacheTable: ItemCacheTable
    let peerNameTokenIndexTable: ReverseIndexReferenceTable<PeerIdReverseIndexReference>
    let peerNameIndexTable: PeerNameIndexTable
    let reverseAssociatedPeerTable: ReverseAssociatedPeerTable
    let peerChatTopTaggedMessageIdsTable: PeerChatTopTaggedMessageIdsTable
    let peerOperationLogMetadataTable: PeerOperationLogMetadataTable
    let peerMergedOperationLogIndexTable: PeerMergedOperationLogIndexTable
    let peerOperationLogTable: PeerOperationLogTable
    let timestampBasedMessageAttributesTable: TimestampBasedMessageAttributesTable
    let timestampBasedMessageAttributesIndexTable: TimestampBasedMessageAttributesIndexTable
    let preferencesTable: PreferencesTable
    let orderedItemListTable: OrderedItemListTable
    let orderedItemListIndexTable: OrderedItemListIndexTable
    let textIndexTable: MessageHistoryTextIndexTable
    let unorderedItemListTable: UnorderedItemListTable
    let noticeTable: NoticeTable
    let messageHistoryTagsSummaryTable: MessageHistoryTagsSummaryTable
    let invalidatedMessageHistoryTagsSummaryTable: InvalidatedMessageHistoryTagsSummaryTable
    let pendingMessageActionsTable: PendingMessageActionsTable
    let pendingMessageActionsMetadataTable: PendingMessageActionsMetadataTable
    let deviceContactImportInfoTable: DeviceContactImportInfoTable
    let messageHistoryHoleIndexTable: MessageHistoryHoleIndexTable
    let groupMessageStatsTable: GroupMessageStatsTable
    let peerTimeoutPropertiesTable: PeerTimeoutPropertiesTable
    let storyGeneralStatesTable: StoryGeneralStatesTable
    let storyPeerStatesTable: StoryPeerStatesTable
    let storySubscriptionsTable: StorySubscriptionsTable
    let storyItemsTable: StoryItemsTable
    let storyTopItemsTable: StoryTopItemsTable
    let storyTable: StoryTable
    
    //temporary
    let peerRatingTable: RatingTable<PeerId>
    
    var installedMessageActionsByPeerId: [PeerId: Bag<([StoreMessage], Transaction) -> Void>] = [:]
    var installedStoreOrUpdateMessageActionsByPeerId: [PeerId: Bag<StoreOrUpdateMessageAction>] = [:]
    
    init(queue: Queue, basePath: String, seedConfiguration: SeedConfiguration, valueBox: SqliteValueBox, timestampForAbsoluteTimeBasedOperations: Int32, isTemporary: Bool, tempDir: TempBoxDirectory?, useCaches: Bool, isInTransaction: Atomic<Bool>, initialPeerIdsExcludedFromUnreadCounters: Set<PeerId>) {
        assert(queue.isCurrent())
        
        let startTime = CFAbsoluteTimeGetCurrent()
        
        self.queue = queue
        self.basePath = basePath
        self.seedConfiguration = seedConfiguration
        self.tempDir = tempDir

        self.valueBox = valueBox
        
        self.isInTransaction = isInTransaction
        
        self.metadataTable = MetadataTable(valueBox: self.valueBox, table: MetadataTable.tableSpec(0), useCaches: useCaches)
        
        self.keychainTable = KeychainTable(valueBox: self.valueBox, table: KeychainTable.tableSpec(1), useCaches: useCaches)
        self.reverseAssociatedPeerTable = ReverseAssociatedPeerTable(valueBox: self.valueBox, table:ReverseAssociatedPeerTable.tableSpec(40), useCaches: useCaches)
        self.peerTimeoutPropertiesTable = PeerTimeoutPropertiesTable(valueBox: self.valueBox, table: PeerTimeoutPropertiesTable.tableSpec(64), useCaches: useCaches)
        self.peerTable = PeerTable(valueBox: self.valueBox, table: PeerTable.tableSpec(2), useCaches: useCaches, reverseAssociatedTable: self.reverseAssociatedPeerTable, peerTimeoutPropertiesTable: self.peerTimeoutPropertiesTable)
        self.globalMessageIdsTable = GlobalMessageIdsTable(valueBox: self.valueBox, table: GlobalMessageIdsTable.tableSpec(3), useCaches: useCaches, seedConfiguration: seedConfiguration)
        self.globallyUniqueMessageIdsTable = MessageGloballyUniqueIdTable(valueBox: self.valueBox, table: MessageGloballyUniqueIdTable.tableSpec(32), useCaches: useCaches)
        self.messageHistoryMetadataTable = MessageHistoryMetadataTable(valueBox: self.valueBox, table: MessageHistoryMetadataTable.tableSpec(10), useCaches: useCaches)
        self.messageHistoryHoleIndexTable = MessageHistoryHoleIndexTable(valueBox: self.valueBox, table: MessageHistoryHoleIndexTable.tableSpec(56), useCaches: useCaches, metadataTable: self.messageHistoryMetadataTable, seedConfiguration: self.seedConfiguration)
        self.messageHistoryUnsentTable = MessageHistoryUnsentTable(valueBox: self.valueBox, table: MessageHistoryUnsentTable.tableSpec(11), useCaches: useCaches)
        self.messageHistoryFailedTable = MessageHistoryFailedTable(valueBox: self.valueBox, table: MessageHistoryFailedTable.tableSpec(49), useCaches: useCaches)
        self.invalidatedMessageHistoryTagsSummaryTable = InvalidatedMessageHistoryTagsSummaryTable(valueBox: self.valueBox, table: InvalidatedMessageHistoryTagsSummaryTable.tableSpec(47), useCaches: useCaches)
        self.messageHistoryTagsSummaryTable = MessageHistoryTagsSummaryTable(valueBox: self.valueBox, table: MessageHistoryTagsSummaryTable.tableSpec(44), useCaches: useCaches, invalidateTable: self.invalidatedMessageHistoryTagsSummaryTable)
        self.pendingMessageActionsMetadataTable = PendingMessageActionsMetadataTable(valueBox: self.valueBox, table: PendingMessageActionsMetadataTable.tableSpec(45), useCaches: useCaches)
        self.pendingMessageActionsTable = PendingMessageActionsTable(valueBox: self.valueBox, table: PendingMessageActionsTable.tableSpec(46), useCaches: useCaches, metadataTable: self.pendingMessageActionsMetadataTable)
        self.messageHistoryTagsTable = MessageHistoryTagsTable(valueBox: self.valueBox, table: MessageHistoryTagsTable.tableSpec(12), useCaches: useCaches, seedConfiguration: self.seedConfiguration, summaryTable: self.messageHistoryTagsSummaryTable)
        self.messageHistoryThreadsTable = MessageHistoryThreadsTable(valueBox: self.valueBox, table: MessageHistoryThreadsTable.tableSpec(62), useCaches: useCaches)
        self.peerThreadCombinedStateTable = PeerThreadCombinedStateTable(valueBox: self.valueBox, table: PeerThreadCombinedStateTable.tableSpec(77), useCaches: useCaches)
        self.peerThreadsSummaryTable = PeerThreadsSummaryTable(valueBox: self.valueBox, table: PeerThreadsSummaryTable.tableSpec(75), useCaches: useCaches, seedConfiguration: self.seedConfiguration)
        self.messageHistoryThreadTagsTable = MessageHistoryThreadTagsTable(valueBox: self.valueBox, table: MessageHistoryThreadTagsTable.tableSpec(71), useCaches: useCaches, seedConfiguration: self.seedConfiguration, summaryTable: self.messageHistoryTagsSummaryTable)
        self.messageHistoryThreadHoleIndexTable = MessageHistoryThreadHoleIndexTable(valueBox: self.valueBox, table: MessageHistoryThreadHoleIndexTable.tableSpec(63), useCaches: useCaches, metadataTable: self.messageHistoryMetadataTable, seedConfiguration: self.seedConfiguration)
        self.messageHistoryThreadReverseIndexTable = MessageHistoryThreadReverseIndexTable(valueBox: self.valueBox, table: MessageHistoryThreadReverseIndexTable.tableSpec(72), useCaches: useCaches)
        self.messageHistoryThreadIndexTable = MessageHistoryThreadIndexTable(valueBox: self.valueBox, table: MessageHistoryThreadIndexTable.tableSpec(73), reverseIndexTable: self.messageHistoryThreadReverseIndexTable, useCaches: useCaches)
        self.messageHistoryThreadPinnedTable = MessageHistoryThreadPinnedTable(valueBox: self.valueBox, table: MessageHistoryThreadPinnedTable.tableSpec(76), useCaches: useCaches)
        self.globalMessageHistoryTagsTable = GlobalMessageHistoryTagsTable(valueBox: self.valueBox, table: GlobalMessageHistoryTagsTable.tableSpec(39), useCaches: useCaches)
        self.localMessageHistoryTagsTable = LocalMessageHistoryTagsTable(valueBox: self.valueBox, table: GlobalMessageHistoryTagsTable.tableSpec(52), useCaches: useCaches)
        self.messageHistoryIndexTable = MessageHistoryIndexTable(valueBox: self.valueBox, table: MessageHistoryIndexTable.tableSpec(4), useCaches: useCaches, messageHistoryHoleIndexTable: self.messageHistoryHoleIndexTable, globalMessageIdsTable: self.globalMessageIdsTable, metadataTable: self.messageHistoryMetadataTable, seedConfiguration: self.seedConfiguration)
        self.mediaTable = MessageMediaTable(valueBox: self.valueBox, table: MessageMediaTable.tableSpec(6), useCaches: useCaches)
        self.readStateTable = MessageHistoryReadStateTable(valueBox: self.valueBox, table: MessageHistoryReadStateTable.tableSpec(14), useCaches: useCaches, seedConfiguration: seedConfiguration)
        self.synchronizeReadStateTable = MessageHistorySynchronizeReadStateTable(valueBox: self.valueBox, table: MessageHistorySynchronizeReadStateTable.tableSpec(15), useCaches: useCaches)
        self.synchronizeGroupMessageStatsTable = InvalidatedGroupMessageStatsTable(valueBox: self.valueBox, table: InvalidatedGroupMessageStatsTable.tableSpec(59), useCaches: useCaches)
        self.timestampBasedMessageAttributesIndexTable = TimestampBasedMessageAttributesIndexTable(valueBox: self.valueBox, table: TimestampBasedMessageAttributesTable.tableSpec(33), useCaches: useCaches)
        self.timestampBasedMessageAttributesTable = TimestampBasedMessageAttributesTable(valueBox: self.valueBox, table: TimestampBasedMessageAttributesTable.tableSpec(34), useCaches: useCaches, indexTable: self.timestampBasedMessageAttributesIndexTable)
        self.textIndexTable = MessageHistoryTextIndexTable(valueBox: self.valueBox, table: MessageHistoryTextIndexTable.tableSpec(41))
        self.additionalChatListItemsTable = AdditionalChatListItemsTable(valueBox: self.valueBox, table: AdditionalChatListItemsTable.tableSpec(55), useCaches: useCaches)
        self.messageHistoryTable = MessageHistoryTable(valueBox: self.valueBox, table: MessageHistoryTable.tableSpec(7), useCaches: useCaches, seedConfiguration: seedConfiguration, messageHistoryIndexTable: self.messageHistoryIndexTable, messageHistoryHoleIndexTable: self.messageHistoryHoleIndexTable, messageMediaTable: self.mediaTable, historyMetadataTable: self.messageHistoryMetadataTable, globallyUniqueMessageIdsTable: self.globallyUniqueMessageIdsTable, unsentTable: self.messageHistoryUnsentTable, failedTable: self.messageHistoryFailedTable, tagsTable: self.messageHistoryTagsTable, threadsTable: self.messageHistoryThreadsTable, threadTagsTable: self.messageHistoryThreadTagsTable, globalTagsTable: self.globalMessageHistoryTagsTable, localTagsTable: self.localMessageHistoryTagsTable, timeBasedAttributesTable: self.timestampBasedMessageAttributesTable, readStateTable: self.readStateTable, synchronizeReadStateTable: self.synchronizeReadStateTable, textIndexTable: self.textIndexTable, summaryTable: self.messageHistoryTagsSummaryTable, pendingActionsTable: self.pendingMessageActionsTable)
        self.peerChatStateTable = PeerChatStateTable(valueBox: self.valueBox, table: PeerChatStateTable.tableSpec(13), useCaches: useCaches)
        self.peerNameTokenIndexTable = ReverseIndexReferenceTable<PeerIdReverseIndexReference>(valueBox: self.valueBox, table: ReverseIndexReferenceTable<PeerIdReverseIndexReference>.tableSpec(26), useCaches: useCaches)
        self.peerNameIndexTable = PeerNameIndexTable(valueBox: self.valueBox, table: PeerNameIndexTable.tableSpec(27), useCaches: useCaches, peerTable: self.peerTable, peerNameTokenIndexTable: self.peerNameTokenIndexTable)
        self.contactsTable = ContactTable(valueBox: self.valueBox, table: ContactTable.tableSpec(16), useCaches: useCaches, peerNameIndexTable: self.peerNameIndexTable)
        self.peerRatingTable = RatingTable<PeerId>(valueBox: self.valueBox, table: RatingTable<PeerId>.tableSpec(17), useCaches: useCaches)
        self.cachedPeerDataTable = CachedPeerDataTable(valueBox: self.valueBox, table: CachedPeerDataTable.tableSpec(18), useCaches: useCaches)
        self.pendingPeerNotificationSettingsIndexTable = PendingPeerNotificationSettingsIndexTable(valueBox: self.valueBox, table: PendingPeerNotificationSettingsIndexTable.tableSpec(48), useCaches: useCaches)
        self.peerNotificationSettingsBehaviorIndexTable = PeerNotificationSettingsBehaviorIndexTable(valueBox: self.valueBox, table: PeerNotificationSettingsBehaviorIndexTable.tableSpec(60), useCaches: useCaches)
        self.peerNotificationSettingsBehaviorTable = PeerNotificationSettingsBehaviorTable(valueBox: self.valueBox, table: PeerNotificationSettingsBehaviorTable.tableSpec(61), useCaches: useCaches, indexTable: self.peerNotificationSettingsBehaviorIndexTable)
        self.peerNotificationSettingsTable = PeerNotificationSettingsTable(valueBox: self.valueBox, table: PeerNotificationSettingsTable.tableSpec(19), useCaches: useCaches, pendingIndexTable: self.pendingPeerNotificationSettingsIndexTable, behaviorTable: self.peerNotificationSettingsBehaviorTable)
        self.peerPresenceTable = PeerPresenceTable(valueBox: self.valueBox, table: PeerPresenceTable.tableSpec(20), useCaches: useCaches)
        self.itemCollectionInfoTable = ItemCollectionInfoTable(valueBox: self.valueBox, table: ItemCollectionInfoTable.tableSpec(21), useCaches: useCaches)
        self.itemCollectionReverseIndexTable = ReverseIndexReferenceTable<ItemCollectionItemReverseIndexReference>(valueBox: self.valueBox, table: ReverseIndexReferenceTable<ItemCollectionItemReverseIndexReference>.tableSpec(36), useCaches: useCaches)
        self.itemCollectionItemTable = ItemCollectionItemTable(valueBox: self.valueBox, table: ItemCollectionItemTable.tableSpec(22), useCaches: useCaches, reverseIndexTable: self.itemCollectionReverseIndexTable)
        self.peerChatInterfaceStateTable = PeerChatInterfaceStateTable(valueBox: self.valueBox, table: PeerChatInterfaceStateTable.tableSpec(67), useCaches: useCaches)
        self.peerChatThreadInterfaceStateTable = PeerChatThreadInterfaceStateTable(valueBox: self.valueBox, table: PeerChatThreadInterfaceStateTable.tableSpec(68), useCaches: useCaches)
        self.itemCacheMetaTable = ItemCacheMetaTable(valueBox: self.valueBox, table: ItemCacheMetaTable.tableSpec(24), useCaches: useCaches)
        self.itemCacheTable = ItemCacheTable(valueBox: self.valueBox, table: ItemCacheTable.tableSpec(25), useCaches: useCaches)
        self.chatListIndexTable = ChatListIndexTable(valueBox: self.valueBox, table: ChatListIndexTable.tableSpec(8), useCaches: useCaches, peerNameIndexTable: self.peerNameIndexTable, metadataTable: self.messageHistoryMetadataTable, readStateTable: self.readStateTable, notificationSettingsTable: self.peerNotificationSettingsTable, peerIdsExcludedFromUnreadCounters: initialPeerIdsExcludedFromUnreadCounters)
        self.chatListTable = ChatListTable(valueBox: self.valueBox, table: ChatListTable.tableSpec(9), useCaches: useCaches, indexTable: self.chatListIndexTable, metadataTable: self.messageHistoryMetadataTable, seedConfiguration: self.seedConfiguration)
        self.peerChatTopTaggedMessageIdsTable = PeerChatTopTaggedMessageIdsTable(valueBox: self.valueBox, table: PeerChatTopTaggedMessageIdsTable.tableSpec(28), useCaches: useCaches)
        self.peerOperationLogMetadataTable = PeerOperationLogMetadataTable(valueBox: self.valueBox, table: PeerOperationLogMetadataTable.tableSpec(29), useCaches: useCaches)
        self.peerMergedOperationLogIndexTable = PeerMergedOperationLogIndexTable(valueBox: self.valueBox, table: PeerMergedOperationLogIndexTable.tableSpec(30), useCaches: useCaches, metadataTable: self.peerOperationLogMetadataTable)
        self.peerOperationLogTable = PeerOperationLogTable(valueBox: self.valueBox, table: PeerOperationLogTable.tableSpec(31), useCaches: useCaches, metadataTable: self.peerOperationLogMetadataTable, mergedIndexTable: self.peerMergedOperationLogIndexTable)
        self.preferencesTable = PreferencesTable(valueBox: self.valueBox, table: PreferencesTable.tableSpec(35), useCaches: useCaches)
        self.orderedItemListIndexTable = OrderedItemListIndexTable(valueBox: self.valueBox, table: OrderedItemListIndexTable.tableSpec(37), useCaches: useCaches)
        self.orderedItemListTable = OrderedItemListTable(valueBox: self.valueBox, table: OrderedItemListTable.tableSpec(38), useCaches: useCaches, indexTable: self.orderedItemListIndexTable)
        self.unorderedItemListTable = UnorderedItemListTable(valueBox: self.valueBox, table: UnorderedItemListTable.tableSpec(42), useCaches: useCaches)
        self.noticeTable = NoticeTable(valueBox: self.valueBox, table: NoticeTable.tableSpec(43), useCaches: useCaches)
        self.deviceContactImportInfoTable = DeviceContactImportInfoTable(valueBox: self.valueBox, table: DeviceContactImportInfoTable.tableSpec(54), useCaches: useCaches)
        self.groupMessageStatsTable = GroupMessageStatsTable(valueBox: self.valueBox, table: GroupMessageStatsTable.tableSpec(58), useCaches: useCaches)
        
        self.storyGeneralStatesTable = StoryGeneralStatesTable(valueBox: self.valueBox, table: StoryGeneralStatesTable.tableSpec(65), useCaches: useCaches)
        self.storyPeerStatesTable = StoryPeerStatesTable(valueBox: self.valueBox, table: StoryPeerStatesTable.tableSpec(79), useCaches: useCaches)
        
        self.storySubscriptionsTable = StorySubscriptionsTable(valueBox: self.valueBox, table: StorySubscriptionsTable.tableSpec(78), useCaches: useCaches)
        self.storyItemsTable = StoryItemsTable(valueBox: self.valueBox, table: StoryItemsTable.tableSpec(69), useCaches: useCaches)
        self.storyTopItemsTable = StoryTopItemsTable(valueBox: self.valueBox, table: StoryTopItemsTable.tableSpec(80), useCaches: useCaches)
        self.storyTable = StoryTable(valueBox: self.valueBox, table: StoryTable.tableSpec(70), useCaches: useCaches)
        
        var tables: [Table] = []
        tables.append(self.metadataTable)
        tables.append(self.keychainTable)
        tables.append(self.peerTable)
        tables.append(self.globalMessageIdsTable)
        tables.append(self.globallyUniqueMessageIdsTable)
        tables.append(self.messageHistoryMetadataTable)
        tables.append(self.messageHistoryUnsentTable)
        tables.append(self.messageHistoryFailedTable)
        tables.append(self.messageHistoryTagsTable)
        tables.append(self.messageHistoryThreadsTable)
        tables.append(self.peerThreadCombinedStateTable)
        tables.append(self.peerThreadsSummaryTable)
        tables.append(self.messageHistoryThreadTagsTable)
        tables.append(self.messageHistoryThreadHoleIndexTable)
        tables.append(self.messageHistoryThreadReverseIndexTable)
        tables.append(self.messageHistoryThreadIndexTable)
        tables.append(self.messageHistoryThreadPinnedTable)
        tables.append(self.globalMessageHistoryTagsTable)
        tables.append(self.localMessageHistoryTagsTable)
        tables.append(self.messageHistoryIndexTable)
        tables.append(self.mediaTable)
        tables.append(self.readStateTable)
        tables.append(self.synchronizeReadStateTable)
        tables.append(self.synchronizeGroupMessageStatsTable)
        tables.append(self.messageHistoryTable)
        tables.append(self.chatListIndexTable)
        tables.append(self.chatListTable)
        tables.append(self.additionalChatListItemsTable)
        tables.append(self.peerChatStateTable)
        tables.append(self.contactsTable)
        tables.append(self.peerRatingTable)
        tables.append(self.peerNotificationSettingsTable)
        tables.append(self.peerNotificationSettingsBehaviorIndexTable)
        tables.append(self.peerNotificationSettingsBehaviorTable)
        tables.append(self.cachedPeerDataTable)
        tables.append(self.peerPresenceTable)
        tables.append(self.itemCollectionInfoTable)
        tables.append(self.itemCollectionItemTable)
        tables.append(self.itemCollectionReverseIndexTable)
        tables.append(self.peerChatInterfaceStateTable)
        tables.append(self.peerChatThreadInterfaceStateTable)
        tables.append(self.itemCacheMetaTable)
        tables.append(self.itemCacheTable)
        tables.append(self.peerNameIndexTable)
        tables.append(self.reverseAssociatedPeerTable)
        tables.append(self.peerNameTokenIndexTable)
        tables.append(self.peerChatTopTaggedMessageIdsTable)
        tables.append(self.peerOperationLogMetadataTable)
        tables.append(self.peerMergedOperationLogIndexTable)
        tables.append(self.peerOperationLogTable)
        tables.append(self.timestampBasedMessageAttributesTable)
        tables.append(self.timestampBasedMessageAttributesIndexTable)
        tables.append(self.preferencesTable)
        tables.append(self.orderedItemListTable)
        tables.append(self.orderedItemListIndexTable)
        tables.append(self.unorderedItemListTable)
        tables.append(self.noticeTable)
        tables.append(self.messageHistoryTagsSummaryTable)
        tables.append(self.invalidatedMessageHistoryTagsSummaryTable)
        tables.append(self.pendingMessageActionsTable)
        tables.append(self.pendingMessageActionsMetadataTable)
        tables.append(self.deviceContactImportInfoTable)
        tables.append(self.messageHistoryHoleIndexTable)
        tables.append(self.groupMessageStatsTable)
        tables.append(self.peerTimeoutPropertiesTable)
        tables.append(self.storyGeneralStatesTable)
        tables.append(self.storyPeerStatesTable)
        tables.append(self.storySubscriptionsTable)
        tables.append(self.storyItemsTable)
        tables.append(self.storyTopItemsTable)
        tables.append(self.storyTable)
        
        self.tables = tables
        
        self.transactionStateVersion = self.metadataTable.transactionStateVersion()
        
        self.viewTracker = ViewTracker(
            queue: self.queue,
            unsentMessageIds: self.messageHistoryUnsentTable.get(),
            synchronizePeerReadStateOperations: self.synchronizeReadStateTable.get(getCombinedPeerReadState: { peerId in
                return self.readStateTable.getCombinedState(peerId)
            })
        )
        
        postboxLog("(Postbox initialization took \((CFAbsoluteTimeGetCurrent() - startTime) * 1000.0) ms")
        
        let _ = self.transaction({ transaction -> Void in
            let reindexUnreadVersion: Int32 = 2
            if self.messageHistoryMetadataTable.getShouldReindexUnreadCountsState() != reindexUnreadVersion {
                self.messageHistoryMetadataTable.setShouldReindexUnreadCounts(value: true)
                self.messageHistoryMetadataTable.setShouldReindexUnreadCountsState(value: reindexUnreadVersion)
            }
            //#if DEBUG
            if !isTemporary {
                self.messageHistoryMetadataTable.setShouldReindexUnreadCounts(value: true)
            }
            //#endif
            
            if !isTemporary && useCaches && self.messageHistoryMetadataTable.shouldReindexUnreadCounts() {
                self.groupMessageStatsTable.removeAll()
                let startTime = CFAbsoluteTimeGetCurrent()
                let (totalStates, summaries) = self.chatListIndexTable.debugReindexUnreadCounts(postbox: self, currentTransaction: transaction)
                
                self.messageHistoryMetadataTable.removeAllTotalUnreadStates()
                for (groupId, state) in totalStates {
                    self.messageHistoryMetadataTable.setTotalUnreadState(groupId: groupId, state: state)
                }
                for (groupId, summary) in summaries {
                    self.groupMessageStatsTable.set(groupId: groupId, summary: summary)
                }
                postboxLog("reindexUnreadCounts took \(CFAbsoluteTimeGetCurrent() - startTime)")
                self.messageHistoryMetadataTable.setShouldReindexUnreadCounts(value: false)
            }
            
            if !isTemporary {
                for id in self.messageHistoryUnsentTable.get() {
                    transaction.updateMessage(id, update: { message in
                        if !message.flags.contains(.Failed) {
                            for media in message.media {
                                if media.preventsAutomaticMessageSendingFailure() {
                                    return .skip
                                }
                            }

                            if Int64(message.timestamp) + 60 * 10 > Int64(timestampForAbsoluteTimeBasedOperations) {
                                return .skip
                            }
                            var flags = StoreMessageFlags(message.flags)
                            flags.remove(.Unsent)
                            flags.remove(.Sending)
                            flags.insert(.Failed)
                            var storeForwardInfo: StoreMessageForwardInfo?
                            if let forwardInfo = message.forwardInfo {
                                storeForwardInfo = StoreMessageForwardInfo(authorId: forwardInfo.author?.id, sourceId: forwardInfo.source?.id, sourceMessageId: forwardInfo.sourceMessageId, date: forwardInfo.date, authorSignature: forwardInfo.authorSignature, psaType: forwardInfo.psaType, flags: forwardInfo.flags)
                            }
                            return .update(StoreMessage(id: message.id, globallyUniqueId: message.globallyUniqueId, groupingKey: message.groupingKey, threadId: message.threadId, timestamp: message.timestamp, flags: flags, tags: message.tags, globalTags: message.globalTags, localTags: message.localTags, forwardInfo: storeForwardInfo, authorId: message.author?.id, text: message.text, attributes: message.attributes, media: message.media))
                        } else {
                            return .skip
                        }
                    })
                }
            }
        }).start()
    }
    
    deinit {
        if let tempDir = self.tempDir {
            TempBox.shared.dispose(tempDir)
        }
        self.keychainOperationsDisposable.dispose()
    }
    
    private func takeNextViewId() -> Int {
        let nextId = self.nextViewId
        self.nextViewId += 1
        return nextId
    }
    
    fileprivate func setState(_ state: PostboxCoding) {
        self.currentUpdatedState = state
        self.metadataTable.setState(state)
    }
    
    fileprivate func getState() -> PostboxCoding? {
        return self.metadataTable.state()
    }
    
    public func keychainEntryForKey(_ key: String) -> Data? {
        precondition(self.queue.isCurrent())
        
        return self.keychainTable.get(key)
    }
    
    private var keychainOperationsDisposable = DisposableSet()
    
    public func setKeychainEntryForKey(_ key: String, value: Data) {
        let metaDisposable = MetaDisposable()
        self.keychainOperationsDisposable.add(metaDisposable)
        
        let disposable = (self.transaction({ transaction -> Void in
            self.keychainTable.set(key, value: value)
        }) |> afterDisposed { [weak self, weak metaDisposable] in
            if let strongSelf = self, let metaDisposable = metaDisposable {
                strongSelf.keychainOperationsDisposable.remove(metaDisposable)
            }
        }).start()
        metaDisposable.set(disposable)
    }
    
    public func removeKeychainEntryForKey(_ key: String) {
        let metaDisposable = MetaDisposable()
        self.keychainOperationsDisposable.add(metaDisposable)
        
        let disposable = (self.transaction({ transaction -> Void in
            self.keychainTable.remove(key)
        }) |> afterDisposed { [weak self, weak metaDisposable] in
            if let strongSelf = self, let metaDisposable = metaDisposable {
                strongSelf.keychainOperationsDisposable.remove(metaDisposable)
            }
        }).start()
        metaDisposable.set(disposable)
    }
    
    fileprivate func addMessages(transaction: Transaction, messages: [StoreMessage], location: AddMessagesLocation) -> [Int64: MessageId] {
        var addedMessagesByPeerId: [PeerId: [StoreMessage]] = [:]
        let addResult = self.messageHistoryTable.addMessages(messages: messages, operationsByPeerId: &self.currentOperationsByPeerId, updatedMedia: &self.currentUpdatedMedia, unsentMessageOperations: &currentUnsentOperations, updatedPeerReadStateOperations: &self.currentUpdatedSynchronizeReadStateOperations, globalTagsOperations: &self.currentGlobalTagsOperations, pendingActionsOperations: &self.currentPendingMessageActionsOperations, updatedMessageActionsSummaries: &self.currentUpdatedMessageActionsSummaries, updatedMessageTagSummaries: &self.currentUpdatedMessageTagSummaries, invalidateMessageTagSummaries: &self.currentInvalidateMessageTagSummaries, localTagsOperations: &self.currentLocalTagsOperations, timestampBasedMessageAttributesOperations: &self.currentTimestampBasedMessageAttributesOperations, processMessages: { messagesByPeerId in
            addedMessagesByPeerId = messagesByPeerId
        })
        
        for (peerId, peerMessages) in addedMessagesByPeerId {
            switch location {
                case .Random:
                    break
                case .UpperHistoryBlock:
                    var earliestByNamespace: [MessageId.Namespace: MessageId] = [:]
                    for message in peerMessages {
                        if case let .Id(id) = message.id {
                            if let currentEarliestId = earliestByNamespace[id.namespace] {
                                if id < currentEarliestId {
                                    earliestByNamespace[id.namespace] = id
                                }
                            } else {
                                earliestByNamespace[id.namespace] = id
                            }
                        }
                    }
                    for (_, id) in earliestByNamespace {
                        self.messageHistoryHoleIndexTable.remove(peerId: id.peerId, namespace: id.namespace, space: .everywhere, range: id.id ... (Int32.max - 1), operations: &self.currentPeerHoleOperations)
                    }
            }
            
            if let bag = self.installedMessageActionsByPeerId[peerId] {
                for f in bag.copyItems() {
                    f(peerMessages, transaction)
                }
            }
            
            if let bag = self.installedStoreOrUpdateMessageActionsByPeerId[peerId] {
                for f in bag.copyItems() {
                    f.addOrUpdate(messages: peerMessages, transaction: transaction)
                }
            }
        }
        
        return addResult
    }
    
    fileprivate func countIncomingMessage(id: MessageId) {
        let (combinedState, _) = self.readStateTable.addIncomingMessages(id.peerId, indices: Set([MessageIndex(id: id, timestamp: 1)]))
        if self.currentOperationsByPeerId[id.peerId] == nil {
            self.currentOperationsByPeerId[id.peerId] = []
        }
        if let combinedState = combinedState {
        self.currentOperationsByPeerId[id.peerId]!.append(.UpdateReadState(id.peerId, combinedState))
        }
    }
    
    fileprivate func addHole(peerId: PeerId, threadId: Int64?, namespace: MessageId.Namespace, space: MessageHistoryHoleSpace, range: ClosedRange<MessageId.Id>) {
        if let threadId = threadId {
            self.messageHistoryThreadHoleIndexTable.add(peerId: peerId, threadId: threadId, namespace: namespace, space: space, range: range, operations: &self.currentPeerHoleOperations)
        } else {
            self.messageHistoryHoleIndexTable.add(peerId: peerId, namespace: namespace, space: space, range: range, operations: &self.currentPeerHoleOperations)
        }
    }
    
    fileprivate func removeHole(peerId: PeerId, threadId: Int64?, namespace: MessageId.Namespace, space: MessageHistoryHoleSpace, range: ClosedRange<MessageId.Id>) {
        if let threadId = threadId {
            self.messageHistoryThreadHoleIndexTable.remove(peerId: peerId, threadId: threadId, namespace: namespace, space: space, range: range, operations: &self.currentPeerHoleOperations)
        } else {
            self.messageHistoryHoleIndexTable.remove(peerId: peerId, namespace: namespace, space: space, range: range, operations: &self.currentPeerHoleOperations)
        }
    }
    
    fileprivate func recalculateChatListGroupStats(groupId: PeerGroupId) {
        let summary = self.chatListIndexTable.reindexPeerGroupUnreadCounts(postbox: self, groupId: groupId)
        self.groupMessageStatsTable.set(groupId: groupId, summary: summary)
        self.currentUpdatedGroupTotalUnreadSummaries[groupId] = summary
    }
    
    fileprivate func replaceChatListHole(groupId: PeerGroupId, index: MessageIndex, hole: ChatListHole?) {
        self.chatListTable.replaceHole(groupId: groupId, index: index, hole: hole, operations: &self.currentChatListOperations)
    }
    
    fileprivate func addChatListHole(groupId: PeerGroupId, hole: ChatListHole) {
        self.chatListTable.addHole(groupId: groupId, hole: hole, operations: &self.currentChatListOperations)
    }
    
    fileprivate func deleteMessages(_ messageIds: [MessageId], forEachMedia: ((Media) -> Void)?) {
        self.messageHistoryTable.removeMessages(messageIds, operationsByPeerId: &self.currentOperationsByPeerId, updatedMedia: &self.currentUpdatedMedia, unsentMessageOperations: &currentUnsentOperations, updatedPeerReadStateOperations: &self.currentUpdatedSynchronizeReadStateOperations, globalTagsOperations: &self.currentGlobalTagsOperations, pendingActionsOperations: &self.currentPendingMessageActionsOperations, updatedMessageActionsSummaries: &self.currentUpdatedMessageActionsSummaries, updatedMessageTagSummaries: &self.currentUpdatedMessageTagSummaries, invalidateMessageTagSummaries: &self.currentInvalidateMessageTagSummaries, localTagsOperations: &self.currentLocalTagsOperations, timestampBasedMessageAttributesOperations: &self.currentTimestampBasedMessageAttributesOperations, forEachMedia: forEachMedia)
    }
    
    fileprivate func deleteMessagesInRange(peerId: PeerId, namespace: MessageId.Namespace, minId: MessageId.Id, maxId: MessageId.Id, forEachMedia: ((Media) -> Void)?) {
        self.messageHistoryTable.removeMessagesInRange(peerId: peerId, namespace: namespace, minId: minId, maxId: maxId, operationsByPeerId: &self.currentOperationsByPeerId, updatedMedia: &self.currentUpdatedMedia, unsentMessageOperations: &currentUnsentOperations, updatedPeerReadStateOperations: &self.currentUpdatedSynchronizeReadStateOperations, globalTagsOperations: &self.currentGlobalTagsOperations, pendingActionsOperations: &self.currentPendingMessageActionsOperations, updatedMessageActionsSummaries: &self.currentUpdatedMessageActionsSummaries, updatedMessageTagSummaries: &self.currentUpdatedMessageTagSummaries, invalidateMessageTagSummaries: &self.currentInvalidateMessageTagSummaries, localTagsOperations: &self.currentLocalTagsOperations, timestampBasedMessageAttributesOperations: &self.currentTimestampBasedMessageAttributesOperations, forEachMedia: forEachMedia)
    }
    
    fileprivate func withAllMessages(peerId: PeerId, namespace: MessageId.Namespace?, _ f: (Message) -> Bool) {
        for index in self.messageHistoryTable.allMessageIndices(peerId: peerId, namespace: namespace) {
            if let message = self.messageHistoryTable.getMessage(index) {
                if !f(self.renderIntermediateMessage(message)) {
                    break
                }
            } else {
                assertionFailure()
            }
        }
    }
    
    fileprivate func clearHistory(_ peerId: PeerId, threadId: Int64?, minTimestamp: Int32?, maxTimestamp: Int32?, namespaces: MessageIdNamespaces, forEachMedia: ((Media) -> Void)?) {
        if let minTimestamp = minTimestamp, let maxTimestamp = maxTimestamp {
            self.messageHistoryTable.clearHistoryInRange(peerId: peerId, threadId: threadId, minTimestamp: minTimestamp, maxTimestamp: maxTimestamp, namespaces: namespaces, operationsByPeerId: &self.currentOperationsByPeerId, updatedMedia: &self.currentUpdatedMedia, unsentMessageOperations: &currentUnsentOperations, updatedPeerReadStateOperations: &self.currentUpdatedSynchronizeReadStateOperations, globalTagsOperations: &self.currentGlobalTagsOperations, pendingActionsOperations: &self.currentPendingMessageActionsOperations, updatedMessageActionsSummaries: &self.currentUpdatedMessageActionsSummaries, updatedMessageTagSummaries: &self.currentUpdatedMessageTagSummaries, invalidateMessageTagSummaries: &self.currentInvalidateMessageTagSummaries, localTagsOperations: &self.currentLocalTagsOperations, timestampBasedMessageAttributesOperations: &self.currentTimestampBasedMessageAttributesOperations, forEachMedia: forEachMedia)
        } else {
            self.messageHistoryTable.clearHistory(peerId: peerId, threadId: threadId, namespaces: namespaces, operationsByPeerId: &self.currentOperationsByPeerId, updatedMedia: &self.currentUpdatedMedia, unsentMessageOperations: &currentUnsentOperations, updatedPeerReadStateOperations: &self.currentUpdatedSynchronizeReadStateOperations, globalTagsOperations: &self.currentGlobalTagsOperations, pendingActionsOperations: &self.currentPendingMessageActionsOperations, updatedMessageActionsSummaries: &self.currentUpdatedMessageActionsSummaries, updatedMessageTagSummaries: &self.currentUpdatedMessageTagSummaries, invalidateMessageTagSummaries: &self.currentInvalidateMessageTagSummaries, localTagsOperations: &self.currentLocalTagsOperations, timestampBasedMessageAttributesOperations: &self.currentTimestampBasedMessageAttributesOperations, forEachMedia: forEachMedia)
            for namespace in self.messageHistoryHoleIndexTable.existingNamespaces(peerId: peerId, holeSpace: .everywhere) where namespaces.contains(namespace) {
                self.messageHistoryHoleIndexTable.remove(peerId: peerId, namespace: namespace, space: .everywhere, range: 1 ... Int32.max - 1, operations: &self.currentPeerHoleOperations)
            }
        }
    }
    
    fileprivate func removeAllMessagesWithAuthor(_ peerId: PeerId, authorId: PeerId, namespace: MessageId.Namespace, forEachMedia: ((Media) -> Void)?) {
        self.messageHistoryTable.removeAllMessagesWithAuthor(peerId: peerId, authorId: authorId, namespace: namespace, operationsByPeerId: &self.currentOperationsByPeerId, updatedMedia: &self.currentUpdatedMedia, unsentMessageOperations: &currentUnsentOperations, updatedPeerReadStateOperations: &self.currentUpdatedSynchronizeReadStateOperations, globalTagsOperations: &self.currentGlobalTagsOperations, pendingActionsOperations: &self.currentPendingMessageActionsOperations, updatedMessageActionsSummaries: &self.currentUpdatedMessageActionsSummaries, updatedMessageTagSummaries: &self.currentUpdatedMessageTagSummaries, invalidateMessageTagSummaries: &self.currentInvalidateMessageTagSummaries, localTagsOperations: &self.currentLocalTagsOperations, timestampBasedMessageAttributesOperations: &self.currentTimestampBasedMessageAttributesOperations, forEachMedia: forEachMedia)
    }
    
    fileprivate func removeAllMessagesWithGlobalTag(tag: GlobalMessageTags) {
        self.messageHistoryTable.removeAllMessagesWithGlobalTag(tag: tag, operationsByPeerId: &self.currentOperationsByPeerId, updatedMedia: &self.currentUpdatedMedia, unsentMessageOperations: &currentUnsentOperations, updatedPeerReadStateOperations: &self.currentUpdatedSynchronizeReadStateOperations, globalTagsOperations: &self.currentGlobalTagsOperations, pendingActionsOperations: &self.currentPendingMessageActionsOperations, updatedMessageActionsSummaries: &self.currentUpdatedMessageActionsSummaries, updatedMessageTagSummaries: &self.currentUpdatedMessageTagSummaries, invalidateMessageTagSummaries: &self.currentInvalidateMessageTagSummaries, localTagsOperations: &self.currentLocalTagsOperations, timestampBasedMessageAttributesOperations: &self.currentTimestampBasedMessageAttributesOperations, forEachMedia: { _ in })
    }
    
    fileprivate func removeAllMessagesWithForwardAuthor(_ peerId: PeerId, forwardAuthorId: PeerId, namespace: MessageId.Namespace, forEachMedia: ((Media) -> Void)?) {
        self.messageHistoryTable.removeAllMessagesWithForwardAuthor(peerId: peerId, forwardAuthorId: forwardAuthorId, namespace: namespace, operationsByPeerId: &self.currentOperationsByPeerId, updatedMedia: &self.currentUpdatedMedia, unsentMessageOperations: &currentUnsentOperations, updatedPeerReadStateOperations: &self.currentUpdatedSynchronizeReadStateOperations, globalTagsOperations: &self.currentGlobalTagsOperations, pendingActionsOperations: &self.currentPendingMessageActionsOperations, updatedMessageActionsSummaries: &self.currentUpdatedMessageActionsSummaries, updatedMessageTagSummaries: &self.currentUpdatedMessageTagSummaries, invalidateMessageTagSummaries: &self.currentInvalidateMessageTagSummaries, localTagsOperations: &self.currentLocalTagsOperations, timestampBasedMessageAttributesOperations: &self.currentTimestampBasedMessageAttributesOperations, forEachMedia: forEachMedia)
    }
    
    fileprivate func resetIncomingReadStates(_ states: [PeerId: [MessageId.Namespace: PeerReadState]]) {
        self.messageHistoryTable.resetIncomingReadStates(states, operationsByPeerId: &self.currentOperationsByPeerId, updatedPeerReadStateOperations: &self.currentUpdatedSynchronizeReadStateOperations)
    }
    
    fileprivate func setNeedsIncomingReadStateSynchronization(_ peerId: PeerId) {
        self.synchronizeReadStateTable.set(peerId, operation: .Validate, operations: &self.currentUpdatedSynchronizeReadStateOperations)
    }
    
    fileprivate func confirmSynchronizedIncomingReadState(_ peerId: PeerId) {
        self.synchronizeReadStateTable.set(peerId, operation: nil, operations: &self.currentUpdatedSynchronizeReadStateOperations)
    }
    
    fileprivate func applyIncomingReadMaxId(_ messageId: MessageId) {
        self.messageHistoryTable.applyIncomingReadMaxId(messageId, operationsByPeerId: &self.currentOperationsByPeerId, updatedPeerReadStateOperations: &self.currentUpdatedSynchronizeReadStateOperations)
    }
    
    fileprivate func applyOutgoingReadMaxId(_ messageId: MessageId) {
        self.messageHistoryTable.applyOutgoingReadMaxId(messageId, operationsByPeerId: &self.currentOperationsByPeerId, updatedPeerReadStateOperations: &self.currentUpdatedSynchronizeReadStateOperations)
    }
    
    fileprivate func applyInteractiveReadMaxIndex(messageIndex: MessageIndex) -> [MessageId] {
        let peerIds = self.peerIdsForLocation(.peer(peerId: messageIndex.id.peerId, threadId: nil), ignoreRelatedChats: false)
        switch peerIds {
        case let .associated(_, messageId):
            if let messageId = messageId, let readState = self.readStateTable.getCombinedState(messageId.peerId), readState.count != 0 {
                if let topMessage = self.messageHistoryTable.topMessage(peerId: messageId.peerId) {
                    let _ = self.messageHistoryTable.applyInteractiveMaxReadIndex(postbox: self, messageIndex: topMessage.index, operationsByPeerId: &self.currentOperationsByPeerId, updatedPeerReadStateOperations: &self.currentUpdatedSynchronizeReadStateOperations)
                }
            }
        default:
            break
        }
        let initialCombinedStates = self.readStateTable.getCombinedState(messageIndex.id.peerId)
        var resultIds = self.messageHistoryTable.applyInteractiveMaxReadIndex(postbox: self, messageIndex: messageIndex, operationsByPeerId: &self.currentOperationsByPeerId, updatedPeerReadStateOperations: &self.currentUpdatedSynchronizeReadStateOperations)
        if let states = initialCombinedStates?.states {
            for (namespace, state) in states {
                if namespace != messageIndex.id.namespace && state.count != 0 {
                    if let item = self.messageHistoryTable.fetch(peerId: messageIndex.id.peerId, namespace: namespace, tag: nil, threadId: nil, from: MessageIndex(id: MessageId(peerId: messageIndex.id.peerId, namespace: namespace, id: 1), timestamp: messageIndex.timestamp), includeFrom: true, to: MessageIndex.lowerBound(peerId: messageIndex.id.peerId, namespace: namespace), ignoreMessagesInTimestampRange: nil, limit: 1).first {
                        resultIds.append(contentsOf:  self.messageHistoryTable.applyInteractiveMaxReadIndex(postbox: self, messageIndex: item.index, operationsByPeerId: &self.currentOperationsByPeerId, updatedPeerReadStateOperations: &self.currentUpdatedSynchronizeReadStateOperations))
                    }
                }
            }
        }
        
        return resultIds
    }
    
    func applyMarkUnread(peerId: PeerId, namespace: MessageId.Namespace, value: Bool, interactive: Bool) {
        if let combinedState = self.readStateTable.applyInteractiveMarkUnread(peerId: peerId, namespace: namespace, value: value) {
            if self.currentOperationsByPeerId[peerId] == nil {
                self.currentOperationsByPeerId[peerId] = []
            }
            self.currentOperationsByPeerId[peerId]!.append(.UpdateReadState(peerId, combinedState))
            if interactive {
                self.synchronizeReadStateTable.set(peerId, operation: .Push(state: self.readStateTable.getCombinedState(peerId), thenSync: false), operations: &self.currentUpdatedSynchronizeReadStateOperations)
            }
        }
    }
    
    fileprivate func applyOutgoingReadMaxIndex(_ messageIndex: MessageIndex) -> [MessageId] {
        return self.messageHistoryTable.applyOutgoingReadMaxIndex(messageIndex, operationsByPeerId: &self.currentOperationsByPeerId, updatedPeerReadStateOperations: &self.currentUpdatedSynchronizeReadStateOperations)
    }
    
    fileprivate func resetPeerGroupSummary(groupId: PeerGroupId, namespace: MessageId.Namespace, summary: PeerGroupUnreadCountersSummary) {
        var combinedSummary = self.groupMessageStatsTable.get(groupId: groupId)
        if combinedSummary.namespaces[namespace] != summary {
            combinedSummary.namespaces[namespace] = summary
            self.groupMessageStatsTable.set(groupId: groupId, summary: combinedSummary)
            self.currentUpdatedGroupTotalUnreadSummaries[groupId] = combinedSummary
        }
    }
    
    fileprivate func setNeedsPeerGroupMessageStatsSynchronization(groupId: PeerGroupId, namespace: MessageId.Namespace) {
        self.synchronizeGroupMessageStatsTable.set(groupId: groupId, namespace: namespace, needsValidation: true, operations: &self.currentUpdatedGroupSummarySynchronizeOperations)
    }
    
    fileprivate func confirmSynchronizedPeerGroupMessageStats(groupId: PeerGroupId, namespace: MessageId.Namespace) {
        self.synchronizeGroupMessageStatsTable.set(groupId: groupId, namespace: namespace, needsValidation: false, operations: &self.currentUpdatedGroupSummarySynchronizeOperations)
    }
    
    fileprivate func getAllStorySubscriptions(key: PostboxStorySubscriptionsKey) -> (state: CodableEntry?, peerIds: [PeerId]) {
        return (
            self.storyGeneralStatesTable.get(key: .subscriptions(key)),
            self.storySubscriptionsTable.getAll(subscriptionsKey: key)
        )
    }
    
    fileprivate func storySubscriptionsContains(key: PostboxStorySubscriptionsKey, peerId: PeerId) -> Bool {
        return self.storySubscriptionsTable.contains(subscriptionsKey: key, peerId: peerId)
    }
    
    fileprivate func replaceAllStorySubscriptions(key: PostboxStorySubscriptionsKey, state: CodableEntry?, peerIds: [PeerId]) {
        self.storyGeneralStatesTable.set(key: .subscriptions(key), value: state, events: &self.currentStoryGeneralStatesEvents)
        self.storySubscriptionsTable.replaceAll(subscriptionsKey: key, peerIds: peerIds, events: &self.currentStorySubscriptionsEvents)
    }
    
    fileprivate func getLocalStoryState() -> CodableEntry? {
        return self.storyGeneralStatesTable.get(key: .local)
    }
    
    fileprivate func getSubscriptionsStoriesState(key: PostboxStorySubscriptionsKey) -> CodableEntry? {
        return self.storyGeneralStatesTable.get(key: .subscriptions(key))
    }
    
    fileprivate func setSubscriptionsStoriesState(key: PostboxStorySubscriptionsKey, state: CodableEntry?) {
        self.storyGeneralStatesTable.set(key: .subscriptions(key), value: state, events: &self.currentStoryGeneralStatesEvents)
    }
    
    fileprivate func setLocalStoryState(state: CodableEntry?) {
        self.storyGeneralStatesTable.set(key: .local, value: state, events: &self.currentStoryGeneralStatesEvents)
    }
    
    fileprivate func getPeerStoryState(peerId: PeerId) -> StoredStoryPeerState? {
        return self.storyPeerStatesTable.get(key: .peer(peerId))
    }
    
    fileprivate func setPeerStoryState(peerId: PeerId, state: StoredStoryPeerState?) {
        self.storyPeerStatesTable.set(key: .peer(peerId), value: state, events: &self.currentStoryPeerStatesEvents)
    }
    
    fileprivate func setStoryItems(peerId: PeerId, items: [StoryItemsTableEntry]) {
        self.storyItemsTable.replace(peerId: peerId, entries: items, topItemTable: self.storyTopItemsTable, events: &self.currentStoryItemsEvents, topItemEvents: &self.currentStoryTopItemEvents)
        for item in items {
            self.storyTable.set(id: StoryId(peerId: peerId, id: item.id), value: item.value, events: &self.currentStoryEvents)
        }
    }
    
    fileprivate func setStoryItemsInexactMaxId(peerId: PeerId, id: Int32) {
        if let value = self.storyTopItemsTable.get(peerId: peerId), value.id >= id {
        } else {
            self.storyTopItemsTable.set(peerId: peerId, entry: StoryTopItemsTable.Entry(id: id, isExact: false), events: &self.currentStoryTopItemEvents)
        }
    }
    
    fileprivate func clearStoryItemsInexactMaxId(peerId: PeerId) {
        if let value = self.storyTopItemsTable.get(peerId: peerId), !value.isExact {
            self.storyTopItemsTable.set(peerId: peerId, entry: nil, events: &self.currentStoryTopItemEvents)
        }
    }
    
    fileprivate func getStoryItems(peerId: PeerId) -> [StoryItemsTableEntry] {
        return self.storyItemsTable.get(peerId: peerId)
    }
    
    fileprivate func getStory(id: StoryId) -> CodableEntry? {
        return self.storyTable.get(id: id)
    }
    
    fileprivate func setStory(id: StoryId, value: CodableEntry) {
        self.storyTable.set(id: id, value: value, events: &self.currentStoryEvents)
    }
    
    func renderIntermediateMessage(_ message: IntermediateMessage) -> Message {
        let renderedMessage = self.messageHistoryTable.renderMessage(message, peerTable: self.peerTable, threadIndexTable: self.messageHistoryThreadIndexTable, storyTable: self.storyTable)
        
        return renderedMessage
    }
    
    private func afterBegin(transaction: Transaction) {
        let currentTransactionStateVersion = self.metadataTable.transactionStateVersion()
        if currentTransactionStateVersion != self.transactionStateVersion {
            for table in self.tables {
                table.clearMemoryCache()
            }
            self.viewTracker.refreshViewsDueToExternalTransaction(postbox: self, currentTransaction: transaction, fetchUnsentMessageIds: {
                return self.messageHistoryUnsentTable.get()
            }, fetchSynchronizePeerReadStateOperations: {
                return self.synchronizeReadStateTable.get(getCombinedPeerReadState: { peerId in
                    return self.readStateTable.getCombinedState(peerId)
                })
            })
            self.transactionStateVersion = currentTransactionStateVersion
            
            self.masterClientId.set(.single(self.metadataTable.masterClientId()))
        }
    }
    
    private func beforeCommit(currentTransaction: Transaction) -> (updatedTransactionStateVersion: Int64?, updatedMasterClientId: Int64?) {
        self.chatListTable.replay(historyOperationsByPeerId: self.currentOperationsByPeerId, updatedPeerChatListEmbeddedStates: self.currentUpdatedPeerChatListEmbeddedStates, updatedChatListInclusions: self.currentUpdatedChatListInclusions, messageHistoryTable: self.messageHistoryTable, peerChatInterfaceStateTable: self.peerChatInterfaceStateTable, operations: &self.currentChatListOperations)
        
        self.peerChatTopTaggedMessageIdsTable.replay(historyOperationsByPeerId: self.currentOperationsByPeerId)
        
        let alteredInitialPeerCombinedReadStates = self.readStateTable.transactionAlteredInitialPeerCombinedReadStates()
        var updatedPeers = self.peerTable.transactionUpdatedPeers(contactsTable: self.contactsTable)
        let updatedContacts = self.contactsTable.transactionUpdatedPeers()
        if !updatedContacts.isEmpty {
            var updatedPeerIdToIndex: [PeerId: Int] = [:]
            var index = 0
            for (_, peer) in updatedPeers {
                updatedPeerIdToIndex[peer.0.id] = index
            }
            index += 1
            for (peerId, change) in updatedContacts {
                if let index = updatedPeerIdToIndex[peerId] {
                    if let (peer, _) = updatedPeers[index].0 {
                        updatedPeers[index].0 = (peer, change.0)
                    }
                    updatedPeers[index].1 = (updatedPeers[index].1.0, change.1)
                } else if let peer = self.peerTable.get(peerId) {
                    updatedPeers.append(((peer, change.0), (peer, change.1)))
                }
            }
        }
        let transactionParticipationInTotalUnreadCountUpdates = self.peerNotificationSettingsTable.transactionParticipationInTotalUnreadCountUpdates(postbox: self, transaction: currentTransaction)
        
        let updatedMessageThreadPeerIds = self.messageHistoryThreadIndexTable.replay(threadsTable: self.messageHistoryThreadsTable, namespaces: self.seedConfiguration.chatMessagesNamespaces, updatedIds: self.messageHistoryThreadsTable.updatedIds)
        let alteredInitialPeerThreadsSummaries = self.peerThreadsSummaryTable.update(peerIds: updatedMessageThreadPeerIds.union(self.currentUpdatedPeerThreadCombinedStates), indexTable: self.messageHistoryThreadIndexTable, combinedStateTable: self.peerThreadCombinedStateTable, tagsSummaryTable: self.messageHistoryTagsSummaryTable)
        
        self.chatListIndexTable.commitWithTransaction(postbox: self, currentTransaction: currentTransaction, alteredInitialPeerCombinedReadStates: alteredInitialPeerCombinedReadStates, updatedPeers: updatedPeers, transactionParticipationInTotalUnreadCountUpdates: transactionParticipationInTotalUnreadCountUpdates, alteredInitialPeerThreadsSummaries: alteredInitialPeerThreadsSummaries, updatedTotalUnreadStates: &self.currentUpdatedTotalUnreadStates, updatedGroupTotalUnreadSummaries: &self.currentUpdatedGroupTotalUnreadSummaries, currentUpdatedGroupSummarySynchronizeOperations: &self.currentUpdatedGroupSummarySynchronizeOperations)
        
        self.peerTable.commitDependentTables()
        
        if self.currentNeedsReindexUnreadCounters {
            self.reindexUnreadCounters(currentTransaction: currentTransaction)
        }
        
        let updatedPeerTimeoutAttributes = self.peerTimeoutPropertiesTable.hasUpdates
        
        let transaction = PostboxTransaction(currentUpdatedState: self.currentUpdatedState, currentPeerHoleOperations: self.currentPeerHoleOperations, currentOperationsByPeerId: self.currentOperationsByPeerId, chatListOperations: self.currentChatListOperations, currentUpdatedChatListInclusions: self.currentUpdatedChatListInclusions, currentUpdatedPeers: self.currentUpdatedPeers, currentUpdatedPeerNotificationSettings: self.currentUpdatedPeerNotificationSettings, currentUpdatedPeerNotificationBehaviorTimestamps: self.currentUpdatedPeerNotificationBehaviorTimestamps, currentUpdatedCachedPeerData: self.currentUpdatedCachedPeerData, currentUpdatedPeerPresences: currentUpdatedPeerPresences, currentUpdatedPeerChatListEmbeddedStates: self.currentUpdatedPeerChatListEmbeddedStates, currentUpdatedTotalUnreadStates: self.currentUpdatedTotalUnreadStates, currentUpdatedTotalUnreadSummaries: self.currentUpdatedGroupTotalUnreadSummaries, alteredInitialPeerCombinedReadStates: alteredInitialPeerCombinedReadStates, currentPeerMergedOperationLogOperations: self.currentPeerMergedOperationLogOperations, currentTimestampBasedMessageAttributesOperations: self.currentTimestampBasedMessageAttributesOperations, unsentMessageOperations: self.currentUnsentOperations, updatedSynchronizePeerReadStateOperations: self.currentUpdatedSynchronizeReadStateOperations, currentUpdatedGroupSummarySynchronizeOperations: self.currentUpdatedGroupSummarySynchronizeOperations, currentPreferencesOperations: self.currentPreferencesOperations, currentOrderedItemListOperations: self.currentOrderedItemListOperations, currentItemCollectionItemsOperations: self.currentItemCollectionItemsOperations, currentItemCollectionInfosOperations: self.currentItemCollectionInfosOperations, currentUpdatedPeerChatStates: self.currentUpdatedPeerChatStates, currentGlobalTagsOperations: self.currentGlobalTagsOperations, currentLocalTagsOperations: self.currentLocalTagsOperations, updatedMedia: self.currentUpdatedMedia, replaceRemoteContactCount: self.currentReplaceRemoteContactCount, replaceContactPeerIds: self.currentReplacedContactPeerIds, currentPendingMessageActionsOperations: self.currentPendingMessageActionsOperations, currentUpdatedMessageActionsSummaries: self.currentUpdatedMessageActionsSummaries, currentUpdatedMessageTagSummaries: self.currentUpdatedMessageTagSummaries, currentInvalidateMessageTagSummaries: self.currentInvalidateMessageTagSummaries, currentUpdatedPendingPeerNotificationSettings: self.currentUpdatedPendingPeerNotificationSettings, replacedAdditionalChatListItems: self.currentReplacedAdditionalChatListItems, updatedNoticeEntryKeys: self.currentUpdatedNoticeEntryKeys, updatedCacheEntryKeys: self.currentUpdatedCacheEntryKeys, currentUpdatedMasterClientId: currentUpdatedMasterClientId, updatedFailedMessagePeerIds: self.messageHistoryFailedTable.updatedPeerIds, updatedFailedMessageIds: self.messageHistoryFailedTable.updatedMessageIds, updatedGlobalNotificationSettings: self.currentNeedsReindexUnreadCounters, updatedPeerTimeoutAttributes: updatedPeerTimeoutAttributes, updatedMessageThreadPeerIds: updatedMessageThreadPeerIds, updatedPeerThreadCombinedStates: self.currentUpdatedPeerThreadCombinedStates, updatedPeerThreadsSummaries: Set(alteredInitialPeerThreadsSummaries.keys), updatedPinnedThreads: self.currentUpdatedPinnedThreads, updatedHiddenPeerIds: self.currentUpdatedHiddenPeerIds, storyGeneralStatesEvents: self.currentStoryGeneralStatesEvents, storyPeerStatesEvents: self.currentStoryPeerStatesEvents, storySubscriptionsEvents: self.currentStorySubscriptionsEvents, storyItemsEvents: self.currentStoryItemsEvents, currentStoryTopItemEvents: self.currentStoryTopItemEvents, storyEvents: self.currentStoryEvents)
        var updatedTransactionState: Int64?
        var updatedMasterClientId: Int64?
        if !transaction.isEmpty {
            self.viewTracker.updateViews(postbox: self, currentTransaction: currentTransaction, transaction: transaction)
            self.transactionStateVersion = self.metadataTable.incrementTransactionStateVersion()
            updatedTransactionState = self.transactionStateVersion
            
            if let currentUpdatedMasterClientId = self.currentUpdatedMasterClientId {
                self.metadataTable.setMasterClientId(currentUpdatedMasterClientId)
                updatedMasterClientId = currentUpdatedMasterClientId
            }
        }
        
        self.currentPeerHoleOperations.removeAll()
        self.currentOperationsByPeerId.removeAll()
        self.currentUpdatedChatListInclusions.removeAll()
        self.currentUpdatedPeers.removeAll()
        self.currentChatListOperations.removeAll()
        self.currentUpdatedChatListInclusions.removeAll()
        self.currentUnsentOperations.removeAll()
        self.currentUpdatedSynchronizeReadStateOperations.removeAll()
        self.currentUpdatedGroupSummarySynchronizeOperations.removeAll()
        self.currentGlobalTagsOperations.removeAll()
        self.currentLocalTagsOperations.removeAll()
        self.currentUpdatedMedia.removeAll()
        self.currentReplaceRemoteContactCount = nil
        self.currentReplacedContactPeerIds = nil
        self.currentReplacedAdditionalChatListItems = nil
        self.currentUpdatedNoticeEntryKeys.removeAll()
        self.currentUpdatedCacheEntryKeys.removeAll()
        self.currentUpdatedPeerThreadCombinedStates.removeAll()
        self.currentUpdatedMasterClientId = nil
        self.currentUpdatedPeerNotificationSettings.removeAll()
        self.currentUpdatedPeerNotificationBehaviorTimestamps.removeAll()
        self.currentUpdatedCachedPeerData.removeAll()
        self.currentUpdatedPeerPresences.removeAll()
        self.currentUpdatedPeerChatListEmbeddedStates.removeAll()
        self.currentUpdatedTotalUnreadStates.removeAll()
        self.currentUpdatedGroupTotalUnreadSummaries.removeAll()
        self.currentPeerMergedOperationLogOperations.removeAll()
        self.currentTimestampBasedMessageAttributesOperations.removeAll()
        self.currentPreferencesOperations.removeAll()
        self.currentOrderedItemListOperations.removeAll()
        self.currentItemCollectionItemsOperations.removeAll()
        self.currentItemCollectionInfosOperations.removeAll()
        self.currentUpdatedPeerChatStates.removeAll()
        self.currentPendingMessageActionsOperations.removeAll()
        self.currentUpdatedMessageActionsSummaries.removeAll()
        self.currentUpdatedMessageTagSummaries.removeAll()
        self.currentInvalidateMessageTagSummaries.removeAll()
        self.currentUpdatedPendingPeerNotificationSettings.removeAll()
        self.currentGroupIdsWithUpdatedReadStats.removeAll()
        self.currentUpdatedPinnedThreads.removeAll()
        self.currentUpdatedHiddenPeerIds = false
        self.currentNeedsReindexUnreadCounters = false
        self.currentStoryGeneralStatesEvents.removeAll()
        self.currentStoryPeerStatesEvents.removeAll()
        self.currentStorySubscriptionsEvents.removeAll()
        self.currentStoryItemsEvents.removeAll()
        self.currentStoryTopItemEvents.removeAll()
        self.currentStoryEvents.removeAll()
        
        for table in self.tables {
            table.beforeCommit()
        }
        
        return (updatedTransactionState, updatedMasterClientId)
    }
    
    fileprivate func messageIdsForGlobalIds(_ ids: [Int32]) -> [MessageId] {
        var result: [MessageId] = []
        for globalId in ids {
            if let id = self.globalMessageIdsTable.get(globalId) {
                result.append(id)
            }
        }
        return result
    }
    fileprivate func failedMessageIds(for peerId: PeerId) -> [MessageId] {
        return self.messageHistoryFailedTable.get(peerId: peerId)
    }
    
    fileprivate func messageIdForGloballyUniqueMessageId(peerId: PeerId, id: Int64) -> MessageId? {
        return self.globallyUniqueMessageIdsTable.get(peerId: peerId, globallyUniqueId: id)
    }
    
    fileprivate func updatePeers(_ peers: [Peer], update: (Peer?, Peer) -> Peer?) {
        for peer in peers {
            let currentPeer = self.peerTable.get(peer.id)
            if let updatedPeer = update(currentPeer, peer) {
                self.peerTable.set(updatedPeer)
                self.currentUpdatedPeers[updatedPeer.id] = updatedPeer
                var previousIndexNameWasEmpty = true
                
                if let currentPeer = currentPeer {
                    if !currentPeer.indexName.isEmpty {
                        previousIndexNameWasEmpty = false
                    }
                }
                
                let indexNameIsEmpty = updatedPeer.indexName.isEmpty
                
                if !previousIndexNameWasEmpty || !indexNameIsEmpty {
                    if currentPeer?.indexName != updatedPeer.indexName {
                        self.peerNameIndexTable.markPeerNameUpdated(peerId: peer.id, name: updatedPeer.indexName)
                        for reverseAssociatedPeerId in self.reverseAssociatedPeerTable.get(peerId: peer.id) {
                            self.peerNameIndexTable.markPeerNameUpdated(peerId: reverseAssociatedPeerId, name: updatedPeer.indexName)
                        }
                    }
                }
            }
        }
    }
    
    fileprivate func getTopPeerMessageIndex(peerId: PeerId, namespace: MessageId.Namespace) -> MessageIndex? {
        if let index = self.messageHistoryTable.topIndexEntry(peerId: peerId, namespace: namespace) {
            return index
        } else {
            return nil
        }
    }

    fileprivate func getTopPeerMessageIndex(peerId: PeerId) -> MessageIndex? {
        var indices: [MessageIndex] = []
        for namespace in self.messageHistoryIndexTable.existingNamespaces(peerId: peerId) where self.seedConfiguration.chatMessagesNamespaces.contains(namespace) {
            if let index = self.messageHistoryTable.topIndexEntry(peerId: peerId, namespace: namespace) {
                indices.append(index)
            }
        }
        return indices.max()
    }
    
    func getPeerChatListInclusion(_ id: PeerId) -> PeerChatListInclusion {
        if let inclusion = self.currentUpdatedChatListInclusions[id] {
            return inclusion
        } else {
            return self.chatListIndexTable.get(peerId: id).inclusion
        }
    }
    
    fileprivate func updatePeerChatListInclusion(_ id: PeerId, inclusion: PeerChatListInclusion) {
        self.chatListTable.updateInclusion(peerId: id, updatedChatListInclusions: &self.currentUpdatedChatListInclusions, { _ in
            return inclusion
        })
    }
    
    fileprivate func removeAllChatListEntries(groupId: PeerGroupId, exceptPeerNamespace: PeerId.Namespace) {
        self.chatListTable.removeAllEntries(groupId: groupId, exceptPeerNamespace: exceptPeerNamespace, operations: &self.currentChatListOperations)
    }
    
    fileprivate func getPinnedItemIds(groupId: PeerGroupId) -> [PinnedItemId] {
        var itemIds = self.chatListTable.getPinnedItemIds(groupId: groupId, messageHistoryTable: self.messageHistoryTable, peerChatInterfaceStateTable: self.peerChatInterfaceStateTable)
        for (peerId, inclusion) in self.currentUpdatedChatListInclusions {
            var found = false
            inner: for i in 0 ..< itemIds.count {
                if case .peer(peerId) = itemIds[i].id {
                    found = true
                    switch inclusion {
                        case let .ifHasMessagesOrOneOf(updatedGroupId, pinningIndex, _):
                            if updatedGroupId != groupId || pinningIndex == nil {
                                itemIds.remove(at: i)
                            }
                        default:
                            itemIds.remove(at: i)
                    }
                    break inner
                }
            }
            if !found {
                switch inclusion {
                    case let .ifHasMessagesOrOneOf(updatedGroupId, pinningIndex, _):
                        if updatedGroupId == groupId, let pinningIndex = pinningIndex {
                            itemIds.append((.peer(peerId), Int(pinningIndex)))
                        }
                    default:
                        break
                }
            }
        }
        return itemIds.sorted(by: { $0.1 < $1.1 }).map({ $0.0 })
    }
    
    fileprivate func setPinnedItemIds(groupId: PeerGroupId, itemIds: [PinnedItemId]) {
        self.chatListTable.setPinnedItemIds(groupId: groupId, itemIds: itemIds, updatedChatListInclusions: &self.currentUpdatedChatListInclusions, messageHistoryTable: self.messageHistoryTable, peerChatInterfaceStateTable: self.peerChatInterfaceStateTable)
    }
    
    fileprivate func updateCurrentPeerNotificationSettings(_ notificationSettings: [PeerId: PeerNotificationSettings]) {
        for (peerId, settings) in notificationSettings {
            let previous: PeerNotificationSettings?
            if let (value, _) = self.currentUpdatedPeerNotificationSettings[peerId] {
                previous = value
            } else {
                previous = self.peerNotificationSettingsTable.getEffective(peerId)
            }
            if let updated = self.peerNotificationSettingsTable.setCurrent(id: peerId, settings: settings, updatedTimestamps: &self.currentUpdatedPeerNotificationBehaviorTimestamps) {
                self.currentUpdatedPeerNotificationSettings[peerId] = (previous, updated)
            }
        }
    }
    
    fileprivate func updatePendingPeerNotificationSettings(peerId: PeerId, settings: PeerNotificationSettings?) {
        let previous: PeerNotificationSettings?
        if let (value, _) = self.currentUpdatedPeerNotificationSettings[peerId] {
            previous = value
        } else {
            previous = self.peerNotificationSettingsTable.getEffective(peerId)
        }
        if let updated = self.peerNotificationSettingsTable.setPending(id: peerId, settings: settings, updatedSettings: &self.currentUpdatedPendingPeerNotificationSettings) {
            self.currentUpdatedPeerNotificationSettings[peerId] = (previous, updated)
        }
    }
    
    fileprivate func resetAllPeerNotificationSettings(_ notificationSettings: PeerNotificationSettings) {
        for (peerId, previous) in self.peerNotificationSettingsTable.resetAll(to: notificationSettings, updatedSettings: &self.currentUpdatedPendingPeerNotificationSettings, updatedTimestamps: &self.currentUpdatedPeerNotificationBehaviorTimestamps) {
            self.currentUpdatedPeerNotificationSettings[peerId] = (previous, notificationSettings)
        }
    }
    
    fileprivate func updatePeerCachedData(peerIds: Set<PeerId>, update: (PeerId, CachedPeerData?) -> CachedPeerData?) {
        for peerId in peerIds {
            let currentData = self.cachedPeerDataTable.get(peerId)
            if let updatedData = update(peerId, currentData) {
                self.cachedPeerDataTable.set(id: peerId, data: updatedData)
                self.currentUpdatedCachedPeerData[peerId] = updatedData
            }
        }
    }
    
    fileprivate func updatePeerPresences(presences: [PeerId: PeerPresence], merge: (PeerPresence, PeerPresence) -> PeerPresence) {
        for (peerId, presence) in presences {
            let updated: PeerPresence
            let shouldUpdate: Bool
            if let current = self.peerPresenceTable.get(peerId) {
                updated = merge(current, presence)
                shouldUpdate = !current.isEqual(to: updated)
            } else {
                updated = presence
                shouldUpdate = true
            }
            if shouldUpdate {
                self.peerPresenceTable.set(id: peerId, presence: updated)
                self.currentUpdatedPeerPresences[peerId] = updated
            }
        }
    }
    
    fileprivate func updatePeerPresence(peerId: PeerId, update: (PeerPresence) -> PeerPresence) {
        if let current = self.peerPresenceTable.get(peerId) {
            let updated = update(current)
            if !current.isEqual(to: updated) {
                self.peerPresenceTable.set(id: peerId, presence: updated)
                self.currentUpdatedPeerPresences[peerId] = updated
            }
        }
    }
    
    fileprivate func setPeerChatState(_ id: PeerId, state: PeerChatState) {
        self.peerChatStateTable.set(id, state: CodableEntry(legacyValue: state))
        self.currentUpdatedPeerChatStates.insert(id)
    }
    
    fileprivate func setPeerChatInterfaceState(_ id: PeerId, state: StoredPeerChatInterfaceState?) {
        let updatedState = state
        let (_, updatedEmbeddedState) = self.peerChatInterfaceStateTable.set(id, state: updatedState)
        if updatedEmbeddedState {
            self.currentUpdatedPeerChatListEmbeddedStates.insert(id)
        }
    }
    
    fileprivate func setPeerChatThreadInterfaceState(_ id: PeerId, threadId: Int64, state: StoredPeerChatInterfaceState?) {
        let updatedState = state
        let _ = self.peerChatThreadInterfaceStateTable.set(PeerChatThreadId(peerId: id, threadId: threadId), state: updatedState)
        self.currentUpdatedPeerChatListEmbeddedStates.insert(id)
    }
    
    fileprivate func replaceRemoteContactCount(_ count: Int32) {
        self.metadataTable.setRemoteContactCount(count)
        self.currentReplaceRemoteContactCount = count
    }
    
    fileprivate func replaceContactPeerIds(_ peerIds: Set<PeerId>) {
        self.contactsTable.replace(peerIds)
        
        self.currentReplacedContactPeerIds = peerIds
    }
    
    fileprivate func replaceAdditionalChatListItems(_ items: [AdditionalChatListItem]) {
        if self.additionalChatListItemsTable.set(items) {
            self.currentReplacedAdditionalChatListItems = items
        }
    }
    
    fileprivate func replaceRecentPeerIds(_ peerIds: [PeerId]) {
        self.peerRatingTable.replace(items: peerIds)
    }
    
    fileprivate func updateMessage(transaction: Transaction, id: MessageId, update: (Message) -> PostboxUpdateMessage) {
        if let index = self.messageHistoryIndexTable.getIndex(id), let intermediateMessage = self.messageHistoryTable.getMessage(index) {
            let message = self.renderIntermediateMessage(intermediateMessage)
            if case let .update(updatedMessage) = update(message) {
                self.messageHistoryTable.updateMessage(id, message: updatedMessage, operationsByPeerId: &self.currentOperationsByPeerId, updatedMedia: &self.currentUpdatedMedia, unsentMessageOperations: &self.currentUnsentOperations, updatedPeerReadStateOperations: &self.currentUpdatedSynchronizeReadStateOperations, globalTagsOperations: &self.currentGlobalTagsOperations, pendingActionsOperations: &self.currentPendingMessageActionsOperations, updatedMessageActionsSummaries: &self.currentUpdatedMessageActionsSummaries, updatedMessageTagSummaries: &self.currentUpdatedMessageTagSummaries, invalidateMessageTagSummaries: &self.currentInvalidateMessageTagSummaries, localTagsOperations: &self.currentLocalTagsOperations, timestampBasedMessageAttributesOperations: &self.currentTimestampBasedMessageAttributesOperations)
                
                if let bag = self.installedStoreOrUpdateMessageActionsByPeerId[id.peerId] {
                    for f in bag.copyItems() {
                        f.addOrUpdate(messages: [updatedMessage], transaction: transaction)
                    }
                }
            }
        }
    }
    
    fileprivate func offsetPendingMessagesTimestamps(lowerBound: MessageId, excludeIds: Set<MessageId>, timestamp: Int32) {
        self.messageHistoryTable.offsetPendingMessagesTimestamps(lowerBound: lowerBound, excludeIds: excludeIds, timestamp: timestamp, operationsByPeerId: &self.currentOperationsByPeerId, updatedMedia: &self.currentUpdatedMedia, unsentMessageOperations: &self.currentUnsentOperations, updatedPeerReadStateOperations: &self.currentUpdatedSynchronizeReadStateOperations, globalTagsOperations: &self.currentGlobalTagsOperations, pendingActionsOperations: &self.currentPendingMessageActionsOperations, updatedMessageActionsSummaries: &self.currentUpdatedMessageActionsSummaries, updatedMessageTagSummaries: &self.currentUpdatedMessageTagSummaries, invalidateMessageTagSummaries: &self.currentInvalidateMessageTagSummaries, localTagsOperations: &self.currentLocalTagsOperations, timestampBasedMessageAttributesOperations: &self.currentTimestampBasedMessageAttributesOperations)
    }
    
    fileprivate func updateMessageGroupingKeysAtomically(_ ids: [MessageId], groupingKey: Int64) {
        self.messageHistoryTable.updateMessageGroupingKeysAtomically(ids: ids, groupingKey: groupingKey, operationsByPeerId: &self.currentOperationsByPeerId, updatedMedia: &self.currentUpdatedMedia, unsentMessageOperations: &self.currentUnsentOperations, updatedPeerReadStateOperations: &self.currentUpdatedSynchronizeReadStateOperations, globalTagsOperations: &self.currentGlobalTagsOperations, pendingActionsOperations: &self.currentPendingMessageActionsOperations, updatedMessageActionsSummaries: &self.currentUpdatedMessageActionsSummaries, updatedMessageTagSummaries: &self.currentUpdatedMessageTagSummaries, invalidateMessageTagSummaries: &self.currentInvalidateMessageTagSummaries)
    }
    
    fileprivate func updateMedia(_ id: MediaId, update: Media?) -> Set<MessageIndex> {
        var updatedMessageIndices = Set<MessageIndex>()
        self.messageHistoryTable.updateMedia(id, media: update, operationsByPeerId: &self.currentOperationsByPeerId, updatedMedia: &self.currentUpdatedMedia, updatedMessageIndices: &updatedMessageIndices)
        return updatedMessageIndices
    }
    
    fileprivate func storeMediaIfNotPresent(media: Media) {
        self.messageHistoryTable.storeMediaIfNotPresent(media: media)
    }
    
    fileprivate func replaceItemCollections(namespace: ItemCollectionId.Namespace, itemCollections: [(ItemCollectionId, ItemCollectionInfo, [ItemCollectionItem])]) {
        var infos: [(ItemCollectionId, ItemCollectionInfo)] = []
        for (id, info, items) in itemCollections {
            infos.append((id, info))
            self.itemCollectionItemTable.replaceItems(collectionId: id, items: items)
            if self.currentItemCollectionItemsOperations[id] == nil {
                self.currentItemCollectionItemsOperations[id] = []
            }
            self.currentItemCollectionItemsOperations[id]!.append(.replaceItems)
        }
        self.itemCollectionInfoTable.replaceInfos(namespace: namespace, infos: infos)
        self.currentItemCollectionInfosOperations.append(.replaceInfos(namespace))
    }
    
    fileprivate func replaceItemCollectionInfos(namespace: ItemCollectionId.Namespace, itemCollectionInfos: [(ItemCollectionId, ItemCollectionInfo)]) {
        self.itemCollectionInfoTable.replaceInfos(namespace: namespace, infos: itemCollectionInfos)
        self.currentItemCollectionInfosOperations.append(.replaceInfos(namespace))
    }
    
    fileprivate func replaceItemCollectionItems(collectionId: ItemCollectionId, items: [ItemCollectionItem]) {
        self.itemCollectionItemTable.replaceItems(collectionId: collectionId, items: items)
        if self.currentItemCollectionItemsOperations[collectionId] == nil {
            self.currentItemCollectionItemsOperations[collectionId] = []
        }
        self.currentItemCollectionItemsOperations[collectionId]!.append(.replaceItems)
    }
    
    fileprivate func removeItemCollection(collectionId: ItemCollectionId) {
        var infos = self.itemCollectionInfoTable.getInfos(namespace: collectionId.namespace)
        if let index = infos.firstIndex(where: { $0.1 == collectionId }) {
            infos.remove(at: index)
            self.replaceItemCollectionInfos(namespace: collectionId.namespace, itemCollectionInfos: infos.map { ($0.1, $0.2) })
        }
        self.replaceItemCollectionItems(collectionId: collectionId, items: [])
    }
    
    fileprivate func filterStoredMessageIds(_ messageIds: Set<MessageId>) -> Set<MessageId> {
        var filteredIds = Set<MessageId>()
        
        for id in messageIds {
            if self.messageHistoryIndexTable.exists(id) {
                filteredIds.insert(id)
            } else {
                assert(true)
            }
        }
        
        return filteredIds
    }
    
    fileprivate func filterStoredMediaIds(namespace: MediaId.Namespace, ids: Set<Int64>) -> Set<Int64> {
        var filteredIds = Set<Int64>()
        
        for id in ids {
            if !self.mediaTable.exists(id: MediaId(namespace: namespace, id: id)) {
                filteredIds.insert(id)
            }
        }
        
        return filteredIds
    }
    
    fileprivate func storedMessageId(peerId: PeerId, namespace: MessageId.Namespace, timestamp: Int32) -> MessageId? {
        if let id = self.messageHistoryTable.findMessageId(peerId: peerId, namespace: namespace, timestamp: timestamp), id.namespace == namespace {
            return id
        } else {
            return nil
        }
    }
    
    fileprivate func putItemCacheEntry(id: ItemCacheEntryId, entry: CodableEntry) {
        self.itemCacheTable.put(id: id, entry: entry, metaTable: self.itemCacheMetaTable)
        self.currentUpdatedCacheEntryKeys.insert(id)
    }
    
    func retrieveItemCacheEntry(id: ItemCacheEntryId) -> CodableEntry? {
        return self.itemCacheTable.retrieve(id: id, metaTable: self.itemCacheMetaTable)
    }
    
    func clearItemCacheCollection(collectionId: ItemCacheCollectionId) {
        return self.itemCacheTable.removeAll(collectionId: collectionId)
    }
    
    fileprivate func removeItemCacheEntry(id: ItemCacheEntryId) {
        self.itemCacheTable.remove(id: id, metaTable: self.itemCacheMetaTable)
        self.currentUpdatedCacheEntryKeys.insert(id)
    }
    
    fileprivate func replaceGlobalMessageTagsHole(transaction: Transaction, globalTags: GlobalMessageTags, index: MessageIndex, with updatedIndex: MessageIndex?, messages: [StoreMessage]) {
        var allTagsMatch = true
        for tag in globalTags {
            self.globalMessageHistoryTagsTable.ensureInitialized(tag)
            
            if let entry = self.globalMessageHistoryTagsTable.get(tag, index: index), case .hole = entry {
                
            } else {
                allTagsMatch = false
            }
        }
        if allTagsMatch {
            for tag in globalTags {
                self.globalMessageHistoryTagsTable.remove(tag, index: index)
                self.currentGlobalTagsOperations.append(.remove([(tag, index)]))
                
                if let updatedIndex = updatedIndex {
                    self.globalMessageHistoryTagsTable.addHole(tag, index: updatedIndex)
                    self.currentGlobalTagsOperations.append(.insertHole(tag, updatedIndex))
                }
            }
            
            let _ = self.addMessages(transaction: transaction, messages: messages, location: .Random)
        }
    }
    
    fileprivate func setNoticeEntry(key: NoticeEntryKey, value: CodableEntry?) {
        let current = self.noticeTable.get(key: key)
        let updated: Bool
        if let current = current, let value = value {
            updated = current.data != value.data
        } else if (current != nil) != (value != nil) {
            updated = true
        } else {
            updated = false
        }
        if updated {
            self.noticeTable.set(key: key, value: value)
            self.currentUpdatedNoticeEntryKeys.insert(key)
        }
    }
    
    fileprivate func clearNoticeEntries() {
        self.noticeTable.clear()
    }
    
    fileprivate func setPendingMessageAction(type: PendingMessageActionType, id: MessageId, action: PendingMessageActionData?) {
        self.messageHistoryTable.setPendingMessageAction(id: id, type: type, action: action, pendingActionsOperations: &self.currentPendingMessageActionsOperations, updatedMessageActionsSummaries: &self.currentUpdatedMessageActionsSummaries)
    }
    
    fileprivate func getPendingMessageAction(type: PendingMessageActionType, id: MessageId) -> PendingMessageActionData? {
        return self.pendingMessageActionsTable.getAction(id: id, type: type)
    }
    
    fileprivate func replaceMessageTagSummary(peerId: PeerId, threadId: Int64?, tagMask: MessageTags, namespace: MessageId.Namespace, count: Int32, maxId: MessageId.Id) {
        let key = MessageHistoryTagsSummaryKey(tag: tagMask, peerId: peerId, threadId: threadId, namespace: namespace)
        self.messageHistoryTagsSummaryTable.replace(key: key, count: count, maxId: maxId, updatedSummaries: &self.currentUpdatedMessageTagSummaries)
    }
    
    fileprivate func searchMessages(peerId: PeerId?, query: String, tags: MessageTags?, inactiveSecretChatPeerIds: Set<PeerId>) -> [Message] {
        var result: [Message] = []
        for messageId in self.textIndexTable.search(peerId: peerId, text: query, tags: tags) {
            if let index = self.messageHistoryIndexTable.getIndex(messageId), let message = self.messageHistoryTable.getMessage(index) {
                if inactiveSecretChatPeerIds.contains(messageId.peerId) {
                    continue
                }
                result.append(self.messageHistoryTable.renderMessage(message, peerTable: self.peerTable, threadIndexTable: self.messageHistoryThreadIndexTable, storyTable: self.storyTable))
            } else {
                assertionFailure()
            }
        }
        return result
    }
    
    let canBeginTransactionsValue = Atomic<Bool>(value: true)
    public func setCanBeginTransactions(_ value: Bool, afterTransactionIfRunning: @escaping () -> Void) {
        self.queue.async {
            let previous = self.canBeginTransactionsValue.swap(value)
            if previous != value && value {
                let fs = self.queuedInternalTransactions.swap([])
                for f in fs {
                    f()
                }
            }
            afterTransactionIfRunning()
        }
    }
    
    private var queuedInternalTransactions = Atomic<[() -> Void]>(value: [])
    
    private func beginInternalTransaction(ignoreDisabled: Bool = false, _ f: @escaping () -> Void) {
        assert(self.queue.isCurrent())
        if ignoreDisabled || self.canBeginTransactionsValue.with({ $0 }) {
            f()
        } else {
            let _ = self.queuedInternalTransactions.modify { fs in
                var fs = fs
                fs.append(f)
                return fs
            }
        }
    }
    
    let isInTransaction: Atomic<Bool>
    
    private func internalTransaction<T>(_ f: (Transaction) -> T) -> (result: T, updatedTransactionStateVersion: Int64?, updatedMasterClientId: Int64?) {
        let _ = self.isInTransaction.swap(true)
        
        self.valueBox.begin()
        let transaction = Transaction(queue: self.queue, postbox: self)
        self.afterBegin(transaction: transaction)
        let result = f(transaction)
        let (updatedTransactionState, updatedMasterClientId) = self.beforeCommit(currentTransaction: transaction)
        transaction.disposed = true
        self.valueBox.commit()
        
        let _ = self.isInTransaction.swap(false)
        
        if let currentUpdatedState = self.currentUpdatedState {
            self.statePipe.putNext(currentUpdatedState)
        }
        self.currentUpdatedState = nil
        
        return (result, updatedTransactionState, updatedMasterClientId)
    }
    
    public func transactionSignal<T, E>(userInteractive: Bool = false, _ f: @escaping(Subscriber<T, E>, Transaction) -> Disposable) -> Signal<T, E> {
        return Signal { subscriber in
            let disposable = MetaDisposable()
            
            let f: () -> Void = {
                self.beginInternalTransaction {
                    let (_, updatedTransactionState, updatedMasterClientId) = self.internalTransaction({ transaction in
                        disposable.set(f(subscriber, transaction))
                    })
                    
                    if updatedTransactionState != nil || updatedMasterClientId != nil {
                        //self.pipeNotifier.notify()
                    }
                    
                    if let updatedMasterClientId = updatedMasterClientId {
                        self.masterClientId.set(.single(updatedMasterClientId))
                    }
                }
            }
            if userInteractive {
                self.queue.justDispatchWithQoS(qos: DispatchQoS.userInteractive, f)
            } else {
                self.queue.justDispatch(f)
            }
            
            return disposable
        }
    }
    
    public func transaction<T>(userInteractive: Bool = false, ignoreDisabled: Bool = false, _ f: @escaping(Transaction) -> T) -> Signal<T, NoError> {
        return Signal { subscriber in
            let f: () -> Void = {
                self.beginInternalTransaction(ignoreDisabled: ignoreDisabled, {
                    let (result, updatedTransactionState, updatedMasterClientId) = self.internalTransaction({ transaction in
                        return f(transaction)
                    })
                    
                    if updatedTransactionState != nil || updatedMasterClientId != nil {
                        //self.pipeNotifier.notify()
                    }
                    
                    if let updatedMasterClientId = updatedMasterClientId {
                        self.masterClientId.set(.single(updatedMasterClientId))
                    }
                    
                    subscriber.putNext(result)
                    subscriber.putCompletion()
                })
            }
            if self.queue.isCurrent() && Queue.mainQueue().isCurrent() {
                f()
            } else if userInteractive {
                self.queue.justDispatchWithQoS(qos: DispatchQoS.userInteractive, f)
            } else {
                self.queue.justDispatch(f)
            }
            return EmptyDisposable
        }
    }
    
    func resolvedChatLocationInput(chatLocation: ChatLocationInput) -> Signal<(ResolvedChatLocationInput, Bool), NoError> {
        switch chatLocation {
        case let .peer(peerId, threadId):
            return .single((.peer(peerId: peerId, threadId: threadId), false))
        case .thread(_, _, let data), .feed(_, let data):
            return Signal { subscriber in
                var isHoleFill = false
                return (data
                |> map { value -> (ResolvedChatLocationInput, Bool) in
                    let wasHoleFill = isHoleFill
                    isHoleFill = true
                    return (.external(value), wasHoleFill)
                }).start(next: subscriber.putNext, error: subscriber.putError, completed: subscriber.putCompletion)
            }
        }
    }
    
    func peerIdsForLocation(_ chatLocation: ResolvedChatLocationInput, ignoreRelatedChats: Bool) -> MessageHistoryViewInput {
        var peerIds: MessageHistoryViewInput
        switch chatLocation {
            case let .peer(peerId, threadId):
                peerIds = .single(peerId: peerId, threadId: threadId)
                if !ignoreRelatedChats, threadId == nil, let associatedMessageId = self.cachedPeerDataTable.get(peerId)?.associatedHistoryMessageId, associatedMessageId.peerId != peerId {
                    peerIds = .associated(peerId, associatedMessageId)
                }
            case let .external(input):
                peerIds = .external(input)
        }
        return peerIds
    }
    
    public func aroundMessageOfInterestHistoryViewForChatLocation(_ chatLocation: ChatLocationInput, ignoreMessagesInTimestampRange: ClosedRange<Int32>?, count: Int, clipHoles: Bool = true, topTaggedMessageIdNamespaces: Set<MessageId.Namespace>, tagMask: MessageTags?, appendMessagesFromTheSameGroup: Bool, namespaces: MessageIdNamespaces, orderStatistics: MessageHistoryViewOrderStatistics, customUnreadMessageId: MessageId?, additionalData: [AdditionalMessageHistoryViewData]) -> Signal<(MessageHistoryView, ViewUpdateType, InitialMessageHistoryData?), NoError> {
        return self.resolvedChatLocationInput(chatLocation: chatLocation)
        |> mapToSignal { chatLocationData in
            let (chatLocation, isHoleFill) = chatLocationData
            
            let signal: Signal<(MessageHistoryView, ViewUpdateType, InitialMessageHistoryData?), NoError> = self.transactionSignal(userInteractive: true, { subscriber, transaction in
                let peerIds = self.peerIdsForLocation(chatLocation, ignoreRelatedChats: false)
                
                var anchor: HistoryViewInputAnchor = .upperBound
                switch peerIds {
                case let .single(peerId, threadId):
                    if let customUnreadMessageId = customUnreadMessageId {
                        anchor = .message(customUnreadMessageId)
                    } else if threadId == nil, self.chatListTable.getPeerChatListIndex(peerId: peerId) != nil {
                        if let combinedState = self.readStateTable.getCombinedState(peerId), let state = combinedState.states.first, state.1.count != 0 {
                            switch state.1 {
                                case let .idBased(maxIncomingReadId, _, _, _, _):
                                    anchor = .message(MessageId(peerId: peerId, namespace: state.0, id: maxIncomingReadId))
                                case let .indexBased(maxIncomingReadIndex, _, _, _):
                                    anchor = .index(maxIncomingReadIndex)
                            }
                        } else if let scrollIndex = self.peerChatInterfaceStateTable.get(peerId)?.historyScrollMessageIndex {
                            anchor = .index(scrollIndex)
                        }
                    }
                case let .associated(mainId, associatedId):
                    var ids: [PeerId] = []
                    ids.append(mainId)
                    if let associatedId = associatedId {
                        ids.append(associatedId.peerId)
                    }
                    
                    var found = false
                    loop: for peerId in ids.reversed() {
                        if self.chatListTable.getPeerChatListIndex(peerId: mainId) != nil, let combinedState = self.readStateTable.getCombinedState(peerId), let state = combinedState.states.first, state.1.count != 0 {
                            found = true
                            switch state.1 {
                                case let .idBased(maxIncomingReadId, _, _, _, _):
                                    anchor = .message(MessageId(peerId: peerId, namespace: state.0, id: maxIncomingReadId))
                                case let .indexBased(maxIncomingReadIndex, _, _, _):
                                    anchor = .index(maxIncomingReadIndex)
                            }
                            break loop
                        }
                    }
                
                    if !found {
                        if let scrollIndex = self.peerChatInterfaceStateTable.get(mainId)?.historyScrollMessageIndex {
                            anchor = .index(scrollIndex)
                        }
                    }
                case let .external(input):
                    if let maxReadMessageId = input.maxReadIncomingMessageId {
                        anchor = .message(maxReadMessageId)
                    } else {
                        anchor = .upperBound
                    }
                }
                return self.syncAroundMessageHistoryViewForPeerId(subscriber: subscriber, peerIds: peerIds, ignoreMessagesInTimestampRange: ignoreMessagesInTimestampRange, count: count, clipHoles: clipHoles, anchor: anchor, fixedCombinedReadStates: nil, topTaggedMessageIdNamespaces: topTaggedMessageIdNamespaces, tagMask: tagMask, appendMessagesFromTheSameGroup: appendMessagesFromTheSameGroup, namespaces: namespaces, orderStatistics: orderStatistics, additionalData: additionalData)
            })
                
            return signal
            |> map { (view, updateType, data) -> (MessageHistoryView, ViewUpdateType, InitialMessageHistoryData?) in
                if isHoleFill {
                    return (view, .FillHole, data)
                } else {
                    return (view, updateType, data)
                }
            }
        }
    }
    
    public func aroundIdMessageHistoryViewForLocation(_ chatLocation: ChatLocationInput, ignoreMessagesInTimestampRange: ClosedRange<Int32>?, count: Int, clipHoles: Bool = true, ignoreRelatedChats: Bool = false, messageId: MessageId, topTaggedMessageIdNamespaces: Set<MessageId.Namespace>, tagMask: MessageTags?, appendMessagesFromTheSameGroup: Bool, namespaces: MessageIdNamespaces, orderStatistics: MessageHistoryViewOrderStatistics, additionalData: [AdditionalMessageHistoryViewData] = []) -> Signal<(MessageHistoryView, ViewUpdateType, InitialMessageHistoryData?), NoError> {
        return self.resolvedChatLocationInput(chatLocation: chatLocation)
        |> mapToSignal { chatLocationData in
            let (chatLocation, isHoleFill) = chatLocationData
            let signal: Signal<(MessageHistoryView, ViewUpdateType, InitialMessageHistoryData?), NoError> = self.transactionSignal { subscriber, transaction in
                let peerIds = self.peerIdsForLocation(chatLocation, ignoreRelatedChats: ignoreRelatedChats)
                return self.syncAroundMessageHistoryViewForPeerId(subscriber: subscriber, peerIds: peerIds, ignoreMessagesInTimestampRange: ignoreMessagesInTimestampRange, count: count, clipHoles: clipHoles, anchor: .message(messageId), fixedCombinedReadStates: nil, topTaggedMessageIdNamespaces: topTaggedMessageIdNamespaces, tagMask: tagMask, appendMessagesFromTheSameGroup: appendMessagesFromTheSameGroup, namespaces: namespaces, orderStatistics: orderStatistics, additionalData: additionalData)
            }
                
            return signal
            |> map { (view, updateType, data) -> (MessageHistoryView, ViewUpdateType, InitialMessageHistoryData?) in
                if isHoleFill {
                    return (view, .FillHole, data)
                } else {
                    return (view, updateType, data)
                }
            }
        }
    }
    
    public func aroundMessageHistoryViewForLocation(_ chatLocation: ChatLocationInput, ignoreMessagesInTimestampRange: ClosedRange<Int32>?, anchor: HistoryViewInputAnchor, count: Int, clipHoles: Bool = true, ignoreRelatedChats: Bool = false, fixedCombinedReadStates: MessageHistoryViewReadState?, topTaggedMessageIdNamespaces: Set<MessageId.Namespace>, tagMask: MessageTags?, appendMessagesFromTheSameGroup: Bool, namespaces: MessageIdNamespaces, orderStatistics: MessageHistoryViewOrderStatistics, additionalData: [AdditionalMessageHistoryViewData] = []) -> Signal<(MessageHistoryView, ViewUpdateType, InitialMessageHistoryData?), NoError> {
        return self.resolvedChatLocationInput(chatLocation: chatLocation)
        |> mapToSignal { chatLocationData -> Signal<(MessageHistoryView, ViewUpdateType, InitialMessageHistoryData?), NoError> in
            let (chatLocation, isHoleFill) = chatLocationData
            let signal: Signal<(MessageHistoryView, ViewUpdateType, InitialMessageHistoryData?), NoError> = self.transactionSignal { subscriber, transaction in
                let peerIds = self.peerIdsForLocation(chatLocation, ignoreRelatedChats: ignoreRelatedChats)
                
                return self.syncAroundMessageHistoryViewForPeerId(subscriber: subscriber, peerIds: peerIds, ignoreMessagesInTimestampRange: ignoreMessagesInTimestampRange, count: count, clipHoles: clipHoles, anchor: anchor, fixedCombinedReadStates: fixedCombinedReadStates, topTaggedMessageIdNamespaces: topTaggedMessageIdNamespaces, tagMask: tagMask, appendMessagesFromTheSameGroup: appendMessagesFromTheSameGroup, namespaces: namespaces, orderStatistics: orderStatistics, additionalData: additionalData)
            }
                
            return signal
            |> map { viewData -> (MessageHistoryView, ViewUpdateType, InitialMessageHistoryData?) in
                let (view, updateType, data) = viewData
                if isHoleFill {
                    return (view, .FillHole, data)
                } else {
                    return (view, updateType, data)
                }
            }
        }
    }
    
    fileprivate func syncAroundMessageHistoryViewForPeerId(
        subscriber: Subscriber<(MessageHistoryView, ViewUpdateType, InitialMessageHistoryData?), NoError>,
        peerIds: MessageHistoryViewInput,
        ignoreMessagesInTimestampRange: ClosedRange<Int32>?,
        count: Int,
        clipHoles: Bool,
        anchor: HistoryViewInputAnchor,
        fixedCombinedReadStates: MessageHistoryViewReadState?,
        topTaggedMessageIdNamespaces: Set<MessageId.Namespace>,
        tagMask: MessageTags?,
        appendMessagesFromTheSameGroup: Bool,
        namespaces: MessageIdNamespaces,
        orderStatistics: MessageHistoryViewOrderStatistics,
        additionalData: [AdditionalMessageHistoryViewData]
    ) -> Disposable {
        var topTaggedMessages: [MessageId.Namespace: MessageHistoryTopTaggedMessage?] = [:]
        var mainPeerIdForTopTaggedMessages: PeerId?
        switch peerIds {
            case let .single(id, threadId):
                if threadId == nil {
                    mainPeerIdForTopTaggedMessages = id
                }
            case let .associated(id, _):
                mainPeerIdForTopTaggedMessages = id
            case .external:
                mainPeerIdForTopTaggedMessages = nil
        }
        if let peerId = mainPeerIdForTopTaggedMessages {
            for namespace in topTaggedMessageIdNamespaces {
                if let messageId = self.peerChatTopTaggedMessageIdsTable.get(peerId: peerId, namespace: namespace) {
                    if let index = self.messageHistoryIndexTable.getIndex(messageId) {
                        if let message = self.messageHistoryTable.getMessage(index) {
                            topTaggedMessages[namespace] = MessageHistoryTopTaggedMessage.intermediate(message)
                        } else {
                            assertionFailure()
                        }
                    } else {
                        //assertionFailure()
                    }
                } else {
                    let item: MessageHistoryTopTaggedMessage? = nil
                    topTaggedMessages[namespace] = item
                }
            }
        }
        
        var additionalDataEntries: [AdditionalMessageHistoryViewDataEntry] = []
        for data in additionalData {
            switch data {
                case let .cachedPeerData(peerId):
                    additionalDataEntries.append(.cachedPeerData(peerId, self.cachedPeerDataTable.get(peerId)))
                case let .cachedPeerDataMessages(peerId):
                    var messages: [MessageId: Message] = [:]
                    if let messageIds = self.cachedPeerDataTable.get(peerId)?.messageIds {
                        for id in messageIds {
                            if let message = self.getMessage(id) {
                                messages[id] = message
                            }
                        }
                    }
                    additionalDataEntries.append(.cachedPeerDataMessages(peerId, messages))
                case let .message(id):
                    let messages = self.getMessageGroup(at: id)
                    additionalDataEntries.append(.message(id, messages ?? []))
                case let .peerChatState(peerId):
                    additionalDataEntries.append(.peerChatState(peerId, self.peerChatStateTable.get(peerId)?.getLegacy() as? PeerChatState))
                case .totalUnreadState:
                    additionalDataEntries.append(.totalUnreadState(self.messageHistoryMetadataTable.getTotalUnreadState(groupId: .root)))
                case let .peerNotificationSettings(peerId):
                    var notificationPeerId = peerId
                    if let peer = self.peerTable.get(peerId), let associatedPeerId = peer.associatedPeerId {
                        notificationPeerId = associatedPeerId
                    }
                    additionalDataEntries.append(.peerNotificationSettings(self.peerNotificationSettingsTable.getEffective(notificationPeerId)))
                case let .cacheEntry(entryId):
                    additionalDataEntries.append(.cacheEntry(entryId, self.retrieveItemCacheEntry(id: entryId)))
                case let .preferencesEntry(key):
                    additionalDataEntries.append(.preferencesEntry(key, self.preferencesTable.get(key: key)))
                case let .peerIsContact(peerId):
                    let value: Bool
                    if let contactPeer = self.peerTable.get(peerId), let associatedPeerId = contactPeer.associatedPeerId {
                        value = self.contactsTable.isContact(peerId: associatedPeerId)
                    } else {
                        value = self.contactsTable.isContact(peerId: peerId)
                    }
                    additionalDataEntries.append(.peerIsContact(peerId, value))
                case let .peer(peerId):
                    additionalDataEntries.append(.peer(peerId, self.peerTable.get(peerId)))
            }
        }
        
        var readStates: MessageHistoryViewReadState?
        var transientReadStates: MessageHistoryViewReadState?
        switch peerIds {
            case let .single(peerId, threadId):
                if threadId == nil, let readState = self.readStateTable.getCombinedState(peerId) {
                    transientReadStates = .peer([peerId: readState])
                }
            case let .associated(peerId, _):
                if let readState = self.readStateTable.getCombinedState(peerId) {
                    transientReadStates = .peer([peerId: readState])
                }
            case .external:
                transientReadStates = nil
        }
        
        if let fixedCombinedReadStates = fixedCombinedReadStates {
            readStates = fixedCombinedReadStates
        } else {
            readStates = transientReadStates
        }
        
        let mutableView = MutableMessageHistoryView(postbox: self, orderStatistics: orderStatistics, clipHoles: clipHoles, peerIds: peerIds, ignoreMessagesInTimestampRange: ignoreMessagesInTimestampRange, anchor: anchor, combinedReadStates: readStates, transientReadStates: transientReadStates, tag: tagMask, appendMessagesFromTheSameGroup: appendMessagesFromTheSameGroup, namespaces: namespaces, count: count, topTaggedMessages: topTaggedMessages, additionalDatas: additionalDataEntries, getMessageCountInRange: { lowerBound, upperBound in
            if let tagMask = tagMask {
                return Int32(self.messageHistoryTable.getMessageCountInRange(peerId: lowerBound.id.peerId, namespace: lowerBound.id.namespace, tag: tagMask, lowerBound: lowerBound, upperBound: upperBound))
            } else {
                return 0
            }
        })
        
        let initialUpdateType: ViewUpdateType = .Initial
        
        let (index, signal) = self.viewTracker.addMessageHistoryView(mutableView)
        
        let initialData: InitialMessageHistoryData
        switch peerIds {
        case let .single(peerId, threadId):
            initialData = self.initialMessageHistoryData(peerId: peerId, threadId: threadId)
        case let .associated(peerId, _):
            initialData = self.initialMessageHistoryData(peerId: peerId, threadId: nil)
        case let .external(input):
            switch input.content {
            case let .thread(peerId, id, _):
                initialData = self.initialMessageHistoryData(peerId: peerId, threadId: id)
            case .messages:
                initialData = InitialMessageHistoryData(
                    peer: nil,
                    storedInterfaceState: nil,
                    associatedMessages: [:]
                )
            }
        }
        
        subscriber.putNext((MessageHistoryView(mutableView), initialUpdateType, initialData))
        let disposable = signal.start(next: { next in
            subscriber.putNext((next.0, next.1, nil))
        })
        
        final class MarkedActionDisposable: Disposable {
            let disposable: ActionDisposable
            
            init(_ f: @escaping () -> Void) {
                self.disposable = ActionDisposable(action: f)
            }
            
            func dispose() {
                self.disposable.dispose()
            }
        }
        
        return MarkedActionDisposable { [weak self] in
            disposable.dispose()
            if let strongSelf = self {
                strongSelf.queue.justDispatch {
                    strongSelf.viewTracker.removeMessageHistoryView(index: index)
                }
            }
        }
    }
    
    private func initialMessageHistoryData(peerId: PeerId, threadId: Int64?) -> InitialMessageHistoryData {
        if let threadId = threadId {
            let chatInterfaceState = self.peerChatThreadInterfaceStateTable.get(PeerChatThreadId(peerId: peerId, threadId: threadId))
            var associatedMessages: [MessageId: Message] = [:]
            if let chatInterfaceState = chatInterfaceState {
                for id in chatInterfaceState.associatedMessageIds {
                    if let message = self.getMessage(id) {
                        associatedMessages[message.id] = message
                    }
                }
            }
            return InitialMessageHistoryData(peer: self.peerTable.get(peerId), storedInterfaceState: chatInterfaceState, associatedMessages: associatedMessages)
        } else {
            let chatInterfaceState = self.peerChatInterfaceStateTable.get(peerId)
            var associatedMessages: [MessageId: Message] = [:]
            if let chatInterfaceState = chatInterfaceState {
                for id in chatInterfaceState.associatedMessageIds {
                    if let message = self.getMessage(id) {
                        associatedMessages[message.id] = message
                    }
                }
            }
            return InitialMessageHistoryData(peer: self.peerTable.get(peerId), storedInterfaceState: chatInterfaceState, associatedMessages: associatedMessages)
        }
    }
    
    public func messageIndexAtId(_ id: MessageId) -> Signal<MessageIndex?, NoError> {
        return self.transaction { transaction -> Signal<MessageIndex?, NoError> in
            if let index = self.messageHistoryIndexTable.getIndex(id) {
                return .single(index)
            } else {
                return .single(nil)
            }
        }
        |> switchToLatest
    }
    
    public func messageAtId(_ id: MessageId) -> Signal<Message?, NoError> {
        return self.transaction { transaction -> Signal<Message?, NoError> in
            if let index = self.messageHistoryIndexTable.getIndex(id) {
                if let message = self.messageHistoryTable.getMessage(index) {
                    return .single(self.renderIntermediateMessage(message))
                } else {
                    return .single(nil)
                }
            } else {
                return .single(nil)
            }
        }
        |> switchToLatest
    }
    
    public func messagesAtIds(_ ids: [MessageId]) -> Signal<[Message], NoError> {
        return self.transaction { transaction -> Signal<[Message], NoError> in
            var messages: [Message] = []
            for id in ids {
                if let index = self.messageHistoryIndexTable.getIndex(id) {
                    if let message = self.messageHistoryTable.getMessage(index) {
                        messages.append(self.renderIntermediateMessage(message))
                    }
                }
            }
            return .single(messages)
        }
        |> switchToLatest
    }
    
    public func tailChatListView(groupId: PeerGroupId, filterPredicate: ChatListFilterPredicate? = nil, count: Int, summaryComponents: ChatListEntrySummaryComponents, inactiveSecretChatPeerIds: Signal<Set<PeerId>, NoError>) -> Signal<(ChatListView, ViewUpdateType), NoError> {
        return self.aroundChatListView(groupId: groupId, filterPredicate: filterPredicate, index: ChatListIndex.absoluteUpperBound, count: count, summaryComponents: summaryComponents, userInteractive: true, inactiveSecretChatPeerIds: inactiveSecretChatPeerIds)
    }
    
    public func aroundChatListView(groupId: PeerGroupId, filterPredicate: ChatListFilterPredicate? = nil, index: ChatListIndex, count: Int, summaryComponents: ChatListEntrySummaryComponents, userInteractive: Bool = false, inactiveSecretChatPeerIds: Signal<Set<PeerId>, NoError>) -> Signal<(ChatListView, ViewUpdateType), NoError> {
        return inactiveSecretChatPeerIds
        |> mapToSignal { inactiveSecretChatPeerIds in
            return self.transactionSignal(userInteractive: userInteractive, { subscriber, transaction in
                let mutableView = MutableChatListView(postbox: self, currentTransaction: transaction, groupId: groupId, filterPredicate: filterPredicate, aroundIndex: index, count: count, summaryComponents: summaryComponents, inactiveSecretChatPeerIds: inactiveSecretChatPeerIds)
                mutableView.render(postbox: self)
                
                let (index, signal) = self.viewTracker.addChatListView(mutableView)
                
                subscriber.putNext((ChatListView(mutableView), .Generic))
                let disposable = signal.start(next: { next in
                    subscriber.putNext(next)
                })
                
                return ActionDisposable { [weak self] in
                    disposable.dispose()
                    if let strongSelf = self {
                        strongSelf.queue.async {
                            strongSelf.viewTracker.removeChatListView(index)
                        }
                    }
                }
            })
        }
        |> distinctUntilChanged(isEqual: { lhs, rhs in
            return lhs.1 == rhs.1 && lhs.0 == rhs.0
        })
    }
    
    public func contactPeerIdsView() -> Signal<ContactPeerIdsView, NoError> {
        return self.transactionSignal { subscriber, transaction in
            let view = MutableContactPeerIdsView(remoteTotalCount: self.metadataTable.getRemoteContactCount(), peerIds: self.contactsTable.get())
            let (index, signal) = self.viewTracker.addContactPeerIdsView(view)
            
            subscriber.putNext(ContactPeerIdsView(view))
            
            let disposable = signal.start(next: { next in
                subscriber.putNext(next)
            })
            
            return ActionDisposable { [weak self] in
                disposable.dispose()
                if let strongSelf = self {
                    strongSelf.queue.async {
                        strongSelf.viewTracker.removeContactPeerIdsView(index)
                    }
                }
            }
        }
    }
    
    public func searchContacts(query: String) -> Signal<([Peer], [PeerId: PeerPresence]), NoError> {
        return self.transaction { transaction -> Signal<([Peer], [PeerId: PeerPresence]), NoError> in
            let (_, contactPeerIds) = self.peerNameIndexTable.matchingPeerIds(tokens: (regular: stringIndexTokens(query, transliteration: .none), transliterated: stringIndexTokens(query, transliteration: .transliterated)), categories: [.contacts], chatListIndexTable: self.chatListIndexTable, contactTable: self.contactsTable)
            
            var contactPeers: [Peer] = []
            var presences: [PeerId: PeerPresence] = [:]
            for peerId in contactPeerIds {
                if let peer = self.peerTable.get(peerId) {
                    contactPeers.append(peer)
                    if let presence = self.peerPresenceTable.get(peerId) {
                        presences[peerId] = presence
                    }
                }
            }
            
            contactPeers.sort(by: { $0.indexName.indexName(.lastNameFirst) < $1.indexName.indexName(.lastNameFirst) })
            return .single((contactPeers, presences))
        } |> switchToLatest
    }
    
    public func searchPeers(query: String, inactiveSecretChatPeerIds: Signal<Set<PeerId>, NoError>) -> Signal<[RenderedPeer], NoError> {
        return inactiveSecretChatPeerIds
        |> mapToSignal { inactiveSecretChatPeerIds in
            return self.transaction { transaction -> Signal<[RenderedPeer], NoError> in
                return .single(transaction.searchPeers(query: query, inactiveSecretChatPeerIds: inactiveSecretChatPeerIds))
            } |> switchToLatest
        }
        |> distinctUntilChanged
    }
    
    fileprivate func searchPeers(query: String, inactiveSecretChatPeerIds: Set<PeerId>) -> [RenderedPeer] {
        var peerIds = Set<PeerId>()
        var chatPeers: [RenderedPeer] = []
        
        var (chatPeerIds, contactPeerIds) = self.peerNameIndexTable.matchingPeerIds(tokens: (regular: stringIndexTokens(query, transliteration: .none), transliterated: stringIndexTokens(query, transliteration: .transliterated)), categories: [.chats, .contacts], chatListIndexTable: self.chatListIndexTable, contactTable: self.contactsTable)
        
        chatPeerIds.removeAll(where: { inactiveSecretChatPeerIds.contains($0) })
        
        var additionalChatPeerIds: [PeerId] = []
        for peerId in chatPeerIds {
            for associatedId in self.reverseAssociatedPeerTable.get(peerId: peerId) {
                if inactiveSecretChatPeerIds.contains(associatedId) {
                    continue
                }
                let inclusionIndex = self.chatListIndexTable.get(peerId: associatedId)
                if inclusionIndex.includedIndex(peerId: associatedId) != nil {
                    additionalChatPeerIds.append(associatedId)
                }
            }
        }
        chatPeerIds.append(contentsOf: additionalChatPeerIds)
        
        for peerId in chatPeerIds {
            if let peer = self.peerTable.get(peerId) {
                var peers = SimpleDictionary<PeerId, Peer>()
                peers[peer.id] = peer
                if let associatedPeerId = peer.associatedPeerId {
                    if let associatedPeer = self.peerTable.get(associatedPeerId) {
                        peers[associatedPeer.id] = associatedPeer
                    }
                }
                chatPeers.append(RenderedPeer(peerId: peer.id, peers: peers, associatedMedia: renderAssociatedMediaForPeers(postbox: self, peers: peers)))
                peerIds.insert(peerId)
            }
        }
        
        var contactPeers: [RenderedPeer] = []
        for peerId in contactPeerIds {
            if !peerIds.contains(peerId) {
                if let peer = self.peerTable.get(peerId) {
                    var peers = SimpleDictionary<PeerId, Peer>()
                    peers[peer.id] = peer
                    contactPeers.append(RenderedPeer(peerId: peer.id, peers: peers, associatedMedia: renderAssociatedMediaForPeers(postbox: self, peers: peers)))
                }
            }
        }
        
        contactPeers.sort(by: { lhs, rhs in
            lhs.peers[lhs.peerId]!.indexName.indexName(.lastNameFirst) < rhs.peers[rhs.peerId]!.indexName.indexName(.lastNameFirst)
        })
        return chatPeers + contactPeers
    }
    
    public func peerView(id: PeerId) -> Signal<PeerView, NoError> {
        return self.transactionSignal { subscriber, transaction in
            let view = MutablePeerView(postbox: self, peerId: id, components: .all)
            let (index, signal) = self.viewTracker.addPeerView(view)
            
            subscriber.putNext(PeerView(view))
            
            let disposable = signal.start(next: { next in
                subscriber.putNext(next)
            })
            
            return ActionDisposable { [weak self] in
                disposable.dispose()
                if let strongSelf = self {
                    strongSelf.queue.async {
                        strongSelf.viewTracker.removePeerView(index)
                    }
                }
            }
        }
    }
    
    public func multiplePeersView(_ ids: [PeerId]) -> Signal<MultiplePeersView, NoError> {
        return self.transactionSignal { subscriber, transaction in
            let view = MutableMultiplePeersView(peerIds: ids, getPeer: { self.peerTable.get($0) }, getPeerPresence: { self.peerPresenceTable.get($0) })
            let (index, signal) = self.viewTracker.addMultiplePeersView(view)
            
            subscriber.putNext(MultiplePeersView(view))
            
            let disposable = signal.start(next: { next in
                subscriber.putNext(next)
            })
            
            return ActionDisposable { [weak self] in
                disposable.dispose()
                if let strongSelf = self {
                    strongSelf.queue.async {
                        strongSelf.viewTracker.removeMultiplePeersView(index)
                    }
                }
            }
        }
    }
    
    public func loadedPeerWithId(_ id: PeerId) -> Signal<Peer, NoError> {
        return self.transaction { transaction -> Signal<Peer, NoError> in
            if let peer = self.peerTable.get(id) {
                return .single(peer)
            } else {
                return .never()
            }
        } |> switchToLatest
    }
    
    public func unreadMessageCountsView(items: [UnreadMessageCountsItem]) -> Signal<UnreadMessageCountsView, NoError> {
        return self.transactionSignal { subscriber, transaction in
            let view = MutableUnreadMessageCountsView(postbox: self, items: items)
            let (index, signal) = self.viewTracker.addUnreadMessageCountsView(view)
            
            subscriber.putNext(UnreadMessageCountsView(view))
            
            let disposable = signal.start(next: { next in
                subscriber.putNext(next)
            })
            
            return ActionDisposable { [weak self] in
                disposable.dispose()
                if let strongSelf = self {
                    strongSelf.queue.async {
                        strongSelf.viewTracker.removeUnreadMessageCountsView(index)
                    }
                }
            }
        }
    }
    
    public func recentPeers() -> Signal<[Peer], NoError> {
        return self.transaction { transaction -> Signal<[Peer], NoError> in
            let peerIds = self.peerRatingTable.get()
            var peers: [Peer] = []
            for peerId in peerIds {
                if let peer: Peer = self.peerTable.get(peerId) {
                    peers.append(peer)
                }
            }
            return .single(peers)
        } |> switchToLatest
    }
    
    public func stateView() -> Signal<PostboxStateView, NoError> {
        return self.transactionSignal { subscriber, transaction in
            let mutableView = MutablePostboxStateView(state: self.getState())
            
            subscriber.putNext(PostboxStateView(mutableView))
            
            let (index, signal) = self.viewTracker.addPostboxStateView(mutableView)
            
            let disposable = signal.start(next: { next in
                subscriber.putNext(next)
            })
            
            return ActionDisposable { [weak self] in
                disposable.dispose()
                if let strongSelf = self {
                    strongSelf.queue.async {
                        strongSelf.viewTracker.removePostboxStateView(index)
                    }
                }
            }
        }
    }
    
    public func messageHistoryHolesView() -> Signal<MessageHistoryHolesView, NoError> {
        return Signal { subscriber in
            let disposable = MetaDisposable()
            self.queue.async {
                disposable.set(self.viewTracker.messageHistoryHolesViewSignal().start(next: { view in
                    subscriber.putNext(view)
                }))
            }
            return disposable
        }
    }
    
    public func chatListHolesView() -> Signal<ChatListHolesView, NoError> {
        return Signal { subscriber in
            let disposable = MetaDisposable()
            self.queue.async {
                disposable.set(self.viewTracker.chatListHolesViewSignal().start(next: { view in
                    subscriber.putNext(view)
                }))
            }
            return disposable
        }
    }
    
    public func forumTopicListHolesView() -> Signal<ForumTopicListHolesView, NoError> {
        return Signal { subscriber in
            let disposable = MetaDisposable()
            self.queue.async {
                disposable.set(self.viewTracker.forumTopicListHolesViewSignal().start(next: { view in
                    subscriber.putNext(view)
                }))
            }
            return disposable
        }
    }
    
    public func unsentMessageIdsView() -> Signal<UnsentMessageIdsView, NoError> {
        return Signal { subscriber in
            let disposable = MetaDisposable()
            self.queue.async {
                disposable.set(self.viewTracker.unsentMessageIdsViewSignal().start(next: { view in
                    postboxLog("unsentMessageIdsView contents: \(view.ids)")
                    subscriber.putNext(view)
                }))
            }
            return disposable
        }
    }
    
    public func synchronizePeerReadStatesView() -> Signal<SynchronizePeerReadStatesView, NoError> {
        return Signal { subscriber in
            let disposable = MetaDisposable()
            self.queue.async {
                disposable.set(self.viewTracker.synchronizePeerReadStatesViewSignal().start(next: { view in
                    subscriber.putNext(view)
                }))
            }
            return disposable
        }
    }
    
    public func itemCollectionsView(orderedItemListCollectionIds: [Int32], namespaces: [ItemCollectionId.Namespace], aroundIndex: ItemCollectionViewEntryIndex?, count: Int) -> Signal<ItemCollectionsView, NoError> {
        return self.transactionSignal { subscriber, transaction in
            let itemListViews = orderedItemListCollectionIds.map { collectionId -> MutableOrderedItemListView in
                return MutableOrderedItemListView(postbox: self, collectionId: collectionId)
            }
            
            let mutableView = MutableItemCollectionsView(postbox: self, orderedItemListsViews: itemListViews, namespaces: namespaces, aroundIndex: aroundIndex, count: count)
            
            subscriber.putNext(ItemCollectionsView(mutableView))
            
            let (index, signal) = self.viewTracker.addItemCollectionView(mutableView)
            
            let disposable = signal.start(next: { next in
                subscriber.putNext(next)
            })
            
            return ActionDisposable { [weak self] in
                disposable.dispose()
                if let strongSelf = self {
                    strongSelf.queue.async {
                        strongSelf.viewTracker.removeItemCollectionView(index)
                    }
                }
            }
        }
    }
    
    public func mergedOperationLogView(tag: PeerOperationLogTag, filterByPeerId: PeerId?, limit: Int) -> Signal<PeerMergedOperationLogView, NoError> {
        return self.transactionSignal { subscriber, transaction in
            let view = MutablePeerMergedOperationLogView(postbox: self, tag: tag, filterByPeerId: filterByPeerId, limit: limit)
            
            subscriber.putNext(PeerMergedOperationLogView(view))
            
            let (index, signal) = self.viewTracker.addPeerMergedOperationLogView(view)
            
            let disposable = signal.start(next: { next in
                subscriber.putNext(next)
            })
            
            return ActionDisposable { [weak self] in
                disposable.dispose()
                if let strongSelf = self {
                    strongSelf.queue.async {
                        strongSelf.viewTracker.removePeerMergedOperationLogView(index)
                    }
                }
            }
        }
    }
    
    public func timestampBasedMessageAttributesView(tag: UInt16) -> Signal<TimestampBasedMessageAttributesView, NoError> {
        return self.transactionSignal { subscriber, transaction in
            let view = MutableTimestampBasedMessageAttributesView(postbox: self, tag: tag)
            let (index, signal) = self.viewTracker.addTimestampBasedMessageAttributesView(view)
            
            subscriber.putNext(TimestampBasedMessageAttributesView(view))
            
            let disposable = signal.start(next: { next in
                subscriber.putNext(next)
            })
            
            return ActionDisposable { [weak self] in
                disposable.dispose()
                if let strongSelf = self {
                    strongSelf.queue.async {
                        strongSelf.viewTracker.removeTimestampBasedMessageAttributesView(index)
                    }
                }
            }
        }
    }
    
    fileprivate func operationLogGetNextEntryLocalIndex(peerId: PeerId, tag: PeerOperationLogTag) -> Int32 {
        return self.peerOperationLogTable.getNextEntryLocalIndex(peerId: peerId, tag: tag)
    }
    
    fileprivate func operationLogAddEntry(peerId: PeerId, tag: PeerOperationLogTag, tagLocalIndex: StorePeerOperationLogEntryTagLocalIndex, tagMergedIndex: StorePeerOperationLogEntryTagMergedIndex, contents: PostboxCoding) {
        self.peerOperationLogTable.addEntry(peerId: peerId, tag: tag, tagLocalIndex: tagLocalIndex, tagMergedIndex: tagMergedIndex, contents: contents, operations: &self.currentPeerMergedOperationLogOperations)
    }
    
    fileprivate func operationLogRemoveEntry(peerId: PeerId, tag: PeerOperationLogTag, tagLocalIndex: Int32) -> Bool {
        return self.peerOperationLogTable.removeEntry(peerId: peerId, tag: tag, tagLocalIndex: tagLocalIndex, operations: &self.currentPeerMergedOperationLogOperations)
    }
    
    fileprivate func operationLogRemoveAllEntries(peerId: PeerId, tag: PeerOperationLogTag) {
        self.peerOperationLogTable.removeAllEntries(peerId: peerId, tag: tag, operations: &self.currentPeerMergedOperationLogOperations)
    }
    
    fileprivate func operationLogRemoveEntries(peerId: PeerId, tag: PeerOperationLogTag, withTagLocalIndicesEqualToOrLowerThan maxTagLocalIndex: Int32) {
        self.peerOperationLogTable.removeEntries(peerId: peerId, tag: tag, withTagLocalIndicesEqualToOrLowerThan: maxTagLocalIndex, operations: &self.currentPeerMergedOperationLogOperations)
    }
    
    fileprivate func operationLogUpdateEntry(peerId: PeerId, tag: PeerOperationLogTag, tagLocalIndex: Int32, _ f: (PeerOperationLogEntry?) -> PeerOperationLogEntryUpdate) {
        self.peerOperationLogTable.updateEntry(peerId: peerId, tag: tag, tagLocalIndex: tagLocalIndex, f: f, operations: &self.currentPeerMergedOperationLogOperations)
    }
    
    fileprivate func operationLogEnumerateEntries(peerId: PeerId, tag: PeerOperationLogTag, _ f: (PeerOperationLogEntry) -> Bool) {
        self.peerOperationLogTable.enumerateEntries(peerId: peerId, tag: tag, f)
    }
    
    public func messageView(_ messageId: MessageId) -> Signal<MessageView, NoError> {
        return self.transactionSignal { subscriber, transaction in
            let view = MutableMessageView(messageId: messageId, message: transaction.getMessage(messageId))
            
            subscriber.putNext(MessageView(view))
            
            let (index, signal) = self.viewTracker.addMessageView(view)
            
            let disposable = signal.start(next: { next in
                subscriber.putNext(next)
            })
            
            return ActionDisposable { [weak self] in
                disposable.dispose()
                if let strongSelf = self {
                    strongSelf.queue.async {
                        strongSelf.viewTracker.removeMessageView(index)
                    }
                }
            }
        }
    }
    
    public func preferencesView(keys: [ValueBoxKey]) -> Signal<PreferencesView, NoError> {
        return self.transactionSignal { subscriber, transaction in
            let view = MutablePreferencesView(postbox: self, keys: Set(keys))
            let (index, signal) = self.viewTracker.addPreferencesView(view)
            
            subscriber.putNext(PreferencesView(view))
            
            let disposable = signal.start(next: { next in
                subscriber.putNext(next)
            })
            
            return ActionDisposable { [weak self] in
                disposable.dispose()
                if let strongSelf = self {
                    strongSelf.queue.async {
                        strongSelf.viewTracker.removePreferencesView(index)
                    }
                }
            }
        }
    }
    
    public func combinedView(keys: [PostboxViewKey]) -> Signal<CombinedView, NoError> {
        return self.transactionSignal { subscriber, transaction in
            var views: [PostboxViewKey: MutablePostboxView] = [:]
            for key in keys {
                views[key] = postboxViewForKey(postbox: self, key: key)
            }
            let view = CombinedMutableView(views: views)
            let (index, signal) = self.viewTracker.addCombinedView(view)
            
            subscriber.putNext(view.immutableView())
            
            let disposable = signal.start(next: { next in
                subscriber.putNext(next)
            })
            
            return ActionDisposable { [weak self] in
                disposable.dispose()
                if let strongSelf = self {
                    strongSelf.queue.async {
                        strongSelf.viewTracker.removeCombinedView(index)
                    }
                }
            }
        }
    }
    
    fileprivate func enumeratePreferencesEntries(_ f: (PreferencesEntry) -> Bool) {
        self.preferencesTable.enumerateEntries(f)
    }
    
    fileprivate func getPreferencesEntry(key: ValueBoxKey) -> PreferencesEntry? {
        return self.preferencesTable.get(key: key)
    }
    
    fileprivate func setPreferencesEntry(key: ValueBoxKey, value: PreferencesEntry?) {
        self.preferencesTable.set(key: key, value: value, operations: &self.currentPreferencesOperations)
    }

    fileprivate func globalNotificationSettingsUpdated() {
        self.currentNeedsReindexUnreadCounters = true
    }
    
    fileprivate func replaceOrderedItemListItems(collectionId: Int32, items: [OrderedItemListEntry]) {
        self.orderedItemListTable.replaceItems(collectionId: collectionId, items: items, operations: &self.currentOrderedItemListOperations)
    }
    
    fileprivate func addOrMoveToFirstPositionOrderedItemListItem(collectionId: Int32, item: OrderedItemListEntry, removeTailIfCountExceeds: Int?) {
        self.orderedItemListTable.addItemOrMoveToFirstPosition(collectionId: collectionId, item: item, removeTailIfCountExceeds: removeTailIfCountExceeds, operations: &self.currentOrderedItemListOperations)
    }
    
    fileprivate func removeOrderedItemListItem(collectionId: Int32, itemId: MemoryBuffer) {
        self.orderedItemListTable.remove(collectionId: collectionId, itemId: itemId, operations: &self.currentOrderedItemListOperations)
    }
    
    fileprivate func getOrderedListItemIds(collectionId: Int32) -> [MemoryBuffer] {
        return self.orderedItemListTable.getItemIds(collectionId: collectionId)
    }
    
    fileprivate func getOrderedItemListItem(collectionId: Int32, itemId: MemoryBuffer) -> OrderedItemListEntry? {
        return self.orderedItemListTable.getItem(collectionId: collectionId, itemId: itemId)
    }
    
    fileprivate func updateOrderedItemListItem(collectionId: Int32, itemId: MemoryBuffer, item: CodableEntry) {
        self.orderedItemListTable.updateItem(collectionId: collectionId, itemId: itemId, item: item, operations: &self.currentOrderedItemListOperations)
    }
    
    public func installStoreMessageAction(peerId: PeerId, _ f: @escaping ([StoreMessage], Transaction) -> Void) -> Disposable {
        let disposable = MetaDisposable()
        self.queue.async {
            if self.installedMessageActionsByPeerId[peerId] == nil {
                self.installedMessageActionsByPeerId[peerId] = Bag()
            }
            let index = self.installedMessageActionsByPeerId[peerId]!.add(f)
            disposable.set(ActionDisposable {
                self.queue.async {
                    if let bag = self.installedMessageActionsByPeerId[peerId] {
                        bag.remove(index)
                    }
                }
            })
        }
        return disposable
    }
    
    public func installStoreOrUpdateMessageAction(peerId: PeerId, action: StoreOrUpdateMessageAction) -> Disposable {
        let disposable = MetaDisposable()
        self.queue.async {
            if self.installedStoreOrUpdateMessageActionsByPeerId[peerId] == nil {
                self.installedStoreOrUpdateMessageActionsByPeerId[peerId] = Bag()
            }
            let index = self.installedStoreOrUpdateMessageActionsByPeerId[peerId]!.add(action)
            disposable.set(ActionDisposable {
                self.queue.async {
                    if let bag = self.installedStoreOrUpdateMessageActionsByPeerId[peerId] {
                        bag.remove(index)
                    }
                }
            })
        }
        return disposable
    }
    
    public func addHiddenChatFilterAndChatIds(peerIds: [PeerId]) -> Disposable {
        let disposable = MetaDisposable()
        
        let queue = self.queue
        let _ = (self.transaction { transaction -> [PeerId: Int] in
            var peerIndices: [PeerId: Int] = [:]
            for peerId in peerIds {
                peerIndices[peerId] = transaction.addChatHidden(peerId: peerId)
            }
            return peerIndices
        }).start(next: { peerIndices in
            disposable.set(ActionDisposable { [weak self] in
                queue.async {
                    guard let `self` = self else {
                        return
                    }
                    let _ = (self.transaction { transaction -> Void in
                        for peerId in peerIds {
                            if let index = peerIndices[peerId] {
                                transaction.removeChatHidden(peerId: peerId, index: index)
                            }
                        }
                    }).start()
                }
            })
        })
        
        return disposable
    }
    
    fileprivate func scanMessages(peerId: PeerId, namespace: MessageId.Namespace, tag: MessageTags, _ f: (Message) -> Bool) {
        var index = MessageIndex.lowerBound(peerId: peerId, namespace: namespace)
        while true {
            let indices = self.messageHistoryTagsTable.laterIndices(tag: tag, peerId: peerId, namespace: namespace, index: index, includeFrom: false, count: 10)
            for index in indices {
                if let message = self.messageHistoryTable.getMessage(index) {
                    if !f(self.renderIntermediateMessage(message)) {
                        break
                    }
                } else {
                    assertionFailure()
                    break
                }
            }
            if let last = indices.last {
                index = last
            } else {
                break
            }
        }
    }

    fileprivate func scanTopMessages(peerId: PeerId, namespace: MessageId.Namespace, limit: Int, _ f: (Message) -> Bool) {
        let lowerBound = MessageIndex.lowerBound(peerId: peerId, namespace: namespace)
        var index = MessageIndex.upperBound(peerId: peerId, namespace: namespace)
        var remainingLimit = limit
        while remainingLimit > 0 {
            let messages = self.messageHistoryTable.fetch(peerId: peerId, namespace: namespace, tag: nil, threadId: nil, from: index, includeFrom: false, to: lowerBound, ignoreMessagesInTimestampRange: nil, limit: 10)
            remainingLimit -= 10
            for message in messages {
                if !f(self.renderIntermediateMessage(message)) {
                    break
                }
            }
            if let last = messages.last {
                index = last.index
            } else {
                break
            }
        }
    }
    
    fileprivate func scanMessages(peerId: PeerId, namespace: MessageId.Namespace, fromId: MessageId, includeFrom: Bool = false, limit: Int, _ f: (Message) -> Bool) {
        guard let fromIndex = self.messageHistoryIndexTable.getIndex(fromId) else {
            return
        }
        let lowerBound = MessageIndex.lowerBound(peerId: peerId, namespace: namespace)
        var index = fromIndex
        var remainingLimit = limit
        while remainingLimit > 0 {
            let messages = self.messageHistoryTable.fetch(peerId: peerId, namespace: namespace, tag: nil, threadId: nil, from: index, includeFrom: includeFrom, to: lowerBound, ignoreMessagesInTimestampRange: nil, limit: min(10, remainingLimit))
            for message in messages {
                if !f(self.renderIntermediateMessage(message)) {
                    return
                }
            }
            remainingLimit -= messages.count
            if let last = messages.last {
                index = last.index
            } else {
                break
            }
        }
    }

    fileprivate func scanMessageAttributes(peerId: PeerId, namespace: MessageId.Namespace, limit: Int, _ f: (MessageId, [MessageAttribute]) -> Bool) {
        var remainingLimit = limit
        var index = MessageIndex.upperBound(peerId: peerId, namespace: namespace)
        while remainingLimit > 0 {
            let messages = self.messageHistoryTable.fetch(peerId: peerId, namespace: namespace, tag: nil, threadId: nil, from: index, includeFrom: false, to: MessageIndex.lowerBound(peerId: peerId, namespace: namespace), ignoreMessagesInTimestampRange: nil, limit: 32)
            for message in messages {
                let attributes = MessageHistoryTable.renderMessageAttributes(message)
                if !f(message.id, attributes) {
                    break
                }
            }
            remainingLimit -= messages.count
            if let last = messages.last {
                index = last.index
            } else {
                break
            }
        }
    }
    
    fileprivate func invalidateMessageHistoryTagsSummary(peerId: PeerId, threadId: Int64?, namespace: MessageId.Namespace, tagMask: MessageTags) {
        self.invalidatedMessageHistoryTagsSummaryTable.insert(InvalidatedMessageHistoryTagsSummaryKey(peerId: peerId, namespace: namespace, tagMask: tagMask, threadId: threadId), operations: &self.currentInvalidateMessageTagSummaries)
    }
    
    fileprivate func removeInvalidatedMessageHistoryTagsSummaryEntry(_ entry: InvalidatedMessageHistoryTagsSummaryEntry) {
        self.invalidatedMessageHistoryTagsSummaryTable.remove(entry, operations: &self.currentInvalidateMessageTagSummaries)
    }
    
    fileprivate func getRelativeUnreadChatListIndex(currentTransaction: Transaction, filtered: Bool, position: ChatListRelativePosition, groupId: PeerGroupId, inactiveSecretChatPeerIds: Set<PeerId>) -> ChatListIndex? {
        return self.chatListTable.getRelativeUnreadChatListIndex(postbox: self, currentTransaction: currentTransaction, filtered: filtered, position: position, groupId: groupId, inactiveSecretChatPeerIds: inactiveSecretChatPeerIds)
    }
    
    func getMessage(_ id: MessageId) -> Message? {
        if let index = self.messageHistoryIndexTable.getIndex(id) {
            if let message = self.messageHistoryTable.getMessage(index) {
                return self.renderIntermediateMessage(message)
            }
        }
        return nil
    }
    
    func getMessageGroup(at id: MessageId) -> [Message]? {
        guard let index = self.messageHistoryIndexTable.getIndex(id) else {
            return nil
        }
        if let messages = self.messageHistoryTable.getMessageGroup(at: index, limit: 16) {
            return messages.map(self.renderIntermediateMessage)
        } else {
            return nil
        }
    }
    
    fileprivate func getMessageForwardedGroup(_ id: MessageId) -> [Message]? {
        guard let index = self.messageHistoryIndexTable.getIndex(id) else {
            return nil
        }
        if let messages = self.messageHistoryTable.getMessageForwardedGroup(at: index, limit: 200) {
            return messages.map(self.renderIntermediateMessage)
        } else {
            return nil
        }
    }
    
    fileprivate func getMessageFailedGroup(_ id: MessageId) -> [Message]? {
        guard let index = self.messageHistoryIndexTable.getIndex(id) else {
            return nil
        }
        if let messages = self.messageHistoryTable.getMessageFailedGroup(at: index, limit: 100) {
            return messages.sorted(by: { lhs, rhs in
                return lhs.index < rhs.index
            }).map(self.renderIntermediateMessage)
        } else {
            return nil
        }
    }
    
    fileprivate func clearDeviceContactImportInfoIdentifiers() {
        let identifiers = self.deviceContactImportInfoTable.getIdentifiers()
        for identifier in identifiers {
            self.deviceContactImportInfoTable.set(identifier, value: nil)
        }
    }
    
    func getGlobalNotificationSettings(transaction: Transaction) -> PostboxGlobalNotificationSettings {
        return self.seedConfiguration.getGlobalNotificationSettings(transaction) ?? self.seedConfiguration.defaultGlobalNotificationSettings
    }
    
    public func isMasterClient() -> Signal<Bool, NoError> {
        return self.transaction { transaction -> Signal<Bool, NoError> in
            let sessionClientId = self.sessionClientId
            return self.masterClientId.get()
                |> distinctUntilChanged
                |> map({ $0 == sessionClientId })
        } |> switchToLatest
    }
    
    public func becomeMasterClient() {
        let _ = self.transaction({ transaction in
            if self.metadataTable.masterClientId() != self.sessionClientId {
                self.currentUpdatedMasterClientId = self.sessionClientId
            }
        }).start()
    }
    
    public func clearCaches() {
        let _ = self.transaction({ _ in
            for table in self.tables {
                table.clearMemoryCache()
            }
        }).start()
    }
    
    public func optimizeStorage(minFreePagesFraction: Double) -> Signal<Never, NoError> {
        return Signal { subscriber in
            self.beginInternalTransaction {
                if self.valueBox.freePagesFraction() >= minFreePagesFraction {
                    self.valueBox.vacuum()
                }
                subscriber.putCompletion()
            }
            
            return EmptyDisposable
        }
    }
    
    fileprivate func dbFilesSize() -> Signal<Int64, NoError> {
        return self.valueBox.dbFilesSize()
    }
    
    #if TEST_BUILD
    fileprivate func debugDumpDbStat() -> Signal<String, NoError> {
        return self.valueBox.debugDumpStat()
    }
    #endif
    
    fileprivate func getPeerIdsOfMessageHistoryViews() -> Set<PeerId> {
        return self.viewTracker.getPeerIdsOfMessageHistoryViews()
    }
    
    fileprivate func addHolesEverywhere(peerNamespaces: [PeerId.Namespace], holeNamespace: MessageId.Namespace) {
        for peerId in self.chatListIndexTable.getAllPeerIds() {
            if peerNamespaces.contains(peerId.namespace) && self.messageHistoryMetadataTable.isInitialized(peerId) {
                self.addHole(peerId: peerId, threadId: nil, namespace: holeNamespace, space: .everywhere, range: 1 ... Int32.max - 1)
            }
        }
    }

    fileprivate func clearTimestampBasedAttribute(id: MessageId, tag: UInt16) {
        self.timestampBasedMessageAttributesTable.remove(tag: tag, id: id, operations: &self.currentTimestampBasedMessageAttributesOperations)
    }
    
    fileprivate func removePeerTimeoutAttributeEntry(peerId: PeerId, timestamp: UInt32) {
        self.peerTimeoutPropertiesTable.remove(peerId: peerId, timestamp: timestamp)
    }
    
    fileprivate func setPeerThreadCombinedState(peerId: PeerId, state: StoredPeerThreadCombinedState?) {
        self.currentUpdatedPeerThreadCombinedStates.insert(peerId)
        self.peerThreadCombinedStateTable.set(peerId: peerId, state: state)
    }
    
    fileprivate func setPeerPinnedThreads(peerId: PeerId, threadIds: [Int64]) {
        self.currentUpdatedPinnedThreads.insert(peerId)
        self.messageHistoryThreadPinnedTable.set(peerId: peerId, threadIds: threadIds)
    }
    
    fileprivate func addChatHidden(peerId: PeerId) -> Int {
        let bag: Bag<Void>
        if let current = self.currentHiddenChatIds[peerId] {
            bag = current
        } else {
            bag = Bag()
            self.currentHiddenChatIds[peerId] = bag
        }
        self.currentUpdatedHiddenPeerIds = true
        return bag.add(Void())
    }
    
    fileprivate func removeChatHidden(peerId: PeerId, index: Int) {
        if let current = self.currentHiddenChatIds[peerId] {
            current.remove(index)
            self.currentUpdatedHiddenPeerIds = true
        }
    }
    
    fileprivate func reindexUnreadCounters(currentTransaction: Transaction) {
        self.groupMessageStatsTable.removeAll()
        let _ = CFAbsoluteTimeGetCurrent()
        let (totalStates, summaries) = self.chatListIndexTable.debugReindexUnreadCounts(postbox: self, currentTransaction: currentTransaction)
        
        self.messageHistoryMetadataTable.removeAllTotalUnreadStates()
        for (groupId, state) in totalStates {
            self.messageHistoryMetadataTable.setTotalUnreadState(groupId: groupId, state: state)
        }
        self.currentUpdatedTotalUnreadStates = totalStates
        
        for (groupId, summary) in summaries {
            self.groupMessageStatsTable.set(groupId: groupId, summary: summary)
            self.currentUpdatedGroupTotalUnreadSummaries[groupId] = summary
        }
    }
    
    fileprivate func updatePeerIdsExcludedFromUnreadCounters(_ peerIdsExcludedFromUnreadCounters: Set<PeerId>) -> Bool {
        return self.chatListIndexTable.updatePeerIdsExcludedFromUnreadCounters(peerIdsExcludedFromUnreadCounters)
    }
    
    public func failedMessageIdsView(peerId: PeerId) -> Signal<FailedMessageIdsView, NoError> {
        return self.transactionSignal { subscriber, transaction in
            let view = MutableFailedMessageIdsView(peerId: peerId, ids: self.failedMessageIds(for: peerId))
            let (index, signal) = self.viewTracker.addFailedMessageIdsView(view)
            subscriber.putNext(view.immutableView())
            let disposable = signal.start(next: { next in
                subscriber.putNext(next)
            })
            
            return ActionDisposable { [weak self] in
                disposable.dispose()
                if let strongSelf = self {
                    strongSelf.queue.async {
                        strongSelf.viewTracker.removeFailedMessageIdsView(index)
                    }
                }
            }
        }
    }
    
}

public class Postbox {
    public static let sharedQueue = Queue(name: "org.telegram.postbox.Postbox")
    
    let queue: Queue
    private let impl: QueueLocalObject<PostboxImpl>

    public let seedConfiguration: SeedConfiguration
    public let mediaBox: MediaBox
    
    private let isInTransaction = Atomic<Bool>(value: false)

    init(
        queue: Queue,
        basePath: String,
        seedConfiguration: SeedConfiguration,
        valueBox: SqliteValueBox,
        timestampForAbsoluteTimeBasedOperations: Int32,
        isMainProcess: Bool,
        isTemporary: Bool,
        tempDir: TempBoxDirectory?,
        useCaches: Bool,
        initialPeerIdsExcludedFromUnreadCounters: Set<PeerId>
    ) {
        self.queue = queue

        self.seedConfiguration = seedConfiguration

        postboxLog("MediaBox path: \(basePath + "/media")")
        self.mediaBox = MediaBox(basePath: basePath + "/media", isMainProcess: isMainProcess)

        let isInTransaction = self.isInTransaction
        
        self.impl = QueueLocalObject(queue: queue, generate: {
            let impl = PostboxImpl(
                queue: queue,
                basePath: basePath,
                seedConfiguration: seedConfiguration,
                valueBox: valueBox,
                timestampForAbsoluteTimeBasedOperations: timestampForAbsoluteTimeBasedOperations,
                isTemporary: isTemporary,
                tempDir: tempDir,
                useCaches: useCaches,
                isInTransaction: isInTransaction,
                initialPeerIdsExcludedFromUnreadCounters: initialPeerIdsExcludedFromUnreadCounters
            )
            return impl
        })
    }

    public func keychainEntryForKey(_ key: String) -> Data? {
        return self.impl.syncWith { impl -> Data? in
            return impl.keychainEntryForKey(key)
        }
    }

    public func setKeychainEntryForKey(_ key: String, value: Data) {
        self.impl.with { impl in
            impl.setKeychainEntryForKey(key, value: value)
        }
    }
    public func removeKeychainEntryForKey(_ key: String) {
        self.impl.with { impl in
            impl.removeKeychainEntryForKey(key)
        }
    }

    public func setCanBeginTransactions(_ value: Bool, afterTransactionIfRunning: @escaping () -> Void = {}) {
        let storageBox = self.mediaBox.storageBox
        let cacheStorageBox = self.mediaBox.cacheStorageBox
        self.impl.with { impl in
            impl.setCanBeginTransactions(value, afterTransactionIfRunning: {
                storageBox.setCanBeginTransactions(value, afterTransactionIfRunning: {
                    cacheStorageBox.setCanBeginTransactions(value, afterTransactionIfRunning: {
                        afterTransactionIfRunning()
                    })
                })
            })
        }
    }

    public func transactionSignal<T, E>(userInteractive: Bool = false, _ f: @escaping(Subscriber<T, E>, Transaction) -> Disposable) -> Signal<T, E> {
        return Signal<T, E> { subscriber in
            let disposable = MetaDisposable()

            self.impl.with { impl in
                disposable.set(impl.transactionSignal(userInteractive: userInteractive, f).start(next: subscriber.putNext, error: subscriber.putError, completed: subscriber.putCompletion))
            }

            return disposable
        }
    }

    public func transaction<T>(userInteractive: Bool = false, ignoreDisabled: Bool = false, _ f: @escaping(Transaction) -> T) -> Signal<T, NoError> {
        return Signal<T, NoError> { subscriber in
            let disposable = MetaDisposable()

            self.impl.with { impl in
                disposable.set(impl.transaction(userInteractive: userInteractive, ignoreDisabled: ignoreDisabled, f).start(next: subscriber.putNext, error: subscriber.putError, completed: subscriber.putCompletion))
            }

            return disposable
        }
    }

    public func aroundMessageOfInterestHistoryViewForChatLocation(
        _ chatLocation: ChatLocationInput,
        ignoreMessagesInTimestampRange: ClosedRange<Int32>?,
        count: Int,
        clipHoles: Bool = true,
        topTaggedMessageIdNamespaces: Set<MessageId.Namespace>,
        tagMask: MessageTags?,
        appendMessagesFromTheSameGroup: Bool,
        namespaces: MessageIdNamespaces,
        orderStatistics: MessageHistoryViewOrderStatistics,
        customUnreadMessageId: MessageId?,
        additionalData: [AdditionalMessageHistoryViewData]
    ) -> Signal<(MessageHistoryView, ViewUpdateType, InitialMessageHistoryData?), NoError> {
        return Signal { subscriber in
            let disposable = MetaDisposable()

            self.impl.with { impl in
                disposable.set(impl.aroundMessageOfInterestHistoryViewForChatLocation(
                    chatLocation,
                    ignoreMessagesInTimestampRange: ignoreMessagesInTimestampRange,
                    count: count,
                    clipHoles: clipHoles,
                    topTaggedMessageIdNamespaces: topTaggedMessageIdNamespaces,
                    tagMask: tagMask,
                    appendMessagesFromTheSameGroup: appendMessagesFromTheSameGroup,
                    namespaces: namespaces,
                    orderStatistics: orderStatistics,
                    customUnreadMessageId: customUnreadMessageId,
                    additionalData: additionalData
                ).start(next: subscriber.putNext, error: subscriber.putError, completed: subscriber.putCompletion))
            }

            return disposable.strict()
        }
    }

    public func aroundIdMessageHistoryViewForLocation(
        _ chatLocation: ChatLocationInput,
        ignoreMessagesInTimestampRange: ClosedRange<Int32>?,
        count: Int,
        clipHoles: Bool = true,
        ignoreRelatedChats: Bool = false,
        messageId: MessageId,
        topTaggedMessageIdNamespaces: Set<MessageId.Namespace>,
        tagMask: MessageTags?,
        appendMessagesFromTheSameGroup: Bool,
        namespaces: MessageIdNamespaces,
        orderStatistics: MessageHistoryViewOrderStatistics,
        additionalData: [AdditionalMessageHistoryViewData] = []
    ) -> Signal<(MessageHistoryView, ViewUpdateType, InitialMessageHistoryData?), NoError> {
        return Signal { subscriber in
            let disposable = MetaDisposable()

            self.impl.with { impl in
                disposable.set(impl.aroundIdMessageHistoryViewForLocation(
                    chatLocation,
                    ignoreMessagesInTimestampRange: ignoreMessagesInTimestampRange,
                    count: count,
                    clipHoles: clipHoles,
                    ignoreRelatedChats: ignoreRelatedChats,
                    messageId: messageId,
                    topTaggedMessageIdNamespaces: topTaggedMessageIdNamespaces,
                    tagMask: tagMask,
                    appendMessagesFromTheSameGroup: appendMessagesFromTheSameGroup,
                    namespaces: namespaces,
                    orderStatistics: orderStatistics,
                    additionalData: additionalData
                ).start(next: subscriber.putNext, error: subscriber.putError, completed: subscriber.putCompletion))
            }

            return disposable.strict()
        }
    }

    public func aroundMessageHistoryViewForLocation(
        _ chatLocation: ChatLocationInput,
        anchor: HistoryViewInputAnchor,
        ignoreMessagesInTimestampRange: ClosedRange<Int32>?,
        count: Int,
        clipHoles: Bool = true,
        ignoreRelatedChats: Bool = false,
        fixedCombinedReadStates: MessageHistoryViewReadState?,
        topTaggedMessageIdNamespaces: Set<MessageId.Namespace>,
        tagMask: MessageTags?,
        appendMessagesFromTheSameGroup: Bool,
        namespaces: MessageIdNamespaces,
        orderStatistics: MessageHistoryViewOrderStatistics,
        additionalData: [AdditionalMessageHistoryViewData] = []
    ) -> Signal<(MessageHistoryView, ViewUpdateType, InitialMessageHistoryData?), NoError> {
        return Signal { subscriber in
            let disposable = MetaDisposable()

            self.impl.with { impl in
                disposable.set(impl.aroundMessageHistoryViewForLocation(
                    chatLocation,
                    ignoreMessagesInTimestampRange: ignoreMessagesInTimestampRange,
                    anchor: anchor,
                    count: count,
                    clipHoles: clipHoles,
                    ignoreRelatedChats: ignoreRelatedChats,
                    fixedCombinedReadStates: fixedCombinedReadStates,
                    topTaggedMessageIdNamespaces: topTaggedMessageIdNamespaces,
                    tagMask: tagMask,
                    appendMessagesFromTheSameGroup: appendMessagesFromTheSameGroup,
                    namespaces: namespaces,
                    orderStatistics: orderStatistics,
                    additionalData: additionalData
                ).start(next: subscriber.putNext, error: subscriber.putError, completed: subscriber.putCompletion))
            }

            return disposable.strict()
        }
    }

    public func messageIndexAtId(_ id: MessageId) -> Signal<MessageIndex?, NoError> {
        return Signal { subscriber in
            let disposable = MetaDisposable()

            self.impl.with { impl in
                disposable.set(impl.messageIndexAtId(id).start(next: subscriber.putNext, error: subscriber.putError, completed: subscriber.putCompletion))
            }

            return disposable
        }
    }

    public func messageAtId(_ id: MessageId) -> Signal<Message?, NoError> {
        return Signal { subscriber in
            let disposable = MetaDisposable()

            self.impl.with { impl in
                disposable.set(impl.messageAtId(id).start(next: subscriber.putNext, error: subscriber.putError, completed: subscriber.putCompletion))
            }

            return disposable
        }
    }

    public func messagesAtIds(_ ids: [MessageId]) -> Signal<[Message], NoError> {
        return Signal { subscriber in
            let disposable = MetaDisposable()

            self.impl.with { impl in
                disposable.set(impl.messagesAtIds(ids).start(next: subscriber.putNext, error: subscriber.putError, completed: subscriber.putCompletion))
            }

            return disposable
        }
    }

    public func tailChatListView(
        groupId: PeerGroupId,
        filterPredicate: ChatListFilterPredicate? = nil,
        count: Int,
        summaryComponents: ChatListEntrySummaryComponents,
        inactiveSecretChatPeerIds: Signal<Set<PeerId>, NoError>
    ) -> Signal<(ChatListView, ViewUpdateType), NoError> {
        return Signal { subscriber in
            let disposable = MetaDisposable()

            self.impl.with { impl in
                disposable.set(impl.tailChatListView(
                    groupId: groupId,
                    filterPredicate: filterPredicate,
                    count: count,
                    summaryComponents: summaryComponents,
                    inactiveSecretChatPeerIds: inactiveSecretChatPeerIds
                ).start(next: subscriber.putNext, error: subscriber.putError, completed: subscriber.putCompletion))
            }

            return disposable
        }
    }

    public func aroundChatListView(
        groupId: PeerGroupId,
        filterPredicate: ChatListFilterPredicate? = nil,
        index: ChatListIndex,
        count: Int,
        summaryComponents: ChatListEntrySummaryComponents,
        userInteractive: Bool = false,
        inactiveSecretChatPeerIds: Signal<Set<PeerId>, NoError>
    ) -> Signal<(ChatListView, ViewUpdateType), NoError> {
        return Signal { subscriber in
            let disposable = MetaDisposable()

            self.impl.with { impl in
                disposable.set(impl.aroundChatListView(
                    groupId: groupId,
                    filterPredicate: filterPredicate,
                    index: index,
                    count: count,
                    summaryComponents: summaryComponents,
                    userInteractive: userInteractive,
                    inactiveSecretChatPeerIds: inactiveSecretChatPeerIds
                ).start(next: subscriber.putNext, error: subscriber.putError, completed: subscriber.putCompletion))
            }

            return disposable
        }
    }

    public func contactPeerIdsView() -> Signal<ContactPeerIdsView, NoError> {
        return Signal { subscriber in
            let disposable = MetaDisposable()

            self.impl.with { impl in
                disposable.set(impl.contactPeerIdsView().start(next: subscriber.putNext, error: subscriber.putError, completed: subscriber.putCompletion))
            }

            return disposable
        }
    }

    public func searchContacts(query: String) -> Signal<([Peer], [PeerId: PeerPresence]), NoError> {
        return Signal { subscriber in
            let disposable = MetaDisposable()

            self.impl.with { impl in
                disposable.set(impl.searchContacts(query: query).start(next: subscriber.putNext, error: subscriber.putError, completed: subscriber.putCompletion))
            }

            return disposable
        }
    }

    public func searchPeers(query: String, inactiveSecretChatPeerIds: Signal<Set<PeerId>, NoError>) -> Signal<[RenderedPeer], NoError> {
        return Signal { subscriber in
            let disposable = MetaDisposable()

            self.impl.with { impl in
                disposable.set(impl.searchPeers(query: query, inactiveSecretChatPeerIds: inactiveSecretChatPeerIds).start(next: subscriber.putNext, error: subscriber.putError, completed: subscriber.putCompletion))
            }

            return disposable
        }
    }

    public func peerView(id: PeerId) -> Signal<PeerView, NoError> {
        return Signal { subscriber in
            let disposable = MetaDisposable()

            self.impl.with { impl in
                disposable.set(impl.peerView(id: id).start(next: subscriber.putNext, error: subscriber.putError, completed: subscriber.putCompletion))
            }

            return disposable
        }
    }

    public func multiplePeersView(_ ids: [PeerId]) -> Signal<MultiplePeersView, NoError> {
        return Signal { subscriber in
            let disposable = MetaDisposable()

            self.impl.with { impl in
                disposable.set(impl.multiplePeersView(ids).start(next: subscriber.putNext, error: subscriber.putError, completed: subscriber.putCompletion))
            }

            return disposable
        }
    }

    public func loadedPeerWithId(_ id: PeerId) -> Signal<Peer, NoError> {
        return Signal { subscriber in
            let disposable = MetaDisposable()

            self.impl.with { impl in
                disposable.set(impl.loadedPeerWithId(id).start(next: subscriber.putNext, error: subscriber.putError, completed: subscriber.putCompletion))
            }

            return disposable
        }
    }

    public func unreadMessageCountsView(items: [UnreadMessageCountsItem]) -> Signal<UnreadMessageCountsView, NoError> {
        return Signal { subscriber in
            let disposable = MetaDisposable()

            self.impl.with { impl in
                disposable.set(impl.unreadMessageCountsView(items: items).start(next: subscriber.putNext, error: subscriber.putError, completed: subscriber.putCompletion))
            }

            return disposable
        }
    }

    public func recentPeers() -> Signal<[Peer], NoError> {
        return Signal { subscriber in
            let disposable = MetaDisposable()

            self.impl.with { impl in
                disposable.set(impl.recentPeers().start(next: subscriber.putNext, error: subscriber.putError, completed: subscriber.putCompletion))
            }

            return disposable
        }
    }

    public func stateView() -> Signal<PostboxStateView, NoError> {
        return Signal { subscriber in
            let disposable = MetaDisposable()

            self.impl.with { impl in
                disposable.set(impl.stateView().start(next: subscriber.putNext, error: subscriber.putError, completed: subscriber.putCompletion))
            }

            return disposable
        }
    }

    public func messageHistoryHolesView() -> Signal<MessageHistoryHolesView, NoError> {
        return Signal { subscriber in
            let disposable = MetaDisposable()

            self.impl.with { impl in
                disposable.set(impl.messageHistoryHolesView().start(next: subscriber.putNext, error: subscriber.putError, completed: subscriber.putCompletion))
            }

            return disposable
        }
    }

    public func chatListHolesView() -> Signal<ChatListHolesView, NoError> {
        return Signal { subscriber in
            let disposable = MetaDisposable()

            self.impl.with { impl in
                disposable.set(impl.chatListHolesView().start(next: subscriber.putNext, error: subscriber.putError, completed: subscriber.putCompletion))
            }

            return disposable
        }
    }
    
    public func forumTopicListHolesView() -> Signal<ForumTopicListHolesView, NoError> {
        return Signal { subscriber in
            let disposable = MetaDisposable()

            self.impl.with { impl in
                disposable.set(impl.forumTopicListHolesView().start(next: subscriber.putNext, error: subscriber.putError, completed: subscriber.putCompletion))
            }

            return disposable
        }
    }

    public func unsentMessageIdsView() -> Signal<UnsentMessageIdsView, NoError> {
        return Signal { subscriber in
            let disposable = MetaDisposable()

            self.impl.with { impl in
                disposable.set(impl.unsentMessageIdsView().start(next: subscriber.putNext, error: subscriber.putError, completed: subscriber.putCompletion))
            }

            return disposable
        }
    }

    public func synchronizePeerReadStatesView() -> Signal<SynchronizePeerReadStatesView, NoError> {
        return Signal { subscriber in
            let disposable = MetaDisposable()

            self.impl.with { impl in
                disposable.set(impl.synchronizePeerReadStatesView().start(next: subscriber.putNext, error: subscriber.putError, completed: subscriber.putCompletion))
            }

            return disposable
        }
    }

    public func itemCollectionsView(
        orderedItemListCollectionIds: [Int32],
        namespaces: [ItemCollectionId.Namespace],
        aroundIndex: ItemCollectionViewEntryIndex?,
        count: Int
    ) -> Signal<ItemCollectionsView, NoError> {
        return Signal { subscriber in
            let disposable = MetaDisposable()

            self.impl.with { impl in
                disposable.set(impl.itemCollectionsView(
                    orderedItemListCollectionIds: orderedItemListCollectionIds,
                    namespaces: namespaces,
                    aroundIndex: aroundIndex,
                    count: count
                ).start(next: subscriber.putNext, error: subscriber.putError, completed: subscriber.putCompletion))
            }

            return disposable
        }
    }

    public func mergedOperationLogView(tag: PeerOperationLogTag, filterByPeerId: PeerId? = nil, limit: Int) -> Signal<PeerMergedOperationLogView, NoError> {
        return Signal { subscriber in
            let disposable = MetaDisposable()

            self.impl.with { impl in
                disposable.set(impl.mergedOperationLogView(tag: tag, filterByPeerId: filterByPeerId, limit: limit).start(next: subscriber.putNext, error: subscriber.putError, completed: subscriber.putCompletion))
            }

            return disposable
        }
    }

    public func timestampBasedMessageAttributesView(tag: UInt16) -> Signal<TimestampBasedMessageAttributesView, NoError> {
        return Signal { subscriber in
            let disposable = MetaDisposable()

            self.impl.with { impl in
                disposable.set(impl.timestampBasedMessageAttributesView(tag: tag).start(next: subscriber.putNext, error: subscriber.putError, completed: subscriber.putCompletion))
            }

            return disposable
        }
    }

    public func messageView(_ messageId: MessageId) -> Signal<MessageView, NoError> {
        return Signal { subscriber in
            let disposable = MetaDisposable()

            self.impl.with { impl in
                disposable.set(impl.messageView(messageId).start(next: subscriber.putNext, error: subscriber.putError, completed: subscriber.putCompletion))
            }

            return disposable
        }
    }

    public func preferencesView(keys: [ValueBoxKey]) -> Signal<PreferencesView, NoError> {
        return Signal { subscriber in
            let disposable = MetaDisposable()

            self.impl.with { impl in
                disposable.set(impl.preferencesView(keys: keys).start(next: subscriber.putNext, error: subscriber.putError, completed: subscriber.putCompletion))
            }

            return disposable
        }
    }

    public func combinedView(keys: [PostboxViewKey]) -> Signal<CombinedView, NoError> {
        return Signal { subscriber in
            let disposable = MetaDisposable()

            self.impl.with { impl in
                disposable.set(impl.combinedView(keys: keys).start(next: subscriber.putNext, error: subscriber.putError, completed: subscriber.putCompletion))
            }

            return disposable
        }
    }

    public func installStoreMessageAction(peerId: PeerId, _ f: @escaping ([StoreMessage], Transaction) -> Void) -> Disposable {
        let disposable = MetaDisposable()

        self.impl.with { impl in
            disposable.set(impl.installStoreMessageAction(peerId: peerId, f))
        }

        return disposable
    }
    
    public func installStoreOrUpdateMessageAction(peerId: PeerId, action: StoreOrUpdateMessageAction) -> Disposable {
        let disposable = MetaDisposable()

        self.impl.with { impl in
            disposable.set(impl.installStoreOrUpdateMessageAction(peerId: peerId, action: action))
        }

        return disposable
    }
    
    public func addHiddenChatIds(peerIds: [PeerId]) -> Disposable {
        let disposable = MetaDisposable()

        self.impl.with { impl in
            disposable.set(impl.addHiddenChatFilterAndChatIds(peerIds: peerIds))
        }

        return disposable
    }

    public func isMasterClient() -> Signal<Bool, NoError> {
        return Signal { subscriber in
            let disposable = MetaDisposable()

            self.impl.with { impl in
                disposable.set(impl.isMasterClient().start(next: subscriber.putNext, error: subscriber.putError, completed: subscriber.putCompletion))
            }

            return disposable
        }
    }

    public func becomeMasterClient() {
        self.impl.with { impl in
            impl.becomeMasterClient()
        }
    }

    public func clearCaches() {
        self.impl.with { impl in
            impl.clearCaches()
        }
    }

    public func optimizeStorage(minFreePagesFraction: Double) -> Signal<Never, NoError> {
        return Signal { subscriber in
            let disposable = MetaDisposable()

            self.impl.with { impl in
                disposable.set(impl.optimizeStorage(minFreePagesFraction: minFreePagesFraction).start(next: subscriber.putNext, error: subscriber.putError, completed: subscriber.putCompletion))
            }

            return disposable
        }
    }
    
    public func dbFilesSize() -> Signal<Int64, NoError> {
        return Signal { subscriber in
            let disposable = MetaDisposable()
            
            self.impl.with { impl in
                disposable.set(impl.dbFilesSize().start(next: subscriber.putNext, error: subscriber.putError, completed: subscriber.putCompletion))
            }
            
            return disposable
        }
    }
    
    #if TEST_BUILD
    public func debugDumpDbStat() -> Signal<String, NoError> {
        return Signal { subscriber in
            let disposable = MetaDisposable()
            
            self.impl.with { impl in
                disposable.set(impl.debugDumpDbStat().start(next: subscriber.putNext, error: subscriber.putError, completed: subscriber.putCompletion))
            }
            
            return disposable
        }
    }
    #endif
    
    public func getPeerIdsOfMessageHistoryViews() -> Signal<Set<PeerId>, NoError> {
        return Signal { subscriber in
            self.impl.with { impl in
                subscriber.putNext(impl.getPeerIdsOfMessageHistoryViews())
                subscriber.putCompletion()
            }
            return EmptyDisposable
        }
    }
    
    public func failedMessageIdsView(peerId: PeerId) -> Signal<FailedMessageIdsView, NoError> {
        return Signal { subscriber in
            let disposable = MetaDisposable()

            self.impl.with { impl in
                disposable.set(impl.failedMessageIdsView(peerId: peerId).start(next: subscriber.putNext, error: subscriber.putError, completed: subscriber.putCompletion))
            }

            return disposable
        }
    }
}<|MERGE_RESOLUTION|>--- conflicted
+++ resolved
@@ -1429,11 +1429,7 @@
     }
 }
 
-<<<<<<< HEAD
-public func openPostbox(basePath: String, seedConfiguration: SeedConfiguration, encryptionParameters: ValueBoxEncryptionParameters, timestampForAbsoluteTimeBasedOperations: Int32, isTemporary: Bool, isReadOnly: Bool, useCopy: Bool, useCaches: Bool, removeDatabaseOnError: Bool, initialPeerIdsExcludedFromUnreadCounters: Set<PeerId>) -> Signal<PostboxResult, NoError> {
-=======
 public func openPostbox(basePath: String, seedConfiguration: SeedConfiguration, encryptionParameters: ValueBoxEncryptionParameters, timestampForAbsoluteTimeBasedOperations: Int32, isMainProcess: Bool, isTemporary: Bool, isReadOnly: Bool, useCopy: Bool, useCaches: Bool, removeDatabaseOnError: Bool) -> Signal<PostboxResult, NoError> {
->>>>>>> 037ebcf7
     let queue = Postbox.sharedQueue
     return Signal { subscriber in
         queue.async {
@@ -1561,11 +1557,7 @@
                 let endTime = CFAbsoluteTimeGetCurrent()
                 postboxLog("Postbox load took \((endTime - startTime) * 1000.0) ms")
                 
-<<<<<<< HEAD
-                subscriber.putNext(.postbox(Postbox(queue: queue, basePath: basePath, seedConfiguration: seedConfiguration, valueBox: valueBox, timestampForAbsoluteTimeBasedOperations: timestampForAbsoluteTimeBasedOperations, isTemporary: isTemporary, tempDir: tempDir, useCaches: useCaches, initialPeerIdsExcludedFromUnreadCounters: initialPeerIdsExcludedFromUnreadCounters)))
-=======
                 subscriber.putNext(.postbox(Postbox(queue: queue, basePath: basePath, seedConfiguration: seedConfiguration, valueBox: valueBox, timestampForAbsoluteTimeBasedOperations: timestampForAbsoluteTimeBasedOperations, isMainProcess: isMainProcess, isTemporary: isTemporary, tempDir: tempDir, useCaches: useCaches)))
->>>>>>> 037ebcf7
 
                 postboxLog("openPostbox, putCompletion")
 
