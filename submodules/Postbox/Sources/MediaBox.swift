--- conflicted
+++ resolved
@@ -1466,17 +1466,12 @@
                         } else if let value = fileSize(paths.partial) {
                             size = value
                         }
-<<<<<<< HEAD
                         if size != 0 {
                             return (resourceId.data(using: .utf8)!, size)
                         } else {
                             return nil
                         }
-                    }, contentType: MediaResourceUserContentType.other.rawValue, completion: { addedCount in
-=======
-                        return (resourceId.data(using: .utf8)!, size)
                     }, contentType: otherResourceContentType, completion: { addedCount in
->>>>>>> c4ec7cf6
                         if addedCount != 0 {
                             postboxLog("UpdateResourceIndex: added \(addedCount) unreferenced ids")
                         }
