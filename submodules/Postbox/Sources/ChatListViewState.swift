--- conflicted
+++ resolved
@@ -66,12 +66,9 @@
                 return false
             }
             if let peer = postbox.peerTable.get(index.messageIndex.id.peerId) {
-<<<<<<< HEAD
                 guard let predicate = predicate else {
                     return true
                 }
-                let isUnread = postbox.readStateTable.getCombinedState(index.messageIndex.id.peerId)?.isUnread ?? false
-=======
                 var isUnread: Bool
                 if postbox.seedConfiguration.peerSummaryIsThreadBased(peer) {
                     isUnread = (postbox.peerThreadsSummaryTable.get(peerId: peer.id)?.effectiveUnreadCount ?? 0) > 0
@@ -79,7 +76,6 @@
                     isUnread = postbox.readStateTable.getCombinedState(index.messageIndex.id.peerId)?.isUnread ?? false
                 }
                 
->>>>>>> 7d335e81
                 let notificationsPeerId = peer.notificationSettingsPeerId ?? peer.id
                 let isContact = postbox.contactsTable.isContact(peerId: notificationsPeerId)
                 let isRemovedFromTotalUnreadCount = resolvedIsRemovedFromTotalUnreadCount(globalSettings: globalNotificationSettings, peer: peer, peerSettings: postbox.peerNotificationSettingsTable.getEffective(notificationsPeerId))
@@ -527,11 +523,7 @@
             }
         }
         
-<<<<<<< HEAD
-        if !transaction.currentUpdatedPeerNotificationSettings.isEmpty, case let .group(groupId, pinned, maybeFilterPredicate, inactiveSecretChatPeerIds) = self.space, let filterPredicate = maybeFilterPredicate {
-=======
-        if (!transaction.currentUpdatedPeerNotificationSettings.isEmpty || !transaction.updatedPeerThreadsSummaries.isEmpty), case let .group(groupId, pinned, maybeFilterPredicate) = self.space, let filterPredicate = maybeFilterPredicate {
->>>>>>> 7d335e81
+        if (!transaction.currentUpdatedPeerNotificationSettings.isEmpty || !transaction.updatedPeerThreadsSummaries.isEmpty), case let .group(groupId, pinned, maybeFilterPredicate, inactiveSecretChatPeerIds) = self.space, let filterPredicate = maybeFilterPredicate {
             var removeEntryIndices: [MutableChatListEntryIndex] = []
             let _ = self.orderedEntries.mutableScan { entry -> MutableChatListEntry? in
                 let entryPeer: Peer
@@ -555,12 +547,8 @@
                     return nil
                 }
                 
-<<<<<<< HEAD
                 assert(!inactiveSecretChatPeerIds.contains(entryPeer.id))
                 
-                if let settingsChange = transaction.currentUpdatedPeerNotificationSettings[entryNotificationsPeerId] {
-                    let isUnread = postbox.readStateTable.getCombinedState(entryPeer.id)?.isUnread ?? false
-=======
                 let settingsChange = transaction.currentUpdatedPeerNotificationSettings[entryNotificationsPeerId]
                 if settingsChange != nil || transaction.updatedPeerThreadsSummaries.contains(entryNotificationsPeerId) {
                     var isUnread: Bool
@@ -569,7 +557,6 @@
                     } else {
                         isUnread = postbox.readStateTable.getCombinedState(entryPeer.id)?.isUnread ?? false
                     }
->>>>>>> 7d335e81
                     
                     let globalNotificationSettingsValue: PostboxGlobalNotificationSettings
                     if let current = globalNotificationSettings {
@@ -811,13 +798,9 @@
                     return nil
                 }
                 
-<<<<<<< HEAD
                 assert(!inactiveSecretChatPeerIds.contains(entryPeer.id))
                 
-                let updatedMessageSummary = transaction.currentUpdatedMessageTagSummaries[MessageHistoryTagsSummaryKey(tag: filterMessageTagSummary.addCount.tag, peerId: entryPeer.id, namespace: filterMessageTagSummary.addCount.namespace)]
-=======
                 let updatedMessageSummary = transaction.currentUpdatedMessageTagSummaries[MessageHistoryTagsSummaryKey(tag: filterMessageTagSummary.addCount.tag, peerId: entryPeer.id, threadId: nil, namespace: filterMessageTagSummary.addCount.namespace)]
->>>>>>> 7d335e81
                 let updatedActionsSummary = transaction.currentUpdatedMessageActionsSummaries[PendingMessageActionsSummaryKey(type: filterMessageTagSummary.subtractCount.type, peerId: entryPeer.id, namespace: filterMessageTagSummary.subtractCount.namespace)]
                 
                 if updatedMessageSummary != nil || updatedActionsSummary != nil {
