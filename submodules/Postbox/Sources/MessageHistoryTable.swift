--- conflicted
+++ resolved
@@ -22,11 +22,6 @@
     if let entry = entry {
         if let groupingKey = entry.message.groupingKey, let groupInfo = entry.message.groupInfo {
             if groupingKey == key {
-<<<<<<< HEAD
-                return (entry, .sameGroup(groupInfo))
-            } else {
-                return (entry, .otherGroup(groupInfo))
-=======
                 if let groupInfo = entry.message.groupInfo {
                     return (entry, .sameGroup(groupInfo))
                 } else {
@@ -38,7 +33,6 @@
                 } else {
                     return (entry, .none)
                 }
->>>>>>> 41bcbd14
             }
         } else {
             return (entry, .none)
