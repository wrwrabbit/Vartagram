import Foundation

public struct MessageId: Hashable, Comparable, CustomStringConvertible, PostboxCoding, Codable {
    public typealias Namespace = Int32
    public typealias Id = Int32
    
    public let peerId: PeerId
    public let namespace: Namespace
    public let id: Id
    
    public var description: String {
        get {
            return "\(peerId):\(namespace)_\(id)"
        }
    }
    
    public init(peerId: PeerId, namespace: Namespace, id: Id) {
        self.peerId = peerId
        self.namespace = namespace
        self.id = id
        if namespace == 0 && id == 0 {
            assert(true)
        }
    }
    
    public init(_ buffer: ReadBuffer) {
        var peerIdInt64Value: Int64 = 0
        memcpy(&peerIdInt64Value, buffer.memory + buffer.offset, 8)

        self.peerId = PeerId(peerIdInt64Value)
        
        var namespaceValue: Int32 = 0
        memcpy(&namespaceValue, buffer.memory + (buffer.offset + 8), 4)
        self.namespace = namespaceValue
        var idValue: Int32 = 0
        memcpy(&idValue, buffer.memory + (buffer.offset + 12), 4)
        self.id = idValue
        
        buffer.offset += 16
    }

    private init(bytes: UnsafePointer<UInt8>, offset: inout Int) {
        var peerIdInt64Value: Int64 = 0
        memcpy(&peerIdInt64Value, bytes.advanced(by: offset), 8)

        self.peerId = PeerId(peerIdInt64Value)

        var namespaceValue: Int32 = 0
        memcpy(&namespaceValue, bytes.advanced(by: offset + 8), 4)
        self.namespace = namespaceValue
        var idValue: Int32 = 0
        memcpy(&idValue, bytes.advanced(by: offset + 12), 4)
        self.id = idValue

        offset += 16
    }
    
    public init(decoder: PostboxDecoder) {
        self.peerId = PeerId(decoder.decodeInt64ForKey("p", orElse: 0))
        self.namespace = decoder.decodeInt32ForKey("n", orElse: 0)
        self.id = decoder.decodeInt32ForKey("i", orElse: 0)
    }
    
    public func encode(_ encoder: PostboxEncoder) {
        encoder.encodeInt64(self.peerId.toInt64(), forKey: "p")
        encoder.encodeInt32(self.namespace, forKey: "n")
        encoder.encodeInt32(self.id, forKey: "i")
    }
    
    public func encodeToBuffer(_ buffer: WriteBuffer) {
        var peerIdValue = self.peerId.toInt64()
        var namespace = self.namespace
        var id = self.id
        buffer.write(&peerIdValue, offset: 0, length: 8)
        buffer.write(&namespace, offset: 0, length: 4)
        buffer.write(&id, offset: 0, length: 4)
    }

    public func encodeToData(_ data: inout Data) {
        var peerIdValue = self.peerId.toInt64()
        var namespace = self.namespace
        var id = self.id
        data.append(Data(bytesNoCopy: &peerIdValue, count: 8, deallocator: .none))
        data.append(Data(bytesNoCopy: &namespace, count: 4, deallocator: .none))
        data.append(Data(bytesNoCopy: &id, count: 4, deallocator: .none))
    }
    
    public static func encodeArrayToBuffer(_ array: [MessageId], buffer: WriteBuffer) {
        var length: Int32 = Int32(array.count)
        buffer.write(&length, offset: 0, length: 4)
        for id in array {
            id.encodeToBuffer(buffer)
        }
    }

    public static func encodeArrayToData(_ array: [MessageId]) -> Data {
        var result = Data()
        var length: Int32 = Int32(array.count)
        result.append(Data(bytesNoCopy: &length, count: 4, deallocator: .none))
        for id in array {
            id.encodeToData(&result)
        }
        return result
    }
    
    public static func decodeArrayFromBuffer(_ buffer: ReadBuffer) -> [MessageId] {
        var length: Int32 = 0
        memcpy(&length, buffer.memory, 4)
        buffer.offset += 4
        var i = 0
        var array: [MessageId] = []
        while i < Int(length) {
            array.append(MessageId(buffer))
            i += 1
        }
        return array
    }

    public static func decodeArrayFromData(_ data: Data) -> [MessageId] {
        return data.withUnsafeBytes { bytes -> [MessageId] in
            guard let baseAddress = bytes.baseAddress?.assumingMemoryBound(to: UInt8.self) else {
                return []
            }
            var offset = 0
            var length: Int32 = 0
            memcpy(&length, baseAddress, 4)
            offset += 4
            var i = 0
            var array: [MessageId] = []
            while i < Int(length) {
                array.append(MessageId(bytes: baseAddress, offset: &offset))
                i += 1
            }
            return array
        }
    }

    public static func <(lhs: MessageId, rhs: MessageId) -> Bool {
        if lhs.namespace == rhs.namespace {
            if lhs.id == rhs.id {
                return lhs.peerId < rhs.peerId
            } else {
                return lhs.id < rhs.id
            }
        } else {
            return lhs.namespace < rhs.namespace
        }
    }
}

public struct MessageIndex: Codable, Comparable, Hashable {
    public let id: MessageId
    public let timestamp: Int32
    
    public init(id: MessageId, timestamp: Int32) {
        self.id = id
        self.timestamp = timestamp
    }
    
    public func globalPredecessor() -> MessageIndex {
        let previousPeerId = self.id.peerId.predecessor
        if previousPeerId != self.id.peerId {
            return MessageIndex(id: MessageId(peerId: previousPeerId, namespace: self.id.namespace, id: self.id.id), timestamp: self.timestamp)
        } else if self.id.id != 0 {
            return MessageIndex(id: MessageId(peerId: self.id.peerId, namespace: self.id.namespace, id: self.id.id - 1), timestamp: self.timestamp)
        } else if self.id.namespace != 0 {
            return MessageIndex(id: MessageId(peerId: self.id.peerId, namespace: self.id.namespace - 1, id: Int32.max - 1), timestamp: self.timestamp)
        } else if self.timestamp != 0 {
            return MessageIndex(id: MessageId(peerId: self.id.peerId, namespace: Int32(Int8.max) - 1, id: Int32.max - 1), timestamp: self.timestamp - 1)
        } else {
            return self
        }
    }

    public func peerLocalPredecessor() -> MessageIndex {
        if self.id.id != 0 {
            return MessageIndex(id: MessageId(peerId: self.id.peerId, namespace: self.id.namespace, id: self.id.id - 1), timestamp: self.timestamp)
        } else if self.id.namespace != 0 {
            return MessageIndex(id: MessageId(peerId: self.id.peerId, namespace: self.id.namespace - 1, id: Int32.max - 1), timestamp: self.timestamp)
        } else if self.timestamp != 0 {
            return MessageIndex(id: MessageId(peerId: self.id.peerId, namespace: Int32(Int8.max) - 1, id: Int32.max - 1), timestamp: self.timestamp - 1)
        } else {
            return self
        }
    }
    
    public func globalSuccessor() -> MessageIndex {
        let nextPeerId = self.id.peerId.successor
        if nextPeerId != self.id.peerId {
            return MessageIndex(id: MessageId(peerId: nextPeerId, namespace: self.id.namespace, id: self.id.id), timestamp: self.timestamp)
        } else {
            return MessageIndex(id: MessageId(peerId: self.id.peerId, namespace: self.id.namespace, id: self.id.id == Int32.max ? self.id.id : (self.id.id + 1)), timestamp: self.timestamp)
        }
    }

    public func peerLocalSuccessor() -> MessageIndex {
        return MessageIndex(id: MessageId(peerId: self.id.peerId, namespace: self.id.namespace, id: self.id.id == Int32.max ? self.id.id : (self.id.id + 1)), timestamp: self.timestamp)
    }
    
    public static func absoluteUpperBound() -> MessageIndex {
        return MessageIndex(id: MessageId(peerId: PeerId.max, namespace: Int32(Int8.max), id: Int32.max), timestamp: Int32.max)
    }
    
    public static func absoluteLowerBound() -> MessageIndex {
        return MessageIndex(id: MessageId(peerId: PeerId(0), namespace: 0, id: 0), timestamp: 0)
    }
    
    public static func lowerBound(peerId: PeerId) -> MessageIndex {
        return MessageIndex(id: MessageId(peerId: peerId, namespace: 0, id: 0), timestamp: 0)
    }
    
    public static func lowerBound(peerId: PeerId, namespace: MessageId.Namespace) -> MessageIndex {
        return MessageIndex(id: MessageId(peerId: peerId, namespace: namespace, id: 0), timestamp: 0)
    }
    
    public static func upperBound(peerId: PeerId) -> MessageIndex {
        return MessageIndex(id: MessageId(peerId: peerId, namespace: Int32(Int8.max), id: Int32.max), timestamp: Int32.max)
    }
    
    public static func upperBound(peerId: PeerId, namespace: MessageId.Namespace) -> MessageIndex {
        return MessageIndex(id: MessageId(peerId: peerId, namespace: namespace, id: Int32.max), timestamp: Int32.max)
    }
    
    public static func upperBound(peerId: PeerId, timestamp: Int32, namespace: MessageId.Namespace) -> MessageIndex {
        return MessageIndex(id: MessageId(peerId: peerId, namespace: namespace, id: Int32.max), timestamp: timestamp)
    }
    
    func withPeerId(_ peerId: PeerId) -> MessageIndex {
        return MessageIndex(id: MessageId(peerId: peerId, namespace: self.id.namespace, id: self.id.id), timestamp: self.timestamp)
    }
    
    func withNamespace(_ namespace: MessageId.Namespace) -> MessageIndex {
        return MessageIndex(id: MessageId(peerId: self.id.peerId, namespace: namespace, id: self.id.id), timestamp: self.timestamp)
    }

    public static func <(lhs: MessageIndex, rhs: MessageIndex) -> Bool {
        if lhs.timestamp != rhs.timestamp {
            return lhs.timestamp < rhs.timestamp
        }
        
        if lhs.id.namespace != rhs.id.namespace {
            return lhs.id.namespace < rhs.id.namespace
        }
        
        if lhs.id.id != rhs.id.id {
            return lhs.id.id < rhs.id.id
        }
        
        return lhs.id.peerId.toInt64() < rhs.id.peerId.toInt64()
    }
}

public struct ChatListIndex: Comparable, Hashable {
    public let pinningIndex: UInt16?
    public let messageIndex: MessageIndex
    
    public init(pinningIndex: UInt16?, messageIndex: MessageIndex) {
        self.pinningIndex = pinningIndex
        self.messageIndex = messageIndex
    }
    
    public static func <(lhs: ChatListIndex, rhs: ChatListIndex) -> Bool {
        if let lhsPinningIndex = lhs.pinningIndex, let rhsPinningIndex = rhs.pinningIndex {
            if lhsPinningIndex > rhsPinningIndex {
                return true
            } else if lhsPinningIndex < rhsPinningIndex {
                return false
            }
        } else if lhs.pinningIndex != nil {
            return false
        } else if rhs.pinningIndex != nil {
            return true
        }
        return lhs.messageIndex < rhs.messageIndex
    }
    
    public static var absoluteUpperBound: ChatListIndex {
        return ChatListIndex(pinningIndex: 0, messageIndex: MessageIndex.absoluteUpperBound())
    }
    
    public static var absoluteLowerBound: ChatListIndex {
        return ChatListIndex(pinningIndex: nil, messageIndex: MessageIndex.absoluteLowerBound())
    }
    
    public static var pinnedLowerBound: ChatListIndex {
        return ChatListIndex(pinningIndex: UInt16(Int8.max - 1), messageIndex: MessageIndex.absoluteLowerBound())
    }
    
    public var predecessor: ChatListIndex {
        return ChatListIndex(pinningIndex: self.pinningIndex, messageIndex: self.messageIndex.globalPredecessor())
    }
    
    public var successor: ChatListIndex {
        return ChatListIndex(pinningIndex: self.pinningIndex, messageIndex: self.messageIndex.globalSuccessor())
    }
}

public struct MessageTags: OptionSet, Sequence, Hashable {
    public var rawValue: UInt32
    
    public init(rawValue: UInt32) {
        self.rawValue = rawValue
    }
    
    public init() {
        self.rawValue = 0
    }
    
    public static let All = MessageTags(rawValue: 0xffffffff)
    
    public var containsSingleElement: Bool {
        var hasOne = false
        for i in 0 ..< 31 {
            let tag = (self.rawValue >> UInt32(i)) & 1
            if tag != 0 {
                if hasOne {
                    return false
                } else {
                    hasOne = true
                }
            }
        }
        return hasOne
    }
    
    public func makeIterator() -> AnyIterator<MessageTags> {
        var index = 0
        return AnyIterator { () -> MessageTags? in
            while index < 31 {
                let currentTags = self.rawValue >> UInt32(index)
                let tag = MessageTags(rawValue: 1 << UInt32(index))
                index += 1
                if currentTags == 0 {
                    break
                }
                
                if (currentTags & 1) != 0 {
                    return tag
                }
            }
            return nil
        }
    }
}

public struct GlobalMessageTags: OptionSet, Sequence, Hashable {
    public var rawValue: UInt32
    
    public init(rawValue: UInt32) {
        self.rawValue = rawValue
    }
    
    public init() {
        self.rawValue = 0
    }
    
    var isSingleTag: Bool {
        let t = Int32(bitPattern: self.rawValue)
        return t != 0 && t == (t & (-t))
    }
    
    public func makeIterator() -> AnyIterator<GlobalMessageTags> {
        var index = 0
        return AnyIterator { () -> GlobalMessageTags? in
            while index < 31 {
                let currentTags = self.rawValue >> UInt32(index)
                let tag = GlobalMessageTags(rawValue: 1 << UInt32(index))
                index += 1
                if currentTags == 0 {
                    break
                }
                
                if (currentTags & 1) != 0 {
                    return tag
                }
            }
            return nil
        }
    }
    
    public var hashValue: Int {
        return self.rawValue.hashValue
    }
}

public struct LocalMessageTags: OptionSet, Sequence, Hashable {
    public var rawValue: UInt32
    
    public init(rawValue: UInt32) {
        self.rawValue = rawValue
    }
    
    public init() {
        self.rawValue = 0
    }
    
    var isSingleTag: Bool {
        let t = Int32(bitPattern: self.rawValue)
        return t != 0 && t == (t & (-t))
    }
    
    public func makeIterator() -> AnyIterator<LocalMessageTags> {
        var index = 0
        return AnyIterator { () -> LocalMessageTags? in
            while index < 31 {
                let currentTags = self.rawValue >> UInt32(index)
                let tag = LocalMessageTags(rawValue: 1 << UInt32(index))
                index += 1
                if currentTags == 0 {
                    break
                }
                
                if (currentTags & 1) != 0 {
                    return tag
                }
            }
            return nil
        }
    }
    
    public var hashValue: Int {
        return self.rawValue.hashValue
    }
}

public struct MessageFlags: OptionSet {
    public var rawValue: UInt32
    
    public init(rawValue: UInt32) {
        self.rawValue = rawValue
    }
    
    public init() {
        self.rawValue = 0
    }
    
    public init(_ flags: StoreMessageFlags) {
        var rawValue: UInt32 = 0
        
        if flags.contains(StoreMessageFlags.Unsent) {
            rawValue |= MessageFlags.Unsent.rawValue
        }
        
        if flags.contains(StoreMessageFlags.Failed) {
            rawValue |= MessageFlags.Failed.rawValue
        }
        
        if flags.contains(StoreMessageFlags.Incoming) {
            rawValue |= MessageFlags.Incoming.rawValue
        }
        
        if flags.contains(StoreMessageFlags.TopIndexable) {
            rawValue |= MessageFlags.TopIndexable.rawValue
        }
        
        if flags.contains(StoreMessageFlags.Sending) {
            rawValue |= MessageFlags.Sending.rawValue
        }
        
        if flags.contains(StoreMessageFlags.CanBeGroupedIntoFeed) {
            rawValue |= MessageFlags.CanBeGroupedIntoFeed.rawValue
        }
        
        if flags.contains(StoreMessageFlags.WasScheduled) {
            rawValue |= MessageFlags.WasScheduled.rawValue
        }
        
        if flags.contains(StoreMessageFlags.CountedAsIncoming) {
            rawValue |= MessageFlags.CountedAsIncoming.rawValue
        }
        
        if flags.contains(StoreMessageFlags.CopyProtected) {
            rawValue |= MessageFlags.CopyProtected.rawValue
        }
        
        if flags.contains(StoreMessageFlags.IsForumTopic) {
            rawValue |= MessageFlags.IsForumTopic.rawValue
        }
        
        self.rawValue = rawValue
    }
    
    public static let Unsent = MessageFlags(rawValue: 1)
    public static let Failed = MessageFlags(rawValue: 2)
    public static let Incoming = MessageFlags(rawValue: 4)
    public static let TopIndexable = MessageFlags(rawValue: 16)
    public static let Sending = MessageFlags(rawValue: 32)
    public static let CanBeGroupedIntoFeed = MessageFlags(rawValue: 64)
    public static let WasScheduled = MessageFlags(rawValue: 128)
    public static let CountedAsIncoming = MessageFlags(rawValue: 256)
    public static let CopyProtected = MessageFlags(rawValue: 512)
    public static let IsForumTopic = MessageFlags(rawValue: 1024)
    
    public static let IsIncomingMask = MessageFlags([.Incoming, .CountedAsIncoming])
}

public struct StoreMessageForwardInfo {
    public let authorId: PeerId?
    public let sourceId: PeerId?
    public let sourceMessageId: MessageId?
    public let date: Int32
    public let authorSignature: String?
    public let psaType: String?
    public let flags: MessageForwardInfo.Flags
    
    public init(authorId: PeerId?, sourceId: PeerId?, sourceMessageId: MessageId?, date: Int32, authorSignature: String?, psaType: String?, flags: MessageForwardInfo.Flags) {
        self.authorId = authorId
        self.sourceId = sourceId
        self.sourceMessageId = sourceMessageId
        self.date = date
        self.authorSignature = authorSignature
        self.psaType = psaType
        self.flags = flags
    }
    
    public init(_ info: MessageForwardInfo) {
        self.init(authorId: info.author?.id, sourceId: info.source?.id, sourceMessageId: info.sourceMessageId, date: info.date, authorSignature: info.authorSignature, psaType: info.psaType, flags: info.flags)
    }
}

public struct MessageForwardInfo: Equatable {
    public struct Flags: OptionSet {
        public var rawValue: Int32
        
        public init(rawValue: Int32) {
            self.rawValue = rawValue
        }
        
        public static let isImported = Flags(rawValue: 1 << 0)
    }
    
    public let author: Peer?
    public let source: Peer?
    public let sourceMessageId: MessageId?
    public let date: Int32
    public let authorSignature: String?
    public let psaType: String?
    public let flags: MessageForwardInfo.Flags
    
    public init(author: Peer?, source: Peer?, sourceMessageId: MessageId?, date: Int32, authorSignature: String?, psaType: String?, flags: MessageForwardInfo.Flags) {
        self.author = author
        self.source = source
        self.sourceMessageId = sourceMessageId
        self.date = date
        self.authorSignature = authorSignature
        self.psaType = psaType
        self.flags = flags
    }

    public static func ==(lhs: MessageForwardInfo, rhs: MessageForwardInfo) -> Bool {
        if !arePeersEqual(lhs.author, rhs.author) {
            return false
        }
        if let lhsSource = lhs.source, let rhsSource = rhs.source {
            if !lhsSource.isEqual(rhsSource) {
                return false
            }
        } else if (lhs.source == nil) != (rhs.source == nil) {
            return false
        }
        if lhs.sourceMessageId != rhs.sourceMessageId {
            return false
        }
        if lhs.date != rhs.date {
            return false
        }
        if lhs.authorSignature != rhs.authorSignature {
            return false
        }
        if lhs.psaType != rhs.psaType {
            return false
        }
        if lhs.flags != rhs.flags {
            return false
        }
        
        return true
    }
}

public protocol MessageAttribute: AnyObject, PostboxCoding {
    var associatedPeerIds: [PeerId] { get }
    var associatedMessageIds: [MessageId] { get }
    var associatedMediaIds: [MediaId] { get }
    var automaticTimestampBasedAttribute: (UInt16, Int32)? { get }
}

public extension MessageAttribute {
    var associatedPeerIds: [PeerId] {
        return []
    }
    
    var associatedMessageIds: [MessageId] {
        return []
    }
    
    var associatedMediaIds: [MediaId] {
        return []
    }
    
    var automaticTimestampBasedAttribute: (UInt16, Int32)? {
        return nil
    }
}

public struct MessageGroupInfo: Equatable {
    public let stableId: UInt32
}

public final class Message {
    public final class AssociatedThreadInfo: Equatable {
        public let title: String
        public let icon: Int64?
        public let iconColor: Int32
        
        public init(title: String, icon: Int64?, iconColor: Int32) {
            self.title = title
            self.icon = icon
            self.iconColor = iconColor
        }
        
        public static func ==(lhs: AssociatedThreadInfo, rhs: AssociatedThreadInfo) -> Bool {
            if lhs === rhs {
                return true
            }
            if lhs.title != rhs.title {
                return false
            }
            if lhs.icon != rhs.icon {
                return false
            }
            if lhs.iconColor != rhs.iconColor {
                return false
            }
            return true
        }
    }
    
    public let stableId: UInt32
    public let stableVersion: UInt32
    
    public let id: MessageId
    public let globallyUniqueId: Int64?
    public let groupingKey: Int64?
    public let groupInfo: MessageGroupInfo?
    public let threadId: Int64?
    public let timestamp: Int32
    public let flags: MessageFlags
    public let tags: MessageTags
    public let globalTags: GlobalMessageTags
    public let localTags: LocalMessageTags
    public let forwardInfo: MessageForwardInfo?
    public let author: Peer?
    public let text: String
    public let attributes: [MessageAttribute]
    public let media: [Media]
    public let peers: SimpleDictionary<PeerId, Peer>
    public let associatedMessages: SimpleDictionary<MessageId, Message>
    public let associatedMessageIds: [MessageId]
    public let associatedMedia: [MediaId: Media]
    public let associatedThreadInfo: AssociatedThreadInfo?
    
    public var index: MessageIndex {
        return MessageIndex(id: self.id, timestamp: self.timestamp)
    }
    
    public init(stableId: UInt32, stableVersion: UInt32, id: MessageId, globallyUniqueId: Int64?, groupingKey: Int64?, groupInfo: MessageGroupInfo?, threadId: Int64?, timestamp: Int32, flags: MessageFlags, tags: MessageTags, globalTags: GlobalMessageTags, localTags: LocalMessageTags, forwardInfo: MessageForwardInfo?, author: Peer?, text: String, attributes: [MessageAttribute], media: [Media], peers: SimpleDictionary<PeerId, Peer>, associatedMessages: SimpleDictionary<MessageId, Message>, associatedMessageIds: [MessageId], associatedMedia: [MediaId: Media], associatedThreadInfo: AssociatedThreadInfo?) {
        self.stableId = stableId
        self.stableVersion = stableVersion
        self.id = id
        self.globallyUniqueId = globallyUniqueId
        self.groupingKey = groupingKey
        self.groupInfo = groupInfo
        self.threadId = threadId
        self.timestamp = timestamp
        self.flags = flags
        self.tags = tags
        self.globalTags = globalTags
        self.localTags = localTags
        self.forwardInfo = forwardInfo
        self.author = author
        self.text = text
        self.attributes = attributes
        self.media = media
        self.peers = peers
        self.associatedMessages = associatedMessages
        self.associatedMessageIds = associatedMessageIds
        self.associatedMedia = associatedMedia
        self.associatedThreadInfo = associatedThreadInfo
    }
    
    public func withUpdatedStableVersion(stableVersion: UInt32) -> Message {
        return Message(stableId: self.stableId, stableVersion: stableVersion, id: self.id, globallyUniqueId: self.globallyUniqueId, groupingKey: self.groupingKey, groupInfo: self.groupInfo, threadId: self.threadId, timestamp: self.timestamp, flags: self.flags, tags: self.tags, globalTags: self.globalTags, localTags: self.localTags, forwardInfo: self.forwardInfo, author: self.author, text: self.text, attributes: self.attributes, media: self.media, peers: self.peers, associatedMessages: self.associatedMessages, associatedMessageIds: self.associatedMessageIds, associatedMedia: self.associatedMedia, associatedThreadInfo: self.associatedThreadInfo)
    }
    
    public func withUpdatedText(_ text: String) -> Message {
        return Message(stableId: self.stableId, stableVersion: self.stableVersion, id: self.id, globallyUniqueId: self.globallyUniqueId, groupingKey: self.groupingKey, groupInfo: self.groupInfo, threadId: self.threadId, timestamp: self.timestamp, flags: self.flags, tags: self.tags, globalTags: self.globalTags, localTags: self.localTags, forwardInfo: self.forwardInfo, author: self.author, text: text, attributes: self.attributes, media: self.media, peers: self.peers, associatedMessages: self.associatedMessages, associatedMessageIds: self.associatedMessageIds, associatedMedia: self.associatedMedia, associatedThreadInfo: self.associatedThreadInfo)
    }
    
    public func withUpdatedTimestamp(_ timestamp: Int32) -> Message {
        return Message(stableId: self.stableId, stableVersion: self.stableVersion, id: self.id, globallyUniqueId: self.globallyUniqueId, groupingKey: self.groupingKey, groupInfo: self.groupInfo, threadId: self.threadId, timestamp: timestamp, flags: self.flags, tags: self.tags, globalTags: self.globalTags, localTags: self.localTags, forwardInfo: self.forwardInfo, author: self.author, text: self.text, attributes: self.attributes, media: self.media, peers: self.peers, associatedMessages: self.associatedMessages, associatedMessageIds: self.associatedMessageIds, associatedMedia: self.associatedMedia, associatedThreadInfo: self.associatedThreadInfo)
    }
    
    public func withUpdatedMedia(_ media: [Media]) -> Message {
        return Message(stableId: self.stableId, stableVersion: self.stableVersion, id: self.id, globallyUniqueId: self.globallyUniqueId, groupingKey: self.groupingKey, groupInfo: self.groupInfo, threadId: self.threadId, timestamp: self.timestamp, flags: self.flags, tags: self.tags, globalTags: self.globalTags, localTags: self.localTags, forwardInfo: self.forwardInfo, author: self.author, text: self.text, attributes: self.attributes, media: media, peers: self.peers, associatedMessages: self.associatedMessages, associatedMessageIds: self.associatedMessageIds, associatedMedia: self.associatedMedia, associatedThreadInfo: self.associatedThreadInfo)
    }
    
    public func withUpdatedPeers(_ peers: SimpleDictionary<PeerId, Peer>) -> Message {
        return Message(stableId: self.stableId, stableVersion: self.stableVersion, id: self.id, globallyUniqueId: self.globallyUniqueId, groupingKey: self.groupingKey, groupInfo: self.groupInfo, threadId: self.threadId, timestamp: self.timestamp, flags: self.flags, tags: self.tags, globalTags: self.globalTags, localTags: self.localTags, forwardInfo: self.forwardInfo, author: self.author, text: self.text, attributes: self.attributes, media: self.media, peers: peers, associatedMessages: self.associatedMessages, associatedMessageIds: self.associatedMessageIds, associatedMedia: self.associatedMedia, associatedThreadInfo: self.associatedThreadInfo)
    }
    
    public func withUpdatedFlags(_ flags: MessageFlags) -> Message {
        return Message(stableId: self.stableId, stableVersion: self.stableVersion, id: self.id, globallyUniqueId: self.globallyUniqueId, groupingKey: self.groupingKey, groupInfo: self.groupInfo, threadId: self.threadId, timestamp: self.timestamp, flags: flags, tags: self.tags, globalTags: self.globalTags, localTags: self.localTags, forwardInfo: self.forwardInfo, author: self.author, text: self.text, attributes: self.attributes, media: self.media, peers: self.peers, associatedMessages: self.associatedMessages, associatedMessageIds: self.associatedMessageIds, associatedMedia: self.associatedMedia, associatedThreadInfo: self.associatedThreadInfo)
    }
    
    func withUpdatedGroupInfo(_ groupInfo: MessageGroupInfo?) -> Message {
        return Message(stableId: self.stableId, stableVersion: self.stableVersion, id: self.id, globallyUniqueId: self.globallyUniqueId, groupingKey: self.groupingKey, groupInfo: groupInfo, threadId: self.threadId, timestamp: self.timestamp, flags: self.flags, tags: self.tags, globalTags: self.globalTags, localTags: self.localTags, forwardInfo: self.forwardInfo, author: self.author, text: self.text, attributes: self.attributes, media: self.media, peers: self.peers, associatedMessages: self.associatedMessages, associatedMessageIds: self.associatedMessageIds, associatedMedia: self.associatedMedia, associatedThreadInfo: self.associatedThreadInfo)
    }
    
    public func withUpdatedAttributes(_ attributes: [MessageAttribute]) -> Message {
        return Message(stableId: self.stableId, stableVersion: self.stableVersion, id: self.id, globallyUniqueId: self.globallyUniqueId, groupingKey: self.groupingKey, groupInfo: self.groupInfo, threadId: self.threadId, timestamp: self.timestamp, flags: self.flags, tags: self.tags, globalTags: self.globalTags, localTags: self.localTags, forwardInfo: self.forwardInfo, author: self.author, text: self.text, attributes: attributes, media: self.media, peers: self.peers, associatedMessages: self.associatedMessages, associatedMessageIds: self.associatedMessageIds, associatedMedia: self.associatedMedia, associatedThreadInfo: self.associatedThreadInfo)
    }
    
<<<<<<< HEAD
    func withUpdatedAssociatedMessages(_ associatedMessages: SimpleDictionary<MessageId, Message>) -> Message {
        return Message(stableId: self.stableId, stableVersion: self.stableVersion, id: self.id, globallyUniqueId: self.globallyUniqueId, groupingKey: self.groupingKey, groupInfo: self.groupInfo, threadId: self.threadId, timestamp: self.timestamp, flags: self.flags, tags: self.tags, globalTags: self.globalTags, localTags: self.localTags, forwardInfo: self.forwardInfo, author: self.author, text: self.text, attributes: self.attributes, media: self.media, peers: self.peers, associatedMessages: associatedMessages, associatedMessageIds: self.associatedMessageIds, associatedMedia: self.associatedMedia, associatedThreadInfo: self.associatedThreadInfo)
=======
    public func withUpdatedAssociatedMessages(_ associatedMessages: SimpleDictionary<MessageId, Message>) -> Message {
        return Message(stableId: self.stableId, stableVersion: self.stableVersion, id: self.id, globallyUniqueId: self.globallyUniqueId, groupingKey: self.groupingKey, groupInfo: self.groupInfo, threadId: self.threadId, timestamp: self.timestamp, flags: self.flags, tags: self.tags, globalTags: self.globalTags, localTags: self.localTags, forwardInfo: self.forwardInfo, author: self.author, text: self.text, attributes: self.attributes, media: self.media, peers: self.peers, associatedMessages: associatedMessages, associatedMessageIds: self.associatedMessageIds, associatedMedia: self.associatedMedia)
>>>>>>> e839afcd
    }
    
    public func withUpdatedForwardInfo(_ forwardInfo: MessageForwardInfo?) -> Message {
        return Message(stableId: self.stableId, stableVersion: self.stableVersion, id: self.id, globallyUniqueId: self.globallyUniqueId, groupingKey: self.groupingKey, groupInfo: self.groupInfo, threadId: self.threadId, timestamp: self.timestamp, flags: self.flags, tags: self.tags, globalTags: self.globalTags, localTags: self.localTags, forwardInfo: forwardInfo, author: self.author, text: self.text, attributes: self.attributes, media: self.media, peers: self.peers, associatedMessages: self.associatedMessages, associatedMessageIds: self.associatedMessageIds, associatedMedia: self.associatedMedia, associatedThreadInfo: self.associatedThreadInfo)
    }
    
    public func withUpdatedAuthor(_ author: Peer?) -> Message {
        return Message(stableId: self.stableId, stableVersion: self.stableVersion, id: self.id, globallyUniqueId: self.globallyUniqueId, groupingKey: self.groupingKey, groupInfo: self.groupInfo, threadId: self.threadId, timestamp: self.timestamp, flags: self.flags, tags: self.tags, globalTags: self.globalTags, localTags: self.localTags, forwardInfo: self.forwardInfo, author: author, text: self.text, attributes: self.attributes, media: self.media, peers: self.peers, associatedMessages: self.associatedMessages, associatedMessageIds: self.associatedMessageIds, associatedMedia: self.associatedMedia, associatedThreadInfo: self.associatedThreadInfo)
    }
}

public struct StoreMessageFlags: OptionSet {
    public var rawValue: UInt32
    
    public init(rawValue: UInt32) {
        self.rawValue = rawValue
    }
    
    public init() {
        self.rawValue = 0
    }
    
    public init(_ flags: MessageFlags) {
        var rawValue: UInt32 = 0
        
        if flags.contains(.Unsent) {
            rawValue |= StoreMessageFlags.Unsent.rawValue
        }
        
        if flags.contains(.Failed) {
            rawValue |= StoreMessageFlags.Failed.rawValue
        }
        
        if flags.contains(.Incoming) {
            rawValue |= StoreMessageFlags.Incoming.rawValue
        }
        
        if flags.contains(.TopIndexable) {
            rawValue |= StoreMessageFlags.TopIndexable.rawValue
        }
        
        if flags.contains(.Sending) {
            rawValue |= StoreMessageFlags.Sending.rawValue
        }
        
        if flags.contains(.CanBeGroupedIntoFeed) {
            rawValue |= StoreMessageFlags.CanBeGroupedIntoFeed.rawValue
        }
        
        if flags.contains(.WasScheduled) {
            rawValue |= StoreMessageFlags.WasScheduled.rawValue
        }
        
        if flags.contains(.CountedAsIncoming) {
            rawValue |= StoreMessageFlags.CountedAsIncoming.rawValue
        }
        
        if flags.contains(.CopyProtected) {
            rawValue |= StoreMessageFlags.CopyProtected.rawValue
        }
        
        if flags.contains(.IsForumTopic) {
            rawValue |= StoreMessageFlags.IsForumTopic.rawValue
        }
        
        self.rawValue = rawValue
    }
    
    public static let Unsent = StoreMessageFlags(rawValue: 1)
    public static let Failed = StoreMessageFlags(rawValue: 2)
    public static let Incoming = StoreMessageFlags(rawValue: 4)
    public static let TopIndexable = StoreMessageFlags(rawValue: 16)
    public static let Sending = StoreMessageFlags(rawValue: 32)
    public static let CanBeGroupedIntoFeed = StoreMessageFlags(rawValue: 64)
    public static let WasScheduled = StoreMessageFlags(rawValue: 128)
    public static let CountedAsIncoming = StoreMessageFlags(rawValue: 256)
    public static let CopyProtected = StoreMessageFlags(rawValue: 512)
    public static let IsForumTopic = StoreMessageFlags(rawValue: 1024)
    
    public static let IsIncomingMask = StoreMessageFlags([.Incoming, .CountedAsIncoming])
}

public enum StoreMessageId {
    case Id(MessageId)
    case Partial(PeerId, MessageId.Namespace)
    
    public var peerId: PeerId {
        switch self {
            case let .Id(id):
                return id.peerId
            case let .Partial(peerId, _):
                return peerId
        }
    }
    
    public var namespace: MessageId.Namespace {
        switch self {
            case let .Id(id):
                return id.namespace
            case let .Partial(_, namespace):
                return namespace
        }
    }
}

public func makeMessageThreadId(_ messageId: MessageId) -> Int64 {
    return (Int64(messageId.namespace) << 32) | Int64(bitPattern: UInt64(UInt32(bitPattern: messageId.id)))
}

public func makeThreadIdMessageId(peerId: PeerId, threadId: Int64) -> MessageId {
    let namespace = Int32((threadId >> 32) & 0x7fffffff)
    let id = Int32(bitPattern: UInt32(threadId & 0xffffffff))
    return MessageId(peerId: peerId, namespace: namespace, id: id)
}

public final class StoreMessage {
    public let id: StoreMessageId
    public let timestamp: Int32
    public let globallyUniqueId: Int64?
    public let groupingKey: Int64?
    public let threadId: Int64?
    public let flags: StoreMessageFlags
    public let tags: MessageTags
    public let globalTags: GlobalMessageTags
    public let localTags: LocalMessageTags
    public let forwardInfo: StoreMessageForwardInfo?
    public let authorId: PeerId?
    public let text: String
    public let attributes: [MessageAttribute]
    public let media: [Media]
    
    public init(id: MessageId, globallyUniqueId: Int64?, groupingKey: Int64?, threadId: Int64?, timestamp: Int32, flags: StoreMessageFlags, tags: MessageTags, globalTags: GlobalMessageTags, localTags: LocalMessageTags, forwardInfo: StoreMessageForwardInfo?, authorId: PeerId?, text: String, attributes: [MessageAttribute], media: [Media]) {
        self.id = .Id(id)
        self.globallyUniqueId = globallyUniqueId
        self.groupingKey = groupingKey
        self.threadId = threadId
        self.timestamp = timestamp
        self.flags = flags
        self.tags = tags
        self.globalTags = globalTags
        self.localTags = localTags
        self.forwardInfo = forwardInfo
        self.authorId = authorId
        self.text = text
        self.attributes = attributes
        self.media = media
    }
    
    public init(peerId: PeerId, namespace: MessageId.Namespace, globallyUniqueId: Int64?, groupingKey: Int64?, threadId: Int64?, timestamp: Int32, flags: StoreMessageFlags, tags: MessageTags, globalTags: GlobalMessageTags, localTags: LocalMessageTags, forwardInfo: StoreMessageForwardInfo?, authorId: PeerId?, text: String, attributes: [MessageAttribute], media: [Media]) {
        self.id = .Partial(peerId, namespace)
        self.timestamp = timestamp
        self.globallyUniqueId = globallyUniqueId
        self.groupingKey = groupingKey
        self.threadId = threadId
        self.flags = flags
        self.tags = tags
        self.globalTags = globalTags
        self.localTags = localTags
        self.forwardInfo = forwardInfo
        self.authorId = authorId
        self.text = text
        self.attributes = attributes
        self.media = media
    }
    
    public init(id: StoreMessageId, globallyUniqueId: Int64?, groupingKey: Int64?, threadId: Int64?, timestamp: Int32, flags: StoreMessageFlags, tags: MessageTags, globalTags: GlobalMessageTags, localTags: LocalMessageTags, forwardInfo: StoreMessageForwardInfo?, authorId: PeerId?, text: String, attributes: [MessageAttribute], media: [Media]) {
        self.id = id
        self.timestamp = timestamp
        self.globallyUniqueId = globallyUniqueId
        self.groupingKey = groupingKey
        self.threadId = threadId
        self.flags = flags
        self.tags = tags
        self.globalTags = globalTags
        self.localTags = localTags
        self.forwardInfo = forwardInfo
        self.authorId = authorId
        self.text = text
        self.attributes = attributes
        self.media = media
    }
    
    public var index: MessageIndex? {
        if case let .Id(id) = self.id {
            return MessageIndex(id: id, timestamp: self.timestamp)
        } else {
            return nil
        }
    }
    
    public func withUpdatedFlags(_ flags: StoreMessageFlags) -> StoreMessage {
        if flags == self.flags {
            return self
        } else {
            return StoreMessage(id: self.id, globallyUniqueId: self.globallyUniqueId, groupingKey: self.groupingKey, threadId: self.threadId, timestamp: self.timestamp, flags: flags, tags: self.tags, globalTags: self.globalTags, localTags: self.localTags, forwardInfo: self.forwardInfo, authorId: self.authorId, text: self.text, attributes: attributes, media: self.media)
        }
    }
    
    public func withUpdatedAttributes(_ attributes: [MessageAttribute]) -> StoreMessage {
        return StoreMessage(id: self.id, globallyUniqueId: self.globallyUniqueId, groupingKey: self.groupingKey, threadId: self.threadId, timestamp: self.timestamp, flags: self.flags, tags: self.tags, globalTags: self.globalTags, localTags: self.localTags, forwardInfo: self.forwardInfo, authorId: self.authorId, text: self.text, attributes: attributes, media: self.media)
    }
    
    public func withUpdatedLocalTags(_ localTags: LocalMessageTags) -> StoreMessage {
        if localTags == self.localTags {
            return self
        } else {
            return StoreMessage(id: self.id, globallyUniqueId: self.globallyUniqueId, groupingKey: self.groupingKey, threadId: self.threadId, timestamp: self.timestamp, flags: self.flags, tags: self.tags, globalTags: self.globalTags, localTags: localTags, forwardInfo: self.forwardInfo, authorId: self.authorId, text: self.text, attributes: self.attributes, media: self.media)
        }
    }
}

final class InternalStoreMessage {
    let id: MessageId
    let timestamp: Int32
    let globallyUniqueId: Int64?
    let groupingKey: Int64?
    let threadId: Int64?
    let flags: StoreMessageFlags
    let tags: MessageTags
    let globalTags: GlobalMessageTags
    let localTags: LocalMessageTags
    let forwardInfo: StoreMessageForwardInfo?
    let authorId: PeerId?
    let text: String
    let attributes: [MessageAttribute]
    let media: [Media]
    
    var index: MessageIndex {
        return MessageIndex(id: self.id, timestamp: self.timestamp)
    }
    
    init(id: MessageId, timestamp: Int32, globallyUniqueId: Int64?, groupingKey: Int64?, threadId: Int64?, flags: StoreMessageFlags, tags: MessageTags, globalTags: GlobalMessageTags, localTags: LocalMessageTags, forwardInfo: StoreMessageForwardInfo?, authorId: PeerId?, text: String, attributes: [MessageAttribute], media: [Media]) {
        self.id = id
        self.timestamp = timestamp
        self.globallyUniqueId = globallyUniqueId
        self.groupingKey = groupingKey
        self.threadId = threadId
        self.flags = flags
        self.tags = tags
        self.globalTags = globalTags
        self.localTags = localTags
        self.forwardInfo = forwardInfo
        self.authorId = authorId
        self.text = text
        self.attributes = attributes
        self.media = media
    }
}

public enum MessageIdNamespaces {
    case all
    case just(Set<MessageId.Namespace>)
    case not(Set<MessageId.Namespace>)
    
    public func contains(_ namespace: MessageId.Namespace) -> Bool {
        switch self {
        case .all:
            return true
        case let .just(namespaces):
            return namespaces.contains(namespace)
        case let .not(namespaces):
            return !namespaces.contains(namespace)
        }
    }
}<|MERGE_RESOLUTION|>--- conflicted
+++ resolved
@@ -476,7 +476,7 @@
         if flags.contains(StoreMessageFlags.IsForumTopic) {
             rawValue |= MessageFlags.IsForumTopic.rawValue
         }
-        
+
         self.rawValue = rawValue
     }
     
@@ -490,7 +490,7 @@
     public static let CountedAsIncoming = MessageFlags(rawValue: 256)
     public static let CopyProtected = MessageFlags(rawValue: 512)
     public static let IsForumTopic = MessageFlags(rawValue: 1024)
-    
+
     public static let IsIncomingMask = MessageFlags([.Incoming, .CountedAsIncoming])
 }
 
@@ -612,13 +612,13 @@
         public let title: String
         public let icon: Int64?
         public let iconColor: Int32
-        
+
         public init(title: String, icon: Int64?, iconColor: Int32) {
             self.title = title
             self.icon = icon
             self.iconColor = iconColor
         }
-        
+
         public static func ==(lhs: AssociatedThreadInfo, rhs: AssociatedThreadInfo) -> Bool {
             if lhs === rhs {
                 return true
@@ -635,7 +635,7 @@
             return true
         }
     }
-    
+
     public let stableId: UInt32
     public let stableVersion: UInt32
     
@@ -659,7 +659,7 @@
     public let associatedMessageIds: [MessageId]
     public let associatedMedia: [MediaId: Media]
     public let associatedThreadInfo: AssociatedThreadInfo?
-    
+
     public var index: MessageIndex {
         return MessageIndex(id: self.id, timestamp: self.timestamp)
     }
@@ -688,7 +688,7 @@
         self.associatedMedia = associatedMedia
         self.associatedThreadInfo = associatedThreadInfo
     }
-    
+
     public func withUpdatedStableVersion(stableVersion: UInt32) -> Message {
         return Message(stableId: self.stableId, stableVersion: stableVersion, id: self.id, globallyUniqueId: self.globallyUniqueId, groupingKey: self.groupingKey, groupInfo: self.groupInfo, threadId: self.threadId, timestamp: self.timestamp, flags: self.flags, tags: self.tags, globalTags: self.globalTags, localTags: self.localTags, forwardInfo: self.forwardInfo, author: self.author, text: self.text, attributes: self.attributes, media: self.media, peers: self.peers, associatedMessages: self.associatedMessages, associatedMessageIds: self.associatedMessageIds, associatedMedia: self.associatedMedia, associatedThreadInfo: self.associatedThreadInfo)
     }
@@ -721,13 +721,8 @@
         return Message(stableId: self.stableId, stableVersion: self.stableVersion, id: self.id, globallyUniqueId: self.globallyUniqueId, groupingKey: self.groupingKey, groupInfo: self.groupInfo, threadId: self.threadId, timestamp: self.timestamp, flags: self.flags, tags: self.tags, globalTags: self.globalTags, localTags: self.localTags, forwardInfo: self.forwardInfo, author: self.author, text: self.text, attributes: attributes, media: self.media, peers: self.peers, associatedMessages: self.associatedMessages, associatedMessageIds: self.associatedMessageIds, associatedMedia: self.associatedMedia, associatedThreadInfo: self.associatedThreadInfo)
     }
     
-<<<<<<< HEAD
     func withUpdatedAssociatedMessages(_ associatedMessages: SimpleDictionary<MessageId, Message>) -> Message {
         return Message(stableId: self.stableId, stableVersion: self.stableVersion, id: self.id, globallyUniqueId: self.globallyUniqueId, groupingKey: self.groupingKey, groupInfo: self.groupInfo, threadId: self.threadId, timestamp: self.timestamp, flags: self.flags, tags: self.tags, globalTags: self.globalTags, localTags: self.localTags, forwardInfo: self.forwardInfo, author: self.author, text: self.text, attributes: self.attributes, media: self.media, peers: self.peers, associatedMessages: associatedMessages, associatedMessageIds: self.associatedMessageIds, associatedMedia: self.associatedMedia, associatedThreadInfo: self.associatedThreadInfo)
-=======
-    public func withUpdatedAssociatedMessages(_ associatedMessages: SimpleDictionary<MessageId, Message>) -> Message {
-        return Message(stableId: self.stableId, stableVersion: self.stableVersion, id: self.id, globallyUniqueId: self.globallyUniqueId, groupingKey: self.groupingKey, groupInfo: self.groupInfo, threadId: self.threadId, timestamp: self.timestamp, flags: self.flags, tags: self.tags, globalTags: self.globalTags, localTags: self.localTags, forwardInfo: self.forwardInfo, author: self.author, text: self.text, attributes: self.attributes, media: self.media, peers: self.peers, associatedMessages: associatedMessages, associatedMessageIds: self.associatedMessageIds, associatedMedia: self.associatedMedia)
->>>>>>> e839afcd
     }
     
     public func withUpdatedForwardInfo(_ forwardInfo: MessageForwardInfo?) -> Message {
@@ -792,7 +787,7 @@
         if flags.contains(.IsForumTopic) {
             rawValue |= StoreMessageFlags.IsForumTopic.rawValue
         }
-        
+
         self.rawValue = rawValue
     }
     
@@ -806,7 +801,7 @@
     public static let CountedAsIncoming = StoreMessageFlags(rawValue: 256)
     public static let CopyProtected = StoreMessageFlags(rawValue: 512)
     public static let IsForumTopic = StoreMessageFlags(rawValue: 1024)
-    
+
     public static let IsIncomingMask = StoreMessageFlags([.Incoming, .CountedAsIncoming])
 }
 
