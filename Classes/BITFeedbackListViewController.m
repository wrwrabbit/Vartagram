--- conflicted
+++ resolved
@@ -629,10 +629,7 @@
     cell.message = message;
     cell.labelText.delegate = self;
     cell.labelText.userInteractionEnabled = YES;
-<<<<<<< HEAD
-=======
     cell.delegate = self;
->>>>>>> f1169521
     [cell setAttachments:message.attachments];
 
     if (
