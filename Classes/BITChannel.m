#import "HockeySDKFeatureConfig.h"

#if HOCKEYSDK_FEATURE_METRICS

#import "HockeySDKPrivate.h"
#import "BITChannelPrivate.h"
#import "BITHockeyHelper.h"
#import "BITTelemetryContext.h"
#import "BITTelemetryData.h"
#import "HockeySDKPrivate.h"
#import "BITEnvelope.h"
#import "BITData.h"
#import "BITDevice.h"
#import "BITPersistencePrivate.h"

static char *const BITDataItemsOperationsQueue = "net.hockeyapp.senderQueue";
char *BITSafeJsonEventsString;

static NSInteger const BITDefaultMaxBatchSize  = 50;
static NSInteger const BITDefaultBatchInterval = 15;
static NSInteger const BITSchemaVersion = 2;

static NSInteger const BITDebugMaxBatchSize = 5;
static NSInteger const BITDebugBatchInterval = 3;

NS_ASSUME_NONNULL_BEGIN

NS_ASSUME_NONNULL_BEGIN

@implementation BITChannel

@synthesize persistence = _persistence;

#pragma mark - Initialisation

- (instancetype)init {
  if (self = [super init]) {
    bit_resetSafeJsonStream(&BITSafeJsonEventsString);
    _dataItemCount = 0;
    if (bit_isDebuggerAttached()) {
      _maxBatchSize = BITDebugMaxBatchSize;
      _batchInterval = BITDebugBatchInterval;
    } else {
      _maxBatchSize = BITDefaultMaxBatchSize;
      _batchInterval = BITDefaultBatchInterval;
    }
    dispatch_queue_t serialQueue = dispatch_queue_create(BITDataItemsOperationsQueue, DISPATCH_QUEUE_SERIAL);
    _dataItemsOperations = serialQueue;
  }
  return self;
}

- (instancetype)initWithTelemetryContext:(BITTelemetryContext *)telemetryContext persistence:(BITPersistence *)persistence {
  if (self = [self init]) {
    _telemetryContext = telemetryContext;
    _persistence = persistence;
  }
  return self;
}

#pragma mark - Queue management

<<<<<<< HEAD
- (BOOL)isQueueBusy {
  return [self.persistence isFreeSpaceAvailable];
=======
- (BOOL)isQueueBusy{
  [self.persistence isFreeSpaceAvailable];
  return true;
>>>>>>> 3f6ca05c
}

- (void)persistDataItemQueue {
  [self invalidateTimer];
  if (!BITSafeJsonEventsString || strlen(BITSafeJsonEventsString) == 0) {
    return;
  }

  NSData *bundle = [NSData dataWithBytes:BITSafeJsonEventsString length:strlen(BITSafeJsonEventsString)];
  [self.persistence persistBundle:bundle];

  // Reset both, the async-signal-safe and item counter.
  [self resetQueue];
}

- (void)resetQueue {
  bit_resetSafeJsonStream(&BITSafeJsonEventsString);
  _dataItemCount = 0;
}

#pragma mark - Adding to queue

<<<<<<< HEAD
- (BOOL)enqueueTelemetryItem:(BITTelemetryData *)item {
  if (!item) {
    BITHockeyLog(@"WARNING: TelemetryItem was nil.");
    return NO;
  }

  if (self.isQueueBusy) {
    BITHockeyLog(@"The channel is saturated. %@ was dropped.", item.name);
    return NO;
  }

  NSDictionary *dict = [self dictionaryForTelemetryData:item];
  __weak typeof(self) weakSelf = self;

  dispatch_async(self.dataItemsOperations, ^{
    typeof(self) strongSelf = weakSelf;

    // Enqueue item
    [strongSelf appendDictionaryToJsonStream:dict];

    if (strongSelf->_dataItemCount >= self.maxBatchSize) {
      // Max batch count has been reached, so write queue to disk and delete all items.
      [strongSelf persistDataItemQueue];
      
    } else if (strongSelf->_dataItemCount == 1) {
        // It is the first item, let's start the timer
        [strongSelf startTimer];
=======
- (void)enqueueTelemetryItem:(BITTelemetryData *)item {
  if (item) {
    BITOrderedDictionary *dict = [self dictionaryForTelemetryData:item];
    __weak typeof(self) weakSelf = self;
    
    dispatch_async(self.dataItemsOperations, ^{
      typeof(self) strongSelf = weakSelf;
      if (strongSelf) {
        // Enqueue item
        [strongSelf appendDictionaryToJsonStream:dict];
        
        if(strongSelf->_dataItemCount >= self.maxBatchCount) {
          // Max batch count has been reached, so write queue to disk and delete all items.
          [strongSelf persistDataItemQueue];
        }
>>>>>>> 3f6ca05c
      }
  });
  return YES;
}

#pragma mark - Envelope telemerty items

- (NSDictionary *)dictionaryForTelemetryData:(BITTelemetryData *) telemetryData {
  
  BITEnvelope *envelope = [self envelopeForTelemetryData:telemetryData];
  NSDictionary *dict = [envelope serializeToDictionary];
  return dict;
}

- (BITEnvelope *)envelopeForTelemetryData:(BITTelemetryData *)telemetryData {
  telemetryData.version = @(BITSchemaVersion);

  BITData *data = [BITData new];
  data.baseData = telemetryData;
  data.baseType = telemetryData.dataTypeName;

  BITEnvelope *envelope = [BITEnvelope new];
  envelope.time = bit_utcDateString([NSDate date]);
  envelope.iKey = _telemetryContext.appIdentifier;

  envelope.tags = _telemetryContext.contextDictionary;
  envelope.data = data;
  envelope.name = telemetryData.envelopeTypeName;

  return envelope;
}

#pragma mark - Serialization Helper

- (NSString *)serializeDictionaryToJSONString:(NSDictionary *)dictionary {
  NSError *error;
  NSData *data = [NSJSONSerialization dataWithJSONObject:dictionary options:(NSJSONWritingOptions)0 error:&error];
  if (!data) {
    BITHockeyLog(@"ERROR: JSONSerialization error: %@", error.localizedDescription);
    return @"{}";
  } else {
    return [[NSString alloc] initWithData:data encoding:NSUTF8StringEncoding];
  }
}

#pragma mark JSON Stream

- (void)appendDictionaryToJsonStream:(NSDictionary *)dictionary {
  if (dictionary) {
    NSString *string = [self serializeDictionaryToJSONString:dictionary];

    // Since we can't persist every event right away, we write it to a simple C string.
    // This can then be written to disk by a signal handler in case of a crash.
    BITSafeJsonEventsString = bit_jsonStreamByAppendingJsonString(BITSafeJsonEventsString, string);
    _dataItemCount += 1;
  }
}

<<<<<<< HEAD
void bit_appendStringToSafeJsonStream(NSString *string, char **jsonString) {
  if (jsonString == NULL) { return; }

  if (!string) { return; }

  if (*jsonString == NULL || strlen(*jsonString) == 0) {
    bit_resetSafeJsonStream(jsonString);
  }

  if (string.length == 0) { return; }

  char *new_string = NULL;
  // Concatenate old string with new JSON string and add a comma.
  asprintf(&new_string, "%s%.*s\n", *jsonString, (int)MIN(string.length, (NSUInteger)INT_MAX), string.UTF8String);
  free(*jsonString);
  *jsonString = new_string;
=======
char * bit_jsonStreamByAppendingJsonString(char *json_stream, NSString *jsonString) {
  if ((json_stream == NULL) || !json_stream) {
    return strdup("");
  }
  if (!jsonString || (jsonString.length == 0)) {
    return json_stream;
  }
  
  char *concatenated_string = NULL;
  // Concatenate old string with new JSON string and add a new line.
  asprintf(&concatenated_string, "%s%.*s\n", json_stream, (int)MIN(jsonString.length, (NSUInteger)INT_MAX), jsonString.UTF8String);
  return concatenated_string;
>>>>>>> 3f6ca05c
}

void bit_resetSafeJsonStream(char **string) {
  if (!string) { return; }
  free(*string);
  *string = strdup("");
}

#pragma mark - Batching

- (NSUInteger)maxBatchSize {
  if(_maxBatchSize <= 0){
    return BITDefaultMaxBatchSize;
  }
  return _maxBatchSize;
}

- (void)invalidateTimer {
  if (self.timerSource) {
    dispatch_source_cancel(self.timerSource);
    self.timerSource = nil;
  }
}

- (void)startTimer {
  // Reset timer, if it is already running
  if (self.timerSource) {
    [self invalidateTimer];
  }
  
  self.timerSource = dispatch_source_create(DISPATCH_SOURCE_TYPE_TIMER, 0, 0, self.dataItemsOperations);
  dispatch_source_set_timer(self.timerSource, dispatch_walltime(NULL, NSEC_PER_SEC * self.batchInterval), 1ull * NSEC_PER_SEC, 1ull * NSEC_PER_SEC);
  dispatch_source_set_event_handler(self.timerSource, ^{
    // On completion: Reset timer and persist items
    [self persistDataItemQueue];
  });
  dispatch_resume(self.timerSource);
}

@end

NS_ASSUME_NONNULL_END

#endif /* HOCKEYSDK_FEATURE_METRICS */<|MERGE_RESOLUTION|>--- conflicted
+++ resolved
@@ -22,8 +22,6 @@
 
 static NSInteger const BITDebugMaxBatchSize = 5;
 static NSInteger const BITDebugBatchInterval = 3;
-
-NS_ASSUME_NONNULL_BEGIN
 
 NS_ASSUME_NONNULL_BEGIN
 
@@ -60,14 +58,8 @@
 
 #pragma mark - Queue management
 
-<<<<<<< HEAD
 - (BOOL)isQueueBusy {
   return [self.persistence isFreeSpaceAvailable];
-=======
-- (BOOL)isQueueBusy{
-  [self.persistence isFreeSpaceAvailable];
-  return true;
->>>>>>> 3f6ca05c
 }
 
 - (void)persistDataItemQueue {
@@ -90,7 +82,6 @@
 
 #pragma mark - Adding to queue
 
-<<<<<<< HEAD
 - (BOOL)enqueueTelemetryItem:(BITTelemetryData *)item {
   if (!item) {
     BITHockeyLog(@"WARNING: TelemetryItem was nil.");
@@ -118,23 +109,6 @@
     } else if (strongSelf->_dataItemCount == 1) {
         // It is the first item, let's start the timer
         [strongSelf startTimer];
-=======
-- (void)enqueueTelemetryItem:(BITTelemetryData *)item {
-  if (item) {
-    BITOrderedDictionary *dict = [self dictionaryForTelemetryData:item];
-    __weak typeof(self) weakSelf = self;
-    
-    dispatch_async(self.dataItemsOperations, ^{
-      typeof(self) strongSelf = weakSelf;
-      if (strongSelf) {
-        // Enqueue item
-        [strongSelf appendDictionaryToJsonStream:dict];
-        
-        if(strongSelf->_dataItemCount >= self.maxBatchCount) {
-          // Max batch count has been reached, so write queue to disk and delete all items.
-          [strongSelf persistDataItemQueue];
-        }
->>>>>>> 3f6ca05c
       }
   });
   return YES;
@@ -193,37 +167,21 @@
   }
 }
 
-<<<<<<< HEAD
-void bit_appendStringToSafeJsonStream(NSString *string, char **jsonString) {
-  if (jsonString == NULL) { return; }
-
-  if (!string) { return; }
-
-  if (*jsonString == NULL || strlen(*jsonString) == 0) {
-    bit_resetSafeJsonStream(jsonString);
-  }
-
-  if (string.length == 0) { return; }
-
-  char *new_string = NULL;
-  // Concatenate old string with new JSON string and add a comma.
-  asprintf(&new_string, "%s%.*s\n", *jsonString, (int)MIN(string.length, (NSUInteger)INT_MAX), string.UTF8String);
-  free(*jsonString);
-  *jsonString = new_string;
-=======
 char * bit_jsonStreamByAppendingJsonString(char *json_stream, NSString *jsonString) {
   if ((json_stream == NULL) || !json_stream) {
+
     return strdup("");
   }
+
   if (!jsonString || (jsonString.length == 0)) {
     return json_stream;
   }
+
   
   char *concatenated_string = NULL;
   // Concatenate old string with new JSON string and add a new line.
   asprintf(&concatenated_string, "%s%.*s\n", json_stream, (int)MIN(jsonString.length, (NSUInteger)INT_MAX), jsonString.UTF8String);
   return concatenated_string;
->>>>>>> 3f6ca05c
 }
 
 void bit_resetSafeJsonStream(char **string) {
