--- conflicted
+++ resolved
@@ -1377,20 +1377,9 @@
                                                     boundary:boundary
                                                     filename:@"crash.xml"]];
   
-<<<<<<< HEAD
   if (attachment) {
-    [postBody appendData:[BITHockeyAppClient dataWithPostValue:attachment.attachmentData
+    [postBody appendData:[BITHockeyAppClient dataWithPostValue:attachment.crashAttachmentData
                                                         forKey:@"attachment0"
-=======
-  for (NSDictionary *dict in attachments) {
-    NSInteger index = [(NSNumber *)dict[KBITAttachmentDictIndex] integerValue];
-    NSString *key = [NSString stringWithFormat:@"attachment%ld", (long)index];
-    
-    BITCrashAttachment *attachment = (BITCrashAttachment *)dict[KBITAttachmentDictAttachment];
-    
-    [postBody appendData:[BITHockeyAppClient dataWithPostValue:attachment.crashAttachmentData
-                                                        forKey:key
->>>>>>> 6cd4c089
                                                    contentType:attachment.contentType
                                                       boundary:boundary
                                                       filename:attachment.filename]];
