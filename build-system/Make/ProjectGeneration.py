import json
import os
import shutil

from BuildEnvironment import is_apple_silicon, call_executable, BuildEnvironment


def remove_directory(path):
    if os.path.isdir(path):
        shutil.rmtree(path)

<<<<<<< HEAD
def generate_xcodeproj(build_environment: BuildEnvironment, disable_extensions, disable_provisioning_profiles, generate_dsym, configuration_path, bazel_startup_arguments, bazel_app_arguments, target_name):
=======
def generate_xcodeproj(build_environment: BuildEnvironment, disable_extensions, disable_provisioning_profiles, include_release, generate_dsym, configuration_path, bazel_app_arguments, target_name):
>>>>>>> 33891eff
    if '/' in target_name:
        app_target_spec = target_name.split('/')[0] + '/' + target_name.split('/')[1] + ':' + target_name.split('/')[1]
        app_target = target_name
        app_target_clean = app_target.replace('/', '_')
    else:
        app_target_spec = '{target}:{target}'.format(target=target_name)
        app_target = target_name
        app_target_clean = app_target.replace('/', '_')

    bazel_generate_arguments = [build_environment.bazel_path]
    bazel_generate_arguments += bazel_startup_arguments
    bazel_generate_arguments += ['run', '//Telegram:Telegram_xcodeproj']
    bazel_generate_arguments += ['--override_repository=build_configuration={}'.format(configuration_path)]
    if disable_extensions:
        bazel_generate_arguments += ['--//{}:disableExtensions'.format(app_target)]
    bazel_generate_arguments += ['--//{}:disableStripping'.format('Telegram')]

    project_bazel_arguments = []
    for argument in bazel_app_arguments:
        project_bazel_arguments.append(argument)
    project_bazel_arguments += ['--override_repository=build_configuration={}'.format(configuration_path)]
    if disable_extensions:
        project_bazel_arguments += ['--//{}:disableExtensions'.format(app_target)]
    project_bazel_arguments += ['--//{}:disableStripping'.format('Telegram')]

    project_bazel_arguments += ['--features=-swift.debug_prefix_map']
    
    xcodeproj_bazelrc = os.path.join(build_environment.base_path, 'xcodeproj.bazelrc')
    if os.path.isfile(xcodeproj_bazelrc):
        os.unlink(xcodeproj_bazelrc)
    with open(xcodeproj_bazelrc, 'w') as file:
        for argument in bazel_startup_arguments:
            file.write('startup ' + argument + '\n')
        for argument in project_bazel_arguments:
            file.write('build ' + argument + '\n')

    call_executable(bazel_generate_arguments)

    xcodeproj_path = 'Telegram/Telegram.xcodeproj'
    call_executable(['open', xcodeproj_path])


<<<<<<< HEAD
def generate_tulsi(build_environment: BuildEnvironment, disable_extensions, disable_provisioning_profiles, generate_dsym, configuration_path, bazel_startup_arguments, bazel_app_arguments, target_name):
    project_path = os.path.join(build_environment.base_path, 'build-input/gen/project')

    if '/' in target_name:
        app_target_spec = target_name.split('/')[0] + '/' + target_name.split('/')[1] + ':' + target_name.split('/')[1]
        app_target = target_name
        app_target_clean = app_target.replace('/', '_')
    else:
        app_target_spec = '{target}:{target}'.format(target=target_name)
        app_target = target_name
        app_target_clean = app_target.replace('/', '_')

    os.makedirs(project_path, exist_ok=True)
    remove_directory('{}/Tulsi.app'.format(project_path))
    remove_directory('{project}/{target}.tulsiproj'.format(project=project_path, target=app_target_clean))

    tulsi_path = os.path.join(project_path, 'Tulsi.app/Contents/MacOS/Tulsi')

    tulsi_build_bazel_path = build_environment.bazel_path

    current_dir = os.getcwd()
    os.chdir(os.path.join(build_environment.base_path, 'build-system/tulsi'))

    tulsi_build_command = []
    tulsi_build_command += [tulsi_build_bazel_path]
    tulsi_build_command += bazel_startup_arguments
    tulsi_build_command += ['build', '//:tulsi']
    if is_apple_silicon():
        tulsi_build_command += ['--macos_cpus=arm64']
    tulsi_build_command += ['--xcode_version={}'.format(build_environment.xcode_version)]
    tulsi_build_command += ['--use_top_level_targets_for_symlinks']
    tulsi_build_command += ['--verbose_failures']
    tulsi_build_command += ['--swiftcopt=-whole-module-optimization']

    call_executable(tulsi_build_command)

    os.chdir(current_dir)

    bazel_wrapper_path = os.path.abspath('build-input/gen/project/bazel')

    bazel_wrapper_arguments = []
    bazel_wrapper_arguments += ['--override_repository=build_configuration={}'.format(configuration_path)]

    with open(bazel_wrapper_path, 'wb') as bazel_wrapper:
        bazel_wrapper.write('''#!/bin/sh
{bazel} {startup_arguments} "$@" {arguments}
'''.format(
            bazel=build_environment.bazel_path,
            startup_arguments=' '.join(bazel_startup_arguments),
            arguments=' '.join(bazel_wrapper_arguments)
        ).encode('utf-8'))

    call_executable(['chmod', '+x', bazel_wrapper_path])

    call_executable([
        'unzip', '-oq',
        'build-system/tulsi/bazel-bin/tulsi.zip',
        '-d', project_path
    ])

    user_defaults_path = os.path.expanduser('~/Library/Preferences/com.google.Tulsi.plist')
    if os.path.isfile(user_defaults_path):
        os.unlink(user_defaults_path)

    with open(user_defaults_path, 'wb') as user_defaults:
        user_defaults.write('''
<?xml version="1.0" encoding="UTF-8"?>
<!DOCTYPE plist PUBLIC "-//Apple//DTD PLIST 1.0//EN" "http://www.apple.com/DTDs/PropertyList-1.0.dtd">
<plist version="1.0">
<dict>
        <key>defaultBazelURL</key>
        <string>{}</string>
</dict>
</plist>
'''.format(bazel_wrapper_path).encode('utf-8'))

    bazel_build_arguments = []
    bazel_build_arguments += ['--override_repository=build_configuration={}'.format(configuration_path)]
    if disable_extensions:
        bazel_build_arguments += ['--//{}:disableExtensions'.format(app_target)]
    if disable_provisioning_profiles:
        bazel_build_arguments += ['--//{}:disableProvisioningProfiles'.format(app_target)]
    if generate_dsym:
        bazel_build_arguments += ['--apple_generate_dsym']
    bazel_build_arguments += ['--//{}:disableStripping'.format('Telegram')]
    bazel_build_arguments += ['--strip=never']

    call_executable([
        tulsi_path,
        '--',
        '--verbose',
        '--create-tulsiproj', app_target_clean,
        '--workspaceroot', './',
        '--bazel', bazel_wrapper_path,
        '--outputfolder', project_path,
        '--target', '{target_spec}'.format(target_spec=app_target_spec),
        '--build-options', ' '.join(bazel_build_arguments)
    ])

    additional_arguments = []
    additional_arguments += ['--override_repository=build_configuration={}'.format(configuration_path)]
    additional_arguments += bazel_app_arguments
    if disable_extensions:
        additional_arguments += ['--//{}:disableExtensions'.format(app_target)]

    additional_arguments_string = ' '.join(additional_arguments)

    tulsi_config_path = 'build-input/gen/project/{target}.tulsiproj/Configs/{target}.tulsigen'.format(target=app_target_clean)
    with open(tulsi_config_path, 'rb') as tulsi_config:
        tulsi_config_json = json.load(tulsi_config)
    for category in ['BazelBuildOptionsDebug', 'BazelBuildOptionsRelease']:
        tulsi_config_json['optionSet'][category]['p'] += ' {}'.format(additional_arguments_string)
    tulsi_config_json['optionSet']['Use64BitWatchSimulator'] = {'p': 'YES'}
    tulsi_config_json['sourceFilters'] = [
        '{}/...'.format(app_target),
        'submodules/...',
        'third-party/...'
    ]
    with open(tulsi_config_path, 'wb') as tulsi_config:
        tulsi_config.write(json.dumps(tulsi_config_json, indent=2).encode('utf-8'))

    call_executable([
        tulsi_path,
        '--',
        '--verbose',
        '--genconfig', '{project}/{target}.tulsiproj:{target}'.format(project=project_path, target=app_target_clean),
        '--bazel', bazel_wrapper_path,
        '--outputfolder', project_path,
        '--no-open-xcode'
    ])

    xcodeproj_path = '{project}/{target}.xcodeproj'.format(project=project_path, target=app_target_clean)

    call_executable(['open', xcodeproj_path])


def generate(build_environment: BuildEnvironment, disable_extensions, disable_provisioning_profiles, generate_dsym, configuration_path, bazel_startup_arguments, bazel_app_arguments, target_name):
    generate_xcodeproj(build_environment, disable_extensions, disable_provisioning_profiles, generate_dsym, configuration_path, bazel_startup_arguments, bazel_app_arguments, target_name)
    #generate_tulsi(build_environment, disable_extensions, disable_provisioning_profiles, generate_dsym, configuration_path, bazel_startup_arguments, bazel_app_arguments, target_name)
=======
def generate(build_environment: BuildEnvironment, disable_extensions, disable_provisioning_profiles, include_release, generate_dsym, configuration_path, bazel_app_arguments, target_name):
    generate_xcodeproj(build_environment, disable_extensions, disable_provisioning_profiles, include_release, generate_dsym, configuration_path, bazel_app_arguments, target_name)
>>>>>>> 33891eff
<|MERGE_RESOLUTION|>--- conflicted
+++ resolved
@@ -9,11 +9,7 @@
     if os.path.isdir(path):
         shutil.rmtree(path)
 
-<<<<<<< HEAD
-def generate_xcodeproj(build_environment: BuildEnvironment, disable_extensions, disable_provisioning_profiles, generate_dsym, configuration_path, bazel_startup_arguments, bazel_app_arguments, target_name):
-=======
 def generate_xcodeproj(build_environment: BuildEnvironment, disable_extensions, disable_provisioning_profiles, include_release, generate_dsym, configuration_path, bazel_app_arguments, target_name):
->>>>>>> 33891eff
     if '/' in target_name:
         app_target_spec = target_name.split('/')[0] + '/' + target_name.split('/')[1] + ':' + target_name.split('/')[1]
         app_target = target_name
@@ -24,7 +20,6 @@
         app_target_clean = app_target.replace('/', '_')
 
     bazel_generate_arguments = [build_environment.bazel_path]
-    bazel_generate_arguments += bazel_startup_arguments
     bazel_generate_arguments += ['run', '//Telegram:Telegram_xcodeproj']
     bazel_generate_arguments += ['--override_repository=build_configuration={}'.format(configuration_path)]
     if disable_extensions:
@@ -45,8 +40,6 @@
     if os.path.isfile(xcodeproj_bazelrc):
         os.unlink(xcodeproj_bazelrc)
     with open(xcodeproj_bazelrc, 'w') as file:
-        for argument in bazel_startup_arguments:
-            file.write('startup ' + argument + '\n')
         for argument in project_bazel_arguments:
             file.write('build ' + argument + '\n')
 
@@ -56,147 +49,5 @@
     call_executable(['open', xcodeproj_path])
 
 
-<<<<<<< HEAD
-def generate_tulsi(build_environment: BuildEnvironment, disable_extensions, disable_provisioning_profiles, generate_dsym, configuration_path, bazel_startup_arguments, bazel_app_arguments, target_name):
-    project_path = os.path.join(build_environment.base_path, 'build-input/gen/project')
-
-    if '/' in target_name:
-        app_target_spec = target_name.split('/')[0] + '/' + target_name.split('/')[1] + ':' + target_name.split('/')[1]
-        app_target = target_name
-        app_target_clean = app_target.replace('/', '_')
-    else:
-        app_target_spec = '{target}:{target}'.format(target=target_name)
-        app_target = target_name
-        app_target_clean = app_target.replace('/', '_')
-
-    os.makedirs(project_path, exist_ok=True)
-    remove_directory('{}/Tulsi.app'.format(project_path))
-    remove_directory('{project}/{target}.tulsiproj'.format(project=project_path, target=app_target_clean))
-
-    tulsi_path = os.path.join(project_path, 'Tulsi.app/Contents/MacOS/Tulsi')
-
-    tulsi_build_bazel_path = build_environment.bazel_path
-
-    current_dir = os.getcwd()
-    os.chdir(os.path.join(build_environment.base_path, 'build-system/tulsi'))
-
-    tulsi_build_command = []
-    tulsi_build_command += [tulsi_build_bazel_path]
-    tulsi_build_command += bazel_startup_arguments
-    tulsi_build_command += ['build', '//:tulsi']
-    if is_apple_silicon():
-        tulsi_build_command += ['--macos_cpus=arm64']
-    tulsi_build_command += ['--xcode_version={}'.format(build_environment.xcode_version)]
-    tulsi_build_command += ['--use_top_level_targets_for_symlinks']
-    tulsi_build_command += ['--verbose_failures']
-    tulsi_build_command += ['--swiftcopt=-whole-module-optimization']
-
-    call_executable(tulsi_build_command)
-
-    os.chdir(current_dir)
-
-    bazel_wrapper_path = os.path.abspath('build-input/gen/project/bazel')
-
-    bazel_wrapper_arguments = []
-    bazel_wrapper_arguments += ['--override_repository=build_configuration={}'.format(configuration_path)]
-
-    with open(bazel_wrapper_path, 'wb') as bazel_wrapper:
-        bazel_wrapper.write('''#!/bin/sh
-{bazel} {startup_arguments} "$@" {arguments}
-'''.format(
-            bazel=build_environment.bazel_path,
-            startup_arguments=' '.join(bazel_startup_arguments),
-            arguments=' '.join(bazel_wrapper_arguments)
-        ).encode('utf-8'))
-
-    call_executable(['chmod', '+x', bazel_wrapper_path])
-
-    call_executable([
-        'unzip', '-oq',
-        'build-system/tulsi/bazel-bin/tulsi.zip',
-        '-d', project_path
-    ])
-
-    user_defaults_path = os.path.expanduser('~/Library/Preferences/com.google.Tulsi.plist')
-    if os.path.isfile(user_defaults_path):
-        os.unlink(user_defaults_path)
-
-    with open(user_defaults_path, 'wb') as user_defaults:
-        user_defaults.write('''
-<?xml version="1.0" encoding="UTF-8"?>
-<!DOCTYPE plist PUBLIC "-//Apple//DTD PLIST 1.0//EN" "http://www.apple.com/DTDs/PropertyList-1.0.dtd">
-<plist version="1.0">
-<dict>
-        <key>defaultBazelURL</key>
-        <string>{}</string>
-</dict>
-</plist>
-'''.format(bazel_wrapper_path).encode('utf-8'))
-
-    bazel_build_arguments = []
-    bazel_build_arguments += ['--override_repository=build_configuration={}'.format(configuration_path)]
-    if disable_extensions:
-        bazel_build_arguments += ['--//{}:disableExtensions'.format(app_target)]
-    if disable_provisioning_profiles:
-        bazel_build_arguments += ['--//{}:disableProvisioningProfiles'.format(app_target)]
-    if generate_dsym:
-        bazel_build_arguments += ['--apple_generate_dsym']
-    bazel_build_arguments += ['--//{}:disableStripping'.format('Telegram')]
-    bazel_build_arguments += ['--strip=never']
-
-    call_executable([
-        tulsi_path,
-        '--',
-        '--verbose',
-        '--create-tulsiproj', app_target_clean,
-        '--workspaceroot', './',
-        '--bazel', bazel_wrapper_path,
-        '--outputfolder', project_path,
-        '--target', '{target_spec}'.format(target_spec=app_target_spec),
-        '--build-options', ' '.join(bazel_build_arguments)
-    ])
-
-    additional_arguments = []
-    additional_arguments += ['--override_repository=build_configuration={}'.format(configuration_path)]
-    additional_arguments += bazel_app_arguments
-    if disable_extensions:
-        additional_arguments += ['--//{}:disableExtensions'.format(app_target)]
-
-    additional_arguments_string = ' '.join(additional_arguments)
-
-    tulsi_config_path = 'build-input/gen/project/{target}.tulsiproj/Configs/{target}.tulsigen'.format(target=app_target_clean)
-    with open(tulsi_config_path, 'rb') as tulsi_config:
-        tulsi_config_json = json.load(tulsi_config)
-    for category in ['BazelBuildOptionsDebug', 'BazelBuildOptionsRelease']:
-        tulsi_config_json['optionSet'][category]['p'] += ' {}'.format(additional_arguments_string)
-    tulsi_config_json['optionSet']['Use64BitWatchSimulator'] = {'p': 'YES'}
-    tulsi_config_json['sourceFilters'] = [
-        '{}/...'.format(app_target),
-        'submodules/...',
-        'third-party/...'
-    ]
-    with open(tulsi_config_path, 'wb') as tulsi_config:
-        tulsi_config.write(json.dumps(tulsi_config_json, indent=2).encode('utf-8'))
-
-    call_executable([
-        tulsi_path,
-        '--',
-        '--verbose',
-        '--genconfig', '{project}/{target}.tulsiproj:{target}'.format(project=project_path, target=app_target_clean),
-        '--bazel', bazel_wrapper_path,
-        '--outputfolder', project_path,
-        '--no-open-xcode'
-    ])
-
-    xcodeproj_path = '{project}/{target}.xcodeproj'.format(project=project_path, target=app_target_clean)
-
-    call_executable(['open', xcodeproj_path])
-
-
-def generate(build_environment: BuildEnvironment, disable_extensions, disable_provisioning_profiles, generate_dsym, configuration_path, bazel_startup_arguments, bazel_app_arguments, target_name):
-    generate_xcodeproj(build_environment, disable_extensions, disable_provisioning_profiles, generate_dsym, configuration_path, bazel_startup_arguments, bazel_app_arguments, target_name)
-    #generate_tulsi(build_environment, disable_extensions, disable_provisioning_profiles, generate_dsym, configuration_path, bazel_startup_arguments, bazel_app_arguments, target_name)
-=======
 def generate(build_environment: BuildEnvironment, disable_extensions, disable_provisioning_profiles, include_release, generate_dsym, configuration_path, bazel_app_arguments, target_name):
-    generate_xcodeproj(build_environment, disable_extensions, disable_provisioning_profiles, include_release, generate_dsym, configuration_path, bazel_app_arguments, target_name)
->>>>>>> 33891eff
+    generate_xcodeproj(build_environment, disable_extensions, disable_provisioning_profiles, include_release, generate_dsym, configuration_path, bazel_app_arguments, target_name)