--- conflicted
+++ resolved
@@ -45,7 +45,6 @@
         self.show_actions = False
         self.enable_sandbox = False
         self.disable_provisioning_profiles = False
-        self.override_app_version = None
 
         self.common_args = [
             # https://docs.bazel.build/versions/master/command-line-reference.html
@@ -150,9 +149,6 @@
     def set_disable_provisioning_profiles(self):
         self.disable_provisioning_profiles = True
 
-    def set_override_app_version(self, override_app_version):
-        self.override_app_version = override_app_version
-
     def set_configuration(self, configuration):
         if configuration == 'debug_universal':
             self.configuration_args = [
@@ -284,9 +280,7 @@
     def get_define_arguments(self):
         return [
             '--define=buildNumber={}'.format(self.build_number),
-            '--define=telegramVersion={}'.format(self.build_environment.app_version if self.override_app_version is None else self.override_app_version),
-            '--define=originalVersion={}'.format(self.build_environment.original_version),
-            '--define=originalBuild={}'.format(self.build_environment.original_build)
+            '--define=telegramVersion={}'.format(self.build_environment.app_version)
         ]
 
     def get_project_generation_arguments(self):
@@ -474,12 +468,6 @@
         profile_source.copy_profiles_to_destination(destination_path=additional_codesigning_output_path + '/profiles')
         profile_source.copy_certificates_to_destination(destination_path=additional_codesigning_output_path + '/certs')
 
-    if build_configuration.is_non_dev_account:
-        return ResolvedCodesigningData(
-            aps_environment="",
-            use_xcode_managed_codesigning=profile_source.use_xcode_managed_codesigning()
-        )
-
     return ResolvedCodesigningData(
         aps_environment=profile_source.resolve_aps_environment(),
         use_xcode_managed_codesigning=profile_source.use_xcode_managed_codesigning()
@@ -515,7 +503,7 @@
         sys.exit(1)
 
     if bazel_command_line is not None:
-        build_configuration.write_to_variables_file(bazel_path=bazel_command_line.bazel, use_xcode_managed_codesigning=codesigning_data.use_xcode_managed_codesigning, aps_environment=codesigning_data.aps_environment, test_build_show_version='' if bazel_command_line.override_app_version is None else bazel_command_line.build_environment.app_version, path=configuration_repository_path + '/variables.bzl')
+        build_configuration.write_to_variables_file(bazel_path=bazel_command_line.bazel, use_xcode_managed_codesigning=codesigning_data.use_xcode_managed_codesigning, aps_environment=codesigning_data.aps_environment, path=configuration_repository_path + '/variables.bzl')
 
     provisioning_profile_files = []
     for file_name in os.listdir(provisioning_path):
@@ -566,15 +554,10 @@
         disable_extensions = arguments.disableExtensions
     if arguments.disableProvisioningProfiles is not None:
         disable_provisioning_profiles = arguments.disableProvisioningProfiles
-<<<<<<< HEAD
-#    if arguments.xcodeManagedCodesigning is not None and arguments.xcodeManagedCodesigning == True:
-#        disable_extensions = True
-=======
     if arguments.projectIncludeRelease is not None:
         project_include_release = arguments.projectIncludeRelease
     if arguments.xcodeManagedCodesigning is not None and arguments.xcodeManagedCodesigning == True:
         disable_extensions = True
->>>>>>> 33891eff
     if arguments.generateDsym is not None:
         generate_dsym = arguments.generateDsym
     if arguments.target is not None:
@@ -589,7 +572,6 @@
         include_release=project_include_release,
         generate_dsym=generate_dsym,
         configuration_path=bazel_command_line.configuration_path,
-        bazel_startup_arguments=bazel_command_line.get_startup_bazel_arguments(),
         bazel_app_arguments=bazel_command_line.get_project_generation_arguments(),
         target_name=target_name
     )
@@ -607,9 +589,6 @@
         bazel_command_line.add_cache_dir(arguments.cacheDir)
     elif arguments.cacheHost is not None:
         bazel_command_line.add_remote_cache(arguments.cacheHost)
-
-    if arguments.overrideAppVersion is not None:
-        bazel_command_line.set_override_app_version(arguments.overrideAppVersion)
 
     resolve_configuration(
         base_path=os.getcwd(),
@@ -949,11 +928,6 @@
         required=False,
         help='Store IPA and DSYM at the specified path after a successful build.',
         metavar='arguments'
-    )
-    buildParser.add_argument(
-        '--overrideAppVersion',
-        required=False,
-        help='Override app version.',
     )
 
     remote_build_parser = subparsers.add_parser('remote-build', help='Build the app using a remote environment.')
