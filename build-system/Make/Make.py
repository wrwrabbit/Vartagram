#!/bin/python3

import argparse
import os
import shlex
import sys
import tempfile
import subprocess
import shutil
import glob

from BuildEnvironment import resolve_executable, call_executable, run_executable_with_output, BuildEnvironment
from ProjectGeneration import generate
from BazelLocation import locate_bazel
from BuildConfiguration import CodesigningSource, GitCodesigningSource, DirectoryCodesigningSource, XcodeManagedCodesigningSource, BuildConfiguration, build_configuration_from_json
import RemoteBuild
import GenerateProfiles


class ResolvedCodesigningData:
    def __init__(self, aps_environment, use_xcode_managed_codesigning):
        self.aps_environment = aps_environment
        self.use_xcode_managed_codesigning = use_xcode_managed_codesigning


class BazelCommandLine:
    def __init__(self, bazel, override_bazel_version, override_xcode_version, bazel_user_root):
        self.build_environment = BuildEnvironment(
            base_path=os.getcwd(),
            bazel_path=bazel,
            override_bazel_version=override_bazel_version,
            override_xcode_version=override_xcode_version
        )
        self.bazel = bazel
        self.bazel_user_root = bazel_user_root
        self.remote_cache = None
        self.cache_dir = None
        self.additional_args = None
        self.build_number = None
        self.configuration_args = None
        self.configuration_path = None
        self.split_submodules = False
        self.custom_target = None
        self.continue_on_error = False
        self.show_actions = False
        self.enable_sandbox = False
        self.disable_provisioning_profiles = False
        self.override_app_version = None

        self.common_args = [
            # https://docs.bazel.build/versions/master/command-line-reference.html
            # Ask bazel to print the actual resolved command line options.
            '--announce_rc',

            # https://github.com/bazelbuild/rules_swift
            # If enabled, Swift compilation actions will use the same global Clang module
            # cache used by Objective-C compilation actions. This is disabled by default
            # because under some circumstances Clang module cache corruption can cause the
            # Swift compiler to crash (sometimes when switching configurations or syncing a
            # repository), but disabling it also causes a noticeable build time regression
            # so it can be explicitly re-enabled by users who are not affected by those
            # crashes.
            '--features=swift.use_global_module_cache',

            # https://docs.bazel.build/versions/master/command-line-reference.html
            # Print the subcommand details in case of failure.
            '--verbose_failures',

            # Asynchronously upload cache artifacts
            '--experimental_remote_cache_async',
        ]

        self.common_build_args = [
            # https://github.com/bazelbuild/rules_swift
            # If enabled the skip function bodies frontend flag is passed when using derived
            # files generation.
            '--features=swift.skip_function_bodies_for_derived_files',
            
            # Set the number of parallel processes to match the available CPU core count.
            '--jobs={}'.format(os.cpu_count()),
        ]

        self.common_debug_args = [
            # https://github.com/bazelbuild/rules_swift
            # If enabled, Swift compilation actions will use batch mode by passing
            # `-enable-batch-mode` to `swiftc`. This is a new compilation mode as of
            # Swift 4.2 that is intended to speed up non-incremental non-WMO builds by
            # invoking a smaller number of frontend processes and passing them batches of
            # source files.
            '--features=swift.enable_batch_mode',

            # https://docs.bazel.build/versions/master/command-line-reference.html
            # Set the number of parallel jobs per module to saturate the available CPU resources.
            '--swiftcopt=-j{}'.format(os.cpu_count() - 1),
        ]

        self.common_release_args = [
            # https://github.com/bazelbuild/rules_swift
            # Enable whole module optimization.
            '--features=swift.opt_uses_wmo',

            # https://github.com/bazelbuild/rules_swift
            # Use -Osize instead of -O when building swift modules.
            #'--features=swift.opt_uses_osize',

            # --num-threads 0 forces swiftc to generate one object file per module; it:
            # 1. resolves issues with the linker caused by the swift-objc mixing.
            # 2. makes the resulting binaries significantly smaller (up to 9% for this project).
            '--swiftcopt=-num-threads', '--swiftcopt=1',
            '--swiftcopt=-j1',

            # Strip unsused code.
            '--features=dead_strip',
            '--objc_enable_binary_stripping',

            # Always embed bitcode into Watch binaries. This is required by the App Store.
            '--apple_bitcode=watchos=embedded',
        ]

    def add_remote_cache(self, host):
        self.remote_cache = host

    def add_cache_dir(self, path):
        self.cache_dir = path

    def add_additional_args(self, additional_args):
        self.additional_args = additional_args

    def set_build_number(self, build_number):
        self.build_number = build_number

    def set_custom_target(self, target_name):
        self.custom_target = target_name

    def set_continue_on_error(self, continue_on_error):
        self.continue_on_error = continue_on_error

    def set_show_actions(self, show_actions):
        self.show_actions = show_actions

    def set_enable_sandbox(self, enable_sandbox):
        self.enable_sandbox = enable_sandbox

    def set_split_swiftmodules(self, value):
        self.split_submodules = value

    def set_configuration_path(self, path):
        self.configuration_path = path

    def set_disable_provisioning_profiles(self):
        self.disable_provisioning_profiles = True

    def set_override_app_version(self, override_app_version):
        self.override_app_version = override_app_version

    def set_configuration(self, configuration):
        if configuration == 'debug_universal':
            self.configuration_args = [
                # bazel debug build configuration
                '-c', 'dbg',

                # Build universal binaries.
                '--ios_multi_cpus=armv7,arm64',

                # Always build universal Watch binaries.
                '--watchos_cpus=arm64_32'
            ] + self.common_debug_args
        elif configuration == 'debug_arm64':
            self.configuration_args = [
                # bazel debug build configuration
                '-c', 'dbg',

                # Build single-architecture binaries. It is almost 2 times faster is 32-bit support is not required.
                '--ios_multi_cpus=arm64',

                # Always build universal Watch binaries.
                '--watchos_cpus=arm64_32'
            ] + self.common_debug_args
        elif configuration == 'debug_sim_arm64':
            self.configuration_args = [
                # bazel debug build configuration
                '-c', 'dbg',

                # Build single-architecture binaries. It is almost 2 times faster is 32-bit support is not required.
                '--ios_multi_cpus=sim_arm64',

                # Always build universal Watch binaries.
                '--watchos_cpus=arm64_32'
            ] + self.common_debug_args
        elif configuration == 'release_sim_arm64':
            self.configuration_args = [
                # bazel optimized build configuration
                '-c', 'opt',

                # Build single-architecture binaries. It is almost 2 times faster is 32-bit support is not required.
                '--ios_multi_cpus=sim_arm64',

                # Always build universal Watch binaries.
                '--watchos_cpus=arm64_32'
            ] + self.common_debug_args
        elif configuration == 'debug_armv7':
            self.configuration_args = [
                # bazel debug build configuration
                '-c', 'dbg',

                '--ios_multi_cpus=armv7',

                # Always build universal Watch binaries.
                '--watchos_cpus=arm64_32'
            ] + self.common_debug_args
        elif configuration == 'release_arm64':
            self.configuration_args = [
                # bazel optimized build configuration
                '-c', 'opt',

                # Build single-architecture binaries. It is almost 2 times faster is 32-bit support is not required.
                '--ios_multi_cpus=arm64',

                # Always build universal Watch binaries.
                '--watchos_cpus=arm64_32',

                # Generate DSYM files when building.
                '--apple_generate_dsym',

                # Require DSYM files as build output.
                '--output_groups=+dsyms'
            ] + self.common_release_args
        elif configuration == 'release_armv7':
            self.configuration_args = [
                # bazel optimized build configuration
                '-c', 'opt',

                # Build single-architecture binaries. It is almost 2 times faster is 32-bit support is not required.
                '--ios_multi_cpus=armv7',

                # Always build universal Watch binaries.
                '--watchos_cpus=arm64_32',

                # Generate DSYM files when building.
                '--apple_generate_dsym',

                # Require DSYM files as build output.
                '--output_groups=+dsyms'
            ] + self.common_release_args
        elif configuration == 'release_universal':
            self.configuration_args = [
                # bazel optimized build configuration
                '-c', 'opt',

                # Build universal binaries.
                '--ios_multi_cpus=armv7,arm64',

                # Always build universal Watch binaries.
                '--watchos_cpus=arm64_32',
                
                # Generate DSYM files when building.
                '--apple_generate_dsym',

                # Require DSYM files as build output.
                '--output_groups=+dsyms'
            ] + self.common_release_args
        else:
            raise Exception('Unknown configuration {}'.format(configuration))

    def get_startup_bazel_arguments(self):
        combined_arguments = []
        if self.bazel_user_root is not None:
            combined_arguments += ['--output_user_root={}'.format(self.bazel_user_root)]
        return combined_arguments

    def invoke_clean(self):
        combined_arguments = [
            self.build_environment.bazel_path
        ]
        combined_arguments += self.get_startup_bazel_arguments()
        combined_arguments += [
            'clean',
            '--expunge'
        ]

        print('TelegramBuild: running {}'.format(combined_arguments))
        call_executable(combined_arguments)

    def get_define_arguments(self):
        return [
            '--define=buildNumber={}'.format(self.build_number),
            '--define=telegramVersion={}'.format(self.build_environment.app_version if self.override_app_version is None else self.override_app_version),
            '--define=originalVersion={}'.format(self.build_environment.original_version),
            '--define=originalBuild={}'.format(self.build_environment.original_build)
        ]

    def get_project_generation_arguments(self):
        combined_arguments = []
        combined_arguments += self.common_args
        combined_arguments += self.common_debug_args
        combined_arguments += self.get_define_arguments()

        if self.remote_cache is not None:
            combined_arguments += [
                '--remote_cache={}'.format(self.remote_cache),
                '--experimental_remote_downloader={}'.format(self.remote_cache)
            ]
        elif self.cache_dir is not None:
            combined_arguments += [
                '--disk_cache={path}'.format(path=self.cache_dir)
            ]

        if self.continue_on_error:
            combined_arguments += ['--keep_going']
        if self.show_actions:
            combined_arguments += ['--subcommands']

        return combined_arguments

    def get_additional_build_arguments(self):
        combined_arguments = []
        if self.split_submodules:
            combined_arguments += [
                # https://github.com/bazelbuild/rules_swift
                # If enabled and whole module optimisation is being used, the `*.swiftdoc`,
                # `*.swiftmodule` and `*-Swift.h` are generated with a separate action
                # rather than as part of the compilation.
                '--features=swift.split_derived_files_generation',
            ]

        return combined_arguments

    def invoke_build(self):
        combined_arguments = [
            self.build_environment.bazel_path
        ]
        combined_arguments += self.get_startup_bazel_arguments()
        combined_arguments += ['build']

        if self.custom_target is not None:
            combined_arguments += [self.custom_target]
        else:
            combined_arguments += ['Telegram/Telegram']

        if self.continue_on_error:
            combined_arguments += ['--keep_going']
        if self.show_actions:
            combined_arguments += ['--subcommands']

        if self.enable_sandbox:
            combined_arguments += ['--spawn_strategy=sandboxed']

        if self.disable_provisioning_profiles:
            combined_arguments += ['--//Telegram:disableProvisioningProfiles']

        if self.configuration_path is None:
            raise Exception('configuration_path is not defined')

        combined_arguments += [
            '--override_repository=build_configuration={}'.format(self.configuration_path)
        ]

        combined_arguments += self.common_args
        combined_arguments += self.common_build_args
        combined_arguments += self.get_define_arguments()
        combined_arguments += self.get_additional_build_arguments()

        if self.remote_cache is not None:
            combined_arguments += [
                '--remote_cache={}'.format(self.remote_cache),
                '--experimental_remote_downloader={}'.format(self.remote_cache)
            ]
        elif self.cache_dir is not None:
            combined_arguments += [
                '--disk_cache={path}'.format(path=self.cache_dir)
            ]

        combined_arguments += self.configuration_args

        print('TelegramBuild: running')
        print(subprocess.list2cmdline(combined_arguments))
        call_executable(combined_arguments)


    def invoke_test(self):
        combined_arguments = [
            self.build_environment.bazel_path
        ]
        combined_arguments += self.get_startup_bazel_arguments()
        combined_arguments += ['test']

        combined_arguments += ['--cache_test_results=no']
        combined_arguments += ['--test_output=errors']

        combined_arguments += ['Tests/AllTests']

        if self.configuration_path is None:
            raise Exception('configuration_path is not defined')

        combined_arguments += [
            '--override_repository=build_configuration={}'.format(self.configuration_path)
        ]

        combined_arguments += self.common_args
        combined_arguments += self.common_build_args
        combined_arguments += self.get_define_arguments()
        combined_arguments += self.get_additional_build_arguments()

        if self.remote_cache is not None:
            combined_arguments += [
                '--remote_cache={}'.format(self.remote_cache),
                '--experimental_remote_downloader={}'.format(self.remote_cache)
            ]
        elif self.cache_dir is not None:
            combined_arguments += [
                '--disk_cache={path}'.format(path=self.cache_dir)
            ]

        combined_arguments += self.configuration_args

        print('TelegramBuild: running')
        print(subprocess.list2cmdline(combined_arguments))
        call_executable(combined_arguments)


def clean(bazel, arguments):
    bazel_command_line = BazelCommandLine(
        bazel=bazel,
        override_bazel_version=arguments.overrideBazelVersion,
        override_xcode_version=arguments.overrideXcodeVersion,
        bazel_user_root=arguments.bazelUserRoot
    )

    bazel_command_line.invoke_clean()


def resolve_codesigning(arguments, base_path, build_configuration, provisioning_profiles_path, additional_codesigning_output_path) -> ResolvedCodesigningData:
    profile_source = None
    if arguments.gitCodesigningRepository is not None:
        password = os.getenv('TELEGRAM_CODESIGNING_GIT_PASSWORD')
        if password is None:
            print('TELEGRAM_CODESIGNING_GIT_PASSWORD environment variable is not set')
            sys.exit(1)

        if arguments.gitCodesigningType is None:
            print('--gitCodesigningType is required if --gitCodesigningRepository is set')
            sys.exit(1)

        private_key = os.getenv('TELEGRAM_CODESIGNING_PRIVATE_KEY')

        profile_source = GitCodesigningSource(
            repo_url=arguments.gitCodesigningRepository,
            private_key=private_key,
            team_id=build_configuration.team_id,
            bundle_id=build_configuration.bundle_id,
            codesigning_type=arguments.gitCodesigningType,
            password=password,
            always_fetch=not arguments.gitCodesigningUseCurrent
        )
    elif arguments.codesigningInformationPath is not None:
        profile_source = DirectoryCodesigningSource(
            directory_path=arguments.codesigningInformationPath,
            team_id=build_configuration.team_id,
            bundle_id=build_configuration.bundle_id
        )
    elif arguments.xcodeManagedCodesigning is not None and arguments.xcodeManagedCodesigning == True:
        profile_source = XcodeManagedCodesigningSource()
    else:
        raise Exception('Neither gitCodesigningRepository nor codesigningInformationPath are set')

    workdir_path = '{}/build-input/configuration-repository-workdir'.format(base_path)
    os.makedirs(workdir_path, exist_ok=True)
    profile_source.load_data(working_dir=workdir_path)

    if provisioning_profiles_path is not None:
        profile_source.copy_profiles_to_destination(destination_path=provisioning_profiles_path)

    if additional_codesigning_output_path is not None:
        profile_source.copy_profiles_to_destination(destination_path=additional_codesigning_output_path + '/profiles')
        profile_source.copy_certificates_to_destination(destination_path=additional_codesigning_output_path + '/certs')

    if build_configuration.is_non_dev_account:
        return ResolvedCodesigningData(
            aps_environment="",
            use_xcode_managed_codesigning=profile_source.use_xcode_managed_codesigning()
        )

    return ResolvedCodesigningData(
        aps_environment=profile_source.resolve_aps_environment(),
        use_xcode_managed_codesigning=profile_source.use_xcode_managed_codesigning()
    )


def resolve_configuration(base_path, bazel_command_line: BazelCommandLine, arguments, additional_codesigning_output_path):
    configuration_repository_path = '{}/build-input/configuration-repository'.format(base_path)
    os.makedirs(configuration_repository_path, exist_ok=True)

    build_configuration = build_configuration_from_json(path=arguments.configurationPath)

    with open(configuration_repository_path + '/WORKSPACE', 'w+') as file:
        pass

    with open(configuration_repository_path + '/BUILD', 'w+') as file:
        pass

    provisioning_path = '{}/provisioning'.format(configuration_repository_path)
    if os.path.exists(provisioning_path):
        shutil.rmtree(provisioning_path)
    os.makedirs(provisioning_path, exist_ok=True)

    codesigning_data = resolve_codesigning(
        arguments=arguments,
        base_path=base_path,
        build_configuration=build_configuration,
        provisioning_profiles_path=provisioning_path,
        additional_codesigning_output_path=additional_codesigning_output_path
    )
    if codesigning_data.aps_environment is None:
        print('Could not find a valid aps-environment entitlement in the provided provisioning profiles')
        sys.exit(1)

    if bazel_command_line is not None:
        build_configuration.write_to_variables_file(bazel_path=bazel_command_line.bazel, use_xcode_managed_codesigning=codesigning_data.use_xcode_managed_codesigning, aps_environment=codesigning_data.aps_environment, test_build_show_version='' if bazel_command_line.override_app_version is None else bazel_command_line.build_environment.app_version, path=configuration_repository_path + '/variables.bzl')

    provisioning_profile_files = []
    for file_name in os.listdir(provisioning_path):
        if file_name.endswith('.mobileprovision'):
            provisioning_profile_files.append(file_name)

    with open(provisioning_path + '/BUILD', 'w+') as file:
        file.write('exports_files([\n')
        for file_name in provisioning_profile_files:
            file.write('    "{}",\n'.format(file_name))
        file.write('])\n')

    if bazel_command_line is not None:
        bazel_command_line.set_configuration_path(configuration_repository_path)


def generate_project(bazel, arguments):
    bazel_command_line = BazelCommandLine(
        bazel=bazel,
        override_bazel_version=arguments.overrideBazelVersion,
        override_xcode_version=arguments.overrideXcodeVersion,
        bazel_user_root=arguments.bazelUserRoot
    )

    if arguments.cacheDir is not None:
        bazel_command_line.add_cache_dir(arguments.cacheDir)
    elif arguments.cacheHost is not None:
        bazel_command_line.add_remote_cache(arguments.cacheHost)

    bazel_command_line.set_continue_on_error(arguments.continueOnError)

    resolve_configuration(
        base_path=os.getcwd(),
        bazel_command_line=bazel_command_line,
        arguments=arguments,
        additional_codesigning_output_path=None
    )

    bazel_command_line.set_build_number(arguments.buildNumber)

    disable_extensions = False
    disable_provisioning_profiles = False
    project_include_release = False
    generate_dsym = False
    target_name = "Telegram"

    if arguments.disableExtensions is not None:
        disable_extensions = arguments.disableExtensions
    if arguments.disableProvisioningProfiles is not None:
        disable_provisioning_profiles = arguments.disableProvisioningProfiles
<<<<<<< HEAD
#    if arguments.xcodeManagedCodesigning is not None and arguments.xcodeManagedCodesigning == True:
#        disable_extensions = True
=======
    if arguments.projectIncludeRelease is not None:
        project_include_release = arguments.projectIncludeRelease
    if arguments.xcodeManagedCodesigning is not None and arguments.xcodeManagedCodesigning == True:
        disable_extensions = True
>>>>>>> 33891eff
    if arguments.generateDsym is not None:
        generate_dsym = arguments.generateDsym
    if arguments.target is not None:
        target_name = arguments.target
    
    call_executable(['killall', 'Xcode'], check_result=False)

    generate(
        build_environment=bazel_command_line.build_environment,
        disable_extensions=disable_extensions,
        disable_provisioning_profiles=disable_provisioning_profiles,
        include_release=project_include_release,
        generate_dsym=generate_dsym,
        configuration_path=bazel_command_line.configuration_path,
        bazel_startup_arguments=bazel_command_line.get_startup_bazel_arguments(),
        bazel_app_arguments=bazel_command_line.get_project_generation_arguments(),
        target_name=target_name
    )


def build(bazel, arguments):
    bazel_command_line = BazelCommandLine(
        bazel=bazel,
        override_bazel_version=arguments.overrideBazelVersion,
        override_xcode_version=arguments.overrideXcodeVersion,
        bazel_user_root=arguments.bazelUserRoot
    )

    if arguments.cacheDir is not None:
        bazel_command_line.add_cache_dir(arguments.cacheDir)
    elif arguments.cacheHost is not None:
        bazel_command_line.add_remote_cache(arguments.cacheHost)

    if arguments.overrideAppVersion is not None:
        bazel_command_line.set_override_app_version(arguments.overrideAppVersion)

    resolve_configuration(
        base_path=os.getcwd(),
        bazel_command_line=bazel_command_line,
        arguments=arguments,
        additional_codesigning_output_path=None
    )

    bazel_command_line.set_configuration(arguments.configuration)
    bazel_command_line.set_build_number(arguments.buildNumber)
    bazel_command_line.set_custom_target(arguments.target)
    bazel_command_line.set_continue_on_error(arguments.continueOnError)
    bazel_command_line.set_show_actions(arguments.showActions)
    bazel_command_line.set_enable_sandbox(arguments.sandbox)

    bazel_command_line.set_split_swiftmodules(arguments.enableParallelSwiftmoduleGeneration)

    bazel_command_line.invoke_build()

    if arguments.outputBuildArtifactsPath is not None:
        artifacts_path = os.path.abspath(arguments.outputBuildArtifactsPath)
        if os.path.exists(artifacts_path + '/Telegram.ipa'):
            os.remove(path)
        if os.path.exists(artifacts_path + '/DSYMs'):
            shutil.rmtree(artifacts_path + '/DSYMs')
        os.makedirs(artifacts_path, exist_ok=True)
        os.makedirs(artifacts_path + '/DSYMs', exist_ok=True)

        ipa_paths = glob.glob('bazel-out/applebin_ios-ios_arm*-opt-ST-*/bin/Telegram/Telegram.ipa')
        if len(ipa_paths) == 0:
            print('Could not find the IPA at bazel-out/applebin_ios-ios_arm*-opt-ST-*/bin/Telegram/Telegram.ipa')
            sys.exit(1)
        elif len(ipa_paths) > 1:
            print('Multiple matching IPA files found: {}'.format(ipa_paths))
            sys.exit(1)
        shutil.copyfile(ipa_paths[0], artifacts_path + '/Telegram.ipa')

        dsym_paths = glob.glob('bazel-bin/Telegram/**/*.dSYM')
        for dsym_path in dsym_paths:
            file_name = os.path.basename(dsym_path)
            shutil.copytree(dsym_path, artifacts_path + '/DSYMs/{}'.format(file_name))
        previous_directory = os.getcwd()
        os.chdir(artifacts_path)
        run_executable_with_output('zip', arguments=[
            '-r',
            'Telegram.DSYMs.zip',
            './DSYMs'
        ], check_result=True)
        os.chdir(previous_directory)
        shutil.rmtree(artifacts_path + '/DSYMs')


def test(bazel, arguments):
    bazel_command_line = BazelCommandLine(
        bazel=bazel,
        override_bazel_version=arguments.overrideBazelVersion,
        override_xcode_version=arguments.overrideXcodeVersion,
        bazel_user_root=arguments.bazelUserRoot
    )

    if arguments.cacheDir is not None:
        bazel_command_line.add_cache_dir(arguments.cacheDir)
    elif arguments.cacheHost is not None:
        bazel_command_line.add_remote_cache(arguments.cacheHost)

    resolve_configuration(
        base_path=os.getcwd(),
        bazel_command_line=bazel_command_line,
        arguments=arguments,
        additional_codesigning_output_path=None
    )

    bazel_command_line.set_configuration('debug_sim_arm64')
    bazel_command_line.set_build_number('10000')

    bazel_command_line.invoke_test()


def add_codesigning_common_arguments(current_parser: argparse.ArgumentParser):
    configuration_group = current_parser.add_mutually_exclusive_group(required=True)
    configuration_group.add_argument(
        '--configurationPath',
        help='''
            Path to a json containing build configuration.
            See build-system/appstore-configuration.json for an example.
            ''',
        metavar='path'
    )

    codesigning_group = current_parser.add_mutually_exclusive_group(required=True)
    codesigning_group.add_argument(
        '--gitCodesigningRepository',
        help='''
            If specified, certificates and provisioning profiles will be loaded from git.
            TELEGRAM_CODESIGNING_GIT_PASSWORD environment variable must be set.
            ''',
        metavar='path'
    )
    codesigning_group.add_argument(
        '--codesigningInformationPath',
        help='''
            Use signing certificates and provisioning profiles from a local directory.
            ''',
        metavar='command'
    )
    codesigning_group.add_argument(
        '--xcodeManagedCodesigning',
        action='store_true',
        help='''
            Let Xcode manage your certificates and provisioning profiles.
            ''',
    )

    current_parser.add_argument(
        '--gitCodesigningType',
        choices=[
            'development',
            'adhoc',
            'appstore',
            'enterprise'
        ],
        required=False,
        help='''
            The name of the folder to use inside "profiles" folder in the git repository.
            Required if gitCodesigningRepository is specified.
            ''',
        metavar='type'
    )

    current_parser.add_argument(
        '--gitCodesigningUseCurrent',
        action='store_true',
        required=False,
        default=False,
        help='''
            Always refresh codesigning repository.
            '''
    )


def add_project_and_build_common_arguments(current_parser: argparse.ArgumentParser):
    add_codesigning_common_arguments(current_parser=current_parser)


if __name__ == '__main__':
    parser = argparse.ArgumentParser(prog='Make')

    parser.add_argument(
        '--verbose',
        action='store_true',
        default=False,
        help='Print debug info'
    )

    parser.add_argument(
        '--bazel',
        required=False,
        help='Use custom bazel binary',
        metavar='path'
    )

    parser.add_argument(
        '--bazelUserRoot',
        required=False,
        help='Use custom bazel user root (useful when reproducing a build)',
        metavar='path'
    )

    parser.add_argument(
        '--overrideBazelVersion',
        action='store_true',
        help='Override bazel version with the actual version reported by the bazel binary'
    )

    parser.add_argument(
        '--overrideXcodeVersion',
        action='store_true',
        help='Override xcode version with the actual version reported by \'xcode-select -p\''
    )

    parser.add_argument(
        '--bazelArguments',
        required=False,
        help='Add additional arguments to all bazel invocations.',
        metavar='arguments'
    )

    cacheTypeGroup = parser.add_mutually_exclusive_group()
    cacheTypeGroup.add_argument(
        '--cacheHost',
        required=False,
        help='Use remote build artifact cache to speed up rebuilds (See https://github.com/buchgr/bazel-remote).',
        metavar='grpc://host:9092'
    )
    cacheTypeGroup.add_argument(
        '--cacheDir',
        required=False,
        help='Cache build artifacts in a local directory to speed up rebuilds.',
        metavar='path'
    )

    subparsers = parser.add_subparsers(dest='commandName', help='Commands')

    cleanParser = subparsers.add_parser(
        'clean', help='''
            Clean local bazel cache. Does not affect files cached remotely (via --cacheHost=...) or 
            locally in an external directory ('--cacheDir=...')
            '''
    )

    testParser = subparsers.add_parser(
        'test', help='''
            Run all tests.
            '''
    )
    add_project_and_build_common_arguments(testParser)

    generateProjectParser = subparsers.add_parser('generateProject', help='Generate Xcode project')
    generateProjectParser.add_argument(
        '--buildNumber',
        required=False,
        type=int,
        default=10000,
        help='Build number.',
        metavar='number'
    )
    add_project_and_build_common_arguments(generateProjectParser)
    generateProjectParser.add_argument(
        '--disableExtensions',
        action='store_true',
        default=False,
        help='''
            The generated project will not include app extensions.
            This allows Xcode to properly index the source code.
            '''
    )

    generateProjectParser.add_argument(
        '--continueOnError',
        action='store_true',
        default=False,
        help='Continue build process after an error.',
    )

    generateProjectParser.add_argument(
        '--disableProvisioningProfiles',
        action='store_true',
        default=False,
        help='''
            This allows to build the project for simulator without having any codesigning identities installed.
            Building for an actual device will fail.
            '''
    )

    generateProjectParser.add_argument(
        '--projectIncludeRelease',
        action='store_true',
        default=False,
        help='''
            Generate the Xcode project with Debug and Release configurations.
            '''
    )

    generateProjectParser.add_argument(
        '--generateDsym',
        action='store_true',
        default=False,
        help='''
            This improves profiling experinence by generating DSYM files. Keep disabled for better build performance.
            '''
    )

    generateProjectParser.add_argument(
        '--target',
        type=str,
        help='A custom bazel target name to build.',
        metavar='target_name'
    )

    buildParser = subparsers.add_parser('build', help='Build the app')
    buildParser.add_argument(
        '--buildNumber',
        required=True,
        type=int,
        help='Build number.',
        metavar='number'
    )
    add_project_and_build_common_arguments(buildParser)
    buildParser.add_argument(
        '--configuration',
        choices=[
            'debug_universal',
            'debug_arm64',
            'debug_armv7',
            'debug_sim_arm64',
            'release_sim_arm64',
            'release_arm64',
            'release_armv7',
            'release_universal'
        ],
        required=True,
        help='Build configuration'
    )
    buildParser.add_argument(
        '--enableParallelSwiftmoduleGeneration',
        action='store_true',
        default=False,
        help='Generate .swiftmodule files in parallel to building modules, can speed up compilation on multi-core '
             'systems. '
    )
    buildParser.add_argument(
        '--target',
        type=str,
        help='A custom bazel target name to build.',
        metavar='target_name'
    )
    buildParser.add_argument(
        '--continueOnError',
        action='store_true',
        default=False,
        help='Continue build process after an error.',
    )
    buildParser.add_argument(
        '--showActions',
        action='store_true',
        default=False,
        help='Show bazel actions.',
    )
    buildParser.add_argument(
        '--sandbox',
        action='store_true',
        default=False,
        help='Enable sandbox.',
    )
    buildParser.add_argument(
        '--outputBuildArtifactsPath',
        required=False,
        help='Store IPA and DSYM at the specified path after a successful build.',
        metavar='arguments'
    )
    buildParser.add_argument(
        '--overrideAppVersion',
        required=False,
        help='Override app version.',
    )

    remote_build_parser = subparsers.add_parser('remote-build', help='Build the app using a remote environment.')
    add_codesigning_common_arguments(remote_build_parser)
    remote_build_parser.add_argument(
        '--darwinContainersHost',
        required=True,
        type=str,
        help='DarwinContainers host address.'
    )
    remote_build_parser.add_argument(
        '--darwinContainers',
        required=True,
        type=str,
        help='DarwinContainers script path.'
    )
    remote_build_parser.add_argument(
        '--configuration',
        choices=[
            'debug_universal',
            'debug_arm64',
            'debug_armv7',
            'release_arm64',
            'release_armv7',
            'release_universal'
        ],
        required=True,
        help='Build configuration'
    )
    remote_build_parser.add_argument(
        '--cacheHost',
        required=False,
        type=str,
        help='Bazel remote cache host address.'
    )

    generate_profiles_build_parser = subparsers.add_parser('generate-verification-profiles', help='Generate provisioning profiles that can be used to build a veritication IPA.')
    add_codesigning_common_arguments(generate_profiles_build_parser)
    generate_profiles_build_parser.add_argument(
        '--destination',
        required=True,
        type=str,
        help='Path to the destination directory.'
    )

    remote_upload_testflight_parser = subparsers.add_parser('remote-deploy-testflight', help='Build the app using a remote environment.')
    remote_upload_testflight_parser.add_argument(
        '--darwinContainersHost',
        required=True,
        type=str,
        help='DarwinContainers host address.'
    )
    remote_upload_testflight_parser.add_argument(
        '--darwinContainers',
        required=True,
        type=str,
        help='DarwinContainers script path.'
    )
    remote_upload_testflight_parser.add_argument(
        '--ipa',
        required=True,
        type=str,
        help='Path to IPA file.'
    )
    remote_upload_testflight_parser.add_argument(
        '--dsyms',
        required=True,
        type=str,
        help='Path to DSYMs.zip file.'
    )

    remote_ipadiff_parser = subparsers.add_parser('remote-ipa-diff', help='Execute ipa-diff using a remote environment.')
    remote_ipadiff_parser.add_argument(
        '--darwinContainersHost',
        required=True,
        type=str,
        help='DarwinContainers host address.'
    )
    remote_ipadiff_parser.add_argument(
        '--darwinContainers',
        required=True,
        type=str,
        help='DarwinContainers script path.'
    )
    remote_ipadiff_parser.add_argument(
        '--ipa1',
        required=True,
        type=str,
        help='Path to IPA 1 file.'
    )
    remote_ipadiff_parser.add_argument(
        '--ipa2',
        required=True,
        type=str,
        help='Path to IPA 2 file.'
    )

    if len(sys.argv) < 2:
        parser.print_help()
        sys.exit(1)

    args = parser.parse_args()

    if args.verbose:
        print(args)

    if args.commandName is None:
        sys.exit(0)

    bazel_path = None
    if args.bazel is None:
        bazel_path = locate_bazel(base_path=os.getcwd())
    else:
        bazel_path = args.bazel

    try:
        if args.commandName == 'clean':
            clean(bazel=bazel_path, arguments=args)
        elif args.commandName == 'generateProject':
            generate_project(bazel=bazel_path, arguments=args)
        elif args.commandName == 'build':
            build(bazel=bazel_path, arguments=args)
        elif args.commandName == 'remote-build':
            base_path = os.getcwd()
            remote_input_path = '{}/build-input/remote-input'.format(base_path)
            if os.path.exists(remote_input_path):
                shutil.rmtree(remote_input_path)
            os.makedirs(remote_input_path)
            os.makedirs(remote_input_path + '/certs')
            os.makedirs(remote_input_path + '/profiles')

            resolve_configuration(
                base_path=os.getcwd(),
                bazel_command_line=None,
                arguments=args,
                additional_codesigning_output_path=remote_input_path
            )
            
            shutil.copyfile(args.configurationPath, remote_input_path + '/configuration.json')

            RemoteBuild.remote_build(
                darwin_containers_path=args.darwinContainers,
                darwin_containers_host=args.darwinContainersHost,
                bazel_cache_host=args.cacheHost,
                configuration=args.configuration,
                build_input_data_path=remote_input_path
            )
        elif args.commandName == 'generate-verification-profiles':
            base_path = os.getcwd()
            remote_input_path = '{}/build-input/remote-input'.format(base_path)
            if os.path.exists(remote_input_path):
                shutil.rmtree(remote_input_path)
            os.makedirs(remote_input_path)
            os.makedirs(remote_input_path + '/certs')
            os.makedirs(remote_input_path + '/profiles')

            if os.path.exists(args.destination):
                shutil.rmtree(args.destination)
            os.makedirs(args.destination)

            resolve_configuration(
                base_path=os.getcwd(),
                bazel_command_line=None,
                arguments=args,
                additional_codesigning_output_path=remote_input_path
            )

            GenerateProfiles.generate_provisioning_profiles(source_path=remote_input_path + '/profiles', destination_path=args.destination)
        elif args.commandName == 'remote-deploy-testflight':
            env = os.environ
            if 'APPSTORE_CONNECT_USERNAME' not in env:
                print('APPSTORE_CONNECT_USERNAME environment variable is not set')
                sys.exit(1)
            if 'APPSTORE_CONNECT_PASSWORD' not in env:
                print('APPSTORE_CONNECT_PASSWORD environment variable is not set')
                sys.exit(1)

            RemoteBuild.remote_deploy_testflight(
                darwin_containers_path=args.darwinContainers,
                darwin_containers_host=args.darwinContainersHost,
                ipa_path=args.ipa,
                dsyms_path=args.dsyms,
                username=env['APPSTORE_CONNECT_USERNAME'],
                password=env['APPSTORE_CONNECT_PASSWORD']
            )
        elif args.commandName == 'remote-ipa-diff':
            RemoteBuild.remote_ipa_diff(
                darwin_containers_path=args.darwinContainers,
                darwin_containers_host=args.darwinContainersHost,
                ipa1_path=args.ipa1,
                ipa2_path=args.ipa2
            )
        elif args.commandName == 'test':
            test(bazel=bazel_path, arguments=args)
        else:
            raise Exception('Unknown command')
    except KeyboardInterrupt:
        pass<|MERGE_RESOLUTION|>--- conflicted
+++ resolved
@@ -566,15 +566,10 @@
         disable_extensions = arguments.disableExtensions
     if arguments.disableProvisioningProfiles is not None:
         disable_provisioning_profiles = arguments.disableProvisioningProfiles
-<<<<<<< HEAD
+    if arguments.projectIncludeRelease is not None:
+        project_include_release = arguments.projectIncludeRelease
 #    if arguments.xcodeManagedCodesigning is not None and arguments.xcodeManagedCodesigning == True:
 #        disable_extensions = True
-=======
-    if arguments.projectIncludeRelease is not None:
-        project_include_release = arguments.projectIncludeRelease
-    if arguments.xcodeManagedCodesigning is not None and arguments.xcodeManagedCodesigning == True:
-        disable_extensions = True
->>>>>>> 33891eff
     if arguments.generateDsym is not None:
         generate_dsym = arguments.generateDsym
     if arguments.target is not None:
