--- conflicted
+++ resolved
@@ -108,7 +108,6 @@
     def handle_ssh_credentials(credentials):
         with DarwinContainers.ContainerSession(credentials=credentials) as session:
             print('Uploading data to container...')
-<<<<<<< HEAD
 
             session_scp_upload(session=session, source_path=build_input_data_path, destination_path='telegram-build-input')
             session_scp_upload(session=session, source_path='{base_dir}/{buildbox_dir}/transient-data/source.tar'.format(base_dir=base_dir, buildbox_dir=buildbox_dir), destination_path='')
@@ -183,86 +182,8 @@
 
 
 def remote_deploy_testflight(darwin_containers_path, darwin_containers_host, ipa_path, dsyms_path, username, password):
-    macos_version = '12.5'
-
-=======
-
-            session_scp_upload(session=session, source_path=build_input_data_path, destination_path='telegram-build-input')
-            session_scp_upload(session=session, source_path='{base_dir}/{buildbox_dir}/transient-data/source.tar'.format(base_dir=base_dir, buildbox_dir=buildbox_dir), destination_path='')
-
-            guest_build_sh = '''
-                set -x
-                set -e
-
-                mkdir /Users/Shared/telegram-ios
-                cd /Users/Shared/telegram-ios
-
-                tar -xf $HOME/source.tar
-
-                python3 build-system/Make/ImportCertificates.py --path $HOME/telegram-build-input/certs
-
-            '''
-
-            guest_build_sh += 'python3 build-system/Make/Make.py \\'
-            if bazel_cache_host is not None:
-                guest_build_sh += '--cacheHost="{}" \\'.format(bazel_cache_host)
-            guest_build_sh += 'build \\'
-            guest_build_sh += ''
-            guest_build_sh += '--buildNumber={} \\'.format(build_number)
-            guest_build_sh += '--configuration={} \\'.format(configuration)
-            guest_build_sh += '--configurationPath=$HOME/telegram-build-input/configuration.json \\'
-            guest_build_sh += '--codesigningInformationPath=$HOME/telegram-build-input \\'
-            guest_build_sh += '--outputBuildArtifactsPath=/Users/Shared/telegram-ios/build/artifacts \\'
-
-            guest_build_file_path = tempfile.mktemp()
-            with open(guest_build_file_path, 'w+') as file:
-                file.write(guest_build_sh)
-            session_scp_upload(session=session, source_path=guest_build_file_path, destination_path='guest-build-telegram.sh')
-            os.unlink(guest_build_file_path)
-
-            print('Executing remote build...')
-
-            session_ssh(session=session, command='bash -l guest-build-telegram.sh')
-
-            print('Retrieving build artifacts...')
-
-            artifacts_path='{base_dir}/build/artifacts'.format(base_dir=base_dir)
-            if os.path.exists(artifacts_path):
-                shutil.rmtree(artifacts_path)
-            os.makedirs(artifacts_path, exist_ok=True)
-
-            session_scp_download(session=session, source_path='/Users/Shared/telegram-ios/build/artifacts/*', destination_path='{artifacts_path}/'.format(artifacts_path=artifacts_path))
-
-            if os.path.exists(artifacts_path + '/Telegram.ipa'):
-                print('Artifacts have been stored at {}'.format(artifacts_path))
-                sys.exit(0)
-            else:
-                print('Telegram.ipa not found')
-                sys.exit(1)
-
-        DarwinContainers.run_remote_ssh(credentials=credentials, command='')
-        sys.exit(0)
-
-    def handle_stopped():
-        pass
-
-    DarwinContainers.DarwinContainers(
-        server_address=darwin_containers_host,
-        verbose=False
-    ).run_image(
-        name=image_name,
-        is_base=False,
-        is_gui=True,
-        is_daemon=False,
-        on_ssh_credentials=handle_ssh_credentials,
-        on_stopped=handle_stopped
-    )
-
-
-def remote_deploy_testflight(darwin_containers_path, darwin_containers_host, ipa_path, dsyms_path, username, password):
     macos_version = '13.0'
 
->>>>>>> f63eef0d
     DarwinContainers = import_module_from_file('darwin-containers', darwin_containers_path)
 
     configuration_path = 'versions.json'
