--- conflicted
+++ resolved
@@ -81,11 +81,7 @@
         self.context.authTokenForDatacenter(withIdRequired: self.datacenterId, authToken:self.mtProto.requiredAuthToken, masterDatacenterId: self.mtProto.authTokenMasterDatacenterId)
     }
     
-<<<<<<< HEAD
-    func uploadPart(fileId: Int64, index: Int, data: Data, asBigPart: Bool, bigTotalParts: Int? = nil) -> Signal<Void, NoError> {
-=======
-    func uploadPart(fileId: Int64, index: Int, data: Data, bigTotalParts: Int? = nil) -> Signal<Void, UploadPartError> {
->>>>>>> cf4f84a1
+    func uploadPart(fileId: Int64, index: Int, data: Data, asBigPart: Bool, bigTotalParts: Int? = nil) -> Signal<Void, UploadPartError> {
         return Signal<Void, MTRpcError> { subscriber in
             let request = MTRequest()
             
