import Foundation
#if os(macOS)
    import PostboxMac
    import SwiftSignalKitMac
#else
    import Postbox
    import SwiftSignalKit
#endif
import TelegramCorePrivateModule

private func md5(_ data : Data) -> Data {
    var res = Data()
    res.count = Int(CC_MD5_DIGEST_LENGTH)
    res.withUnsafeMutableBytes { mutableBytes -> Void in
        data.withUnsafeBytes { bytes -> Void in
            CC_MD5(bytes, CC_LONG(data.count), mutableBytes)
        }
    }
    return res
}

private func updatedRemoteContactPeers(network: Network, hash: Int32) -> Signal<([Peer], [PeerId: PeerPresence], Int32)?, NoError> {
    return network.request(Api.functions.contacts.getContacts(hash: hash))
        |> retryRequest
        |> map { result -> ([Peer], [PeerId: PeerPresence], Int32)? in
            switch result {
                case .contactsNotModified:
                    return nil
                case let .contacts(_, savedCount, users):
                    var peers: [Peer] = []
                    var peerPresences: [PeerId: PeerPresence] = [:]
                    for user in users {
                        let telegramUser = TelegramUser(user: user)
                        peers.append(telegramUser)
                        if let presence = TelegramUserPresence(apiUser: user) {
                            peerPresences[telegramUser.id] = presence
                        }
                    }
                    return (peers, peerPresences, savedCount)
            }
        }
}

private func hashForCountAndIds(count: Int32, ids: [Int32]) -> Int32 {
    var acc: UInt32 = 0
    
    acc = (acc &* 20261) &+ UInt32(bitPattern: count)
    
    for id in ids {
        let low = UInt32(bitPattern: id)
        acc = (acc &* 20261) &+ low
    }
    return Int32(bitPattern: acc & UInt32(0x7FFFFFFF))
}

<<<<<<< HEAD
func manageContacts(network: Network, postbox: Postbox, accountPeerId: PeerId) -> Signal<Void, NoError> {
    #if DEBUG
        return .never()
    #endif
=======
func manageContacts(network: Network, postbox: Postbox) -> Signal<Void, NoError> {
    //#if DEBUG
      //  return .never()
    //#endif
>>>>>>> db106d20
    let initialContactPeerIdsHash = postbox.contactPeerIdsView()
        |> take(1)
        |> map { view -> Int32 in
            let peerIds = Set(view.peerIds.filter({ $0.namespace == Namespaces.Peer.CloudUser }))
            let sortedUserIds = peerIds.map({ $0.id }).sorted()
            
            return hashForCountAndIds(count: view.remoteTotalCount, ids: sortedUserIds)
        }
    
    let updatedPeers = initialContactPeerIdsHash
        |> mapToSignal { hash -> Signal<([Peer], [PeerId: PeerPresence], Int32)?, NoError> in
            return updatedRemoteContactPeers(network: network, hash: hash)
        }
    
    let appliedUpdatedPeers = updatedPeers
        |> mapToSignal { peersAndPresences -> Signal<Void, NoError> in
            if let (peers, peerPresences, totalCount) = peersAndPresences {
                return postbox.modify { modifier in
                    updatePeers(modifier: modifier, peers: peers, update: { return $1 })
                    modifier.updatePeerPresences(peerPresences)
                    modifier.replaceContactPeerIds(Set(peers.map { $0.id }))
                    modifier.replaceRemoteContactCount(totalCount)
                }
            } else {
                return .complete()
            }
        }
    
    return appliedUpdatedPeers
}

public func addContactPeerInteractively(account: Account, peerId: PeerId, phone: String?) -> Signal<Void, NoError> {
    return account.postbox.modify { modifier -> Signal<Void, NoError> in
        if let peer = modifier.getPeer(peerId) as? TelegramUser, let phone = phone ?? peer.phone, !phone.isEmpty {
            return account.network.request(Api.functions.contacts.importContacts(contacts: [Api.InputContact.inputPhoneContact(clientId: 1, phone: phone, firstName: peer.firstName ?? "", lastName: peer.lastName ?? "")]))
                |> map { Optional($0) }
                |> `catch` { _ -> Signal<Api.contacts.ImportedContacts?, NoError> in
                    return .single(nil)
                }
                |> mapToSignal { result -> Signal<Void, NoError> in
                    return account.postbox.modify { modifier -> Void in
                        if let result = result {
                            switch result {
                                case let .importedContacts(_, _, _, users):
                                    if let first = users.first {
                                        let user = TelegramUser(user: first)
                                        updatePeers(modifier: modifier, peers: [user], update: { _, updated in
                                            return updated
                                        })
                                        var peerIds = modifier.getContactPeerIds()
                                        if !peerIds.contains(peerId) {
                                            peerIds.insert(peerId)
                                            modifier.replaceContactPeerIds(peerIds)
                                        }
                                    }
                            }
                        }
                    }
            }
        } else {
            return .complete()
        }
    } |> switchToLatest
}

public func deleteContactPeerInteractively(account: Account, peerId: PeerId) -> Signal<Void, NoError> {
    return account.postbox.modify { modifier -> Signal<Void, NoError> in
        if let peer = modifier.getPeer(peerId), let inputUser = apiInputUser(peer) {
            return account.network.request(Api.functions.contacts.deleteContact(id: inputUser))
                |> map { Optional($0) }
                |> `catch` { _ -> Signal<Api.contacts.Link?, NoError> in
                    return .single(nil)
                }
                |> mapToSignal { _ -> Signal<Void, NoError> in
                    return account.postbox.modify { modifier -> Void in
                        var peerIds = modifier.getContactPeerIds()
                        if peerIds.contains(peerId) {
                            peerIds.remove(peerId)
                            modifier.replaceContactPeerIds(peerIds)
                        }
                    }
                }
        } else {
            return .complete()
        }
    } |> switchToLatest
}<|MERGE_RESOLUTION|>--- conflicted
+++ resolved
@@ -53,17 +53,10 @@
     return Int32(bitPattern: acc & UInt32(0x7FFFFFFF))
 }
 
-<<<<<<< HEAD
-func manageContacts(network: Network, postbox: Postbox, accountPeerId: PeerId) -> Signal<Void, NoError> {
-    #if DEBUG
-        return .never()
-    #endif
-=======
 func manageContacts(network: Network, postbox: Postbox) -> Signal<Void, NoError> {
     //#if DEBUG
       //  return .never()
     //#endif
->>>>>>> db106d20
     let initialContactPeerIdsHash = postbox.contactPeerIdsView()
         |> take(1)
         |> map { view -> Int32 in
