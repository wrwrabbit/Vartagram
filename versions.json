{
<<<<<<< HEAD
    "app": "1.0",
    "original": "10.5",
    "original_build": "28022",
=======
    "app": "10.5.2",
>>>>>>> f96ee41d
    "bazel": "6.4.0",
    "xcode": "15.0.1",
    "macos": "13.0"
}<|MERGE_RESOLUTION|>--- conflicted
+++ resolved
@@ -1,11 +1,7 @@
 {
-<<<<<<< HEAD
     "app": "1.0",
-    "original": "10.5",
-    "original_build": "28022",
-=======
-    "app": "10.5.2",
->>>>>>> f96ee41d
+    "original": "10.5.2",
+    "original_build": "28031",
     "bazel": "6.4.0",
     "xcode": "15.0.1",
     "macos": "13.0"
