--- conflicted
+++ resolved
@@ -1,12 +1,6 @@
 {
-<<<<<<< HEAD
-    "app": "8.6",
-    "bazel": "5.0.0",
-    "xcode": "13.2.1",
-    "partisan": "0.0.2"
-=======
     "app": "8.7.1",
     "bazel": "5.1.0",
-    "xcode": "13.2.1"
->>>>>>> ff4c4f96
+    "xcode": "13.2.1",
+    "partisan": "0.0.3"
 }