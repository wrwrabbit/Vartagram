--- conflicted
+++ resolved
@@ -1,11 +1,7 @@
 {
-<<<<<<< HEAD
     "app": "1.0",
-=======
-    "app": "10.0.3",
->>>>>>> b16d9acd
     "bazel": "6.1.1",
     "xcode": "14.2",
-    "original": "10.0.1",
-    "original_build": "26733"
+    "original": "10.0.3",
+    "original_build": "26855"
 }