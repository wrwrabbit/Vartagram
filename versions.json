{
<<<<<<< HEAD
    "app": "1.0",
    "bazel": "6.1.1",
    "xcode": "14.2",
    "original": "10.0.1",
    "original_build": "26733"
=======
    "app": "10.1.1",
    "bazel": "6.3.2",
    "xcode": "15.0"
>>>>>>> 4ff424b9
}<|MERGE_RESOLUTION|>--- conflicted
+++ resolved
@@ -1,13 +1,7 @@
 {
-<<<<<<< HEAD
-    "app": "1.0",
-    "bazel": "6.1.1",
-    "xcode": "14.2",
+    "app": "10.1.1",
+    "bazel": "6.3.2",
+    "xcode": "15.0",
     "original": "10.0.1",
     "original_build": "26733"
-=======
-    "app": "10.1.1",
-    "bazel": "6.3.2",
-    "xcode": "15.0"
->>>>>>> 4ff424b9
 }