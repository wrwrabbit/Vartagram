--- conflicted
+++ resolved
@@ -1,11 +1,7 @@
 {
-<<<<<<< HEAD
     "app": "1.0",
-=======
-    "app": "10.2.6",
->>>>>>> b77b6fb6
     "bazel": "6.4.0",
     "xcode": "15.0.1",
-    "original": "10.2.4",
-    "original_build": "27579"
+    "original": "10.2.6",
+    "original_build": "27585"
 }