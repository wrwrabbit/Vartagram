--- conflicted
+++ resolved
@@ -1,13 +1,7 @@
 {
-<<<<<<< HEAD
     "app": "1.0",
-    "bazel": "6.3.2",
+    "bazel": "6.4.0",
     "xcode": "15.0",
-    "original": "10.1.1",
-    "original_build": "27177"
-=======
-    "app": "10.2.2",
-    "bazel": "6.4.0",
-    "xcode": "15.0"
->>>>>>> 33891eff
+    "original": "10.2.2",
+    "original_build": "27536"
 }