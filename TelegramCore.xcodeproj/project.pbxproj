--- conflicted
+++ resolved
@@ -7,12 +7,6 @@
 	objects = {
 
 /* Begin PBXBuildFile section */
-		C2379D271DDCB4F20063AD30 /* RequestEditMessage.swift in Sources */ = {isa = PBXBuildFile; fileRef = D01AC9201DD5E7E500E8160F /* RequestEditMessage.swift */; };
-		C26A718D1DC9E93700F69385 /* StickerManagement.swift in Sources */ = {isa = PBXBuildFile; fileRef = D021E0E11DB5401A00C6B04F /* StickerManagement.swift */; };
-		C26A718E1DC9E94100F69385 /* StickerPack.swift in Sources */ = {isa = PBXBuildFile; fileRef = D021E0DE1DB539FC00C6B04F /* StickerPack.swift */; };
-		C26A71901DC9E95800F69385 /* PendingMessageUploadedContent.swift in Sources */ = {isa = PBXBuildFile; fileRef = D09BB6B51DB0428000A905C0 /* PendingMessageUploadedContent.swift */; };
-		C26A71911DC9E96000F69385 /* PendingMessageManager.swift in Sources */ = {isa = PBXBuildFile; fileRef = D09BB6B31DB02C2B00A905C0 /* PendingMessageManager.swift */; };
-		C2B1E46C1DDC74970001C3ED /* ApplyUpdateMessage.swift in Sources */ = {isa = PBXBuildFile; fileRef = D01AC9221DD5E9A200E8160F /* ApplyUpdateMessage.swift */; };
 		D003702B1DA42586004308D3 /* PhoneNumber.swift in Sources */ = {isa = PBXBuildFile; fileRef = D003702A1DA42586004308D3 /* PhoneNumber.swift */; };
 		D01AC91D1DD5DA5E00E8160F /* RequestMessageActionCallback.swift in Sources */ = {isa = PBXBuildFile; fileRef = D01AC91C1DD5DA5E00E8160F /* RequestMessageActionCallback.swift */; };
 		D01AC9211DD5E7E500E8160F /* RequestEditMessage.swift in Sources */ = {isa = PBXBuildFile; fileRef = D01AC9201DD5E7E500E8160F /* RequestEditMessage.swift */; };
@@ -95,7 +89,11 @@
 		D073CE6D1DCBCF17007511FD /* InlineBotMessageAttribute.swift in Sources */ = {isa = PBXBuildFile; fileRef = D03B0CE11D62249B00955575 /* InlineBotMessageAttribute.swift */; };
 		D073CE6E1DCBCF17007511FD /* ForwardSourceInfoAttribute.swift in Sources */ = {isa = PBXBuildFile; fileRef = D073CE5C1DCB97F6007511FD /* ForwardSourceInfoAttribute.swift */; };
 		D073CE6F1DCBCF17007511FD /* OutgoingMessageInfoAttribute.swift in Sources */ = {isa = PBXBuildFile; fileRef = D073CE5F1DCB9D14007511FD /* OutgoingMessageInfoAttribute.swift */; };
+		D073CEA11DCBF3D3007511FD /* StickerPack.swift in Sources */ = {isa = PBXBuildFile; fileRef = D021E0DE1DB539FC00C6B04F /* StickerPack.swift */; };
+		D073CEA21DCBF3E1007511FD /* PendingMessageManager.swift in Sources */ = {isa = PBXBuildFile; fileRef = D09BB6B31DB02C2B00A905C0 /* PendingMessageManager.swift */; };
+		D073CEA31DCBF3E1007511FD /* PendingMessageUploadedContent.swift in Sources */ = {isa = PBXBuildFile; fileRef = D09BB6B51DB0428000A905C0 /* PendingMessageUploadedContent.swift */; };
 		D073CEA41DCBF3EA007511FD /* MultipartUpload.swift in Sources */ = {isa = PBXBuildFile; fileRef = D03C53761DAFF20F004C17B3 /* MultipartUpload.swift */; };
+		D073CEA51DCBF3F5007511FD /* StickerManagement.swift in Sources */ = {isa = PBXBuildFile; fileRef = D021E0E11DB5401A00C6B04F /* StickerManagement.swift */; };
 		D09A2FE61D7CD4940018FB72 /* TelegramChannel.swift in Sources */ = {isa = PBXBuildFile; fileRef = D09A2FE51D7CD4940018FB72 /* TelegramChannel.swift */; };
 		D09A2FEB1D7CDC320018FB72 /* PeerAccessRestrictionInfo.swift in Sources */ = {isa = PBXBuildFile; fileRef = D09A2FEA1D7CDC320018FB72 /* PeerAccessRestrictionInfo.swift */; };
 		D09BB6B41DB02C2B00A905C0 /* PendingMessageManager.swift in Sources */ = {isa = PBXBuildFile; fileRef = D09BB6B31DB02C2B00A905C0 /* PendingMessageManager.swift */; };
@@ -1028,12 +1026,6 @@
 			isa = PBXSourcesBuildPhase;
 			buildActionMask = 2147483647;
 			files = (
-				C2379D271DDCB4F20063AD30 /* RequestEditMessage.swift in Sources */,
-				C2B1E46C1DDC74970001C3ED /* ApplyUpdateMessage.swift in Sources */,
-				C26A71911DC9E96000F69385 /* PendingMessageManager.swift in Sources */,
-				C26A71901DC9E95800F69385 /* PendingMessageUploadedContent.swift in Sources */,
-				C26A718E1DC9E94100F69385 /* StickerPack.swift in Sources */,
-				C26A718D1DC9E93700F69385 /* StickerManagement.swift in Sources */,
 				D0B8443D1DAB91EF005F29E1 /* StateManagement.swift in Sources */,
 				D0B418A71D7E0592004562A4 /* Fetch.swift in Sources */,
 				D0B418B81D7E05A6004562A4 /* ContactManagement.swift in Sources */,
@@ -1052,11 +1044,8 @@
 				D0B418951D7E0580004562A4 /* TelegramMediaContact.swift in Sources */,
 				D0B8444F1DAB9206005F29E1 /* ChangePeerNotificationSettings.swift in Sources */,
 				D0B8443B1DAB91EF005F29E1 /* Holes.swift in Sources */,
-<<<<<<< HEAD
-=======
 				D0F3CC7A1DDE2859008148FA /* RequestMessageActionCallback.swift in Sources */,
 				D073CEA11DCBF3D3007511FD /* StickerPack.swift in Sources */,
->>>>>>> 3b147df1
 				D0B8443E1DAB91EF005F29E1 /* SynchronizePeerReadState.swift in Sources */,
 				D0B8440D1DAB91CD005F29E1 /* ImageRepresentationsUtils.swift in Sources */,
 				D03C536A1DAD5CA9004C17B3 /* TelegramUser.swift in Sources */,
@@ -1076,6 +1065,7 @@
 				D0B844451DAB91FD005F29E1 /* AccountViewTracker.swift in Sources */,
 				D0B8444E1DAB9206005F29E1 /* PeerParticipants.swift in Sources */,
 				D0B418A61D7E0592004562A4 /* CloudFileMediaResource.swift in Sources */,
+				D073CEA51DCBF3F5007511FD /* StickerManagement.swift in Sources */,
 				D03C536D1DAD5CA9004C17B3 /* ApiGroupOrChannel.swift in Sources */,
 				D0B418A91D7E0597004562A4 /* Buffer.swift in Sources */,
 				D0B8442E1DAB91E0005F29E1 /* NBMetadataCoreTestMapper.m in Sources */,
@@ -1118,12 +1108,14 @@
 				D0B418AB1D7E0597004562A4 /* MultipartFetch.swift in Sources */,
 				D0B418B71D7E05A6004562A4 /* Phonebook.swift in Sources */,
 				D03C53741DAD5CA9004C17B3 /* CachedChannelData.swift in Sources */,
+				D073CEA31DCBF3E1007511FD /* PendingMessageUploadedContent.swift in Sources */,
 				D0B418861D7E056D004562A4 /* Namespaces.swift in Sources */,
 				D0B418AD1D7E0597004562A4 /* Serialization.swift in Sources */,
 				D03C536F1DAD5CA9004C17B3 /* BotInfo.swift in Sources */,
 				D0B844101DAB91CD005F29E1 /* MergeLists.swift in Sources */,
 				D0B844331DAB91E0005F29E1 /* NBPhoneNumber.m in Sources */,
 				D0B844301DAB91E0005F29E1 /* NBNumberFormat.m in Sources */,
+				D073CEA21DCBF3E1007511FD /* PendingMessageManager.swift in Sources */,
 				D0B418971D7E0580004562A4 /* TelegramMediaImage.swift in Sources */,
 				D0B844361DAB91E0005F29E1 /* NBPhoneNumberUtil.m in Sources */,
 				D073CE6F1DCBCF17007511FD /* OutgoingMessageInfoAttribute.swift in Sources */,
